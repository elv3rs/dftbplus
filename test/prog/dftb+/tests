--- conflicted
+++ resolved
@@ -4,12 +4,11 @@
 
 #:include 'common.fypp'
 
-<<<<<<< HEAD
 dispersion/2C6H6_MBD                   #? WITH_MBD and MPI_PROCS <= 4
 dispersion/CO2_bulk_TS                 #? WITH_MBD and MPI_PROCS <= 4
 dispersion/2C6H6_TS                    #? WITH_MBD and MPI_PROCS <= 4
 dispersion/CO2_bulk_MBD                #? WITH_MBD and MPI_PROCS <= 4
-=======
+
 non-scc/Si_384_GPU                     #? WITH_GPU and not WITH_MPI
 scc/SiC_512_GPU                        #? WITH_GPU and not WITH_MPI
 
@@ -47,7 +46,6 @@
 #!solvers/SiC64+V_spinkpts_PEXSI         #? WITH_PEXSI and MPI_PROCS % 2 == 0 and MPI_PROCS <= 40 and OMP_THREADS == 1
 #!solvers/SiC64+V_PEXSI_kpts             #? WITH_PEXSI and MPI_PROCS % 4 == 0 and MPI_PROCS <= 80 and OMP_THREADS == 1
 #!solvers/SiC64+V_spinkpts_PEXSI_sparse  #? WITH_PEXSI and MPI_PROCS % 2 == 0 and MPI_PROCS <= 40 and OMP_THREADS == 1
->>>>>>> f137f4ad
 
 derivatives/Si_2_Delta                 #? MPI_PROCS <= 1
 legacy/Si2_oldSKinterp                 #? MPI_PROCS <= 1
