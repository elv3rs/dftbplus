--- conflicted
+++ resolved
@@ -233,8 +233,5 @@
 transport/graphene_x                   #? WITH_TRANSPORT and MPI_PROCS <= 4
 transport/graphene3T                   #? WITH_TRANSPORT and MPI_PROCS <= 4
 transport/Au-chain                     #? WITH_TRANSPORT and MPI_PROCS <= 4
-<<<<<<< HEAD
 transport/SiH-chain_semiInf            #? WITH_TRANSPORT and MPI_PROCS <= 2
-=======
-transport/local-curr                   #? WITH_TRANSPORT and MPI_PROCS <= 4
->>>>>>> ded5d764
+transport/local-curr                   #? WITH_TRANSPORT and MPI_PROCS <= 4