--- conflicted
+++ resolved
@@ -4,12 +4,11 @@
 
 #:include 'common.fypp'
 
-<<<<<<< HEAD
 rangesep/C18H12-force                  #? not WITH_MPI
 rangesep/C18H12-nbscreening            #? not WITH_MPI
 rangesep/CH3                           #? not WITH_MPI
 rangesep/C60-nb                        #? not WITH_MPI
-=======
+
 solvers/GaAs_2_ELPA2                   #? WITH_ELSI and MPI_PROCS == 8
 solvers/Si32C32_ELPA1                  #? WITH_ELSI and MPI_PROCS <= 4
 solvers/Si32C32_ELPA2                  #? WITH_ELSI and MPI_PROCS <= 4
@@ -33,7 +32,6 @@
 solvers/10-10Ctube_PEXSI_sparse        #? WITH_PEXSI and MPI_PROCS % 2 == 0 and MPI_PROCS <= 20 and OMP_THREADS == 1
 #!solvers/SiC64+V_spinkpts_PEXSI         #? WITH_PEXSI and MPI_PROCS % 2 == 0 and MPI_PROCS <= 40 and OMP_THREADS == 1
 #!solvers/SiC64+V_PEXSI_kpts             #? WITH_PEXSI and MPI_PROCS % 4 == 0 and MPI_PROCS <= 80 and OMP_THREADS == 1
->>>>>>> 4c9189d1
 
 derivatives/Si_2_Delta                 #? MPI_PROCS <= 1
 legacy/Si2_oldSKinterp                 #? MPI_PROCS <= 1
