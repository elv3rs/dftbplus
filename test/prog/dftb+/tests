#! This file will be preprocessed using the same preprocessor options as used
#! for the compilation and additionally setting MPI_PROCS equal to the make variable
#! $(TEST_MPI_PROCS) and OMP_THREADS to $(TEST_OMP_THREADS).

#:include 'common.fypp'

derivatives/Si_2_Delta                 #? MPI_PROCS <= 1
legacy/Si2_oldSKinterp                 #? MPI_PROCS <= 1
legacy/Si2_polyRep                     #? MPI_PROCS <= 1
non-scc/Si_2                           #? MPI_PROCS <= 1
non-scc/Si_2_independentk              #? MPI_PROCS <= 1
scc/H2O2_3rdfull-damp                  #? MPI_PROCS <= 1
scc/H3                                 #? MPI_PROCS <= 1
spin/H2                                #? MPI_PROCS <= 1

#! MPI implementation not available
analysis/C2H4_localise                 #? not WITH_MPI
analysis/graphene_localise             #? not WITH_MPI

dftb+u/CH3                             #? MPI_PROCS <= 1
dispersion/2H2O                        #? MPI_PROCS <= 1
dispersion/2H2O_uff                    #? MPI_PROCS <= 1
geoopt/H2O-nonscc                      #? MPI_PROCS <= 1
h-bonds/D3H5_water_dimer               #? WITH_DFTD3 and MPI_PROCS <= 1
non-scc/CH4                            #? MPI_PROCS <= 1
non-scc/decapentaene                   #? MPI_PROCS <= 2
scc/2H2O-3rdorder                      #? MPI_PROCS <= 1
scc/2H2O-3rdorder_read                 #? MPI_PROCS <= 1
scc/C2H6_3rdfull                       #? MPI_PROCS <= 1
scc/C2H6_3rdfull-damp                  #? MPI_PROCS <= 1
scc/H2O2_3rdfull                       #? MPI_PROCS <= 1
scc/H2O2-3rdfull-ldep                  #? MPI_PROCS <= 1
scc/H2O-extchrg                        #? MPI_PROCS <= 1
scc/H2O-extchrg-blur                   #? MPI_PROCS <= 1
scc/H2O-extchrg-direct                 #? MPI_PROCS <= 1
scc/H2O-extchrg-periodic               #? MPI_PROCS <= 1
scc/H2O-extfield                       #? MPI_PROCS <= 1
spin/H2O-periodic                      #? MPI_PROCS <= 1
spin/OH_commonFermi                    #? MPI_PROCS <= 1
derivatives/Si_2_Richardson            #? MPI_PROCS <= 1
geoopt/H2O-constr                      #? MPI_PROCS <= 1
legacy/SiC_polyRep                     #? MPI_PROCS <= 1
scc/C4H8_3rdfull                       #? MPI_PROCS <= 1
scc/C4H8_3rdfull-damp                  #? MPI_PROCS <= 1
scc/CH2_n_3rdfull                      #? MPI_PROCS <= 1
scc/CH2_n_3rdfull_damp                 #? MPI_PROCS <= 1
spin/Fe4                               #? MPI_PROCS == 2
spin/Fe4_commonFermi                   #? MPI_PROCS <= 2

timedep/2CH3-Temp                      #? WITH_ARPACK and MPI_PROCS <= 1
timedep/2CH3-Triplet-Temp              #? WITH_ARPACK and MPI_PROCS <= 1
timedep/NO                             #? WITH_ARPACK and MPI_PROCS <= 1
timedep/propadiene_OscWindow           #? WITH_ARPACK and MPI_PROCS <= 1

analysis/H2O_ESP                       #? MPI_PROCS <= 1
analysis/H2O_mdESP                     #? MPI_PROCS <= 2
geoopt/H2O_lbfgs                       #? MPI_PROCS <= 1
geoopt/H2O                             #? MPI_PROCS <= 1
md/Si_8_NHC_restart                    #? MPI_PROCS <= 1
non-scc/GaAs_2                         #? MPI_PROCS <= 1
scc/GaAs_2                             #? MPI_PROCS <= 1
scc/GaAs_2_customU                     #? MPI_PROCS <= 1
spinorbit/Fe2_dual                     #? MPI_PROCS <= 2
spinorbit/Si_2                         #? MPI_PROCS <= 1

timedep/C4H6-S1-Force                  #? WITH_ARPACK and MPI_PROCS <= 1
timedep/C4H6-Singlet                   #? WITH_ARPACK and MPI_PROCS <= 1
timedep/C4H6-Singlet_wfn               #? WITH_ARPACK and MPI_PROCS <= 1
timedep/C4H6-T1-Force                  #? WITH_ARPACK and MPI_PROCS <= 1
timedep/C4H6-Triplet                   #? WITH_ARPACK and MPI_PROCS <= 1

dftb+u/Fe4                             #? MPI_PROCS <= 2
dftb+u/Fe4_read                        #? MPI_PROCS <= 2
geoopt/Cchain_lattice_lbfgs            #? MPI_PROCS <= 1
geoopt/Cchain_lattice                  #? MPI_PROCS <= 1
scc/H2O+CH3COOH-3rdorder               #? MPI_PROCS <= 1
<<<<<<< HEAD
spinorbit/Fe2                          #? MPI_PROCS <= 4
analysis/Fe2_antiferromagnetic         #? MPI_PROCS <= 4
=======
spinorbit/Fe2                          #? MPI_PROCS <= 2
analysis/Fe2_antiferromagnetic         #? MPI_PROCS <= 2
>>>>>>> 5f6175df
non-scc/10-0Ctube_Efield               #? MPI_PROCS <= 4
non-scc/10-10Ctube                     #? MPI_PROCS <= 4
analysis/10-0Ctube_ESP                 #? MPI_PROCS <= 4
md/H2O-extfield                        #? MPI_PROCS <= 1
non-scc/10-0Ctube                      #? MPI_PROCS <= 4
spin/Fe4_noncolinear                   #? MPI_PROCS <= 4
non-scc/HBDI-neutral                   #? MPI_PROCS <= 4
non-scc/HBDI-cationic                  #? MPI_PROCS <= 4
scc/C60                                #? MPI_PROCS <= 4
analysis/C60_ESP                       #? MPI_PROCS <= 4
spin/H2O                               #? MPI_PROCS <= 1

timedep/cyclopentadienyl               #? WITH_ARPACK and MPI_PROCS <= 1
timedep/C6H6-Sym                       #? WITH_ARPACK and MPI_PROCS <= 1
timedep/C6H6-Sym_Arnoldi               #? WITH_ARPACK and MPI_PROCS <= 1
timedep/OCH2-S1-Opt                    #? WITH_ARPACK and MPI_PROCS <= 1

h-bonds/H5_defaults                    #? MPI_PROCS <= 2
h-bonds/H5_ONS_forces                  #? MPI_PROCS <= 2
h-bonds/H5_ONS_forces_eq               #? MPI_PROCS <= 2
h-bonds/D3H5_ice                       #? WITH_DFTD3 and MPI_PROCS <= 4

md/Si_8_restart                        #? MPI_PROCS <= 1
spin/GaAs_2                            #? MPI_PROCS <= 1
spin/GaAs-spin-ext                     #? MPI_PROCS <= 1
spinorbit/As4S4                        #? MPI_PROCS <= 8

dispersion/DNA-damped                  #? MPI_PROCS <= 4
md/ice_Ic                              #? MPI_PROCS <= 4
derivatives/C6H6_scc                   #? MPI_PROCS <= 1
dftb+u/GaAs_2                          #? MPI_PROCS <= 1
geoopt/diamond_presure                 #? MPI_PROCS <= 1
scc/C60_Fermi                          #? MPI_PROCS <= 4
scc/10-0Ctube-extfield                 #? MPI_PROCS <= 4
scc/SiC_64                             #? MPI_PROCS <= 4
scc/SiC_32-extchrg-blur                #? MPI_PROCS <= 2
md/H3                                  #? MPI_PROCS <= 1

dispersion/DNA_dftd3_zero              #? WITH_DFTD3 and MPI_PROCS <= 4

sockets/diamond                        #? WITH_SOCKETS and MPI_PROCS <= 1
sockets/diamond_exit                   #? WITH_SOCKETS and MPI_PROCS <= 1
sockets/H2O                            #? WITH_SOCKETS and MPI_PROCS <= 4
sockets/H2O_cluster                    #? WITH_SOCKETS and MPI_PROCS <= 1

spinorbit/GaAs_2                       #? MPI_PROCS <= 1

geoopt/Si_2_latconst                   #? MPI_PROCS <= 1
md/SiH-surface                         #? MPI_PROCS <= 4
geoopt/Si_2_lattice_lbfgs              #? MPI_PROCS <= 1
geoopt/Si_2_lattice                    #? MPI_PROCS <= 1
md/Si_8_NHC                            #? MPI_PROCS <= 1

timedep/C66O10N4H44_Ewindow            #? WITH_ARPACK and MPI_PROCS <= 1

spin/Fe4_Fermi                         #? MPI_PROCS <= 2
non-scc/Si41C23N35                     #? MPI_PROCS <= 4
geoopt/diamond_isotropic               #? MPI_PROCS <= 1
spinorbit/EuN                          #? MPI_PROCS <= 2
geoopt/Si_6                            #? MPI_PROCS <= 1
md/ptcda-xlbomdfast                    #? MPI_PROCS <= 4
spinorbit/EuN_customU                  #? MPI_PROCS <= 2
dispersion/DNA                         #? MPI_PROCS <= 4
spinorbit/Si2_dual                     #? MPI_PROCS <= 1
md/Si_8                                #? MPI_PROCS <= 1
md/Si_8-thermostat2                    #? MPI_PROCS <= 1
geoopt/GaAs_8_latconst_lbfgs           #? MPI_PROCS <= 2
geoopt/GaAs_8_latconst                 #? MPI_PROCS <= 2
analysis/Ga4As4_ESP                    #? MPI_PROCS <= 2
md/Si_8-thermostat                     #? MPI_PROCS <= 1
md/ptcda-xlbomdfast-ldep               #? MPI_PROCS <= 4
md/Si_8-tempprofile                    #? MPI_PROCS <= 1

dispersion/DNA_dftd3_bj                #? WITH_DFTD3 and MPI_PROCS <= 4

geoopt/Vsi+O-nonscc                    #? MPI_PROCS <= 4
non-scc/Si_384                         #? MPI_PROCS <= 4
md/DNA                                 #? MPI_PROCS <= 4
md/DNA_Berendsen2                      #? MPI_PROCS <= 4
md/ptcda-xlbomd                        #? MPI_PROCS <= 4
md/SiC64-xlbomdfast-T0                 #? MPI_PROCS <= 4
md/SiC64-xlbomdfast                    #? MPI_PROCS <= 4

timedep/C66O10N4H44_OscWindow          #? WITH_ARPACK and MPI_PROCS <= 1
timedep/C60_OscWindow                  #? WITH_ARPACK and MPI_PROCS <= 1
timedep/C60_EandOsc                    #? WITH_ARPACK and MPI_PROCS <= 1

non-scc/Si_216                         #? MPI_PROCS <= 4
md/ptcda-xlbomd-ldep                   #? MPI_PROCS <= 4
geoopt/Vsi+O_lbfgs                     #? MPI_PROCS <= 4
geoopt/Vsi+O                           #? MPI_PROCS <= 4
scc/SiC64+V_dynforce_groups            #? MPI_PROCS <= 8 and MPI_PROCS % 4 == 0
scc/SiC64+V_dynforce                   #? MPI_PROCS <= 4 and MPI_PROCS % 2 == 0<|MERGE_RESOLUTION|>--- conflicted
+++ resolved
@@ -74,13 +74,8 @@
 geoopt/Cchain_lattice_lbfgs            #? MPI_PROCS <= 1
 geoopt/Cchain_lattice                  #? MPI_PROCS <= 1
 scc/H2O+CH3COOH-3rdorder               #? MPI_PROCS <= 1
-<<<<<<< HEAD
-spinorbit/Fe2                          #? MPI_PROCS <= 4
-analysis/Fe2_antiferromagnetic         #? MPI_PROCS <= 4
-=======
 spinorbit/Fe2                          #? MPI_PROCS <= 2
 analysis/Fe2_antiferromagnetic         #? MPI_PROCS <= 2
->>>>>>> 5f6175df
 non-scc/10-0Ctube_Efield               #? MPI_PROCS <= 4
 non-scc/10-10Ctube                     #? MPI_PROCS <= 4
 analysis/10-0Ctube_ESP                 #? MPI_PROCS <= 4
