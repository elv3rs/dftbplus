--- conflicted
+++ resolved
@@ -4,10 +4,10 @@
 
 #:include 'common.fypp'
 
-<<<<<<< HEAD
+
 non-scc/Si_384_GPU                     #? WITH_GPU and MPI_PROCS <= 1
 scc/SiC_512                            #? WITH_GPU and MPI_PROCS <= 1
-=======
+
 solvers/GaAs_2_ELPA2                   #? WITH_ELSI and MPI_PROCS == 8
 solvers/Si32C32_ELPA1                  #? WITH_ELSI and MPI_PROCS <= 4
 solvers/Si32C32_ELPA2                  #? WITH_ELSI and MPI_PROCS <= 4
@@ -31,7 +31,6 @@
 solvers/10-10Ctube_PEXSI_sparse        #? WITH_PEXSI and MPI_PROCS % 2 == 0 and MPI_PROCS <= 20 and OMP_THREADS == 1
 #!solvers/SiC64+V_spinkpts_PEXSI         #? WITH_PEXSI and MPI_PROCS % 2 == 0 and MPI_PROCS <= 40 and OMP_THREADS == 1
 #!solvers/SiC64+V_PEXSI_kpts             #? WITH_PEXSI and MPI_PROCS % 4 == 0 and MPI_PROCS <= 80 and OMP_THREADS == 1
->>>>>>> ea956589
 
 derivatives/Si_2_Delta                 #? MPI_PROCS <= 1
 legacy/Si2_oldSKinterp                 #? MPI_PROCS <= 1
