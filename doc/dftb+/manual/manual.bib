@Article{porezag-PRB-51-12947,
 author = {D. Porezag and T. Frauenheim and T. K\"ohler and G. Seifert and
 R. Kaschner},
 title = {Construction of tight-binding-like potentials on the basis of
 density-functional theory: Application to carbon},
 journal = prb,
 year = {1995},
 volume = {51},
 pages = {12947}
}

@Article{seifert-ijqc-58-185,
 author = {G. Seifert and D. Porezag and T. Frauenheim},
 title = {Calculations of molecules, clusters, and solids with a
                  simplified \mbox{LCAO-DFT-LDA} scheme},
 journal = ijqc,
 year = {1996},
 volume = {58},
 pages = {185}
}

@Article{elstner-prb-58-7260,
 author = {M. Elstner and D. Porezag and G. Jungnickel and J. Elsner and
 M. Haugk and T. Frauenheim and S. Suhai and G. Seifert},
 title = {Self-consistent-charge density-functional tight-binding method for
 simulations of complex materials properties},
 journal = prb,
 year = {1998},
 volume = {58},
 pages = {7260}
}

@Article{koehler-cp-309-23,
 author = {C. K\"ohler and G. Seifert and T. Frauenheim},
 title = {Density-Functional based calculations for {F}e(n), (n$\le$32)},
 journal = cp,
 year = {2005},
 volume = {309},
 pages = {23}
}

@Article{han-ijqc-78-459,
 author = {W. Han and M. Elstner and K. J. Jalkanen and T. Frauenheim and
 S. Suhai},
 title = {Hybrid \mbox{SCC-DFTB}/Molecular Mechanical Studies of
                  {H}-Bonded Systems and of
                  {N}-acetyl-({L}-{A}la)$_\mathrm{n}$-{N}'-Methylamide
                  Helices in Water Solution},
 journal = ijqc,
 year = {2000},
 volume = {78},
 pages = {459}
}

@Article{cui-jpcb-105-569,
 author = {Q. Cui and M. Elstner and T. Frauenheim and E. Kaxiras and
 M. Karplus},
 title = {Combined self-consistent charge density functional
                  tight-binding (\mbox{SCC-DFTB}) and \mbox{CHARMM}},
 journal = jpcb,
 year = {2001},
 volume = {105},
 pages = {569}
}

@Article{elstner-jcp-114-5149,
 author = {M. Elstner and P. Hobza and T. Frauenheim and S. Suhai and
 E. Kaxiras},
 title = {Hydrogen bonding and stacking interactions of nucleic acid base
 pairs: a density-functional-theory based treatment},
 journal = jcp,
 year = {2001},
 volume = {114},
 pages = {5149}
}

@Article{frauenheim-JPCM-14-3015,
 author = {Frauenheim, T. and Seifert, G. and Elstner, M. and Niehaus, T. and
 Kohler, C. and Amkreutz, M. and Sternberg, M. and Hajnal, Z. and Di~Carlo, A.
 and Suhai, S.},
 title = {Atomistic simulations of complex materials: ground-state and
 excited-state properties},
 journal = jpcm,
 year = 2002,
 volume = 14,
 number = 11,
 pages = {3015-3047},
 month = {Mar}
}

@Article{petukhov-PRB-67-153106,
 author = {Petukhov, A. G. and Mazin, I. I. and Chioncel, L. and
 Lichtenstein, A. I.},
 title = {Correlated metals and the \mbox{LDA+U} method},
 journal = prb,
 year = 2003,
 volume = 67,
 pages = {153106-4}
}

@Article{han-PRB-73-045110,
 author = {Han, M. J. and Ozaki, T. and Yu, J.},
 title = {\mbox{O($N$) LDA+$U$} electronic structure calculation method based
 on the nonorthogonal pseudoatomic orbital basis},
 journal = prb,
 year = 2006,
 volume = 73,
 pages = {045110}
}

@Article{johnson-PRB-38-12807,
 author = {Johnson, D. D.},
 title = {Modified {B}royden's method for accelerating convergence in
                  self consistent calculations},
 journal = prb,
 year = {2003},
 volume = {38},
 pages = {12807}
}

@Article{eyert-JCP-124-271,
 author = {Eyert, V.},
 title = {A Comparative Study on Methods for Convergence Acceleration
of Iterative Vector Sequences},
 journal = jcop,
 year = {1996},
 volume = {124},
 pages = {271}
}

@Article{monkhorst-prb-13-5188,
 author = {Monkhorst, H. J. and Pack, J. D.},
 title = {Special points for {B}rillouin-zone integrations},
 journal = prb,
 year = {1976},
 volume = {13},
 pages = {5188},
 annote = {Monkhorst-Pack original paper}
}

@Article{monkhorst-prb-16-1748,
 author = {Monkhorst, H. J. and Pack, J. D.},
 title = {"Special points for {B}rillouin-zone integrations"--a reply},
 journal = prb,
 year = {1977},
 volume = {16},
 pages = {1748},
 annote = {Monkhorst-Pack erratum}
}


@PhdThesis{KoehlerThesis,
 author = {Christof K\"ohler},
 title = {Ber\"ucksichtigung von Spinpolarisationseffekten in einem
 dichtefunktionalbasierten Ansatz},
 school = {Department Physik der Fakult\"at fur Naturwissenschaften an der
 Universit\"at Paderborn},
 year = 2004,
 note = {http://ubdata.uni-paderborn.de/ediss/06/2004/koehler/}
}


@PhdThesis{garcia14Thesis,
  author = 	 {Adriel Dominguez Garcia},
  title = 	 {Density functional approaches for the interaction of
                  metal oxides with small molecules},
  school = 	 {Universit\"at Bremen},
  year = 	 2014,
  note = 	 {http://elib.suub.uni-bremen.de/edocs/00103868-1.pdf}
}

@Article{andersen-JCP-72-2384,
 author = {Andersen, H. C.},
 title = {Molecular dynamics at constant pressure and/or temperature},
 journal = jcp,
 year = 1980,
 volume = 72,
 pages = 2384
}

@BOOK{lapack3,
      AUTHOR = {Anderson, E. and Bai, Z. and Bischof, C. and
                Blackford, S. and Demmel, J. and Dongarra, J. and
                Du Croz, J. and Greenbaum, A. and Hammarling, S. and
                McKenney, A. and Sorensen, D.},
      TITLE = {{LAPACK} Users' Guide},
      EDITION = {Third},
      PUBLISHER = {Society for Industrial and Applied Mathematics},
      YEAR = {1999},
      ADDRESS = {Philadelphia, PA},
      ISBN = {0-89871-447-8 (paperback)} 
}

@MISC{Lehoucq97arpackusers,
    author = {R. B. Lehoucq and D. C. Sorensen and C. Yang},
    title = {ARPACK Users Guide: Solution of Large Scale Eigenvalue
                  Problems by Implicitly Restarted Arnoldi Methods.},
    year = {1997}
}

@MISC{ARPACK-ng,
 howpublished = {https://github.com/opencollab/arpack-ng}
}

@Article{methfessel-PRB-40-3616,
 author = {Methfessel, M. and Paxton, A. T.},
 title = {High-precision sampling for {B}rillouin-zone integration in metals},
 journal = prb,
 year = 1989,
 volume = 40,
 pages = 3616
}

@Article{miller-JAmChemSoc-112-8533,
 author = {K. J. Miller},
 title = {Additivity methods in molecular polarizability},
 journal = jacs,
 year = 1990,
 volume = 112,
 pages = 8533,
 annote = {Dispersion values (cited in Marcus paper)}
}

@Article{kang-TheorChimActa-61-41,
 author = {Y. K. Kang and M. S. Jhon},
 title = {Additivity of atomic static polarizabilities and dispersion
 coefficients},
 journal = tca,
 year = 1982,
 volume = 61,
 pages = 41,
 annote = {Dispersion values (cited in Marcus paper)}
}


@Article{dftbp-paper,
 author = {B. Aradi and B. Hourahine and Th. Frauenheim},
 title = {{DFTB+}, a Sparse Matrix-Based Implementation of the {DFTB} Method},
 journal = jpca,
 year = {2007},
 volume = {111},
 number = {26},
 pages = {5678}
}



@Article{hourahine07,
 author = {Hourahine, B. and Sanna, S. and Aradi, B. and K\"ohler, C.
 and Niehaus, T. and Frauenheim, Th.},
 title = {Self-Interaction and Strong Correlation in {DFTB}},
 journal = jpca,
 year = {2007},
 volume = {111},
 number = {26},
 pages = {5671}
}

@Article{koehler-JPCA-111-5622,
 author = {K\"ohler, C. and  Frauenheim, T. and Hourahine, B. and Seifert, G.
 and Sternberg, M.},
 title = {Treatment of Collinear and Noncollinear Electron Spin within an
 Approximate Density Functional Based Method},
 journal = jpca,
 year = 2007,
 volume = 111,
 number = 26,
 pages = 5622,
 doi = {10.1021/jp068802p}
}

@Article{harvey-JCC-19-726,
 author = {Harvey, S. C. and Tan, R. K. Z. and Cheatham, T. E.},
 title = {The flying ice cube: Velocity rescaling in molecular dynamics leads
 to violation of energy equipartition},
 journal = jcc,
 year = 1998,
 volume = 19,
 number = 7,
 pages = {726-740}
}

@Article{berendsen-JCP-81-3684,
 author = {Berendsen, H. J. C. and Postma, J. P. M. and Van~Gunsteren, W. F.
 and Dinola, A. and Haak, J. R.},
 title = {Molecular-Dynamics with Coupling to an External Bath},
 journal = jcp,
 year = 1984,
 volume = 81,
 number = 8,
 pages = {3684-3690}
}

@Article{yang-JPCA-111-10861,
  author = 	 {Yang, Y. and Yu, H. and York, D. and Cui, Q. and Elstner, M.},
  title = 	 {Extension of the Self-Consistent-Charge Density-Functional Tight-Binding Method: Third-Order Expansion of the Density Functional Theory Total Energy and Introduction of a Modified Effective Coulomb Interaction},
  journal = 	 jpca,
  year = 	 {2007},
  volume =	 {111},
  pages =        {10861},
  annote =	 {3rd order on-site paper}
}

@Article{zhechkov-JCTC-1-841,
  author = 	 {Zhechkov, L. and Heine, Th. and Patchkovskii, S. and
                  Seifert, G. and Duarte, H. A.},
  title = 	 {An Efficient a Posteriori Treatment for Dispersion
                  Interaction in Density-Functional-Based Tight
                  Binding},
  journal = 	 jctc,
  year = 	 2005,
  volume =	 1,
  pages =	 {841-847},
  annote =	 {Thomas Heines \mbox{UFF} dispersion paper.}
}

@Article{rappe-JACS-114-10024,
  author = 	 {Rappe, A. K. and Casewit, C. J. and Colwell, K. S. and {Goddard III}, W. A. and Skiff, W. M.},
  title = 	 {\mbox{UFF}, a full periodic table force field for
                  molecular mechanics and molecular dynamics
                  simulations},
  journal = 	 jacs,
  year = 	 1992,
  volume =	 {114},
  pages =	 {10024-10035},
  annote =	 {UFF paper}
}

@Article{gauss-jctc-7-931,
  author = 	 {Gaus, M. and Cui, Q. and Elstner, M.},
  title = 	 {\mbox{DFTB}3: {E}xtension of the {S}elf-{C}onsistent-{C}harge
     {D}ensity-{F}unctional {T}ight-{B}inding {M}ethod (\mbox{SCC-DFTB})},
  journal = 	 jctc,
  year = 	 {2011},
  volume =	 {7},
  pages =	 {931-948},
  annote =	 {DFTB3 paper}
}

@Article{martyna-mp-87-1117,
 author = {Martyna, G. J. and Tuckerman, M. E. and Tobias, D. J. and
 Klein, M. L.},
 title = {Explicit reversible integrators for extended systems dynamics},
 journal = mp,
 year = 1996,
 volume = 87,
 pages = {1117-1157}
}

@Article{pipek-JCP-90-4916,
  author = 	 {Pipek, J. and Mezey, P. G.},
  title = 	 {A fast intrinsic localization procedure applicable
                  for {\it ab initio} and semiempirical linear
                  combination of atomic orbital wave functions},
  journal = 	 jcp,
  year = 	 1989,
  volume = 	 90,
  pages = 	 4916
}

@Article{niehaus-prb-63-085108,
 author = {Niehaus, T. A. and Suhai, S. and Della Sala, F. and
 Lugli, P and Elstner, M. and Seifert, G. and Frauenheim, Th.},
 title = {Tight-binding approach to time-dependent density-functional
                  response theory},
 journal = prb,
 year = 2001,
 volume = 63,
 pages = {085108}
}

@Article{heringer2007aes,
  author = {Heringer, D. and Niehaus, T. A. and Wanko, M. and Frauenheim, T.},
  title = {Analytical excited state forces for the time-dependent
                  density-functional tight-binding method.},
  journal = jcc,
  year = {2007},
  volume = {28},
  pages = {2589},
  number = {16}
}

@article{Ceriotti20141019,
title = "i-PI: A Python interface for ab initio path integral
                  molecular dynamics simulations ",
journal = cpc,
volume = "185",
pages = "1019-1026",
year = "2014",
doi = "http://dx.doi.org/10.1016/j.cpc.2013.10.027",
author = "Ceriotti, M.  and More, J. and Manolopoulos, D. E."
}

@Article{grimme-jcp-132-154104,
 author = {Grimme, S. and Antony, J. and Ehrlich, S. and Krieg, H.},
 title = {A consistent and accurate ab initio parametrization of
                  density functional dispersion correction
                  (\mbox{DFT-D}) for the 94 elements {H}-{P}u},
 journal = jcp,
 year = 2010,
 volume = 132,
 pages = {154104}
}

@Article{grimme-jcp-32-1456-1465,
 author = {Grimme, S. and Ehrlich, S. and Goerigk, L.},
 title = {Effect of the Damping Function in Dispersion Corrected
Density Functional Theory},
 journal = jcp,
 year = 2011,
 volume = 32,
 pages = {1456-1465}
}

@Misc{grimme-param,
 howpublished = {http://toc.uni-muenster.de/DFTD3/}
}

@Article{kovalenko-JCC-20-928,
 author = {Kovalenko, A. and Ten-no, S. and Hirata, F.},
 title = {Solution of three-dimensional reference interaction site
                  model and hypernetted chain equations for simple
                  point charge water by modified method of direct
                  inversion in iterative subspace },
 journal = jcc,
 year = 1999,
 volume = 20,
 pages = {928-936}
}

@Article{aradi-jctc-11-3357,
  author =       {Aradi, B. and Niklasson, A. M. N. and Frauenheim, T.},
  title =        {Extended Lagrangian Density Functional Tight-Binding Molecular Dynamics for Molecules and Solids},
  journal =      {J. Chem. Theory Comput.},
  year =         {2015},
  volume =       {11},
  pages =        {3357-3363},
}

<<<<<<< HEAD
@Article{realtime1,
author = {Oviedo, M Bel{\'{e}}n and Negre, Christian F A and S{\'{a}}nchez and Cristi{\'{a}}n G},
journal = {Physical Chemistry Chemical Physics},
number = {25},
pages = {6706},
pmid = {20424789},
title = {{Dynamical simulation of the optical response of photosynthetic pigments}},
volume = {12},
year = {2010}
}

@Article{realtime2,
author = {Negre, Christian F A and Fuertes, Valeria C. and Oviedo, M. Bel{\'{e}}n and Oliva, Fabiana Y. and S{\'{a}}nchez, Cristi{\'{a}}n G},
journal = {Journal of Physical Chemistry C},
number = {28},
pages = {14748--14753},
title = {{Quantum dynamics of light-induced charge injection in a model dye-nanoparticle complex}},
volume = {116},
year = {2012}
=======
@Book{NoceWrig06,
  Title                    = {Numerical Optimization},
  Author                   = {Jorge Nocedal and Stephen J. Wright},
  Publisher                = {Springer},
  Year                     = {2006},
  Address                  = {New York, NY, USA},
  Edition                  = {second}
>>>>>>> 4aaabb76
}<|MERGE_RESOLUTION|>--- conflicted
+++ resolved
@@ -437,7 +437,15 @@
   pages =        {3357-3363},
 }
 
-<<<<<<< HEAD
+@Book{NoceWrig06,
+  Title                    = {Numerical Optimization},
+  Author                   = {Jorge Nocedal and Stephen J. Wright},
+  Publisher                = {Springer},
+  Year                     = {2006},
+  Address                  = {New York, NY, USA},
+  Edition                  = {second}
+}
+
 @Article{realtime1,
 author = {Oviedo, M Bel{\'{e}}n and Negre, Christian F A and S{\'{a}}nchez and Cristi{\'{a}}n G},
 journal = {Physical Chemistry Chemical Physics},
@@ -457,13 +465,4 @@
 title = {{Quantum dynamics of light-induced charge injection in a model dye-nanoparticle complex}},
 volume = {116},
 year = {2012}
-=======
-@Book{NoceWrig06,
-  Title                    = {Numerical Optimization},
-  Author                   = {Jorge Nocedal and Stephen J. Wright},
-  Publisher                = {Springer},
-  Year                     = {2006},
-  Address                  = {New York, NY, USA},
-  Edition                  = {second}
->>>>>>> 4aaabb76
 }