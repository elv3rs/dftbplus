--- conflicted
+++ resolved
@@ -446,7 +446,6 @@
   Edition                  = {second}
 }
 
-<<<<<<< HEAD
 @Article{Pecchia_RPP,
  author = {Pecchia, A. and Di~Carlo, A.},
  title = {Atomistic theory of transport in organic and inorganic
@@ -479,7 +478,7 @@
   series = 	 {Lecture Notes in Physics},
   pages = 	 {153-184}
 }
-=======
+
 @article{rezac-jctc-13-2017,
   author = {{\v R}ez{\'a}{\v c}, Jan},
   title = {Empirical {Self}-{Consistent} {Correction} for the
@@ -501,5 +500,4 @@
   year = {2012},
   pages = {141--151},
   doi = {10.1021/ct200751e}
-}
->>>>>>> 1539adbf
+}