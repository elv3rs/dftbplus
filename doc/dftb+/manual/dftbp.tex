\chapter{Input for {\dftbp}}


{\dftbp} can read two formats, either XML or the Human-friendly
Structured Data format (HSD).  If you are not familiar with the HSD
format, a detailed description is given in appendix \ref{sec:hsd}. The
input file for {\dftbp} must be named \verb|dftb_in.hsd| {\em or}
\verb|dftb_in.xml|. The input file must be present in the working
directory. To prevent ambiguity, the parser refuses to read any input
if both files are present. After processing the input, {\dftbp}
creates a file of the parsed input, either \verb|dftb_pin.hsd| or
\verb|dftb_pin.xml|. This contains the user input as well as any
default values for unspecified options.  The file also contains the
version number of the current input parser.  You should always keep
this file, since if you want to exactly repeat your calculation with a
later version of \dftbp{}, it is recommended to use this file instead
of the original input. (You must of course rename \verb|dftb_pin.hsd|
into \verb|dftb_in.hsd| or \verb|dftb_pin.xml| into
\verb|dftb_in.xml|.)  This guarantees that you will obtain the same
results, even if the defaults for some non specified options have been
changed. The code can also produce \verb|dftb_pin.xml| from
\verb|dftb_in.hsd| or {\it vice versa} if required (see
section~\ref{sec:dftbp.ParserOptions}).

The following sections list properties and options that can be set in
{\dftbp} input. The first column of each of the tables of options
specifies the name of a property. The second column indicates the type
of the expected value for that property.  The letters ``l'', ``i'',
``r'', ``s'', ``p'', ``m'' stand for logical, integer, real, string,
property list and method type, respectively. An optional prefixing
number specifies how often (if more than once) this type must occur.
An appended ``+'' indicates arbitrary occurrence greater than zero,
while ``*'' allows also for zero occurrence.  Alternative types are
separated by ``|''.  Parentheses serve only to delimit groups of
settings.

Sometimes a property is only interpreted on meeting some condition(s).  If this
is the case, the the third column gives details of the requirement(s). The
fourth column contains the default value for the property.  If no default value
is specified (``-''), the user is required to assign a value to that property.
The description of the properties immediately follows the table.  If there is
also a more detailed description available for a given keyword somewhere else,
the appropriate page number appears in the last column.

Some properties are allowed to carry a modifier to alter the provided
value (e.g. converting between units). The possible modifiers are
listed between brackets ([]) in the detailed description of the
property. If the modifier is a conversion factor for a physical unit,
only the unit type is indicated (length, energy, force, time, etc.). A
list of the allowed physical units can be found in
appendix~\ref{app:units}.

\section{Main input}


The input file for {\dftbp} (\verb|dftb_in.hsd|/\verb|dftb_in.xml|)
must contain the following property definitions:
\begin{ptableh}
  \kw{Geometry} & p|m &  & - & \pref{sec:dftbp.Geometry} \\
  \kw{Hamiltonian} & m &  & - & \pref{sec:dftbp.Hamiltonian} \\
\end{ptableh}

Additionally optional blocks of definitions may be present:
\begin{ptableh}
  \kw{Driver} & m &  & \cb & \pref{sec:dftbp.Driver} \\
  \kw{Options} & p & & \cb & \pref{sec:dftbp.Options} \\
  \kw{Analysis} & p & & \cb & \pref{sec:dftbp.Analysis} \\
  \kw{ExcitedState} & p & & \cb & \pref{sec:dftbp.ExcitedState} \\
  \kw{ParserOptions} & p & & \cb & \pref{sec:dftbp.ParserOptions} \\
  \kw{Parallel} & p & & \cb & \pref{sec:dftbp.Parallel} \\
\end{ptableh}

\begin{description}
\item[\is{Geometry}] Specifies the geometry for the system to be
  calculated.  See p.~\pref{sec:dftbp.Geometry}.
\item[\is{Hamiltonian}] Configures the Hamiltonian and its options. See
  p.~\pref{sec:dftbp.Hamiltonian}.
\item[\is{Driver}] Specifies a geometry driver for your system.  See
  p.~\pref{sec:dftbp.Driver}.
\item[\is{Options}]  Various global options for the run. See
  p.~\pref{sec:dftbp.Options}.
\item[\is{Analysis}]  Post-run analysis and properties options. See
  p.~\pref{sec:dftbp.Analysis}.
\item[\is{ExcitedState}] Calculations in excited state of the system.
  See p.~\pref{sec:dftbp.ExcitedState}.
\item[\is{ParserOptions}] Various options affecting the parser only.
  See p.~\pref{sec:dftbp.ParserOptions}.
\item[\is{Parallel}] Options affecting the MPI-parallel execution. See
  p.~\pref{sec:dftbp.Parallel}.
\end{description}


\section{Geometry}
\label{sec:dftbp.Geometry}

The geometry can be specified either directly by passing the
appropriate list of properties or by using the \is{GenFormat\cb}
method.

\subsection{Explicit geometry specification}

If the geometry is being specified explicitly, the following
properties can be set:

\begin{ptable}
  \kw{Periodic} & l & & No &  \\
  \kw{LatticeVectors} & 9r  & Periodic = Yes & - & \\
  \kw{TypeNames} & s+ &  & - &  \\
  \kw{TypesAndCoordinates}  & (1i3r)+  &  & - & \\
\end{ptable}
\begin{description}
\item[\is{Periodic}] Specifies if the system is periodic in all 3
  dimensions or is to be treated as a cluster. If set to \is{Yes},
  property \iscb{LatticeVectors} must be also specified.
\item[\is{LatticeVectors}]\modif{\modtype{length}} The $x$, $y$ and
  $z$ components of the three lattice vectors if the system is
  periodic.
\item[\is{TypeNames}] List of strings with the names of the elements,
  which appear in your geometry.
\item[\is{TypesAndCoordinates}] \modif{relative|\modtype{length}} For
  every atom the index of its type in the \is{TypeNames} list and its
  coordinates. If for a periodic system (\is{Periodic = Yes}) the
  modifier \is{relative} is specified, the coordinates are interpreted
  in the coordinate system of the lattice vectors.
\end{description}

Example: Geometry of GaAs:
\begin{verbatim}
Geometry = {
  TypeNames = { "Ga" "As" }
  TypesAndCoordinates [Angstrom] = {
    1  0.000000     0.000000     0.000000
    2  1.356773     1.356773     1.356773
  }
  Periodic = Yes
  LatticeVectors [Angstrom] = {
     2.713546     2.713546     0.
     0.           2.713546     2.713546
     2.713546     0.           2.713546
  }
}
\end{verbatim}

\subsection{GenFormat\{\}}
\label{sec:dftbp.GenFormat}

You can use the generic format to specify the geometry (see
appendix~\ref{app:gen}). The geometry specification for GaAs would be
the following:
\begin{verbatim}
Geometry = GenFormat {
  2  S
  Ga As
  1 1     0.000000     0.000000     0.000000
  2 2     1.356773     1.356773     1.356773
  0.000000     0.000000     0.000000
  2.713546     2.713546     0.
  0.           2.713546     2.713546
  2.713546     0.           2.713546
}
\end{verbatim}
It is also possible to include the gen-formatted geometry from a file:
\begin{verbatim}
Geometry = GenFormat {
  <<< "geometry.gen"
}
\end{verbatim}


%%%%%%%%%%%%%%%%%%%%%%%%%%%%%%%%%%%%%%%%%%%%%%%%%%%%%%%%%%%%%%%%%%%%%%%%%%%%
%%%  Driver
%%%%%%%%%%%%%%%%%%%%%%%%%%%%%%%%%%%%%%%%%%%%%%%%%%%%%%%%%%%%%%%%%%%%%%%%%%%%
\section{Driver}
\label{sec:dftbp.Driver}

The driver is responsible for changing the geometry of the input
structure during the calculation.\\ \bigskip Currently the following
methods are available:
\begin{description}
\item[\iscb{}] Static calculation with the input geometry.
\item[\iscb{SteepestDescent}] Geometry optimisation by moving atoms
  along the acting forces. See p.~\pref{sec:dftbp.SteepestDescent}.
\item[\iscb{ConjugateGradient}] Geometry optimisation using the
  conjugate gradient algorithm. See p.~\pref{sec:dftbp.ConjugateGradient}.
\item[\iscb{gDIIS}] Geometry optimisation using the modified gDIIS
  method. See p.~\pref{sec:dftbp.gDIIS}.
\item[\iscb{LBFGS}] Geometry optimisation using the LBFGS
  algorithm. See p.~\pref{sec:dftbp.LBFGS}.
\item[\iscb{SecondDerivatives}] Calculation of the second derivatives of the
  energy (the \index{Hessian}Hessian). See p.~\pref{sec:dftbp.SecondDerivatives}.
\item[\iscb{VelocityVerlet}] Molecular dynamics with the velocity
  Verlet algorithm. See p.~\pref{sec:dftbp.VelocityVerlet}.
\item[\iscb{Socket}] Hands over control to an external program via a socket
  interface. See p.~\pref{sec:dftbp.Socket}.
\end{description}


\subsection{SteepestDescent\{\}}
\label{sec:dftbp.SteepestDescent}

\begin{ptable}
  \kw{MovedAtoms} & (i|s)+ &  & 1:-1 & \\
  \kw{MaxForceComponent} & r &  & 1e-4 & \\
  \kw{MaxSteps} &i &  & 200 & \\
  \kw{StepSize} &r &  & 100.0 & \\
  \kw{OutputPrefix} &s &  & "geo\_end" & \\
  \kw{AppendGeometries} & l & & \is{No} & \\
  \kw{Constraints} & (1i3r)* & LatticeOpt = No & \cb            & \\
  \kw{LatticeOpt}        & l & Periodic = Yes  & \is{No}        & \\
  \kw{FixAngles}         & l & Periodic = Yes, LatticeOpt = Yes & \is{No} & \\
  \kw{FixLengths}        & 3l & FixAngles = Yes & \is{No No No} & \\
  \kw{Isotropic}         & l & Periodic = Yes, LatticeOpt = Yes & \is{No} & \\
  \kw{Pressure}          & r & Periodic = Yes, LatticeOpt = Yes & 0.0
  & \\
  \kw{MaxAtomStep}       & r & MovedAtoms $\neq$ None\{\}~ & 0.2 & \\
  \kw{MaxLatticeStep}    & r & Periodic = Yes, LatticeOpt = Yes & 0.2 & \\
  \kw{ConvergentForcesOnly} & l & SCC = Yes & \is{Yes} & \\
\end{ptable}
\begin{description}
\item[\is{MovedAtoms}] Indices of the atoms which should be moved. The
  atoms can be specified as a mixture of a list of atoms, ranges of
  atoms and/or the species of atoms. Index ranges are specified as
  \verb|start:end| (without white space as one word!), which
  inclusively selects all atoms between \verb|start| and \verb|end|.
  \index{Atom list}\index{List of atoms}
\begin{verbatim}
  MovedAtoms = 1:6
  # equivalent to MovedAtoms = { 1 2 3 4 5 6 }
\end{verbatim}
  Negative indices can be used to count backwards from the last atom
  (-1 = last atom, -2 = penultimate atom, etc.):
\begin{verbatim}
  MovedAtoms = 1:-1   # Move all atoms including the last
\end{verbatim}
  Species names can be used to select all atoms belonging to a given
  species:
\begin{verbatim}
  MovedAtoms = Ga  # select all Ga atoms
\end{verbatim}
  Various specifiers can be combined together:
\begin{verbatim}
  # Move atoms 1, 2, 3, all Ga atoms, and the last two atoms.
  MovedAtoms = 1:3 Ga -2:-1
\end{verbatim}

\item[\is{MaxForceComponent}]\modif{\modtype{force}} Optimisation is
  stopped, if the force component with the maximal absolute value goes
  below this threshold.

\item[\is{MaxSteps}] Maximum number of steps after which the optimisation should
  stop (unless already stopped by achieving convergence). Setting this value as
  -1 runs a huge() number of iterations.

\item[\is{StepSize}]\modif{\modtype{time}} Step size ($\delta t$)
  along the forces. The displacement $\delta x_i$ along the
  $i^\mathrm{th}$ coordinate is given for each atom as $\delta x_i =
  \frac{f_i}{2m}\delta t^2$, where $f_i$ is the appropriate force
  component and $m$ is the mass of the atom.

\item[\is{OutputPrefix}] Prefix of the geometry files containing the
  final structure.

\item[\is{AppendGeometries}] If set to \is{Yes}, the geometry file in
  the XYZ-format will contain all the geometries obtained during the
  optimisation (instead of containing only the last geometry).

\item[\is{Constraints}] Specifies geometry constraints. For every
  constraint the serial number of the atom is expected followed by the
  $x$, $y$, $z$ components of a constraint vector. The specified atom
  is not allowed to move along the constraint vector. If two
  constraints are defined for the same atom, the atom will only by
  able to move normal to the the plane containing the two constraining
  vectors.

  Example:
  \invparskip
\begin{verbatim}
  Constraints = {
    # Atom one can only move along the z-axis
    1  1.0  0.0  0.0
    1  0.0  1.0  0.0
  }
\end{verbatim}

\item[\is{LatticeOpt}] Allow the lattice vectors to change during
  optimisation. \is{MovedAtoms} can be optionally used with lattice
  optimisation if the atomic coordinates are to be co-optimised with
  the lattice.\footnote{This is functional but not very efficient at
    the moment.}

\item[\is{FixAngles}] If optimising the lattice, allow only the
  lengths of lattice vectors to vary, not the angles between them. For
  example if your lattice is orthorhombic, this option will maintain
  that symmetry during optimisation.

\item[\is{FixLengths}] If optimising the lattice with \is{FixAngles} =
  \is{Yes}, allow only the lengths of the specified lattice vectors to
  vary.

  Example:
  \invparskip
\begin{verbatim}
  Driver = ConjugateGradient {
    LatticeOpt = Yes
    FixAngles = Yes # Fix angles between lattice vectors
    FixLengths = {Yes Yes No} # Allow only lat. vector 3 to change length
  }
\end{verbatim}

\item[\is{Isotropic}] If optimising the lattice, allow only uniform
  scaling of the unit cell. This option is incompatible with
  \is{FixAngles}.

\item[\is{Pressure}]\modif{\modtype{pressure}} If optimising the lattice, set
  the external pressure, leading to a Gibbs free energy of the form $G = E + PV
  - TS$ being printed as well (the included entropy term is only the
  contribution from the electrons, therefore this is not the full free energy).

\item[\is{MaxAtomStep}] Sets the maximum possible line search step size
  for atomic relaxation.

\item[\is{MaxLatticeStep}] Sets the maximum possible line search step
  size for lattice optimisation. For \is{FixAngles} or \is{Isotropic}
  calculations this is as a fraction of the lattice vectors or the
  volume respectively.

\item[\is{ConvergentForcesOnly}] If using an SCC calculation, this
  option controls whether the geometry optimisation will prematurely
  stop (= \is{Yes}) if the SCC cycle does not converge at any
  geometric step.

\end{description}


\subsection{ConjugateGradient\{\}}
\label{sec:dftbp.ConjugateGradient}

\begin{ptable}
  \kw{MovedAtoms} & (i|s)+ &  & 1:-1 & \\
  \kw{MaxForceComponent} & r & & 1e-4 & \\
  \kw{MaxSteps}          & i & & 200 & \\
  \kw{OutputPrefix}      & s & & "geo\_end" & \\
  \kw{AppendGeometries}  & l & & \is{No} & \\
  \kw{Constraints}       & (1i3r)* & & \cb & \\
  \kw{LatticeOpt}        & l & Periodic = Yes & \is{No} & \\
  \kw{FixAngles}         & l & Periodic = Yes, LatticeOpt = Yes & \is{No} & \\
  \kw{Isotropic}         & l & Periodic = Yes, LatticeOpt = Yes & \is{No} & \\
  \kw{Pressure}          & r & Periodic = Yes & 0.0 & \\
  \kw{MaxAtomStep}       & r & MovedAtoms $\neq$ None\{\}~ & 0.2 & \\
  \kw{MaxLatticeStep}    & r & Periodic = Yes, LatticeOpt = Yes & 0.2 & \\
  \kw{ConvergentForcesOnly} & l & SCC = Yes & \is{Yes} & \\
\end{ptable}

See previous subsection for the description of the properties.

\subsection{gDIIS\{\}}
\label{sec:dftbp.gDIIS}

\begin{ptable}
  \kw{Alpha} & r & & 0.1 & \\
  \kw{Generations} &i & & 8 & \\
  \kw{MovedAtoms} & (i|s)+ &  & 1:-1 & \\
  \kw{MaxForceComponent} & r & & 1e-4 & \\
  \kw{MaxSteps}          & i & & 200 & \\
  \kw{OutputPrefix}      & s & & "geo\_end" & \\
  \kw{AppendGeometries}  & l & & \is{No} & \\
  \kw{Constraints}       & (1i3r)* & & \cb & \\
  \kw{LatticeOpt}        & l & Periodic = Yes & \is{No} & \\
  \kw{FixAngles}         & l & Periodic = Yes, LatticeOpt = Yes & \is{No} & \\
  \kw{Isotropic}         & l & Periodic = Yes, LatticeOpt = Yes & \is{No} & \\
  \kw{Pressure}          & r & Periodic = Yes & 0.0 & \\
  \kw{MaxLatticeStep}    & r & Periodic = Yes, LatticeOpt = Yes & 0.2 & \\
  \kw{ConvergentForcesOnly} & l & SCC = Yes & \is{Yes} & \\
\end{ptable}

Specific properties for this method are:
\begin{description}
\item[\is{Alpha}] Initial scaling parameter to prevent the iterative
  space becoming exhausted (this is dynamically adjusted during the run).
\item[\is{Generations}] Number of generations to consider for the mixing.
\end{description}
See previous subsection for the description of the other
properties.\footnote{This approach is distinct from
  section~\ref{sec:dftbp.DIIS}, but uses a related algorithm based on
  Ref.~\cite{kovalenko-JCC-20-928} and comments from P.R.Briddon.}

\htcbsubsection{LBFGS}
\label{sec:dftbp.LBFGS}

\begin{ptable}
  \kw{Memory} &i & & 20 & \\
  \kw{MovedAtoms} & (i|s)+ &  & 1:-1 & \\
  \kw{MaxForceComponent} & r & & 1e-4 & \\
  \kw{MaxSteps}          & i & & 200 & \\
  \kw{OutputPrefix}      & s & & "geo\_end" & \\
  \kw{AppendGeometries}  & l & & \is{No} & \\
  \kw{Constraints}       & (1i3r)* & & \cb & \\
  \kw{LatticeOpt}        & l & Periodic = Yes & \is{No} & \\
  \kw{FixAngles}         & l & Periodic = Yes, LatticeOpt = Yes & \is{No} & \\
  \kw{Isotropic}         & l & Periodic = Yes, LatticeOpt = Yes & \is{No} & \\
  \kw{Pressure}          & r & Periodic = Yes & 0.0 & \\
  \kw{MaxLatticeStep}    & r & Periodic = Yes, LatticeOpt = Yes & 0.2 & \\
  \kw{ConvergentForcesOnly} & l & SCC = Yes & \is{Yes} & \\
\end{ptable}

Specific properties for this method are:
\begin{description}  
\item[\is{Memory}] Number of last steps which are saved and used to calculate
  the next step via the LBFGS algorithm. The literature recommends that
  \is{Memory} should between 3 and 20~\cite{NoceWrig06}.
\end{description}

\subsection{SecondDerivatives\{\}}
\label{sec:dftbp.SecondDerivatives}

Calculates the second derivatives\index{Hessian} of the energy
(currently only using a numerical differentiation of the forces). The
derivatives matrix is written out for the $i$, $j$ and $k$ directions
of atoms $1 \ldots n$ as $$\frac{\partial^2 E}{\partial x_{i1}
\partial x_{i1}} \frac{\partial^2 E}{\partial x_{j1} \partial x_{i1}}
\frac{\partial^2 E}{\partial x_{k1} \partial x_{i1}} \frac{\partial^2
E}{\partial x_{i2} \partial x_{i1}} \frac{\partial^2 E}{\partial
x_{j2} \partial x_{i1}} \frac{\partial^2 E}{\partial x_{k2} \partial
x_{i1}} \ldots \frac{\partial^2 E}{\partial x_{kn} \partial x_{kn}}$$
into {\it hessian.out}

\textbf{Note}: for supercell calculations, the derivatives are obtained at the $\mathbf{q}=0$ point,
irrespective of the k-point sampling used.

\textbf{Important:} In order to get accurate results for the second derivatives
(and the resulting frequencies) you must set a smaller self-consistent
tolerance than the default value in the
\islcb{Hamiltonian}{sec:dftbp.Hamiltonian} section. We suggest \is{SCCTolerance
  = 1e-7} or better. A less accurate tolerance can yield nonphysical vibrational
frequencies.

\begin{ptable}
  \kw{Atoms} & i+|m &  & 1:-1 & \\
  \kw{Delta} & r & & 1e-4 & \\
\end{ptable}

\begin{description}
\item[\is{Atoms}] Index of the atoms for which to calculate the second
  derivatives. The atoms can be specified via indices, index ranges
  and species. (See \is{MovedAtoms} in section \ref{sec:dftbp.SteepestDescent}.)
\item[\is{Delta}] Step size for numerical differentiation of forces to
  get the second derivatives of the energy with respect to atomic
  coordinates.
\end{description}


\subsection{VelocityVerlet\{\}}
\label{sec:dftbp.VelocityVerlet}

The code propagates atomic motion using velocity Verlet dynamics with optional
thermostats or barostats to control the temperature and/or pressure. Information
is printed out during the simulation every
\kwl{MDRestartFrequency}{kw:dftbp.MDRestartFrequency} steps, and logged in the
file \verb|md.out| (see appendix \ref{sec:md.out}).

\begin{ptable}
  \kw{MovedAtoms} & (i|s)+ &  & 1:-1 & \\
  \kw{Steps} &i &  & - & \\
  \kw{TimeStep} & r & & - & \\
  \kw{KeepStationary} & l & & Yes & \\
  \kw{Thermostat} & m &  & - & \pref{sec:dftbp.Thermostat} \\
  \kw{OutputPrefix} &s & & "geo\_end" & \\
  \kw{MDRestartFrequency} & i & & 1 & \\
  \kw{Velocities} & (3r)* & & - & \\
  \kw{Barostat} & m & Periodic = Yes & - & \pref{sec:dftbp.Barostat}\\
  \kw{ConvergentForcesOnly} & l & SCC = Yes & \is{Yes} & \\
  \kw{Xlbomd} & p & XlbomdFast \textrm{not set} & & \pref{sec:dftbp.xlbomd} \\
  \kw{XlbomdFast} & p & Xlbomd \textrm{not set} & & \pref{sec:dftbp.xlbomd} \\
  \kw{Masses} & p & & & \pref{sec:dftbp.Masses} \\
\end{ptable}

\begin{description}
\item[\is{MovedAtoms}] List of atoms to move during the MD. (See more
  detailed description on page \pref{sec:dftbp.SteepestDescent}.)

\item[\is{Steps}] Number of MD steps to perform. In the case of a
  thermostat using a \kwcb{TemperatureProfile} the number of steps is
  calculated from the profile.

\item[\is{KeepStationary}] Remove translational motion from the system.


\item[\is{TimeStep}]\modif{\modtype{time}} Time interval between two
  MD steps.

\item[\is{Thermostat}] Thermostating method for the MD simulation. See
  p.~\pref{sec:dftbp.Thermostat}.

\item[\is{OutputPrefix}] Prefix of the geometry files containing the
  final structure.

\item[\is{MDRestartFrequency}] Interval that the current geometry and
  velocities are written to the XYZ format geometry file and md.out
  (see section~\ref{sec:md.out}). In the case of \kw{SCC} MD runs, the
  charge restart information is also written at this interval
  overriding \is{RestartFrequency} (see
  section~\ref{kw:dftbp.RestartFrequency}).

\item[\is{Velocities}]\modif{\modtype{velocity}} Specified atomic velocities for
  all the atoms of the given structure (including ``velocities'' for any
  stationary atoms, which are silently ignored). This option can be used to
  restart an MD run, but make sure the geometry is consistent with the specified
  velocities. The easiest way to do this is to copy both from the same iteration
  of the XYZ file produced in the previous run (\textbf{Note:} the velocities
  printed in the XYZ files are specified in {\AA}/ps, so this should be set in
  the input). If restarting an \kw{SCC} MD run, we \textbf{strongly suggest} you
  use \is{ReadInitialCharges}, and in particular read charges for the geometry
  which you use to restart (iterations at which charges are written to disc are
  marked in the XYZ file, with the most recent being present in
  \verb|charges.bin| or \verb|charges.dat| depending on the option
  \is{WriteChargesAsText}).

\item[\is{Barostat}] Berendsen method barostat for the MD simulation. See
  p.~\pref{sec:dftbp.Barostat}.

\item[\is{ConvergentForcesOnly}] If using an SCC calculation, this option
  controls whether the molecular dynamics will prematurely stop (= \is{Yes}) if
  the SCC cycle does not converge at any geometric step. If the option is set to
  \is{False}, forces will be calculated using the non-converged charges and the
  molecular dynamics continues. In this case you should consider using
  \is{ForceEvaluation = 'Dynamics'} (or \is{ForceEvaluation = 'DynamicsT0'}) in
  the \is{Dftb} block as it gives more accurate forces for non-converged
  charges.

\item[\is{Xlbomd}] If present, extended Lagrangian type molecular dynamics
  is applied to speed up the simulation. For further options within the
  \is{Xlbomd} block see p.~\pref{sec:dftbp.xlbomd}.

\item[\is{Masses}] If present, over-ride the atomic masses from the Slater-Koster files. See
  p.~\pref{sec:dftbp.Masses}

\end{description}


\subsubsection{Thermostat}
\label{sec:dftbp.Thermostat}

\paragraph{\iscb{None}}

No thermostating during the run, only the initial velocities are set
according to either a given temperature or velocities, hence an
NVE\index{NVE ensemble} ensemble should be achieved for a reasonable
time step.
\begin{ptable}
  \kw{InitialTemperature} & r & & - & \\
\end{ptable}
\begin{description}
\item[\is{InitialTemperature}]\modif{\modtype{energy}} Starting
  velocities for the MD will be created according the
  Max\-well-Boltz\-mann distribution at the specified temperature.
  This is redundant in the case of specified initial velocities.
\end{description}

\paragraph{Andersen\{\}}
\label{sec:dftbp.Andersen}

Andersen thermostat~\cite{andersen-JCP-72-2384} sampling an NVT\index{NVT ensemble} ensemble.

\textbf{Note:} Andersen thermostating has a reputation for suppressing diffusion and also prevents
accumulation of data for dynamical properties.

\begin{ptable}
  \kw{Temperature} & r|m & & - & \\
  \kw{ReselectProbability} &r & & - & \\
  \kw{ReselectIndividually} &l & & - & \\
  \kw{AdaptFillingTemp} & l & & No & \\
\end{ptable}
\begin{description}
\item[\is{Temperature}]\modif{\modtype{energy}} Target temperature of
  the thermostat.  It can be either a real value, specifying a
  constant temperature through the entire run or the
  \kwcb{TemperatureProfile} method specifying a changing temperature.
  (See p.~\pref{sec:dftbp.TemperatureProfile}.)
\item[\is{ReselectProbability}] Probability for re-selecting
  velocities from the Maxwell-Boltzmann distribution.
\item[\is{ReselectIndividually}] If \is{Yes}, each atomic velocity is
  re-selected individually with the specified probability. Otherwise
  all velocities are re-selected simultaneously with the specified
  probability.
\item[\is{AdaptFillingTemp}] If \is{Yes}, the temperature of the
  electron filling is always set to the current temperature of the
  thermostat. (The appropriate tag for the temperature of the electron
  filling is ignored.)

\end{description}

\paragraph{Berendsen\{\}}
\label{sec:dftbp.Berendsen}

Berendsen thermostat~\cite{berendsen-JCP-81-3684} samples something
like an NVT\index{NVT ensemble} ensemble (but without the correct
canonical fluctuations, be aware of the ``flying ice cube'' problem
before using this thermostat~\cite{harvey-JCC-19-726}).

\begin{ptable}
  \kw{Temperature}      & r|m &                               & - & \\
  \kw{CouplingStrength} & r   & \is{Timescale} not set        & - & \\
  \kw{Timescale}        & r   & \is{CouplingStrength} not set & - & \\
  \kw{AdaptFillingTemp} & l   &                               & No & \\
\end{ptable}
\begin{description}
\item[\is{Temperature}]\modif{\modtype{energy}} Target temperature of
  the thermostat.  It can be either a real value specifying a constant
  temperature through the entire run or the \kwcb{TemperatureProfile}
  method specifying a changing temperature.  (See
  p.~\pref{sec:dftbp.TemperatureProfile}.)
\item[\is{CouplingStrength}] Dimensionless coupling strength for the
  thermostat (given as $\Delta t / \tau_t$ in the original paper where
  $\Delta t$ is the MD time step). Alternatively
  \is{Timescale}\modif{\modtype{time}} can be set directly as the
  characteristic length of time to damp the temperature towards the
  target temperature.  The \is{CouplingStrength} and \is{Timescale}
  options are mutually exclusive.

\item[\is{AdaptFillingTemp}] If \is{Yes}, the temperature of the
  electron filling is always set to the current temperature of the
  thermostat. (The appropriate tag for the temperature of the electron
  filling is ignored.)

\end{description}

\paragraph{NoseHoover\{\}}
\label{sec:dftbp.NoseHoover}

Nos\'e-Hoover chain thermostat~\cite{martyna-mp-87-1117} sampling an
NVT\index{NVT ensemble} ensemble, currently with the chain coupled to
all of the atoms in the system.

\begin{ptable}
  \kw{Temperature} & r|m & & - & \\
  \kw{CouplingStrength} &r & & - & \\
  \kw{ChainLength} & i & & 3 & \\
  \kw{Order} & i & & 3 & \\
  \kw{IntegratorSteps} & i & & 1 & \\
  \kw{Restart} & m & & & \\
  \kw{AdaptFillingTemp} & l & & No & \\
\end{ptable}
\begin{description}
\item[\is{Temperature}]\modif{\modtype{energy}} Target temperature of
  the thermostat.  It can be either a real value, specifying a
  constant temperature through the entire run or the
  \kwcb{TemperatureProfile} method specifying a changing temperature.
  (See p.~\pref{sec:dftbp.TemperatureProfile}, but note that profiles are not
  well tested with this thermostat yet.)
\item[\is{CouplingStrength}]\modif{\modtype{Frequency}} Frequency of
  oscillation of the thermostating particles (see section~2.5 of
  Ref.~\cite{martyna-mp-87-1117}). This is typically related to the
  highest vibrational mode frequency of the system.
\item[\is{ChainLength}] Number of particles in the thermostat chain.
\item[\is{Order}] and \textbf{\is{IntegratorSteps}} See section~4.3 of
  Ref.~\cite{martyna-mp-87-1117}).
\item[\is{Restart}] Specifies the internal state of the thermostat
  chain, using three keywords (all three must be present): \kwcb{x},
  \kwcb{v} and \kwcb{g} containing the internal chain positions,
  velocities and forces respectively (these are provided in md.out).
  See also section~\ref{kw:dftbp.MDRestartFrequency}.
\item[\is{AdaptFillingTemp}] If \is{Yes}, the temperature of the
  electron filling is always set to the current temperature of the
  thermostat. (The appropriate tag for the temperature of the electron
  filling is ignored.)

\end{description}

\paragraph{TemperatureProfile\{\}}
\label{sec:dftbp.TemperatureProfile}

Specifies a temperature profile during molecular dynamics. It takes as
argument one or more lines containing the type of the annealing
(string), its duration (integer), and the target temperature (real),
which should be achieved at the end of the given period. For example:
\begin{verbatim}
  Temperature [Kelvin] = TemperatureProfile {   # Temperatures in K
    constant        1    10.0   # Setting T=10 K for the 0th MD-step
    linear        500   600.0   # Linearly rising T in 500 steps up to T=600 K
    constant     2000   600.0   # Constant T through 2000 steps
    exponential   500    10.0   # Exponential decreasing in 500 steps to T=10 K
  }
\end{verbatim}
The annealing method can be \is{constant}, \is{linear} or
\is{exponential}, with the duration of each stage of the anneal
specified in steps of the driver containing the thermostat. The
starting temperature for each annealing period is the final target
temperature of the previous period, with the last step of each stage
being at the target temperature. Since the initial stage in the
temperature profile has no previous step, the default starting
temperature is set to 0, but no actual calculation for that
temperature is made.  In order to start the calculation from a finite
temperature for the first annealing period, a constant profile
temperature stage with the duration of only one step should be
specified as the first step (see the example).  The temperatures of
the stages are specified in atomic units, unless the \is{Temperature}
keyword carries a modifier, as in the example above.

\subsubsection{Barostat}
\label{sec:dftbp.Barostat}

Berendsen barostat~\cite{berendsen-JCP-81-3684} samples something like an
NPH\index{NPH ensemble} ensemble for MD (but without the correct
fluctuations). Options are provided for either isotropic or cell shape changing
pressure control. This can also be used in tandem with a thermostat
(p.~\pref{sec:dftbp.Thermostat}) for the NPT\index{NPT ensemble} ensemble. If the barostat
is used, a partial Gibbs free energy is reported in code output, of the form
$$G = E + PV - TS_\mathrm{electronic}.$$ This does not include structural
entropy, only any electronic entropy. For barostated constant energy simulations
(no thermostat in use), the conserved quantity is the sum of the kinetic and
Gibbs partial energies.

\begin{ptable}
  \kw{Pressure}   & r & & - & \\
  \kw{Coupling}   & r & \is{Timescale} not set & - & \\
  \kw{Timescale}  & r & \is{Coupling} not set & - & \\
  \kw{Isotropic}  & l & & \is{Yes} & \\
\end{ptable}
\begin{description}
\item[\is{Pressure}]\modif{\modtype{pressure}} Sets the external
  target pressure.
\item[\is{Coupling}] Coupling strength for the barostat (given as
  $\beta \Delta t / \tau_p$ in the original paper where $\Delta t$ is
  the MD time step and $\beta$ the compressibility, so the coupling is
  technically dimensioned as reciprocal pressure, but this is usually
  ignored). Alternatively \is{Timescale}\modif{\modtype{time}} can be
  set directly ($\beta / \tau_p$) as the characteristic length of time
  to damp the pressure. Typically, $\beta$ is assumed to be either the
  experimental value or $\sim 1$, and
  Ref.~\cite{berendsen-JCP-81-3684} chooses the time scale to be
  around 10--100~fs. The \is{Coupling} and \is{Timescale} options are
  mutually exclusive.

\item[\is{Isotropic}] Should isotropic scaling of the unit cell be
  used, or can the cell shape vary? There is a slight inconsistency
  between the standard forms of these scalings in the literature,
  which is reproduced here, in brief the isotropic case scales the
  cell volume by a factor proportional to the differences in the
  instantaneous and expected pressures (i.e., the cube of the cell
  vectors), while the anisotropic case changes the cell vectors
  proportional to the difference instead.
\end{description}


\subsubsection{Extended Lagrangian Born-Oppenheimer dynamics}
\label{sec:dftbp.Extended Lagrangian Born-Oppenheimer dynamics}
\label{sec:dftbp.xlbomd}

For several systems Born-Oppenheimer molecular dynamics simulations can be
significantly sped up by using the extended Lagrangian formalism described in
Ref.~\cite{aradi-jctc-11-3357}. The XLBOMD integrator can be used in two
different modes:
\begin{itemize}
\item Conventional XLBOMD scheme (\is{Xlbomd}): The extended Lagrangian is used
  to predict the input charge distribution for the next time step, instead of
  taking charges that were converged for the geometry in the previous time
  step. The predicted starting charges should then require fewer SCC iterations
  to converge.

\item Fast XLBOMD scheme, \is{XlbomdFast} (one diagonalisation per time step):
  The extended Lagrangian is used to predict the population for each time
  step. This predicted population is then used to build the Hamiltonian, but in
  contrast to the conventional XLBOMD scheme, there is no self consistent cycle
  -- the forces are calculated immediately after the diagonalisation of the
  first Hamiltonian. The fast XLBOMD method usually only works for systems
  without SCC instabilities (e.g.\ wider gap insulators or molecules without
  degenerate states). See Ref.~\cite{aradi-jctc-11-3357} for details.
\end{itemize}

The extended Lagrangian dynamics can be activated by specifying either the
\is{Xlbomd} or the\\ \is{XlbomdFast} option block. Both methods offer the
following options:

\begin{ptable}
  \kw{IntegrationSteps} & i &  & 5 & \\
  \kw{PreSteps} & i &  & 0 & \\
\end{ptable}

\begin{description}
\item[\is{IntegrationSteps}] Number of time steps used for determining the
  population for the next time step. Currently, only integration schemes for 5,
  6 or 7 steps are implemented.
\item[\is{PreSteps}] Number of molecular dynamics time steps before the XLBOMD
  integration becomes activated.

  \textbf{Note:} At the step where the XLBOMD integrator becomes active, it is initialised with
  results of several subsequent converged MD steps, so a further \is{IntegrationSteps} + 1 steps
  will be carried out before the extended Lagrangian dynamics starts to predict the charges and
  accelerate the calculation.
\end{description}

The conventional \is{Xlbomd} block has the following specific options in
addition to the common XLBOMD settings above:

\begin{ptable}
  \kw{MinSccIterations} & i &  & 1 &  \\
  \kw{MaxSccIterations} & i & & 200 & \\
  \kw{SccTolerance} & r & & 1e-5 & \\
\end{ptable}

\begin{description}
\item[\is{MinSccIterations}] Minimum number of SCC iterations to perform at each
  time step during the extended Lagrangian dynamics.

\item[\is{MaxSccIterations}] Maximum number of SCC iterations to perform at each step in the
  extended Lagrangian dynamics. If this number of SCC iterations have been reached the forces will
  be calculated and the MD advances to the next time step. See the note in section~\ref{sec:dftbp.KLines}
  regarding non-convergent k-point sampling.

\item[\is{SccTolerance}] SCC convergence tolerance during the extended
  Lagrangian dynamics. Once this tolerance has been achieved the SCC cycle will
  stop and the forces will be calculated. You can use this parameter to override
  the \is{SccTolerance} parameter in the \is{DFTB} block for time steps where
  the extended Lagrangian integrator is active (This way, you can calculate
  populations with tight SCC tolerance when initialising the XLBOMD integrator,
  then use a less strict SCC tolerance once the integrator is active).
\end{description}

The \is{XlbomdFast} block allows has the following specific options in addition
to the common XLBOMD settings above:

\begin{ptable}
  \kw{TransientSteps} & i & & 10 & \\
  \kw{Scale} & r & & 1.0 & \\
\end{ptable}

\begin{description}
\item[\is{TransientSteps}] Enables a smoother transition between
  Born-Oppenheimer and extended Lagrangian dynamics by carrying out intermediate
  additional steps with full SCC convergence, during which the converged
  population and the one predicted by the extended Lagrangian integrator are
  averaged.

\item[\is{Scale}] Scaling factor for the predicted charge densities
  $\in(0,1]$. The optimal value is system dependent. One should take the highest
  possible value that still produces stable dynamics (good conservation of
  energy).
\end{description}

Example for conventional XLBOMD:
\begin{verbatim}
Xlbomd {
  IntegrationSteps = 6
  MinSccIterations = 2
  MaxSccIterations = 200
  SccTolerance = 1e-6
}
\end{verbatim}

Fast (SCC-free) XLBOMD with one diagonalisation per time step:
\begin{verbatim}
XlbomdFast {
  PreSteps = 5
  TransientSteps = 10
  IntegrationSteps = 5
  Scale = 0.5
}
\end{verbatim}

\textbf{Points to be aware of:}
\begin{itemize}
\item The extended Lagrangian (especially in the fast mode) needs special force
  evaluation giving more accurate forces for non-convergent charges. Therefore
  you must set the \is{ForceEvaluation} option to \is{'Dynamics'} (for
  simulations with finite electronic temperature) or to \is{'DynamicsT0'} (for
  simulations at 0~K electronic temperature) in the \is{DFTB} block (see
  p.~\pref{sec:dftbp.ForceEvaluation}).
\item The extended Lagrangian implementation only works for the $(N,V,E)$
  ensemble so far, so neither thermostats nor barostats are allowed.
\item The extended Lagrangian implementation currently cannot be used for
  spin-polarised or spin-orbit systems, or when electron filling methods other
  than \iscb{Fermi} filling (see p.~\pref{sec:dftbp.Fermi}) are used.
\end{itemize}

\subsubsection{Masses}
\label{sec:dftbp.Masses}

Provides values of atomic masses for specified atoms, ranges of atoms or chemical species. This is
useful for example to set isotopes for specific atoms in the system.

\begin{ptable}
  \kw{Mass} & p & & & \\
\end{ptable}

Any atoms not given specified masses will use the default values from the appropriate homonuclear
Slater-Koster file. An example is given below
\begin{verbatim}
  Masses {
    Mass {
      Atoms = 1:2
      MassPerAtom [amu] = 2.0
    }
  }
\end{verbatim}
where \kw{Atoms} specifies the atom or atoms which each have a mass of \kw{MassPerAtom} assigned.

\subsection{Socket\{\}}
\label{sec:dftbp.Socket}

The code tries to connect to a socket interface to receive control instructions
from an external driver code.

\begin{ptable}
  \kw{File}  & s & \is{Host} not set & - & \\
  \kw{Prefix}& s & \is{Host} not set & ``/tmp/ipi\_'' for Protocol = \kwcb{i-PI}& \\
  \kw{Host}  & s & \is{File} not set & - & \\
  \kw{Port}  & i & \is{File} is set  & - & \\
  \kw{Verbosity} & i & & 0 & \\
  \kw{Protocol} & m & & \kwcb{i-PI} & \\
  \kw{MaxSteps} & i & & 200 & \\
\end{ptable}

\begin{description}
\item[\is{File}] Name of UNIX style file socket to connect to.
\item[\is{Prefix}] Prefix to the file name, in the case of i-PI dialogue, the
  defaults to the path and file start that i\_PI expects.
\item[\is{Host}] Name or ip address of internet host to connect to
  (``localhost'' also possible).
\item[\is{Port}] Port of host to connect to.
\item[\is{Verbosity}] Level of port traffic to document.
\item[\is{Protocol}] Choice of message protocol over the socket connection (only
  communication with \mbox{i-PI}~\cite{Ceriotti20141019} is currently
  supported).
\item[\is{MaxSteps}] Number of geometry steps before termination of the {\dftbp}
  instance.  Setting this value as -1 runs a huge() number of iterations.
\end{description}

Examples

First an ip address connection:
\invparskip
\begin{verbatim}
Driver = Socket {
    Host = localhost
    Port = 21012 # port number
    Verbosity = 0 # minimal verbosity
    Protocol = i-PI {} # i-PI interface
    MaxSteps = -1 # Run indefinitely
}
\end{verbatim}

Then a UNIX socket via the /tmp file system
\begin{verbatim}
Driver = Socket {
    File = "dftb" # The protocol defines a default path in this case
    Protocol = i-PI {} # i-PI interface
    MaxSteps = 1000 # Terminate this instance after 1000 steps
}
\end{verbatim}

Please note that this driver changes the default behaviour of some options to
remove (usually unneeded) file writing: \is{WriteDetailedOut} = \is{No} and
\is{WriteBandOut} = \is{No}.

%%%%%%%%%%%%%%%%%%%%%%%%%%%%%%%%%%%%%%%%%%%%%%%%%%%%%%%%%%%%%%%%%%%%%%%%%%%%
%%%  Hamiltonian
%%%%%%%%%%%%%%%%%%%%%%%%%%%%%%%%%%%%%%%%%%%%%%%%%%%%%%%%%%%%%%%%%%%%%%%%%%%%

\section{Hamiltonian}
\label{sec:dftbp.Hamiltonian}

Currently only a DFTB Hamiltonian is implemented, so you must set
\is{Hamiltonian = DFTB\{\}}. The \iscb{DFTB} method may contain the
following properties:

\begin{ptable}
  \kw{SCC} &l &  & No  & \\
  \kw{SCCTolerance} &r& SCC = Yes & 1e-5 &  \\
  \kw{MaxSCCIterations} &i& SCC = Yes & 100 & \\
  \kw{EwaldParameter} & r & Periodic = Yes SCC = Yes & 0.0 & \\
  \kw{EwaldTolerance} & r & Periodic = Yes SCC = Yes & 1e-9 & \\
  \kw{OrbitalResolvedSCC} & l & SCC = Yes & No & \\
  \kw{Mixer} &m& SCC = Yes  & Broyden\{\} & \pref{sec:dftbp.Mixer} \\
  \kw{MaxAngularMomentum} &p&  & -  & \\
  \kw{Charge} &r& & 0.0 & \\
  \kw{SpinPolarisation} &m& SCC = Yes & \cb & \pref{sec:dftbp.SpinPolarisation} \\
  \kw{SpinConstants} &p& SpinPolarisation $\neq$ \{\}~ & - &
  \pref{sec:dftbp.SpinConstants} \\
  \kw{ShellResolvedSpin} &l& OrbitalResolvedSCC = No & No & \\
  \kw{SpinOrbit} &m& SpinPolarisation $\neq$ Colinear\{\}~ & \cb &
  \pref{sec:dftbp.SpinOrbit} \\
  \kw{Eigensolver} &m& & RelativelyRobust\cb  & \pref{sec:dftbp.Eigensolver} \\
  \kw{Filling} &m&  & Fermi\cb & \pref{sec:dftbp.Filling} \\
  \kw{SlaterKosterFiles} &p|m&  & - & \pref{sec:dftbp.SlaterKosterFiles} \\
  \kw{OldSKInterpolation} & l & & No & \\
  \kw{PolynomialRepulsive} & p|m & & \cb & \\
  \kw{KPointsAndWeights} &(4r)+|m& Periodic = Yes & - &
  \pref{sec:dftbp.KPointsAndWeights} \\
  \kw{OrbitalPotential} &m & SpinPolarisation $\neq$ \{\}~ & \cb &
  \pref{sec:dftbp.OrbitalPotential} \\
  \kw{ReadInitialCharges} &l& SCC = Yes & No & \\
  \kw{InitialCharges} & p & SCC = Yes & \cb & \\
  \kw{ElectricField} & p & SCC = Yes & \cb & \pref{sec:dftbp.ElectricField} \\
  \kw{Dispersion} & m & & \cb & \pref{sec:dftbp.Dispersion} \\
  \kw{DampXH} & l & SCC = Yes & No & \pref{sec:dftbp.DFTB3}\\
  \kw{DampXHExponent} & r & DampXH = Yes & - & \\
  \kw{HBondCorrection} & m & SCC = Yes & None \{\} & \pref{sec:dftbp.D3H5}\\
  \kw{ThirdOrder} & l & SCC = Yes & No & \\
  \kw{ThirdOrderFull} & l & SCC = Yes & No & \pref{sec:dftbp.DFTB3}\\
  \kw{HubbardDerivs} & p & ThirdOrder(Full) = Yes  & - & \\
  \kw{Differentiation} &m&  & FiniteDiff & \pref{sec:dftbp.Differentiation} \\
  \kw{ForceEvaluation} &s& & "Legacy" & \\
  \kw{CustomisedHubbards} & p & & & \\
  \hline
\end{ptable}

\begin{description}
\item[\is{SCC}] If set to \is{Yes}, a self consistent charge (SCC)
  calculation is made.

\item[\is{SCCTolerance}] Stopping criteria for the SCC.  Specifies the
  tolerance for the maximum difference in any charge between two SCC
  cycles.

\item[\is{MaxSCCIterations}] Maximal number of SCC cycles to reach
  convergence. If convergence is not reached after the specified
  number of steps, the program stops. However in cases where the
  calculation is not for a static structure (so \is{Driver} $\neq$
  \{\}), this behaviour can be overridden using
  \kw{ConvergentForcesOnly}.

\item[\is{EwaldParameter}] Sets the dimensionless parameter $\alpha$
  in the Ewald electrostatic summation for periodic calculations. This
  controls the fraction of the Ewald summation occurring in real and
  reciprocal space. Setting it to zero or negative activates an
  automatic determination of this parameter (default and recommended
  behaviour). Setting it positive forces the code to use the supplied
  value. This is useful for very asymmetrical unit cells
  (typically a slab or nanowire with a huge surrounding vacuum region)
  since the memory demand of \dftbp{} can increase dramatically in
  these cases (due to storage of a long range real space neighbour
  list). To determine a suitable value of $\alpha$ for such a cell,
  you should initially reduce the vacuum region and run a test
  calculation, looking for the value of the automatically chosen Ewald
  parameter in the standard output. This is then a suitable choice for
  the original cell with the large vacuum region.

\item[\is{EwaldTolerance}] Sets the tolerance for Ewald summation in periodic
  systems.

\item[\is{OrbitalResolvedSCC}] If set to \is{Yes}, all distinct
  Hubbard $U$ values for the different atomic angular momenta shells
  are used, when calculating the SCC contributions. Otherwise, the
  value supplied for the $s$-shell is used for all angular
  momenta. Please note, that the old standard DFTB code was \emph{not}
  orbitally resolved, so that only the Hubbard $U$ for the $s$-shell
  was used. Please check the documentation of the SK-files you intend
  to use as to whether they are compatible with an orbitally resolved
  SCC calculation (many of the biological files do not use orbitally
  resolved charges), before you switch this option to \is{Yes}. Even
  if the Hubbard $U$ values for different shells are the same in the
  SK-files, this flag would still effect your results, since when it
  is set to \is{Yes}, any charge transfer between atomic shells will
  change the energy of the system compared to when it is set to set to
  \is{No}.

\item[\is{Mixer}]  Mixer type for mixing the charges in an SCC
  calculation. See p.~\pref{sec:dftbp.Mixer}.

\item[\is{MaxAngularMomentum}] Specifies the highest angular momentum
  for each atom type. All orbitals up to that angular momentum will be
  included in the calculation. Several main-block elements require
  $d$-orbitals, check the documentation of the SK-files you are using
  to determine if this is necessary. Possible values for the angular
  momenta are \is{s}, \is{p}, \is{d}, \is{f}.

  Example:
\begin{verbatim}
  MaxAngularMomentum = {
    Ga = "p"     # You can omit the quotes around the
    As = "p"     # orbital name, if you want.
  }
\end{verbatim}

  By using the \kw{SelectedShells} method it is also possible to
  combine shells from different Slater-Koster files together to treat
  atoms containing multiple shells with the same angular momentum. The
  shells to be picked from a particular atom type should be listed
  without any separating characters.  The list of shells of different
  atom types should be separated by white spaces.

  Example:
\begin{verbatim}
  # Defining sps* basis for Si and C by combining sp and s shells from
  # Si and Si2, and C and C2, resp.
  MaxAngularMomentum = {
    Si = SelectedShells { "sp" "s" }     # Si atom with sps* basis
    C = SelectedShells { "sp" "s" }      # C atom with sps* basis
  }

  # Note, that you have to modify the Slater-Koster file definition accordingly
  SlaterKosterFiles = {
    Si-Si = "Si-Si.skf" "Si-Si2.skf" "Si2-Si.skf" "Si2-Si2.skf"
    Si-C = "Si-C.skf" "Si-C2.skf" "Si2-C.skf" "Si2-C2.skf"
    C-Si = "C-Si.skf" "C-Si2.skf" "C2-Si.skf" "C2-Si2.skf"
    C-C = "C-C.skf" "C-C2.skf" "C2-C.skf" "C2-C2.skf"
  }
\end{verbatim}

  If for a given atomic type you pick orbitals from more than one species, you
  must specify an appropriate combinations of file names for the Slater-Koster
  tables in \islcb{SlaterKosterFiles}{sec:dftbp.SlaterKosterFiles}. For every
  atom type combination $n_{\text{SK1}}\times n_{\text{Sk2}}$ Slater-Koster
  files must be defined, where $n_{\text{SK1}}$ and $n_{\text{SK2}}$ are the
  number species combined to build up the shells of the two interacting
  atoms. The file names must be ordered with respect to the interacting species,
  so that the name for the second interacting species is changed first. Above
  you see an example, where an extended basis with an $s^*$-orbital was
  generated by introducing the new species "Si2" and "C2", containing the
  appropriate $s^*$-orbital for Si and C, resp., as only orbitals.

  In the case of multiple Slater-Koster files for a certain
  interaction, the repulsive data is read from the first specified
  file (e.g. \verb|Si-Si.skf|, \verb|Si-C.skf|, \verb|C-Si.skf| and
  \verb|C-C.skf| in the example above). The repulsive interactions in
  the other files are ignored. The mass for a certain species is read
  from the first SK-file for its homo-nuclear interaction.

  Non-minimal basis Slater-Koster data may be directly defined in the
  SK-files in future.

\item[\is{Charge}] Total charge of the system in units of the electron
  charge. Negative values mean an excess of electrons. If the keyword
  \is{FixedFermiLevel} is present (see section \ref{sec:dftbp.Filling}), then value
  specified here will be ignored.

\item[\is{SpinPolarisation}] Specifies if and how the system is spin
  polarised. See p.~\pref{sec:dftbp.SpinPolarisation}.

\item[\is{SpinConstants}] Specifies the atom type specific constants needed for
  the spin polarised calculations, in units of Hartree.  See
  p.~\pref{sec:dftbp.SpinConstants}.

\item[\is{SpinOrbit}] Specifies if the system includes Russel-Saunders
  coupling. See p.~\pref{sec:dftbp.SpinOrbit}

\item[\is{Eigensolver}] Specifies which eigensolver to use for
  diagonalising the Hamiltonian. See p.~\pref{sec:dftbp.Eigensolver}.

\item[\is{Filling}] Method for occupying the one electron levels with
  electrons. See p.~\pref{sec:dftbp.Filling}.

\item[\is{SlaterKosterFiles}] Name of the Slater-Koster files for every atom
  type pair combination. See~\pref{sec:dftbp.SlaterKosterFiles}.

\item[\is{OldSKInterpolation}] If set to \is{Yes} (strongly
  discouraged), the look-up tables for the overlap and non-scc
  Hamiltonian contribution are interpolated with the same algorithm as
  in the \emph{old} {\dftb} code. Please note, that the new method
  uses a smoother function, is more systematic, and yields better
  derivatives than the old one.  This option is present only for
  compatibility purposes, and may be removed in the future.

\item[\is{PolynomialRepulsive}] Specifies for each interaction, if the
  polynomial repulsive function should be used. for every pairwise
  combination of atoms it should contain a logical value, where
  \is{Yes} stands for the use of a polynomial repulsive function and
  \is{No} for a spline. If a specific pair of species is not
  specified, the default value \is{No} is used.

  Example:
\begin{verbatim}
  # Use the polynomial repulsive function for Ga-Ga and As-As interactions
  # in GaAs
  PolynomialRepulsive = {
    Ga-Ga = Yes
    Ga-As = No
    # As-Ga unspecifed, therefore per default set to No
    As-As = Yes
  }
\end{verbatim}

  If you want to apply the same setting for all species pairs, you can
  specify the appropriate logical value as argument of the
  \is{SetForAll} keyword:

\begin{verbatim}
  # Using polynomial repulsive functions for all interactions in GaAs
  PolynomialRepulsive = SetForAll { Yes }
\end{verbatim}

\item[\is{KPointsAndWeights}]\modif{relative|absolute} Contains the
  special $k$-points to be used for the Bril\-louin-zone integration.
  See p.~\pref{sec:dftbp.KPointsAndWeights}. For automatically generated
  $k$-point grids the modifier should not be set.

\item[\is{OrbitalPotential}] Specifies which (if any) orbitally
  dependant contributions should be added to the DFTB energy and
  band structure. See p.~\pref{sec:dftbp.OrbitalPotential}.


\item[\is{ReadInitialCharges}] If set to \is{Yes} the first Hamiltonian is
  constructed by using the charge information read from the file
  \verb|charges.bin| or \verb|charges.dat| (depending on the option
  \is{WriteChargesAsText}, see section\ref{sec:dftbp.Options}).

\item[\is{InitialCharges}] Specifies initial net charges, either for
  all atoms or for only selected ones. In order to specify it for all
  atoms, use the keyword \kw{AllAtomCharges} and supply the net charge
  for every atom as a list of real values:
\begin{verbatim}
  InitialCharges = {
    AllAtomCharges = { # Specifies net charge for each atom in an H2O molecule
       -0.88081627     # charge for atom 1 (O)
        0.44040813     # charge for atom 2 (H1)
        0.44040813     # charge for atom 3 (H2)
    }
  }
\end{verbatim}
  Alternatively you can specify charges individually on atoms or
  species using the \kw{AtomCharge} keyword. For every \is{AtomCharge}
  declaration you must provide a net charge and the list of atoms,
  which should be initialised to that net charge. (You can use the
  same format for the list of atoms, as described at the
  \is{MovedAtoms} keyword in the section for \isl{SteepestDescent}{sec:dftbp.SteepestDescent}):
\begin{verbatim}
  InitialCharges = { # Specifying charge for various species
    AtomCharge = {
      Atoms = H
      ChargePerAtom = 0.44040813
    }
    AtomCharge {
      Atoms = O
      ChargePerAtom = -0.88081627
    }
  }
\end{verbatim}
  Net charge on atoms not appearing in any \is{AtomCharge}
  specification is set to be zero.


\item[\is{ElectricField}] Specifies an external electric field,
  arising currently from either an applied field or a distribution of
  electrostatic charges. See p.~\pref{sec:dftbp.ElectricField}.

\item[\is{Dispersion}] Specifies which kind of dispersion correction
  to apply. See p.~\pref{sec:dftbp.Dispersion}.

\item[\is{Differentiation}] Specifies how to calculate finite difference
  derivatives in the force routines. See p.~\pref{sec:dftbp.Differentiation}.

\item[\is{ForceEvaluation}] Decides which expressions are used to calculate the ground state
  electronic forces.  See p.~\pref{sec:dftbp.ForceEvaluation}. \textbf{Note:} all methods give the same final
  forces when the charges are well converged. For non-converged charges however the resulting forces
  can differ considerably between methods.

\item[\is{CustomisedHubbards}] Enables overriding of the Hubbard U values for given species. If the
  option \is{OrbitalResolvedScc} has been set to \is{Yes}, you need to specify one Hubbard U value
  for each atomic shell in the basis of the given atom type, otherwise only one atomic value is
  required. For all species not specified in this block, the value(s) found in their respective
  Slater-Koster files will be used.

  \textbf{Warning:} This option is for experts only! Overriding values stored in the SK-files may
  result in \textbf{inconsistent results}. Make sure you understand the consequences when using this
  option.

  Example:
  \begin{verbatim}
  CustomisedHubbards {
    Si = 0.32 0.24
  }
  \end{verbatim}

\end{description}


\subsection{Mixer}
\label{sec:dftbp.Mixer}

{\dftbp} currently offers the charge mixing methods \iscb{Broyden},
\iscb{Anderson}, \iscb{DIIS} (DIIS accel\-er\-ated simple mixer) and
\iscb{Simple} (simple mixer).

\subsubsection{Broyden\{\}}
\label{sec:dftbp.Broyden}

Minimises the error function
\begin{equation*}
  E = \omega_0^2 \left| G^{(m+1)} - G^{(m)}\right| + \sum_{n=1}^m
  \omega_n^2 \left|
    \frac{n^{(n+1)} - n^{(n)}}{|F^{(n+1)}  - F^{(n)}|}
    + G^{(m+1)}
    \frac{F^{(n+1)}  - F^{(n)}}{|F^{(n+1)}  - F^{(n)}|} \right|^2
  \text,
\end{equation*}
where $G^{(m)}$ is the inverse Jacobian, $n^{(m)}$ and $F^{(m)}$ are
the charge and charge difference vector in iteration $m$. The weights
are given by $\omega_0$ and $\omega_m$, respectively. The latter is
calculated as
\begin{equation}
  \label{eq:omega_m}
  \omega_m = \frac{c}{\sqrt{F^{(m)}\cdot F^{(m)}}}
  \text,
\end{equation}
$c$ being a constant coefficient \cite{johnson-PRB-38-12807}.

The \iscb{Broyden} method can be configured using following properties:
\begin{ptable}
  \kw{MixingParameter} & r& & 0.2 & \\
  \kw{InverseJacobiWeight} & r & & 0.01 & \\
  \kw{MinimalWeight} & r & & 1.0 & \\
  \kw{MaximalWeight} & r & & 1e5 & \\
  \kw{WeightFactor} & r & & 1e-2 & \\
\end{ptable}
\begin{description}
\item[\is{MixingParameter}] Mixing parameter.
\item[\is{InverseJacobiWeight}] Weight for the difference of the
  inverse Jacobians ($\omega_0$).
\item[\is{MinimalWeight}] Minimal allowed value for the weighting
  factors $\omega_m$.
\item[\is{MaximalWeight}] Maximal allowed value for $\omega_m$.
\item[\is{WeightFactor}] Weighting factor $c$ for the calculation of
  the weighting factors $\omega_m$ in \eqref{eq:omega_m}.
\end{description}

Note: As the Broyden-mixer stores a copy of the mixed quantity for each SCC
iteration at a given geometry, you may consider to choose a different mixer with
lower memory requirements, if your system needs density matrix mixing (e.g.\
DFTB+U), is large and needs a high number of SCC-iterations
(\is{MaxSCCIteration}).


\subsubsection{Anderson\{\}}
\label{sec:dftbp.Anderson}

Modified Anderson mixer \cite{eyert-JCP-124-271}.

\begin{ptable}
  \kw{MixingParameter} &r &  & 0.05 & \\
  \kw{Generations} &i &  & 4 & \\
  \kw{InitMixingParameter} & r & & 0.01 & \\
  \kw{DynMixingParameters} & (2r)* & & \cb  & \\
  \kw{DiagonalRescaling} & r & & 0.01 & \\
\end{ptable}
\begin{description}
\item[\is{MixingParameter}] Mixing parameter.
\item[\is{Generations}] Number of generations to consider for the
  mixing. Setting it too high can lead to linearly dependent sets of
  equation.
\item[\is{InitMixingParameter}] Simple mixing parameter used until the
  number of iterations is greater or equal to the number of
  generations.
\item[\is{DynMixingParameters}] Allows specification of different
  mixing parameters for different levels of convergence during the
  calculation. These are given as a list of tolerances and the mixing
  factor to be used below this level of convergence. If the loosest
  specified tolerance is reached, the appropriate mixing parameter
  supersedes that specified in \is{MixingParameter}.
\item[\is{DiagonalRescaling}] Used to increase the diagonal elements
  in the system of equations solved by the mixer. This can help to
  prevent linear dependencies occurring during the mixing
  process. Setting it to too large a value can prevent
  convergence. (This factor is defined in a slightly different way
  from Ref.~\cite{eyert-JCP-124-271}. See the source code for more
  details.)
\end{description}

Example:
\invparskip
\begin{verbatim}
  Mixer = Anderson {
    MixingParameter = 0.05
    Generations = 4
    # Now the over-ride the (previously hidden) default old settings
    InitMixingParameter = 0.01
    DynMixingParameters = {
      1.0e-2  0.1 # use 0.1 as mixing if more converged that 1.0e-2
      1.0e-3  0.3 # again, but 1.0e-3
      1.0e-4  0.5 # and the same
    }
    DiagonalRescaling = 0.01
  }
\end{verbatim}


\subsubsection{DIIS\{\}}
\label{sec:dftbp.DIIS}

Direct inversion of the iterative space is a general method to
acceleration iterative sequences. The current implementation
accelerates the simple mix process.
\begin{ptable}
  \kw{InitMixingParameter} &r & & 0.2 & \\
  \kw{Generations} &i & & 6 & \\
  \kw{UseFromStart} &l & & \is{Yes} & \\
\end{ptable}
\begin{description}
\item[\is{MixingParameter}] Mixing parameter.
\item[\is{Generations}] Number of generations to consider for the mixing.
\item[\is{UseFromStart}] Specifies if DIIS mixing should be done right
  from the start, or only after the number of SCC-cycles is greater or
  equal to the number of generations.
\end{description}



\subsubsection{Simple\{\}}
\label{sec:dftbp.Simple}

Constructs a linear combination of the current input and output
charges as $(1-x) q_{\text{in}}+ x q_{\text{out}}$.
\begin{ptable}
  MixingParameter & r & & 0.05 & \\
\end{ptable}
\begin{description}
\item[\is{MixingParameter}] Coefficient used in the linear
  combination.
\end{description}

\subsection{SpinPolarisation}
\label{sec:dftbp.SpinPolarisation}

In an SCC calculation, the code currently supports three different
choices for spin polarisation; non-SCC calculations are not spin
polarised.

\subsubsection{No spin polarisation (\is{\cb})}


No spin polarisation contributions to the energy or band-structure.

\subsubsection{Colinear\{\}}
\label{sec:dftbp.Colinear}

Colinear spin polarisation in the $z$ direction.
%The initialisation of the calculation is spin restricted.
The following options can be
specified:
\begin{ptable}
  \kw{UnpairedElectrons} & r &  & 0  & \\
  \kw{RelaxTotalSpin} & l & & No & \\
  \kw{InitialSpins}      & p &  & \{\} & \\
\end{ptable}
\begin{description}

\item[\is{UnpairedElectrons}] Number of unpaired electrons. This is kept
  constant during the run, unless the \is{RelaxTotalSpin} keywords says
  otherwise.

\item[\is{RelaxTotalSpin}] If set to \is{Yes}, a common Fermi-level is used for
  both spin channels, so that the total spin polarisation can change during
  run. In this case, the spin polarisation specified using the
  \is{UnpairedElectrons} keyword is only applied at initialisation. If set to
  \is{No} (default), the initial spin polarisation is kept constant during the
  entire run.

\item[\is{InitialSpins}] Optional initialisation for spin patterns. If
  this keyword is present, the default code behaviour is that the
  initial input charge distribution has a magnetisation of
  0. Otherwise if it is not present, the initial input charge
  distribution has a magnetisation matching the number of
  \is{UnpairedElectrons} keyword.

  The initial spin distribution for the input charges can be set by
  specifying the spin polarisation of atoms. For atoms without an
  explicit specification, a spin polarisation of zero is assumed. The
  \is{InitialSpins} property block must contain either the
  \kw{AllAtomSpins} keyword with a list of spin polarisation values
  for every atom, or one or more \kw{AtomSpin} blocks giving the spin
  for a specific group of atoms using the following keywords:
  \begin{ptable}
    \kw{Atoms} & (i|s)+ &  & -  & \\
    \kw{SpinPerAtom} & r &  & -  & \\
  \end{ptable}
  \begin{description}
  \item[\is{Atoms}] Atoms to specify an initial spin value. The atoms
    can be specified via indices, index ranges and species. (See
    \is{MovedAtoms} in section \ref{sec:dftbp.SteepestDescent}.)
  \item[\is{SpinPerAtom}] Initial spin polarisation for each atom in
  this \is{InitialSpins} block.
  \end{description}
  For atoms not appearing in any of the \is{SpinPerAtom} block, an
  initial spin polarisation of 0 is set.

Example (individual spin setting):
\invparskip
\begin{verbatim}
  SpinPolarisation = Colinear {
    UnpairedElectrons = 0.0
    InitialSpins = {
      AtomSpin = {
        Atoms = 1:2
        SpinPerAtom = -1.0
      }
      AtomSpin = {
        Atoms = 3:4
        SpinPerAtom = +1.0
      }
    }
  }
\end{verbatim}

Example (setting all spins together):
\invparskip
\begin{verbatim}
  SpinPolarisation = Colinear {
    UnpairedElectrons = 0.0
    InitialSpins = {
      AllAtomSpins = { -1.0 -1.0 1.0 1.0 } # Atoms 1,2: -1.0, atoms 3,4: 1.0
    }
  }
\end{verbatim}
\end{description}

\subsubsection{NonColinear\{\}}
\label{sec:dftbp.NonColinear}

Non-collinear spin polarisation with arbitrary spin polarisation vector
on every atom. The only option allowed is to set the initial spin
distribution:
\begin{ptable}
  \kw{InitialSpins}       & p &  & \{\} & \\
\end{ptable}
\begin{description}
\item[\is{InitialSpins}] Initialisation of the $x$, $y$ and $z$
  components of the initial spins for atoms. The default code
  behaviour is an initial spin polarisation of (0 0 0) for every atom.

  The initial spin distribution can be set by specifying the spin
  polarisation vector on all atoms using the \kw{AllAtomSpins}
  keyword or by using one or more \kw{AtomSpin} blocks with the
  following options:
  \begin{ptable}
    \kw{Atoms} & (i|s)+ &  & -  & \\
    \kw{SpinPerAtom} & (3r)+ &  & -  & \\
  \end{ptable}
  \begin{description}
  \item[\is{Atoms}] Atoms to specify an initial spin vector. The atoms
    can be specified via indices, index ranges and species. (See
    \is{MovedAtoms} in section \ref{sec:dftbp.SteepestDescent}.)
  \item[\is{SpinPerAtom}] Initial spin polarisation for each atom in
    this \is{InitialSpins} block.
  \end{description}
  For atoms not appearing in any of the \is{SpinPerAtom} block, the
  vector (0 0 0) is set.

  Please note, that in contrast to the collinear case, in the
  non-collinear case you must specify the spin vector (3 components!)
  for the atoms.

  Example:
  \invparskip
\begin{verbatim}
  SpinPolarisation = NonColinear {
    InitialSpins = {
      # Setting the spin for all atoms in the system
      AllAtomSpins = {
        0.408 -0.408  0.816
        0.408 -0.408  0.816
       -0.408  0.408 -0.816
       -0.408  0.408 -0.816
      }
    }
  }
\end{verbatim}

  Example:
\invparskip
\begin{verbatim}
  SpinPolarisation = NonColinear {
    InitialSpins = {
      AtomSpin = {
        Atoms = 1:2
        SpinPerAtom = 0.408 -0.408 0.816
      }
      AtomSpin = {
        Atoms = 3:4
        SpinPerAtom = -0.408  0.408 -0.816
      }
    }
  }
\end{verbatim}
\end{description}

\subsubsection{SpinConstants}
\label{sec:dftbp.SpinConstants}

For each atomic species in the calculation the spin coupling constants for that
atom must be specified.

When \is{OrbitalResolvedSCC} = \is{No}, an extra keyword in this block controls
whether the spin constants are resolved by shell or are identical for all
shells: \kw{ShellResolvedSpin}, defaulting to the same value as
\is{OrbitalResolvedSCC}.

When shell resolved spin constants are specified, they must be ordered with
respect to the pairs of shells they couple, such that the index for the second
shell increases faster. For an $spd$-basis, that gives the following ordering:
\begin{equation*}
  w_{ss}, w_{sp}, w_{sd}, \dots,
  w_{ps}, w_{pp}, w_{pd}, \dots,
  w_{ds}, w_{dp}, w_{dd}, \dots
\end{equation*}

Example (GGA parameters for H$_2$O):
\begin{verbatim}
  SpinConstants = {
    O = {
      # Wss  Wsp    Wps    Wpp
      -0.035 -0.030 -0.030 -0.028
    }
    H = {
      # Wss
      -0.072
    }
  }
\end{verbatim}

Several standard values of atomic spin constants are given in
appendix~\ref{app:spinconst}. Constants calculated with the same
density functional as the SK-files should be used. This input block
may be moved to the SK-data definition files in the future.

When using the \is{SelectedShells} method for the keyword
\is{MaxAngularMomentum}, the spin constants are listed as an array of
values running over $\text{SK1}\text{SK2}\ldots$ in the same order as
listed for SlaterKosterFiles.

\begin{verbatim}
  SpinConstants = { # not real values, only an example
    Si = {
      # Wss  Wsp    Wss*
      -0.035 -0.030 -0.01
      # Wps  Wpp    Wps*
      -0.030 -0.037 -0.02
      # Ws*s Ws*p   Ws*s*
      -0.01  -0.02  -0.01
    }
\end{verbatim}

For cases where \is{ShellResolvedSpin} = \is{No}, the spin constant for the the
highest occupied orbital of each atom should be supplied: Example (GGA parameters
for H$_2$O):
\begin{verbatim}
  SpinConstants = {
    O = {
      #Wpp
      -0.028
    }
    H = {
      # Wss
      -0.072
    }
  }
\end{verbatim}

\subsection{SpinOrbit}
\label{sec:dftbp.SpinOrbit}

If present, specifies that $L \cdot S$ coupling should be included for
a calculation. Currently spin unpolarised and non-collinear spin
polarisation are supported, but not collinear spin polarisation. For
every atomic species present in the calculation the spin-orbit
coupling constants, $\xi$, for that atom must be specified for all
shells present.  The constants must be ordered with respect to the
list of shells for the given atom.

In the case that the spin-orbit constant for an $s$ orbital has been
set to be a non-zero value the code prints a warning. For periodic
systems, use of this keyword automatically prevents the folding by
inversion normally used in \islcb{SupercellFolding}{sec:dftbp.SupercellFolding}, but manually
specified \is{KPointsAndWeights} should {\em not} be reduced by
inversion.

Example (GaAs):
\begin{verbatim}
  SpinOrbit = {
    Ga [eV] = {0.0 0.12 0.0} # s p d shells
    As [eV] = {0.0 0.32703} # s p shells
  }
\end{verbatim}

The additional option in this block, \is{Dual}, sets whether to use a block
population for the local spin matrices consistent with the dual populations of
Han~{\it et al.}~\cite{han-PRB-73-045110} or the conventional on-site part of
the single particle density matrix. The default value of this option is
\is{Yes}, also giving extra information regarding atomic orbital moments in the
detailed output.

\subsection{Eigensolver}
\label{sec:dftbp.Eigensolver}

Currently the following LAPACK~3.0~\cite{lapack3} eigensolver methods
are available:
\begin{itemize}
\item \iscb{QR}\\ (QR decomposition based solver)
\item \iscb{DivideAndConquer}\\ (this requires about twice the memory
  of the other solvers)
\item \iscb{RelativelyRobust}\\ (using the subspace form but
  calculating all states)
\end{itemize}
None of them needs any parameters or properties specified.

Example:\invparskip
\begin{verbatim}
  Eigensolver = DivideAndConquer {}
\end{verbatim}


\subsection{Filling}
\label{sec:dftbp.Filling}

There are currently two types of filling supported (see below). Both have common
options:

\begin{ptable}
  \kw{Temperature} & r & AdaptFillingTemp = No & 0.0 & \\
  \kw{IndependentKFilling} & l& Periodic = Yes & No & \\
  \kw{FixedFermiLevel} & (1|2)r & & - & \\
\end{ptable}
\begin{description}
\item[\is{Temperature}]\modif{\modtype{energy}} Electron temperature in energy
  units. This property is ignored for thermostated MD runs, if the
  \is{AdaptFillingTemp} property of the thermostat has been set to \is{Yes} (See
  p.~\pref{sec:dftbp.Thermostat}).
\item[\is{IndependentKFilling}] Causes the occupation of the eigenstates to be independently
  determined for each $k$-point, thus preventing electron transfer between the $k$-points. Please
  note that the value for the Fermi level printed out by the code is meaningless in that case, since
  there is no common Fermi level for all $k$-points. This option is incompatible with use of the
  \is{FixedFermiLevel} keyword.
\item[\is{FixedFermiLevel}]\modif{\modtype{energy}} Can be used to fix the
  Fermi-level (total chemical potential, $\mu$) of the electrons in the
  system. For collinear spin polarisation, values for up and down spin channels
  are required. Otherwise only a single global chemical potential is
  required. If this option is present, the total charge and the total spin of
  the system are not conserved. (Settings in the options \is{Charge} and
  \is{UnpairedElectrons} will be ignored.)
\end{description}

\subsubsection{Fermi\{\}}
\label{sec:dftbp.Fermi}

Fills the single particle levels according to a Fermi distribution. When using a
finite temperature, the Mermin free energy (which the code prints) should be
used instead of the total energy. This is given by $E - TS$, where the electron
entropy $S$ is used.

Example:
\invparskip
\begin{verbatim}
  Filling = Fermi {
    Temperature [K] = 300
  }
\end{verbatim}

\subsubsection{MethfesselPaxton\{\}}
\label{sec:dftbp.MethfesselPaxton}

Produces a Fermi-like distribution but with much lower electron
entropy~\cite{methfessel-PRB-40-3616}. This is useful for systems that require
high electron temperatures (for example when calculating metallic systems). There
is an additional option for this type of filling:

\begin{ptable}
  \kw{Order} &i &  & 2 & \\
\end{ptable}
\begin{description}
\item[\is{Order}] Order of the Methessel-Paxton scheme, the order must be
  greater than zero, and the 1st order scheme is equivalent to Gaussian filling.
\end{description}

\textbf{Note:} Due to the non-monotonic behaviour of the Methfessel-Paxton filling function, the
position of the Fermi-level is not necessary unique for a given number of electrons. Therefore,
different fillings, band entropies, and Mermin free energies may result, depending which one has
been found by the Fermi-level search algorithm. The differences, however, are usually not physically
significant.

\subsection{SlaterKosterFiles}
\label{sec:dftbp.SlaterKosterFiles}

There are two different ways to specify the Slater-Koster files for
the atom type pairs, explicit specification and using the
\iscb{Type2FileNames} method.

\subsubsection{Explicit specification}

Every pairwise permutation atomic types, connected by a dash, must
occur as a property with the name of the corresponding file as an
assigned value.

Example (GaAs):
  \invparskip
\begin{verbatim}
  SlaterKosterFiles = {
    Ga-Ga = "./Ga-Ga.skf"
    Ga-As = "./Ga-As.skf"
    As-Ga = "./As-Ga.skf"
    As-As = "./As-As.skf"
  }
\end{verbatim}

If you treat shells from different species as shells of one atom by
using the \iscb{SelectedShells} keyword in the
\iscb{MaxAngularMomentum} block, you have to specify more than one
file name for certain species pairs. (For details see the description
about the \iscb{MaxAngularMomentum} keyword.)

\subsubsection{Type2FileNames\{\}}
\label{sec:dftbp.Type2FileNames}

You can use this method to generate the name of the Slater-Koster
files automatically using the element names from the input
geometry. You have to specify the following properties:
\begin{ptable}
  \kw{Prefix} & s &  & "" & \\
  \kw{Separator} &s &  & "" & \\
  \kw{Suffix} & s & & "" & \\
  \kw{LowerCaseTypeName} & l & & No & \\
\end{ptable}
\begin{description}
\item[\is{Prefix}] Prefix before the first type name, usually the path.
\item[\is{Separator}] Separator between the type names.
\item[\is{Suffix}] Suffix after the name of the second type, usually
  extension.
\item[\is{LowerCaseTypeName}] If the name of the types should be
  converted to lower case. Otherwise they are used in the same way, as
  they were specified in the geometry input.
\end{description}

Example (for producing the same file names as in the previous section):
\invparskip
\begin{verbatim}
  SlaterKosterFiles = Type2FileNames {
    Prefix = "./"
    Separator = "-"
    Suffix = ".skf"
    LowerCaseTypeName = No
  }
\end{verbatim}

The \is{Type2FileNames} method can not be used if an extended basis
was defined with the \is{SelectedShells} method.


\subsection{KPointsAndWeights}
\label{sec:dftbp.KPointsAndWeights}
\index{Brillouin-zone sampling}

The $k$-points for the Brillouin-zone integration can either be
specified explicitly or using the \islcb{KLines}{sec:dftbp.KLines} or the
\islcb{SupercellFolding}{sec:dftbp.KLines} methods. If the latter is used the
\is{KPointsAndWeights} keyword is not allowed to have a modifier.

\subsubsection{Explicit specification}

For every $k$-point four real numbers must be specified: The
coordinates of the given $k$-point followed by its weight. By default,
the coordinates are specified in fractions of the reciprocal lattice
vectors. If the modifier \is{absolute} is set for the
\is{KPointsAndWeights} keyword, absolute $k$-point coordinates in
atomic units are instead expected.  The sum of the k-point weights is
automatically normalised by the program.
\begin{verbatim}
  KPointsAndWeights = {   # 2x2x2 MP-scheme
    0.25  0.25  0.25    1.0
    0.25  0.25 -0.25    1.0
    0.25 -0.25  0.25    1.0
    0.25 -0.25 -0.25    1.0
  }
\end{verbatim}

\subsubsection{SupercellFolding\{\}}
\label{sec:dftbp.SupercellFolding}

This method generates a sampling set containing all the special
k-points in the Brillouin zone related to points that would occur in
an enlarged supercell repeating of the current unit cell.  If two
$k$-points in the BZ are related by inversion, only one (with double
weight) is used (in the absence of spin-orbit coupling this is
permitted by time reversal symmetry). The \iscb{SupercellFolding}
method expects 9 integers and 3 real values as parameters:
\begin{equation*}
  \begin{array}{ccc}
    n_{11} & n_{12} & n_{13} \\
    n_{21} & n_{22} & n_{23} \\
    n_{31} & n_{32} & n_{33} \\
    s_{1} & s_{2}   & s_{3} \\
  \end{array}
\end{equation*}
The integers $n_{ij}$ specify the coefficients used to build the
supercell vectors $\mathbf{A}_i$ from the original lattice vectors
$\mathbf{a}_j$:
\begin{equation*}
  \mathbf{A}_i = \sum_{j=1}^3 n_{ij}\, \mathbf{a}_j
  \text.
\end{equation*}
The real values, $s_i$, specify the point in the Brillouin-zone of the
super lattice, in which the folding should occur. The coordinates must
be given in relative coordinates, in the units of the reciprocal
lattice vectors of the super lattice.

The original $l_1\times l_2\times l_3$ Monkhorst-Pack
sampling\index{Monkhorst-Pack scheme} \cite{monkhorst-prb-13-5188} for
cubic lattices corresponds to a uniform extension of the lattice:
\begin{equation*}
  \begin{array}{ccc}
    l_1 & 0 & 0\\
    0 & l_2 & 0 \\
    0 & 0& l_3 \\
    s_1 & s_2 & s_3
  \end{array}
\end{equation*}
where $s_i$ is $0.0$, if $l_i$ is odd, and $s_i$ is $0.5$ if $l_i$ is
even. For the $2\times2\times3$ scheme, you would write for example
\begin{verbatim}
  # 2x2x3 MP-scheme according original paper
  KPointsAndWeights = SupercellFolding {
     2    0    0
     0    2    0
     0    0    3
     0.5  0.5  0.0
  }
\end{verbatim}

To use k-points for hexagonal lattices which are consistent with the
erratum to the original paper \cite{monkhorst-prb-16-1748}, you should
set the shift for the unique ``$c$'' direction, $s_3$, in the same way
as in the original scheme. The $s_1$ and $s_2$ shifts should be set to
be $0.0$ independent of whether $l_1$ and $l_2$ are even or odd.  So,
for a $2\times3\times4$ sampling you would have to set
\begin{verbatim}
  # 2x3x4 MP-scheme according modified MP scheme
  KPointsAndWeights = SupercellFolding {
     2    0    0
     0    3    0
     0    0    4
     0.0  0.0  0.5
  }
\end{verbatim}

It is important to note that \dftbp{} does not take the symmetry of
your system explicitly into account. For small high symmetric systems
with a low number of $k$-points in the sampling this could eventually
lead to unphysical results. (Components of tensor
properties--e.g.\ forces--could be finite, even if they must vanish
due to symmetry reasons.) For those cases, you should explicitly
specify $k$-points with the correct symmetry.


\subsubsection{KLines\{\}}
\label{sec:dftbp.KLines}

This method specifies $k$-points lying along arbitrary lines in the
Brillouin zone. This is useful when calculating the \index{band
  structure calculation}{band structure} for a periodic system. (In
that case, the charges should be initialised from the saved charges of
a previous calculation with a proper $k$-sampling. Additionally for
SCC calculations the number of SCC cycles should be set to 1, so that
only one diagonalisation is done using the initial charges.)

The \iscb{KLines} method accepts for each line an integer specifying
the number of points along the line segment, and 3 real values
specifying the end point of the line segment. The line segments do not
include their starting points but their end points. The starting point
for the first line segment can be set by specifying a (zeroth) segment
with only one point and with the desired starting point as end point.
The unit of the $k$-points is determined by any modifier of the
\is{KPointsAndWeights} property. (Default is relative coordinates.)

Example:
\invparskip
\begin{verbatim}
  KPointsAndWeights [relative] = KLines {
    1   0.5  0.0  0.0    # Setting (and calculating) starting point 0.5 0.0 0.0
   10   0.0  0.0  0.0    # 10 points from 0.5 0.0 0.0  to  0.0 0.0 0.0
   10   0.5  0.5  0.5    # 10 points from 0.0 0.0 0.0 to 0.5 0.5 0.5
    1   0.0  0.0  0.0    # Setting (and calculating) a new starting point
   10   0.5  0.5  0.0    # 10 points from 0.0 0.0 0.0 to 0.5 0.5 0.0
  }
\end{verbatim}

\textbf{Note:} Since this set of k-points probably does not correctly integrate the Brillouin zone,
the default value of \kw{MaxSccIterations} is set to be 1 in this case.

\subsection{OrbitalPotential}
\label{sec:dftbp.OrbitalPotential}

\index{DFTB+U}
\label{sec:DFTB+U}

Currently the \is{FLL} (fully localised limit) and
\is{pSIC}~\cite{hourahine07} (pseudo self interaction correction )
forms of the LDA+U corrections~\cite{petukhov-PRB-67-153106} are
implemented. These potentials effect the energy of states on
designated shells of particular atoms, usually increasing the
localisation of states at these sites. The \is{FLL} potential lowers
the energy of occupied states localised on the specified atomic shells
while raising the energy of unoccupied states. The the \is{pSIC}
potential corrects the local part of the self-interaction error and so
lowers the energy of occupied states (see Ref.~\cite{hourahine07} for
a discussion of the relation between these two potentials, and
possible choices for the UJ constant).  These particular corrections
are most useful for lanthanide/actinide $f$ states and some localised
$d$ states of transition metals (Ni$3d$ for example).

The \is{Functional} option chooses which correction to apply, followed
by a list of the specific corrections, listed as an atomic species and
the shells on that atom followed by the $U-J$ constant for that block
of shells.

\begin{verbatim}
  OrbitalPotential = {
   Functional = {FLL}
   Si = {
     Shells = {1 2} # sp block on the atom
     UJ = 0.124
   }
  }
\end{verbatim}

\subsection{ElectricField}
\label{sec:dftbp.ElectricField}

This tag contains the specification for an external electric
field. Electric fields can only be specified for SCC calculations. You
can apply the electric field of point charges\footnote{Only in
  calculations with fixed lattice constants.} and/or a homogeneous
external field (which may change harmonically in time). The
\is{ElectricField} block can currently contain either one or more
\kw{PointCharges} blocks and potentially an \kw{External} block.

\subsubsection{PointCharges}
\label{sec:dftbp.PointCharges}
The specification for \kw{PointCharges} has the following properties:
\begin{ptable}
  \kw{CoordsAndCharges} & (4r)+ & & - & \\
  \kw{GaussianBlurWidth} & r & Periodic = No & 0.0 & \\
\end{ptable}
\begin{description}
\item[\is{CoordsAndCharges}]\modif{\modtype{length}} Contains the
  coordinates and the charge for each point charge (four real values
  per point charge). A length modifier can be used to alter the units
  of the coordinates. The charge must be specified in proton
  charges. (The charge of an electron is -1.)

  If you read in a huge number of external charges the parsing time to
  process this data could be unreasonably long. You can avoid this by
  including the coordinates and the charges directly from an external
  file via the \kwcb{DirectRead} method (see the example in the next
  paragraph). Please note that when using this method the program will
  only read the specified number of records from the external file,
  and ignores any additional data (so do not leave comments in the
  external file for example). The external file should contain only
  one record (3 coordinates and 1 charge) per line.

\item[\is{GaussianBlurWidth}]\modif{\modtype{length}} Specifies the
  half width $\sigma$ of the Gaussian charge distribution, which is
  used to delocalise the point charges.  The energy of the coulombic
  interaction $E_{\text{C}}$ between the delocalised point charge $M$
  with charge $Q_M$ and the atom $A$ with charge $q_A$ is weighted by
  the error function as
  \begin{equation*}
    E_{\text{C}}(A,M) = \frac{q_A Q_M}{r_{AM}}\,
    \operatorname{erf}\left[\frac{r_{AM}}{\sigma}\right]
    \text,
  \end{equation*}
  where $r_{AM}$ is the distance between the point charge and the
  atom.

  This delocalisation can only be used for non-periodic systems. A
  length modifier can be used to specify the unit for $\sigma$.

  Example:\invparskip
\begin{verbatim}
  ElectricField = {
    # 1st group of charges, with Gaussian delocalisation
    # We have 100000 charges, therefore we choose the fast reading method.
    PointCharges = {
      GaussianBlurWidth [Angstrom] = 3.0
      CoordsAndCharges [Angstrom] = DirectRead {
        Records = 100000
        File = "charges.dat"
      }
    }
    # 2nd group of charges, no delocalisation (sigma = 0.0)
    PointCharges = {
      CoordsAndCharges [Angstrom] = {
        3.3  -1.2  0.9      9.2
        1.2  -3.4  5.6     -3.3
      }
    }
  }
\end{verbatim}
\end{description}

\subsubsection{External}
\label{sec:dftbp.External}

Specifies a homogeneous external electric field. In the case of {\em
  periodic} calculations, a saw-tooth potential is currently used,
hence it is up to the user to guarantee that there is a vacuum region
isolating periodic copies of the system along the applied field
direction.  We suggest that you place the structure in the `middle' of
the unit cell if possible, to reduce the chances of atoms approaching
cell boundaries along the direction of the applied electric field. The
code will halt if atoms interact with periodic images of the unit cell
along the direction of the electric field.

The \kw{External} field keyword has the following options
\begin{ptable}
  \kw{Strength}  & r  &                                  & -   & \\
  \kw{Direction} & 3r &                                  &     & \\
  \kw{Frequency} & r  & \textrm{molecular dynamics used} & 0.0 & \\
  \kw{Phase}     & i  & Geometry step offset             & 0   & \\
\end{ptable}
\begin{description}
\item[\is{Strength}]\modif{\modtype{Electric field strength}}
  Specified strength of the applied field.
\item[\is{Direction}] Vector direction of the applied field (the code
  normalises this vector). In the case of periodic calculations,
  currently the system {\em must not} be continuous in this
  direction (see above).
\item[\is{Frequency}]\modif{\modtype{Frequency}} If using molecular
  dynamics, the field can be time varying with this frequency.
\item[\is{Phase}] Initial field phase in units of geometry steps, this
  is needed if restarting an MD run in an external field to give the
  offset in phase of the field after the specified number of steps
  from the old calculation. The applied field is of the
  form $$\mathbf{E}_0 \sin( \omega \Delta t (step + phase) ) $$ where
  $\mathbf{E}_0$ is the field vector specified by \kw{Strength} and
  \kw{Direction}, $\omega$ is the angular \kw{Frequency} and $step$ is
  the current MD-step in the simulation, using the MD \kw{TimeStep} of
  $\Delta t$ (see section \ref{sec:dftbp.VelocityVerlet}).
\end{description}

\subsection{Dispersion}
\label{sec:dftbp.Dispersion}

The \is{Dispersion} block controls whether DFTB interactions should be
empirically corrected for van der Waals interactions, since DFTB (and
SCC-DFTB) does not include these effects. Currently, three different
dispersion correction schemes are implemented (for the detailed
description of the methods see the following subsections):
\begin{itemize}
\item \is{LennardJones}: Dispersion is included via a Lennard-Jones
  potential between each pair of atoms. The parameters for the
  potential can either be entered by the user or the program can
  automatically take the parameters from the Universal Force Field
  (UFF)~\cite{rappe-JACS-114-10024}.
\item \is{SlaterKirkwood}: The dispersion interaction between atoms is
  taken from a Slater-Kirkwood polarisable atomic
  model~\cite{elstner-jcp-114-5149}.
\item \is{DftD3}: Dispersion is calculated as in the dftd3
  code~\cite{grimme-jcp-132-154104,grimme-jcp-32-1456-1465}. A modification of
  the D3 dispersion to be used as a part of the D3H5
  correction~\cite{rezac-jctc-13-2017} (see section \ref{sec:dftbp.D3H5}) is
  also available.
\end{itemize}

\subsubsection{LennardJones}
\label{sec:dftbp.LennardJones}

The Lennard-Jones dispersion model in \dftbp{} follows the method of
Ref.~\cite{zhechkov-JCTC-1-841}, using the following potential:
\begin{eqnarray*}
U_{ij}(r)&=&d_{ij}\left[-2\left(\frac{r_{ij}}{r}\right)^6 +
  \left(\frac{r_{ij}}{r}\right)^{12}\right]\qquad r >= r_0\\
U_{ij}(r)&=&U_0 + U_1 r^5 + U_2 r^{10}\qquad r < r_0\\
\end{eqnarray*}
where $r_0$ is the distance at which the potential turns from
repulsive to attractive. The parameters $d_{ij}$ and $r_{ij}$ are
built from atomic parameters $d_i$, $d_j$ and $r_i$, $r_j$ via the
geometrical mean ($d_{ij} = \sqrt{d_id_j}$,
$r_{ij}=\sqrt{r_ir_j}$). The parameters $U_0$, $U_1$, $U_2$ ensure a
smooth functional form at $r_0$.

The parameters $r_i$ and $d_i$ can either be taken from the parameters
of the UFF~\cite{rappe-JACS-114-10024} (as in
Ref.~\cite{zhechkov-JCTC-1-841}) or can be specified manually for each
species.

Example using UFF parameters:\invparskip
\begin{verbatim}
  Dispersion = LennardJones {
    Parameters = UFFParameters {}
  }
\end{verbatim}

Example using manually specified parameters:\invparskip
\begin{verbatim}
  Dispersion = LennardJones {
    Parameters {
     H {
       Distance [AA] = 2.886
       Energy [kcal/mol] = 0.044
     }
     O {
       Distance [AA] = 3.500
       Energy [kcal/mol] = 0.060
     }
    }
  }
\end{verbatim}

The UFF provides dispersion parameters for nearly every element of the
periodic table, therefore it can be used for almost all systems
``out of the box''. The parameters are also independent of the atomic
coordination number, allowing straight forward geometry relaxation or
molecular dynamics (unlike the current implementation of
Slater-Kirkwood type dispersion).


\subsubsection{SlaterKirkwood}
\label{sec:dftbp.SlaterKirkwood}
\label{sec:SlaterKirkwood}

A Slater-Kirkwood type dispersion model is also implemented in
\dftbp{} as described in
Ref.~\cite{elstner-jcp-114-5149}.\footnote{Please note, that
  Ref.~\cite{elstner-jcp-114-5149} contains two typos: equation (7)
  should read $C_6^{\alpha\beta} = \frac{2 C_6^\alpha C_6^\beta
    p_\alpha p_\beta}{p_\alpha^2 C_6^\beta + p_\beta^2 C_6^\alpha}$,
  in equation (9) the contribution from the dispersion should be
  $E_{\text{dis}} = -\frac{1}{2} \sum_{\alpha\beta}
  f(R_{\alpha\beta})C_6^{\alpha\beta}(R_{\alpha\beta})^{-6}$. This
  option is also currently incompatible with lattice optimisation and
  the use of barostats.}  This model requires atomic polarisation
values, van der Waals radii and effective charges for every atom in
your system. These parameters are dependent on the coordination of
each atom, hence values for different atoms of the same species may
vary depending on local environment.  You can supply these parameters
for the atoms in either of two ways, both using the
\is{PolarRadiusCharge} tag.

The first option is to specify the values within the
\is{PolarRadiusCharge} environment by providing three real values
(polarisability, van der Waals radius, effective charge) for each atom
separately.

Example:\invparskip
\begin{verbatim}
  Dispersion = SlaterKirkwood {
    # Using Angstrom^3 for volume, Angstrom for length and default
    # unit for charge (note the two separating commas between the units)
    PolarRadiusCharge [Angstrom^3,Angstrom,] = {
      # Polar      Radius     Chrg
      0.560000    3.800000    3.150000      # Atom 1: O
      0.386000    3.500000    0.800000      # Atom 2: H
      0.386000    3.500000    0.800000      # Atom 3: H
    }
  }
\end{verbatim}

Alternatively you can provide values for each atomic species in your
system, but must supply different values for different coordination
numbers using the \kwcb{HybridDependentPol} keyword. The code needs
specific parameters for each type of atom in environments with 0, 1,
2, 3, 4 or $\geqslant$5 neighbours. \dftbp{} then picks the
appropriate values for each atom based on their coordination in the
\emph{starting} geometry.  Two atoms are considered to be neighbours
if their distance is less than the sum of their covalent radii, hence
you need to supply the covalent radii for each atomic species using
the \kw{CovalentRadius} keyword. This is then followed by a
\kw{HybridPolarisations} block containing a list of six values for
atomic polarisabilities then six van der Waals radii and finally a
single hybridisation independent effective charge for that atomic
species.

Example:\invparskip
\begin{verbatim}
  Dispersion = SlaterKirkwood {
    PolarRadiusCharge = HybridDependentPol {
      O = {
        CovalentRadius [Angstrom] = 0.8
        HybridPolarisations [Angstrom^3,Angstrom,] = {
          # Atomic polarisabilities 0-5        van der Waals radii 0-5  chrg
          0.560 0.560 0.560 0.560 0.560 0.560  3.8 3.8 3.8 3.8 3.8 3.8  3.15
        }
      }
      H = {
        CovalentRadius [Angstrom] = 0.4
        HybridPolarisations [Angstrom^3,Angstrom,] = {
          # Atomic polarisabilities 0-5        van der Waals radii 0-5  chrg
          0.386 0.396 0.400 0.410 0.410 0.410   3.5 3.5 3.5 3.5 3.5 3.5   0.8
        }
      }
    }
  }
\end{verbatim}

\textbf{Warning:} For both methods of specifying the Slater-Kirkwood dispersion model the code keeps
the dispersion parameters fixed for each atom during the entire calculation. Even if the geometry
(and therefore the hybridisation) of atoms changes significantly during the calculation, the
parameters are unchanged. Therefore if atoms are able to move during your calculation (geometry
relaxation or molecular dynamics) you should \emph{always} check whether the coordination of your
atoms has changed during the run.

Furthermore, when using the \iscb{HybridDependentPol} method we
suggest that you first set the \is{StopAfterParsing} keyword in the
\is{ParserOptions} block to \is{Yes} (see p.~\pref{sec:dftbp.ParserOptions}) and
inspect the generated polarisabilities, radii and charges for every
atom in the \verb|dftb_pin.hsd| file. If fine tuning of the generated
values turns out to be necessary, you should replace the hybrid
dependent specification in the input file with corrected atom
specific values based on \verb|dftb_pin.hsd|.

In order to find suitable parameters for the Slater-Kirkwood model,
you should consult Ref.~\cite{elstner-jcp-114-5149} and further
references therein. Appendix \ref{app:dispconsts} contains values
which have already been used by some DFTB-users for a few elements.

\subsubsection{DftD3}
\label{sec:dftbp.DftD3}

The DFT-D3 dispersion correction in \dftbp{} is an implementation of the method
used in the code 'dftd3' by Stefan Grimme and coworkers.  It is based on the
{\it ansatz} described in Refs.~\cite{grimme-jcp-132-154104} and
\cite{grimme-jcp-32-1456-1465}.

\textbf{Note:} the \dftbp{} binary must be compiled with the DFT-D3 library enabled to use this
feature.

This dispersion correction for DFTB adds a contribution to the general
Kohn-Sham-like energy
\begin{equation*}
  E_{\text{DFTB-D3}} = E_{\text{DFTB}} + E_{\text{disp}}
\end{equation*}
with $E_{\text{DFTB}}$ being the DFTB total energy and $E_{\text{disp}}$ the
dispersion energy. The latter contains two-body and optional three-body
contributions:
\begin{equation*}
  E_{\text{disp}} = E_{\text{disp}}^{(2)} + E_{\text{disp}}^{(3)}
\end{equation*}

The form of the two-body contribution can change depending on the chosen damping
factor:
\begin{itemize}
\item Becke-Johnson damping function:
  \begin{equation*}
    E_{\text{disp}}^{(2)} = -\frac{1}{2} \sum_{A\neq B} \sum_{n=6,8} s_n
    \frac{C_n^{AB}}{r_{AB}^n + f(R_0^{AB})}
  \end{equation*}
  with
  \begin{equation*}
    f(R_0^{AB}) = a_1 R_0^{AB} + a_2 \text.
  \end{equation*}

\item Zero-damping (dispersion at short distances is damped to zero):
  \begin{equation*}
    E_{\text{disp}}^{(2)} = -\frac{1}{2} \sum_{A \neq B} s_n
    \frac{C_n^{AB}}{r_{AB}^n} f_{d,n}(r_{AB})
  \end{equation*}
  with
  \begin{equation*}
    f_{d,n} = \frac{1}{1 + 6(r_{AB}/(s_{\text{r},n} R_0^{AB}))^{-\alpha_n}}
  \end{equation*}
\end{itemize}

In order to adjust the dispersion for various energy functionals, the choice of
$s_6$, $s_8$ and the damping parameters $a_1$ and $a_2$ (for
Becke-Johnson-damping) or $s_{\text{r},6}$ and $\alpha_6$ (for zero damping) are
treated as functional-dependent values. All other parameters are fixed based on
these parameters.

As the DFTB energy functional is largely determined by the underlying
parameterisation (the Slater-Koster-files) and the chosen DFTB model
(e.g.\ non-scc, scc, 3rd order, etc.), there are no universal parameter choices
which can be used with all settings. The dftd3-program contains optimised
parameters for the DFTB3 functional, described in section~\ref{sec:dftbp.DFTB3}. The DFTB3
appropriate values are given for the Becke-Johnson-damping function, and are
used as default values in the \dftbp{} parser.

\textbf{Warning:} Please note, that these default values have only been tested for the DFTB3
model. If you use any other DFTB-model, make sure that the parameters still give reasonable results,
and adjust them if needed.

Example using default parameters:
\begin{verbatim}
  ThirdOrderFull = Yes
  DampXH = Yes

  Dispersion = DftD3 {}
\end{verbatim}

Example using adjusted parameters with Becke-Johnson damping:
\begin{verbatim}
  Dispersion = DftD3 {
    Damping = BeckeJohnson {
      a1 = 0.5719
      a2 = 3.6017
    }
    s6 = 1.0
    s8 = 0.5883
  }
\end{verbatim}

Example using zero-damping:
\begin{verbatim}
  Dispersion = DftD3 {
    Damping = ZeroDamping {
      sr6 = 0.7461
      alpha6 = 14.0
    }
    s6 = 1.0
    s8 = 3.209
  }
\end{verbatim}

\subsubsection{DftD3 optional settings}
Apart from the functional dependent dispersion parameters, you can also adjust
the additional parameters as shown below. The default values for these
parameters are taken to be the same as in the dftd3 code.

\begin{ptable}
  \kw{Cutoff} & r & & $\sqrt{9000}$ & \\
  \kw{CutoffCN} & r & & $40$ & \\
  \kw{Threebody} & l & & No & \\
  \kw{HHRepulsion} & l & & No & \\
\end{ptable}
\begin{description}
\item[\is{Cutoff}] \modif{\modtype{length}} Cutoff distance when calculating
  two-body interactions.

\item[\is{CutoffCN}] \modif{\modtype{length}} Cutoff distance when calculating
  three-body interactions.

\item[\is{Threebody}] Whether three-body contributions should be included in the
  dispersion interactions.

\item[\is{HHRepulsion}] Required when calculating the
  DFTB3-D3H5~\cite{rezac-jctc-13-2017} modification to D3 dispersion (see
  section~\ref{sec:dftbp.D3H5} for details and parameter values). This keyword
  enables an additional short range repulsion term in all hydrogen--hydrogen
  pairs~\cite{rezac-jctc-8-2012} which prevents them from approaching too
  closely together.
\end{description}

\subsection{DFTB3}
\label{sec:dftbp.DFTB3}
\index{DFTB3}

If you would like to use what is called ``DFTB3'' in some publication(s)
\cite{gauss-jctc-7-931}, this group of options include the relevant
modifications to the SCC Hamiltonian and energy. \emph{To enable the DFTB3 model
  you will need to set \is{{ThirdOrderFull} = Yes}, \is{DampXH = Yes} and set
  the exponents in \is{DampXHExponent} }.

\begin{description}

\item[\is{DampXH}] If set to \is{Yes} the short range contribution to the SCC
  interaction between atoms $A$ and $B$ is damped by the factor
  \begin{equation*}
    e^{-\left(\frac{U_{Al} + U_{Bl}}{2}\right)^\zeta r_{AB}^2}
  \end{equation*}
  provided that at least one of the two atoms is hydrogen
  \cite{gauss-jctc-7-931,yang-JPCA-111-10861}. ($U_{Al}$ and $U_{Bl}$ are the
  Hubbard Us of the two atoms for the $l$-shell, $r_{AB}$ is the distance
  between the atoms.) An atom is considered to be a hydrogen-like atom, if its
  mass (stored in the appropriate homonuclear SK-file) is less than 3.5 amu. The
  parameter $\zeta$ can be set with the keyword \is{DampXHExponent}.

\item[\is{DampXHExponent}] Sets the parameter $\zeta$ for the short range
  damping. (See keyword \is{DampXH} above.)

\item[\is{ThirdOrder}] If set to \is{Yes} the \textit{on-site} 3rd order
  correction \cite{yang-JPCA-111-10861} is switched on. This corrects the
  SCC-Hamiltonian with the derivatives of the Hubbard U parameters, which you
  have to specify for every element in \is{HubbardDerivs}. This correction only
  alters the on-site elements and is only maintained for backward
  compatibility. \emph{You should use the full version \is{ThirdOrderFull}
    instead.}

\item[\is{ThirdOrderFull}] If set to \is{Yes} the \textit{full} 3rd order
  correction \cite{gauss-jctc-7-931} is switched on. This corrects the
  SCC-Hamiltonian with the derivatives of the Hubbard U parameters, which you
  have to specify for every element in \is{HubbardDerivs}.

\item[\is{HubbardDerivs}] Derivatives of the Hubbard U for the 3rd order
  correction (on-site or full). For every element the appropriate parameter (in
  atomic units) must be specified. If you use shell resolved SCC (with full
  3rd order), you must specify a list of derivatives for every element, with one
  Hubbard U derivative for each shell of the given element.
\begin{verbatim}
Hamiltonian = DFTB {
  :
  ThirdOrder = Yes
  HubbardDerivs {
    O = -0.14
    H = -0.07
  }
  :
}
\end{verbatim}
\end{description}

\subsection{DFTB3-D3H5}
\label{sec:dftbp.D3H5}
\index{DFTB3-D3H5}

DFTB3-D3H5~\cite{rezac-jctc-13-2017} is a variant of DFTB3 with additional
corrections for non-covalent interactions (dispersion and hydrogen bonds).  It
consists of a third-order DFTB calculation using the 3OB parameter set, but
where the gamma-function damping (\is{DampXH}) is replaced by the H5 correction
and an additional D3 dispersion correction in included. This method also
includes a repulsive term which is added to prevent unphysically close approach
of pairs of hydrogen atoms~\cite{rezac-jctc-8-2012}.

\begin{description}
\item[\is{HBondCorrection}] Setting this keyword to \iscb{H5} activates the
  correction for hydrogen bonds~\cite{rezac-jctc-13-2017}. \is{H5} is currently
  the only option accepted for \is{HBondCorrection}.
\end{description}

If no additional parameters are provided in the input, suitable values for
H-\{O,N,S\} systems are used (the correction was developed for the DFTB3/3OB
model and parameters).
\begin{verbatim}
HBondCorrection = H5 {}
\end{verbatim}

\textbf{Note:} It was found that DFTB3 overestimates the strength of H-bonds
involving the terminal nitrogen of an azide group, and the published results in
Ref.~\cite{rezac-jctc-13-2017} were obtained with the H5 correction switched off
for these specific atoms. To reproduce this behavior in a system containing
nitrogen in several environments, a new atom type with a different name but the
same DFTB parameters can be used for for the specific N atoms to which the
correction should not be applied.

If you want to specify the parameters manually, \is{H5} accepts following
options, corresponding to terms in Ref.~\cite{rezac-jctc-13-2017}:
\begin{ptable}
  \kw{RScaling} & r & & 0.714 & \\
  \kw{WScaling} & r & & 0.25 & \\
  \kw{H5Scaling} & m & &  & \\
\end{ptable}
\begin{description}
\item[\is{RScaling}] Global scaling factor, $s_r$, when calculating the position
  of the correcting gaussian functions:
  \begin{equation*}
    r_0 = s_r \left(r_\text{vdW}(X) + r_\text{vdW}(H)\right) \text.
  \end{equation*}

\item[\is{WScaling}] Global scaling factor, $s_W$, when calculating the width of
  the correcting gaussian functions. The full-width at at half-maximum of the
  gaussian, $w$, is normalised to be 1 for a unit value of \is{WScaling}:
  \begin{equation*}
   w = \frac{s_w \left(r_\text{vdW}(X) + r_\text{vdW}(H)\right)}{2\sqrt{2 \ln
       2}} \text.
  \end{equation*}

\item[\is{H5Scaling}] Atom type specific scaling pre-factor, $k_{X\text{H}}$, of
  the correcting gaussian functions when calculating the SCC-interaction:
  \begin{equation*}
    \gamma_{X\text{H}}^{\text{H5}} = \gamma_{X\text{H}} \left( 1 + k_{X\text{H}}
    \exp\left(-\frac{\left(r_{X\text{H}} - r_0\right)^2}{2w^2}\right)\right)
    \text.
  \end{equation*}
  You have to specify one value for each of the chemical species you would like
  to correct (see the example below). Explicitly setting a negative value
  (e.g. \is{-1.0}) for a given atom type switches off the correction for
  hydrogen bonds involving that type of atom. In the special cases of N, O or S,
  if do not specify a value (and do not disable the contribution by using
  \is{-1.0}), the default value from the reference paper will be
  used~\cite{rezac-jctc-13-2017}. For any other ommitted atom types, the code
  defaults to a choice of \is{-1.0} (no correction).
\end{description}

\begin{verbatim}
Hamiltonian = DFTB {
  :
  HBondCorrection = H5 {
    RScaling = 0.714
    WScaling = 0.25
    H5Scaling {
      O = 0.06
      N = 0.18
      S = 0.21
    }
  }
  :
}
\end{verbatim}

\textbf{Note:} The van der Waals radii ($r_\text{vdW}$) of atoms are also
required. \dftbp{} stores these for most of the periodic table, but for cases
that are not available their contribution to this correction are neglected.

For a DFTB3-D3H5 calculation, a specific parametrization of the D3 dispersion
has to be used. In addition to setting up appropriate values of the D3
parameters, as discussed in Ref.~\cite{rezac-jctc-13-2017}, the
hydrogen--hydrogen repulsion of Ref.~\cite{rezac-jctc-8-2012} has to also be
activated. The complete input is:
\begin{verbatim}
Hamiltonian = DFTB {
  :
  Dispersion = DftD3 {
    Damping = ZeroDamping {
      sr6 = 1.25
      alpha6 = 29.61
    }
    s6 = 1.0
    s8 = 0.49
    HHRepulsion = Yes
  }
  :
}
\end{verbatim}

\subsection{Differentiation}
\label{sec:dftbp.Differentiation}

Calculations of forces currently require the numerical derivatives of the
overlap and non-self-consistent Hamiltonian. This environment controls how these
derivatives are evaluated.

\textbf{Note:} In earlier DFTB+ versions (up to version 1.2), differentiation was done using finite
difference derivatives with a step size of 0.01 atomic units. If you want to reproduce old results,
choose the \is{FiniteDiff} method and set the step size explicitly to this value.

\subsubsection{FiniteDiff\{\}}
\label{sec:dftbp.FiniteDiff}

Finite difference derivatives with a specified step size
\begin{ptable}
  \kw{Delta} & r & & epsilon$^{\sfrac{1}{4}}$ & \\
\end{ptable}
\begin{description}
\item[\is{Delta}]\modif{\modtype{length}} Step size
\end{description}


\subsubsection{Richardson\{\}}
\label{sec:dftbp.Richardson}

Extrapolation of finite difference via Richardson's deferred approach to the
limit (in principle the most accurate of the currently available choices).

\subsection{ForceEvaluation}
\label{sec:dftbp.ForceEvaluation}

Chooses the method for evaluating the electronic contribution to the
forces.

\begin{description}
\item[\is{'traditional'}] Uses the ``traditional'' DFTB-force expression, given
  for example, in Ref.~\cite{elstner-prb-58-7260}.
\item[\is{'dynamics'}] Force expression from Ref.~\cite{aradi-jctc-11-3357}. This choice should be
  used if forces are being calculated with non-converged charges (e.g.\ when doing XLBOMD
  dynamics). \textbf{Note:} this force expression is only compatible with the Fermi filling (see
  keyword \is{Filling}, p.~\pref{sec:dftbp.Filling}.)
\item [\is{'dynamicsT0'}] Simplified dynamic force expression valid for
  electronic temperature \mbox{$T=0$~K} \cite{aradi-jctc-11-3357}.  This choice
  should be used if forces are calculated with non-converged charges and the
  electronic temperature is zero (e.g.\ when doing XLBOMD dynamics at
  \mbox{$T=0$~K}).
\end{description}

\textbf{Note:} that XLBOMD calculations (Section \ref{sec:dftbp.xlbomd}) are not able to use the
\is{'traditional'} forces.

Example:
\begin{verbatim}
ForceEvaluation = 'dynamics'
\end{verbatim}


%%%%%%%%%%%%%%%%%%%%%%%%%%%%%%%%%%%%%%%%%%%%%%%%%%%%%%%%%%%%%%%%%%%%%%%%%%%%
%%%  Options
%%%%%%%%%%%%%%%%%%%%%%%%%%%%%%%%%%%%%%%%%%%%%%%%%%%%%%%%%%%%%%%%%%%%%%%%%%%%
\section{Options}
\label{sec:dftbp.Options}

This block collects some global options for the run.
\begin{ptable}
  \kw{WriteAutotestTag} &l & & No & \\
  \kw{WriteDetailedXML} & l & & No & \\
  \kw{WriteResultsTag} & l & & No & \\
  \kw{WriteDetailedOut} & l & & Yes & \\
  \kwl{RestartFrequency}{kw:dftbp.RestartFrequency} & i &Driver = \cb, SCC = Yes & 20 & \\
  \kw{RandomSeed} & i & & 0 & \\
  \kw{MinimiseMemoryUsage} & l & & No & \\
  \kw{TimingVerbosity} & i & & 0 & \\
  \kw{ShowFoldedCoords} & l & Periodic = Yes & No & \\
  \kwl{WriteHS}{kw:dftbp.WriteHS} & l & & No & \\
  \kwl{WriteRealHS}{kw:dftbp.WriteRealHS} & l & & No & \\
  \kwl{ReadChargesAsText}{kw:dftbp.ReadChargesAsText} & l &
  ReadInitialCharges = Yes & No & \\
  \kwl{WriteChargesAsText}{kw:dftbp.WriteChargesAsText} & l & & No & \\
\end{ptable}
\begin{description}

\item[\is{WriteAutotestTag}] Turns the creation of the
  \verb|autotest.tag| file on and off. (This file can get quite big
  and is only needed for the autotesting framework.)

\item[\is{WriteDetailedXML}] Turns the creation of the
  \verb|detailed.xml| file on and off. (The \verb|detailed.xml| file
  is needed among others by the \verb|waveplot| utility for
  visualising molecular orbitals.)

\item[\is{WriteResultsTag}] Turns the creation of the \verb|results.tag| file on
  and off. (That file is used by several utilities processing the results of
  \dftbp.) For a description of the file format see
  p.~\pref{sec:dftbp.results}.

\item[\is{WriteDetailedOut}] Controls the creation of the file
  \verb|detailed.out|. Since this contains the detailed information
  about the last step of your run, you shouldn't turn it off without
  good reasons.

\item[\is{RestartFrequency}] Specifies the interval at which charge
  restart information should be written to disc for static SCC
  calculations. Setting it to \is{0} prevents the storage of restart
  information. If running an MD calculation, see also
  section~\ref{kw:dftbp.MDRestartFrequency} regarding \is{MDRestartFrequency}.

\item[\is{RandomSeed}] Sets the seed for the random number
  generator. The value \is{0} causes random initialisation. (This
  value can be used to reproduce earlier MD calculations by setting
  the initial seed to the same value.)

\item[\is{MinimiseMemoryUsage}] Tries to minimise memory usage by
  storing various matrices on disc instead of keeping them in memory.
  Set it to \is{Yes} to reduce the memory requirement for calculations
  with many k-points or spin polarisation. Note: Currently this option has no
  effect and you will get a warning if setting it to be \is{Yes}.

\item[\is{TimingVerbosity}] Level of information regarding CPU and wall clock
  timings of sections of the code, higher values becoming more verbose. Setting
  this parameter to 0 or below supresses any information being printed
  (default). Setting it to -1 includes all measured timings.

\item[\is{ShowFoldedCoords}] Print coordinates folded back into the
  central cell, so if an atom moves outside the central cell it will
  reappear on the opposite side. The default behaviour is to use
  unfolded coordinates in the output. (Please note, that this option
  only influences how the coordinates are printed and written, it does
  not change the way, periodic systems are treated internally.)

\item[\is{WriteHS}] Instructs the program to build the square
  Hamiltonian and overlap matrices and write them to files. The output
  files are \verb|hamsqrN.dat| and \verb|oversqr.dat|, where \verb|N|
  enumerates the spin channels. For a detailed description of the file
  format see p.~\pref{sec:dftbp.hamsqr}.

  \textbf{Note:} If either of the options \is{WriteHS} or \is{WriteRealHS} are
  set to \is{Yes}, the program only builds the matrices, writes them to disc and
  then stops immediately. No diagonalisation, no SCC-cycles or geometry
  optimisation steps are carried out. You can use the \is{ReadInitialCharges}
  option to build the Hamiltonian with a previously converged charge
  distribution.

\item[\is{WriteRealHS}] Instructs the program to build the real space
  (sparse) Hamiltonian and overlap matrices and write them to
  files. The output files are \verb|hamreal.dat| and
  \verb|overreal.dat|. For a detailed description of the file format
  see p.~\pref{sec:dftbp.hamsqr}.

  \textbf{Note:} If either of the options \is{WriteHS} or \is{WriteRealHS} are
  set to \is{Yes}, the program only builds the matrices, writes them to disc and
  then stops immediately. No diagonalisation, no SCC-cycles or geometry
  optimisation steps are carried out. You can use the \is{ReadInitialCharges}
  option to build the Hamiltonian with a previously converged charge
  distribution.

\item[\is{ReadChargesAsText}] If \is{No}, the program expects the file
  \verb|charges.bin| to contain starting charges stored in binary. If \is{Yes},
  then \verb|charges.dat| should contain a text file of this data. See section
  \ref{sec:charges.bin}.

\item[\is{WriteChargesAsText}] If \is{No}, the program stores charges in the
  binary file \verb|charges.bin|, while if \is{Yes} then \verb|charges.dat|
  contains text of this data. See section \ref{sec:charges.bin}.

\end{description}


%%%%%%%%%%%%%%%%%%%%%%%%%%%%%%%%%%%%%%%%%%%%%%%%%%%%%%%%%%%%%%%%%%%%%%%%%%%%
%%%  Analysis
%%%%%%%%%%%%%%%%%%%%%%%%%%%%%%%%%%%%%%%%%%%%%%%%%%%%%%%%%%%%%%%%%%%%%%%%%%%%
\section{Analysis}
\label{sec:dftbp.Analysis}

This block collects some options to analyse the results of the
calculation and/or calculate properties.
\begin{ptable}
  \kw{AtomResolvedEnergies} & l & & No & \\
  \kw{MullikenAnalysis} & l & & Yes & \\
  \kw{ProjectStates} & m & & \cb & \\
  \kw{Localise} & m & & \cb & \\
  \kwl{WriteEigenvectors}{kw:dftbp.WriteEigenvectors} & l & & No & \\
  \kw{EigenvectorsAsTxt} & l & WriteEigenvectors = Yes & No & \\
  \kw{WriteBandOut} & l & & Yes & \\
  \kw{CalculateForces} & l & & No & \\
<<<<<<< HEAD
  \kw{ElectronDynamics} & m & & \cb & \\
=======
  \kw{ElectrostaticPotential} & m & SCC = Yes & \cb & \pref{sec:dftbp.ESP} \\
>>>>>>> 4d76c971
\end{ptable}

\begin{description}

\item[\is{AtomResolvedEnergies}] Specifies whether the contribution of the
  individual atoms to the total energies should be displayed or not.

\item[\is{MullikenAnalysis}] If \is{Yes}, the results of a Mulliken analysis of
  the system is given.

\subsubsection{ProjectStates} \kw{ProjectStates}
\label{sec:dftbp.ProjectStates} evaluates the Mulliken
projection of electronic states onto specific regions of the system being
modelled (partial density of states -- PDOS). The format of the projected data
files is similar to \verb|band.out|, but the second column is the fraction of
the state within that region, instead of its occupation number (for
non-collinear and spin-orbit calculations, three additional columns for the
magnetisation of the state are also given).

Each region for projection is specified within a \iscb{Region} block,
with the following options
\begin{ptable}
  \kw{Atoms} & (i|s)+ &  & - & \\
  \kw{ShellResolved}  & l & & \is{No} & \\
  \kw{OrbitalResolved} & l & & \is{No} & \\
  \kw{Label} & s &  & "region{\it i}" & \\
\end{ptable}
\begin{description}
\item[\is{ShellResolved}] Project onto separate atomic shells of the
  region. These are taken in order of increasing shell number of the
  atoms. \is{ShellResolved = Yes} is only allowed, if all the selected atoms
  are of the same type.
\item[\is{OrbitalResolved}] Project onto separate atomic orbitals of the
  region. These are taken in order of increasing shell number of the atoms. As
  with \is{ShellResolved}, this only allowed, if all the selected atoms are of
  the same type.
\item[\is{Atoms}] Specification of the atoms over which to make the
  projection.. Atoms are specified in the same way as \is{MovedAtoms}
  in section \ref{sec:dftbp.SteepestDescent}.)
\item[\is{Label}] Prefix of the label for the resulting file of data for this region. The default is
  ``region\textit{i}.out'' where {\it i} is the number of the region in the input. In the case that
  \is{ShellResolved} = \is{Yes}, the shell index is appended, so that files with names
  ``Label.\textit{j}.out'' are written. For \is{OrbitalResolved = Yes}, the shell and then
  $m$-value is appended, so that files with names ``Label.\textit{j}.\textit{m}.out'' are written.
\end{description}
Examples:
\begin{verbatim}
  ProjectStates = {
    Region = {              # first region
      Atoms = 23:25 27      # atoms 23, 24, 25 and 27
    }
    Region = {
      Atoms = N             # All nitrogen atoms
      ShellResolved = Yes   # s and p shells separated instead of atomic PDOS
      Label = "N"           # files N.1.out and N.2.out for s and p states
    }
  }
\end{verbatim}

\subsubsection{Localise}
\label{sec:dftbp.Localise} Convert the single particle states of the calculation
to localised orbitals via a unitary transformation. Localised orbitals span the
same states as the occupied orbitals, so are equivalent to the usual valence
band states, but are more localised in space.  Currently only \kw{PipekMezey}
localisation is supported (but not for non-collinear or spin-orbit calculations).

Pipek-Mezey~\cite{pipek-JCP-90-4916} localisation transforms the occupied
orbitals such that the square of the Mulliken charges for each orbital is
maximised. The resulting localised states are output as
\verb|localOrbs.out|\index{localOrbs.out} and
\verb|localOrbs.bin|\index{localOrbs.bin} following the format given in
appendix~\ref{sec:dftbp.eigenvec} for \verb|eigenvec.out| and \verb|eigenvec.bin|.

\begin{ptable}
  \kw{Tollerance} & r &  & 1E-4 & \\
  \kw{MaxIterations} & i &  & 100 & \\
\end{ptable}
\begin{description}
\item[\is{Tollerance}] Cut off for rotations in the localisation process.
\item[\is{MaxIterations}] Maximum number of total sweeps to perform.
\end{description}

For systems with non-gamma-point $k$-points, no further options are available.
\begin{verbatim}
Analysis = {
  Localise = {
    PipekMezey = {
       # These are the default options, which are also set if the bracket is left empty.
       Tollerance = 1.0E-4
       MaxIterations = 100
    }  
  }
}
\end{verbatim}

For molecular and gamma point periodic calculations there are two
implementations available, \is{Dense} = \is{Yes} will use the $O(n^4)$ scaling
conventional algorithm, while \is{Dense} = \is{No}, uses the default sparse
method which {\em may} have better scaling properties.

\begin{ptable}
  \kw{Dense} & l & & \is{No} & \\
  \kw{SparseTollerances} & r+ & Dense = No & 1E-1 1E-2 1E-6 1E-12 & \\
\end{ptable}
\begin{description}
\item[\is{Dense}] Selects the conventional method (\is{Yes}) using Jacobi sweeps
  over all orbital pairs or (\is{No}) uses the default sparse method.
\item[\is{SparseTollerances}] The sparse method introduces support regions during
  evaluation to increase performance, and these requires a set of tolerances to
  determine the regions to be used (these are listed in decreasing order, i.e.,
  with tighter tolerances as the localisation proceeds).
\end{description}

\item[\is{WriteEigenvectors}] Specifies, if eigenvectors should be printed in
  \verb|eigenvec.bin|. For a description of the file format see
  p.~\pref{sec:dftbp.eigenvec}.

\item[\is{EigenvectorsAsTxt}] If eigenvectors are being written, specifies if a
  text version of the data should be printed in \verb|eigenvec.out|. For a
  description of the file format see p.~\pref{sec:dftbp.eigenvec}.

\item[\is{WriteBandOut}]  Controls the creation of the file \verb|band.out|
  which contains the band structure in a more or less human friendly format.

\item[\is{CalculateForces}] If \is{Yes}, forces are reported, even if not needed
  for the actual calculation (e.g.\ static geometry calculation).

\end{description}

<<<<<<< HEAD
\subsection{ElectronDynamics} 

\label{sec:dftbp.ElectronDynamics} 

Calculate the real-time propagation of the electronic state of the system in the presence of an external time-dependent perturbation and time-dependent properties.
\begin{ptable}
  \kw{Steps} &i &  & - & \\
  \kw{TimeStep} & r & & - & \\
  \kw{FieldIntensity} & r & & - & \\
  \kw{Perturbation} & m & & None & \pref{sec:dftbp.tdpert} \\
  \kw{EnvelopeShape} & m & Perturbation = Laser\{\} & Constant & \pref{sec:dftbp.envelope} \\
  \kw{Populations} & l & & No & \\
  \kw{Restart} & l & & No & \\
  \kw{WriteRestart} & l & & Yes & \\
  \kw{WriteFrequency} & i & & 50 & \\  
  \kw{RestartFrequency} & i & & Steps/10 & \\
\end{ptable}

\begin{description}
\item[\is{Steps}] Number of propagation steps to perform.

\item[\is{TimeStep}]\modif{\modtype{time}} Time interval between two
  electronic propagation steps.

\item[\is{FieldIntensity}]\modif{\modtype{Electric field strength}} Peak intensity of the applied time-dependent electric field.

\item[\is{Populations}] If time-dependent (ground state) molecular orbital populations should be calculated. This is done by projecting the electronic state onto the ground state molecular orbitals. If Yes, they are saved every \is{WriteFrequency} steps to \verb|molPopul1.dat| (and \verb|molPopul2.dat| is the calculation is collinearly spin polarised).

\item[\is{Restart}] If calculation should be restarted. The restart file \verb|tddump.bin| must in the working directory.

\item[\is{WriteRestart}] If restart file \verb|tddump.bin| should be written.

\item[\is{RestartFrequency}] Number of steps every which the system's state should be writen to restart file.

\item[\is{WriteFrequency}] Number of steps every which the atomic charges and molecular orbital populations (if \is{Populations} = Yes) are written to file.
\end{description}

\subsubsection{Perturbation\{\}}
\label{sec:dftbp.tdpert}

Determines the type of perturbation that is applied.

\paragraph{\iscb{None}}
No time-dependent perturbation is included, free dynamics are calculated.

\paragraph{Kick\{\}}
Perform Dirac-delta perturbation (or \textit{kick}) to the density matrix.

\begin{ptable}
  \kw{PolarizationDirection} & i &  & - & \\
  \kw{SpinType} & s & SpinPolarisation = Colinear \{\} & Singlet & \\
\end{ptable}

\begin{description}
 \item[\is{PolarizationDirection}] Number to indicate the cartesian axis for the kick where $1=x$, $2=y$ and $3=z$. If set to 4, calculates the three directions $x,y,z$ consecutively. For polarization direction 1,2,3 the dipole moment output file will be named \verb|mux.dat|, \verb|muy.dat|, \verb|muz.dat|, respectively.
 
 \item[\is{SpinType}] Must be eiher ``Singlet'' or ``Triplet'' for singlet or triplet spectra, respectively. Only implemented for collinear spin polarisation.
\end{description}

\paragraph{Laser\{\}}
Apply time-dependent sinusoidal perturbation to the system.

\begin{ptable}
  \kw{PolarizationDirection} & 3r &  & - & \\
  \kw{ImagPolarizationDirection} & 3r & & 0 0 0 & \\
  \kw{LaserEnergy} & r & & & \\
  \kw{Phase} & r & & 0 & \\
\end{ptable}

\begin{description}
 \item[\is{PolarizationDirection}] Vector along which the electric field is polarized.
 
 \item[\is{ImagPolarizationDirection}] Imaginary part of the polarization vector. Useful for circularly polarized fields.
 
 \item[\is{LaserEnergy }] \modif{\modtype{energy}} Energy $\hbar \omega$ of the laser.
 
 \item[\is{Phase}] Optional initial phase of laser field in radians, such that sinusoidal component of the field is described by $\sin(\omega t + \phi)$.

\end{description}


\subsubsection{EnvelopeShape\{\}}
\label{sec:dftbp.envelope}

Determines the envelope $f(t)$ of the laser, such that the laser field is $E(t) = E_0 f(t) \sin(\omega t + \phi) $

\paragraph{Constant\{\}}

Constant envelope and equal to $f(t) = 1$. Produces continuous wave laser.

\paragraph{Gaussian\{\}}

Applies a Gaussian envelope function $f(t) = \exp (-(t-t_m)^2 / \beta^2)$, where $t_m$ is the time at which the pulse is centered and $\beta = \tau / 2\sqrt{\pi}$, $\tau$ being the duration of the pulse.

\begin{ptable}
  \kw{Time0} & r &  & 0 & \\
  \kw{Time1} & r & & - & \\
\end{ptable}

\begin{description}
 \item[\is{Time0}] Time at which the pulse starts.
 \item[\is{Time1}] Time at which the pulse ends. Is equal to Time0 + $\tau$.
\end{description}


\paragraph{Sin2\{\}}

Applies a sin$^2$ envelope function:

$$ f(y) = 
 \begin{cases}
    \sin^2 (\pi(t-t_0)/\tau) & t_0 \leq t \leq t_0+\tau  \\
    0 & t < t_0 \text{or} t > t_0 + \tau \\
  \end{cases} $$

\begin{ptable}
  \kw{Time0} & r &  & 0 & \\
  \kw{Time1} & r & & - & \\
\end{ptable}

\begin{description}
 \item[\is{Time0}] Time at which the pulse starts.
 \item[\is{Time1}] Time at which the pulse ends. Is equal to Time0 + $\tau$.
\end{description}

=======
\subsubsection{ElectrostaticPotential}
\label{sec:dftbp.ESP}

Evaluates the electrostatic potential at specified points in space for SCC
calculations. This data is accumulated in a specified text file.

\begin{ptable}
  \kw{OutputFile} & s  &  & "ESP.dat" & \\
  \kw{AppendFile} & l  & MD or geometry optimisation & No & \\
  \kw{Softening}  & r     & & 1E-6 & \\
  \kw{Points}     & (3r)+ & \is{Grid} not set & \cb  & \\
  \kw{Grid}       & m     & \is{Points} not set & \cb  & \\
\end{ptable}
\begin{description}
\item[\is{OutputFile}] Text file to store the potential. If external electric
  fields are present, an additional column gives their values. See
  p.~\pref{sec:dftbp.esp} for a description of the file.
\item[\is{AppendFile}] If running calculations with multiple geometries, should
  the \is{OutputFile} be appended or only contain the last potential
  information?
\item[\is{Softening}] \modif{\modtype{length}} Modifies the plotted potential to
  remove the $r=0$ divergence of $\sfrac{1}{r}$, by setting $\epsilon$ and
  instead plotting $\sfrac{1}{\sqrt{r^2 +\epsilon^2}}$. Internal potential
  calculations are unaffected, only the exported data.
\item[\is{Points}] \modif{\modtype{length}} List of cartesian points at which to
  evaluate the electrostatic field. In the case Periodic = Yes, the modifier "F"
  may instead be used to specify the points as fractions of the lattice vectors.
\item[\is{Grid}] \modif{\modtype{length}} Specification of a regular 1, 2 or 3
  dimensional grid of points. In the case Periodic = Yes, the modifier "F" may
  instead be used to specify the points as fractions of the lattice vectors.
  \begin{ptable}
    \kw{GridPoints} & 3i  &  & & \\
    \kw{Origin} & 3r  &  & & \\
    \kw{Spacing} & 3r  &  & & \\
    \kw{Directions} & 9r  & Modifier not F & 1 0 0\ \  0 1 0\ \  0 0 1& \\
  \end{ptable}
  \begin{description}
    \item[\is{Spacing}] Separation between points in each direction. This
      inherits the modifier for \is{Grid}.
  \item[\is{Origin}] Location of first point in the grid. This inherits the
    modifier for \is{Grid}.
  \item[\is{GridPoints}] Number of points in each of the three direction of the
    grid (a value of 1 places all points at the \is{Origin} of that direction).
  \item[\is{Directions}] Set of 3 cartesian vectors along which the grid will
    become aligned. This can rotate, skew, {\it etc.}\ the grid. The vectors are
    internally normalised, but must be independent.
  \end{description}
\end{description}


>>>>>>> 4d76c971
%%%%%%%%%%%%%%%%%%%%%%%%%%%%%%%%%%%%%%%%%%%%%%%%%%%%%%%%%%%%%%%%%%%%%%%%%%%%
%%%  Excited State
%%%%%%%%%%%%%%%%%%%%%%%%%%%%%%%%%%%%%%%%%%%%%%%%%%%%%%%%%%%%%%%%%%%%%%%%%%%%
\section{ExcitedState}
\label{sec:dftbp.ExcitedState}

This block collects some options to calculate excited states.
\begin{ptable}
  \kw{Casida} & p & SCC = Yes & \cb & \\
\end{ptable}

\subsection{Casida}
\label{sec:dftbp.Casida}

This tag contains the specifications for a time-dependent DFTB calculation, based on linear response
theory~\cite{niehaus-prb-63-085108}.

\textbf{Note:} the \dftbp{} binary must be compiled with linear response calculations enabled to
make use of these features (the ARPACK~\cite{Lehoucq97arpackusers} library or
ARPACK-ng~\cite{ARPACK-ng} is required).

The calculation of vertical excitation energies and the corresponding oscillator strengths as well
as excited state geometry optimisation can be performed with these options, details of the
resulting output files are given in appendix \ref{sec:tddftb_lr}. Linear response theory is
currently implemented only for the SCC-DFTB level of theory and molecular
systems.\footnote{Excitation energies can also be calculated for gamma point periodic systems, but
  will be incorrect for delocalised excitations or for charge transfer-type excited states.}
Excitations can be calculated for fractional occupations and collinear spin-polarisation, but forces
(and hence geometry optimisation or MD) are only available for spin-unpolarised systems with no
fractional occupations. The specifications for this block have the following properties:

  \begin{ptable}
    \kw{NrOfExcitations}        & i & & - & \\
    \kw{StateOfInterest}        & i & & 0 & \\
    \kw{Symmetry}               & s & SpinPolarisation $=$ \{\}~ & - & \\
    \kw{EnergyWindow}           & r & & FORTRAN HUGE() & \\
    \kw{OscillatorWindow}       & r & & -1 & \\
    \kw{WriteTransitions}       & l & & No & \\
    \kw{WriteSPTransitions}     & l & & No & \\
    \kw{WriteMulliken}          & l & & No & \\
    \kw{WriteCoefficients}      & l & & No & \\
    \kw{WriteEigenvectors}      & l & & No & \\
    \kw{TotalStateCoeffs}       & l & WriteCoefficients = Yes & No & \\
    \kw{WriteXplusY}            & l & & No & \\
    \kw{WriteTransitionDipole}  & l & & No & \\
    \kw{WriteStatusArnoldi}     & l & & No & \\
    \kw{TestArnoldi}            & l & & No & \\
  \end{ptable}

  \begin{description}

  \item[\is{NrOfExcitations}] Specifies the number of vertical excitation energies to be computed
    for every symmetry (singlet or triplet). It is recommended that a value slightly greater than
    the actual number of the states of interest is specified (the eigenvalue solver may not converge
    to the right roots otherwise).

  \item[\is{StateOfInterest}] Specifies the target excited state or states that should be
    calculated. These are numbered from the first (lowest) excited state as 1, and so on. If the
    absorption spectrum at a given geometry is required (i.e., a single-point calculation), this
    parameter should be set to zero (default) and the \is{Driver} section (\ref{sec:dftbp.Driver})
    should be left empty (forces will not be available). A value less than 0 requests that the
    state with the largest dipole transition moment be found (again a single-point calculation).

  \item[\is{Symmetry}] Specifies the spin symmetry of the excited states being computed:
    ``singlet'', ``triplet'' or ``both''. This tag is only applicable for spin restricted
    calculation. For calculations in the ``triplet'' or ``both'' cases, \kw{SpinConstants} must be
    supplied (see p.~\pref{sec:dftbp.SpinConstants}).

  \item[\is{EnergyWindow}]\modif{\modtype{energy}} Energy range above the last transition at
    \is{NrOfExcitations} to be included in excited state spectrum calculation.

  \item[\is{OscillatorWindow}]\modif{\modtype{Dipole moment}} Screening cut-off below which single
    particle transitions are neglected in excitation spectra calculations. This selects from states
    above the top of the \is{EnergyWindow} (if present). This keyword should not be used if
    calculating forces or other excited state properties.

  \item[\is{WriteTransitions}] If set to \is{Yes}, the file TRA.DAT is created. This file contains a
    description of each requested excited state in terms of its single-particle transitions.

  \item[\is{WriteSPTransitions}] If set to \is{Yes}, the file SPX.DAT is created, which contains the
    spectrum at the uncoupled DFTB level (i.e.\ the single-particle excitations).

  \item[\is{WriteMulliken}] If set to \is{Yes}, the files XCH.DAT and XREST.DAT are created. The
    former contains atom-resolved Mulliken (net) charges for the excited state of interest, the
    latter the excited-state dipole moment of the state.

  \item[\is{WriteCoefficients}] If set to \is{Yes}, the file COEF.DAT is created. This file contains
    the complex eigenvectors (molecular orbital coefficient) for the excited state of interest. They
    are derived from the relaxed excited state density matrix.

  \item[\is{WriteEigenvectors}] If set to \is{Yes}, the file excitedOrbs.bin is created. This file
    contains the natural orbitals for the specified excited state.

  \item[\is{TotalStateCoeffs}] Option to control data from
    \is{WriteCoefficients} or \is{WriteEigenvectors}. If set to \is{No} the
    total charge density of the output orbitals corresponds to the change in
    charge from the ground to excited state. If set to \is{Yes} instead it
    corresponds to the total charge density in the excited state.

  \item[\is{WriteXplusY}] If set to \is{Yes}, the file XplusY.DAT is created. This file contains the
    RPA vector $(X+Y)^{I\Sigma}_{ia}$ for all excited states (c.f., Eqn.~(18) in
    Ref.~\cite{heringer2007aes}).

  \item[\is{WriteTransitionDipole}] If set to \is{Yes}, the file TDP.DAT is created. This file
    contains the Mulliken transition dipole for each excited state.

  \item[\is{WriteStatusArnoldi}] If set to \is{Yes}, the file ARPACK.DAT is created, which allows
    the user to follow the progress of the Arnoldi diagonalisation.

  \item[\is{TestArnoldi}] If set to \is{Yes}, the file TEST\_ARPACK.DAT is created, which gives data
    on the quality of the resulting eigenstates.

  \end{description}

%%%%%%%%%%%%%%%%%%%%%%%%%%%%%%%%%%%%%%%%%%%%%%%%%%%%%%%%%%%%%%%%%%%%%%%%%%%%
%%%  ParserOptions
%%%%%%%%%%%%%%%%%%%%%%%%%%%%%%%%%%%%%%%%%%%%%%%%%%%%%%%%%%%%%%%%%%%%%%%%%%%%
\section{ParserOptions}
\label{sec:dftbp.ParserOptions}

This block contains the options, which are effecting only the
behaviour of the HSD/XML parser and are not passed to the main
program.
\begin{ptable}
  \kw{ParserVersion} & i & & \textrm{current input version} & \\
  \kw{WriteHSDInput} & l & & Yes & \\
  \kw{WriteXMLInput} & l & & No & \\
  \kw{IgnoreUnprocessedNodes} &l & & No & \\
  \kw{StopAfterParsing} &l & & No & \\
\end{ptable}
\begin{description}
\item[\is{ParserVersion}] Version number of the input parser, which the
  input file was written for. If you are using an input file, which
  was created for an older version of \dftbp{}, you should set it to
  the parser version number of that code version. (The parser version
  number is printed at the beginning of the program run to the
  standard output.) \dftbp{} internally converts the input to its
  current format. The processed input (written to \verb|dftb_pin.hsd|)
  is always in the current format, and the \is{ParserVersion} property
  in it is always set to be the current parser version.

\item[\is{WriteHSDInput}] Specifies, if the processed input should be
  written out in HSD format. (You shouldn't turn it off without
  really good reasons.)

\item[\is{WriteXMLInput}] Specifies, if the processed input should be
  written out in XML format.

\item[\is{IgnoreUnprocessedNodes}] By default the code stops if it
  detects unused or erroneous keywords in the input, which probably
  indicates error(s) in the input. This {\em dangerous} flag suspends
  these checks. Use only for debugging purposes.

\item[\is{StopAfterParsing}] If set to \is{Yes}, the parser stops
  after processing the input and written out the processed input to
  the disc. It can be used to make sanity checks on the input without
  starting an actual calculation.

\end{description}

%%%%%%%%%%%%%%%%%%%%%%%%%%%%%%%%%%%%%%%%%%%%%%%%%%%%%%%%%%%%%%%%%%%%%%%%%%%%
%%%  Parallel
%%%%%%%%%%%%%%%%%%%%%%%%%%%%%%%%%%%%%%%%%%%%%%%%%%%%%%%%%%%%%%%%%%%%%%%%%%%%
\section{Parallel}
\label{sec:dftbp.Parallel}

This block contains the options, which are effecting the parallel behaviour of
the code. They only take effect, if the code was compiled with MPI-support.

\begin{ptable}
  \kw{Groups} & i & 1 & & \\
  \kw{UseOmpThreads} & l & .false. & & \\
  \kw{Blacs} & p & \cb & & \\
\end{ptable}
\begin{description}
\item[\is{Groups}] Number of process groups. Specifying more than one process
  group enables parallelisation over k-points and spin, as processes in
  different process groups are working on different k-points and spins at the
  same time. The number of process groups must be a divisor of the total number
  of MPI-processes. Default: 1 (all processes work at the same k-point and spin
  at a given time).

\item[\is{UseOmpThreads}] Enables the usage of OpenMP-threads (hybrid
  MPI/OpenMP-parallelisation). In order to prevent you from accidently running
  more processes and threads than appropriate for your hardware, this feature is
  turned off by default. Consequently in this case the MPI-parallelised binary
  will stop if the maximal number of OpenMP-threads is greater than one when
  DFTB+ is started. (You can usually set the number of maximally allowed
  OpenMP-threads by setting the \is{OMP\_NUM\_THREADS} environment variable in
  your shell.)

  You can enable this option if you wish to run DFTB+ with hybrid
  parallelisation. You would then typically start fewer MPI-processes than
  physical cores on each node and also set the number of threads accordingly.
  This is currently an experimental feature in DFTB+ and is recommended for
  experienced users only.

\item[\is{Blacs}] Contain BLACS specific settings. Currently only supports
  \is{BlockSize}, which specifies the row and column block size for the
  block-cyclic distributions (with default size of 32).

  Example:
\begin{verbatim}
  Parallel {
    Groups = 2
    Blacs {
      BlockSize = 64
    }
  }
\end{verbatim}

\end{description}


\chapter{Output of \dftbp}
\label{sec:dftbp.output}

This chapter contains the description of some of the output files of
\dftbp{} where the output format is not self documenting. Unless
indicated otherwise, numbers in the output files are given in atomic
units (with Hartree as the energy unit).

\section{results.tag}
\label{sec:dftbp.results}
\index{results.tag}

This contains machine readable results labeled with the type and size of the
data blocks. The results are given in atomic units and are formatted as:
\begin{verbatim}
label               :type:shape:
\end{verbatim}

The variable type is real, complex, integer or logical. The shape information is
\newline :ndim: size$_1$,size$_2$,$\ldots$,size$_{ndim}$:\newline where ndim is
the number of dimensions, organised with the Fortran convention and of size
size$_1$ $\times$size$_2$ $\times$size$_2$ $\times \ldots$.

In the special case of scalar variables the shape is :0:.

A typical example of mixed scalar and both one and two dimensional results would
be similar to:
\begin{verbatim}
mermin_energy       :real:0:
 -0.672967201447815E+000
total_energy        :real:0:
 -0.672879398682698E+000
forces              :real:2:3,3
 -0.243590222274811E+000 -0.199780753617099E-001 -0.000000000000000E+000
  0.465478448963764E+000 -0.228550455811745E+000 -0.000000000000000E+000
 -0.221888226688953E+000  0.248528531173455E+000 -0.000000000000000E+000
gross_atomic_charges:real:1:3
  0.171448741143825E+000 -0.254714832621691E+000  0.832660914778645E-001
\end{verbatim}

\section{hamsqrN.dat, oversqr.dat}
\label{sec:dftbp.hamsqr}
\index{hamsqr.dat}\index{oversqr.dat}

The files \verb|hamsqrN.dat| and \verb|oversqr.dat| contain the square
(folded) Hamiltonian and overlap matrices. The number \verb|N| in the
filename \verb|hamrealN.dat| indicates the spin channel. For spin
unpolarised calculation it is 1, for spin polarised calculation it is
1 and 2 for spin-up and spin-down, respectively while for non-collinear
spin it is charge, $x$, $y$ and $z$ for 1, 2, 3 and 4. Spin orbit is
not currently supported for this option.

Only non-comment lines (lines not starting with "\#") are documented:
\begin{itemize}

\item Flag for signalling if matrix is real (\verb|REAL|), number of
  orbitals in the system (\verb|NALLORB|), number of kpoints
  (\verb|NKPOINT|). For non-periodic (cluster) calculations, the
  number of kpoints is set to 1.

\item For every $k$-point:
  \begin{itemize}
  \item Number of the $k$-point. For molecular (non-periodic)
    calculations only 1 $k$-point is printed.
  \item The folded matrix for the given $k$-point. It consists of
    \verb|NALLORB| lines $\times$ \verb|NALLORB| columns. If the
    matrix is not complex (\verb|REAL| is \verb|F|), every column
    contains two numbers (real and imaginary part).
  \end{itemize}
\end{itemize}

The files are produced if requested by \is{WriteHS} = \is{Yes} (see
section~\ref{kw:dftbp.WriteHS}).

\section{hamrealN.dat, overreal.dat}
\label{sec:hamreal}
\index{hamreal.dat}\index{overreal.dat} The files \verb|hamrealN.dat|
and \verb|overreal.dat| contain the real space Hamiltonian and overlap
matrices. The number \verb|N| in the filename \verb|hamrealN.dat|
indicates the spin channel. For spin unpolarised calculation it is 1,
for spin polarised calculation it is 1 and 2 for spin-up and
spin-down, respectively, while for non-collinear spin it is charge,
$x$, $y$ and $z$ for 1, 2, 3 and 4. Spin orbit is not currently
supported for this option.

Note: The sparse format contains only the "lower triangle" of the real
space matrix. For more details about the format and how to obtain the
upper triangle elements, see reference~\cite{dftbp-paper}. Also note,
that for periodic systems the sparse format is based on the
\emph{folded} coordinates of the atoms, resulting in translation
vectors (ICELL) which look surprising at first glance.

Only non-comment lines (lines not starting with "\#") are documented:
\begin{itemize}
\item Number of atoms in the system (\verb|NATOM|)
\item For every atom:
  \begin{itemize}
  \item Atom number (\verb|IATOM|), number of neighbours including the
    atom itself (\verb|NNEIGH|), number of orbitals on the atom
    (\verb|NORB|)
  \end{itemize}
\item For every neighbour of every atom:
  \begin{itemize}
  \item Atom number (\verb|IATOM1|), neighbour number (\verb|INEIGH|),
    corresponding image atom to the neighbour in the central cell
    (\verb|IATOM2F|), coefficients of the translation vector between
    the neighbour and its corresponding image (\verb|ICELL(1)|,
    \verb|ICELL(2)|, \verb|ICELL(3)|). Between the coordinates of the
    neighbour $\mathbf{r}_{\text{INEIGH}}$ and the image atom
    $\mathbf{r}_{\text{IATOM2F}}$ the relation
    \begin{equation*}
      \mathbf{r}_{\text{INEIGH}} = \mathbf{r}_{\text{IATOM2F}} + \sum_{i=1}^3
      \text{ICELL}(i)\, \mathbf{a}_i
    \end{equation*}
    holds, where $\mathbf{a}_i$ are the lattice vectors of the supercell.
  \item The corresponding part of the sparse matrix. The data block
    consists of \verb|NORB(IAT1)| lines and \verb|NORB(IAT2F)| columns.
  \end{itemize}
\end{itemize}

The files are produced if requested by \is{WriteRealHS} = \is{Yes}
(see section~\ref{kw:dftbp.WriteRealHS}).

\section{eigenvec.out, eigenvec.bin}
\label{sec:dftbp.eigenvec}
\index{eigenvec.out}\index{eigenvec.bin}

These files contain the eigenvectors from the Hamiltonian, stored
either as plain text (eigenvec.out) or in the native binary format of
your system (eigenvec.bin).

The plain text format file \verb|eigenvec.out| contains a list of the values of
the components of each eigenvector for the basis functions of each atom. The
atom number in the geometry, its chemical type and the particular basis function
are listed, followed by the relevant value from the current eigenvector and then
the Mulliken population for that basis function for that level\index{state
  resolved Mulliken population}. The particular eigenvector, $k$-point and spin
channel are listed at the start of each set of eigenvector data. In the case of
non-collinear spin, the format is generalised for spinor wavefunctions. Complex
coefficients for both the up and down parts of the spinors are given (instead of
single eigenvector coefficient) followed by four values -- total charge, then
$(x,y,z)$ magnetisation.

The binary format file \verb|eigenvec.bin| contains the (unique) runId of the
DFTB+ simulation which produced the output followed by the values of the
eigenvectors. The eigenvector data is ordered so that the individual components
of the current eigenvector are stored, with subsequent eigenvectors for that
$k$-point following sequentially. All $k$-points for the current spin channel
are printed in this order, followed by the data for a second channel if spin
polarised.

The files are produced if requested by setting \is{WriteEigenvectors} =
\is{Yes}, with \is{EigenvectorsAsTxt} being also required to produce the plain
text file (see section~\ref{kw:dftbp.WriteEigenvectors} for details).

\section{charges.bin / charges.dat}
\label{sec:charges.bin}
\index{charges.bin}

The file \verb|charges.bin| contains the orbitally-resolved charges for each
atom. In later versions of \dftbp{} this format includes a check sum for the
total charge and magnetisation. In the case of orbital potentials
(p.~\pref{sec:DFTB+U}) the file also contains extra population information for
the occupation matrices.

This file is produced as part of the mechanism to restart SCC calculations, see
sections~\ref{kw:dftbp.RestartFrequency} and~\ref{kw:dftbp.MDRestartFrequency}.

Equivalent data can also be present in the file \verb|charges.dat|, but stored
as plain text. The options \is{WriteChargesAsText} and \is{ReadChargesAsText}
control which cases are generated and read respectively.

Appendix \ref{app:restartfiles} contains details of the contents of the file.

\section{md.out}
\label{sec:md.out}
\index{md.out}

This file is only produced for \iscb{VelocityVerlet} calculations (See
p.~\pref{sec:dftbp.VelocityVerlet}). It contains a log of information generated during MD
calculations, and appended every \kw{MDRestartFrequency} steps. In the case of
small numbers of atoms and long MD simulations it may be useful to set
\is{WriteDetailedOut} to \is{No} and examine the information stored in this file
instead.

\section{Electrostatic potential data}
\label{sec:dftbp.esp}
\index{ESP.dat}

The output from evaluating the electrostatic potential. The first line
consists of a comment mark followed by a logical variable as to whether there is
an external electric field (or not), followed by 3 values for any regular grid
pattern present in the system and the total number of points. If the data is
gridded, the next four lines contain the origin and grid separation vectors in
{\AA}ngstroms.

The next line is a comment, then the locations and the potential experience for
a positive charge due to the internal field plus optionally the external field
(from point charges or homogeneous electric fields). Values are given in
Volts. In the case of gridded data, the location field is omitted.

For an example with a regular grid
\begin{verbatim}
#  T     1     1     1 1
#  0.000000000000E+00 -0.200000000000E+01 -0.200000000000E+01
#  0.200000000000E+01  0.000000000000E+00  0.000000000000E+00
#  0.000000000000E+00  0.200000000000E+01  0.000000000000E+00
#  0.000000000000E+00  0.000000000000E+00  0.200000000000E+01
# Internal (V)        External (V)
  0.173386318927E-10  0.314737193575E+00
\end{verbatim}

In the case where there is no regular grid:
\begin{verbatim}
#  T     0     0     0 1
#           Location (AA)             Internal (V)        External (V)
  0.0000E+00 -0.2000E+01 -0.2000E+01  0.173386318927E-10  0.314737193575E+00
\end{verbatim}

In the case where data is generated for multiple geometry steps, this is also
shown in the label:
\begin{verbatim}
#  F     1     5     5 25
#  0.000000000000E+00 -0.200000000000E+01 -0.200000000000E+01
#  0.100000000000E+01  0.000000000000E+00  0.000000000000E+00
#  0.000000000000E+00  0.100000000000E+01  0.000000000000E+00
#  0.000000000000E+00  0.000000000000E+00  0.100000000000E+01
# Internal (V) Geo 0
  0.215249473376E-01
  .
  .
# Internal (V) Geo 10
  0.215815549672E-01
  .
  .
\end{verbatim}

\section{Excited state results files}
\label{sec:tddftb_lr}
Several files are produced during excited state calculations depending on the
particular settings from section~\ref{sec:dftbp.ExcitedState}.

\textbf{Note:} in the case of degeneracies, the oscillator strengths depend on
arbitrary phase choices made by the ground state eigensolver. Only the sum over
the degenerate contributions is well defined for most single particle transition
properties, and label ordering of states may change if changing eigensolver or
platform. For the excited state, properties like the intensities for
individual excitations in degenerate manifolds again depend on phase choices
made by both the ground and excited eigensolvers.


\subsection{ARPACK.DAT}
\index{ARPACK.DAT}

Internal details of the ARPACK solution vectors, see the ARPACK
documentation~\cite{Lehoucq97arpackusers} for details.

\subsection{COEF.DAT}
\index{COEF.DAT}

Data on the projection of this specific excited state onto the ground state
orbitals. For the specific exited state, the (complex) decomposition of its
single particle states onto the ground state single particle levels, together
with its fractional contribution to the full excited state are given.

General format:

\begin{tabular}{|l|p{5.5cm}|}
\hline
{\small T F                                }&Legacy flags\\
{\small   1  1.9999926523  2.0000000000    }&level 1, fraction of total WF, 2.0\\
{\small-0.1944475716  0.0000000000 -0.1196876988  0.0000000000 ....    }&real then
imaginary projection of level 1\\
                                    &onto ground state 1, then ground state 2, etc.\\
{\small-0.1196876988  0.0000000000 -0.1944475703  0.0000000000 ....    }&\\
{\small.}&\\
{\small.}&\\
{\small.}&\\
{\small   2  1.9999866161  2.0000000000    }&level 2\\
{\small-0.2400145188  0.0000000000 -0.1767827333  0.0000000000 ....}& real then
imaginary projection of state 2\\
{\small.}&\\
{\small.}&\\
{\small.}&\\ \hline
\end{tabular}

\subsection{EXC.DAT}
\index{EXC.DAT}

Excitations data including the energies, oscillator strength, dominant Kohn-Sham
transitions and the symmetry.

Example first few transitions for C$_4$H$_4$:

\begin{verbatim}
     w [eV]       Osc.Str.         Transition         Weight      KS [eV]    Sym.

 =========================================

      5.551       0.5143882       11   ->    12        1.000       4.207      S
      5.592       0.0000000       10   ->    12        1.000       5.592      S
\end{verbatim}

Two examples of singlet transitions with energies of 5.551 and 5.592~eV. The
first is dipole allowed, the second not. In both cases they are transitions
primarily (weight of 1.000) to single particle state 12, and are of singlet
character (``S'').

In the case of spin-polarised calculations, an additional column of values are
given instead of the symmetry, showing the level of spin contamination in the
state (labelled as \verb|D<S*S>|), with typically states where a magnitude of
less than 0.5 is usually considered reliable~\cite{garcia14Thesis}.

\subsection{SPX.DAT}
\index{SPX.DAT}

Single particle excitations (SPX) for transitions between filled and empty single
particle states of the ground state. These are given in increasing single
particle energy and show the oscillator strength and index of the Kohn-Sham-like
states that are involved.

\begin{verbatim}
       #      w [eV]       Osc.Str.        Transition

 ============================

       1      5.403       0.2337689       15   ->    16
       2      5.403       0.2337689       14   ->    16
       3      5.403       0.2337689       15   ->    17
       4      5.403       0.2337689       14   ->    17
       5      6.531       0.0000000       13   ->    16
       6      6.531       0.0000000       12   ->    16
\end{verbatim}

\subsection{TDP.DAT}
\index{TDP.DAT}

Detail of the magnitude and direction of the transition dipole from the ground
to excited states.

\subsection{TRA.DAT}
\index{TRA.DAT}

Decomposition of the transition from the ground state to the excited states. The
energy and spin symmetry are given together with the contributions from each of
the single particle transitions.

\subsection{TEST\_ARPACK.DAT}
\index{TEST\_ARPACK.DAT}

Tests on the quality of the eigenvalues and vectors returned by ARPACK. For the
$i^\mathrm{th}$ eigen-pair, the eigenvalue deviation corresponds to the
deviation from $\left( \langle \mathbf{x}_i | H | \mathbf{x}_i\rangle -
\epsilon_i \right)$, The eigen-vector deviation is a measure of rotation of the
vector under the action of the matrix: $\left| \left( H | \mathbf{x}_i\rangle -
\epsilon_i | \mathbf{x}_i\rangle \right) \right|_2$, the normalisation deviation
is $\langle \mathbf{x}_i | \mathbf{x}_i\rangle - 1$ and finally largest failure
in orthogonality to other eigenvectors is given.

Example:\\
\begin{tabular}{lllll}
{\tt State} & {\tt Ei deviation} & {\tt Evec deviation} & {\tt Norm deviation} &
{\tt Max non-orthog}\\ {\tt 1} & {\tt -0.19428903E-15} & {\tt 0.80601119E-15} &
{\tt 0.19984014E-14} & {\tt 0.95562226E-15}\\ {\tt 2} & {\tt 0.27755576E-16} &
{\tt 0.85748374E-15} & {\tt 0.48849813E-14} & {\tt 0.36924443E-15}\\ {\tt 3} &
{\tt -0.12490009E-15} & {\tt 0.88607302E-15} & {\tt 0.88817842E-15} & {\tt
  0.60384195E-15}\\
\end{tabular}

\subsection{XCH.DAT}
\index{XCH.DAT}

Net charges on atoms in the specified excited state. The top line contains the
symmetry (Singlet or Triplet) and the number of the excited state. The next line
is the number of atoms in the structure followed by some header text. Then on
subsequent lines the number of each atom in the structure and its net charge are
printed.

\subsection{XplusY.DAT}
\index{XplusY.DAT}

Expert file with the RPA  $(X+Y)^{I\Sigma}_{ia}$ data for all the calculated
excited states.

Line 1: number of single particle excitations and the number of calculated
excited states\\
Line 2: Level number 1, nature of the state (S, T, U or D) then excitation
energy (in Hartree)\\
Line 3: expansion in the KS single particle transitions\\
.\\
.\\
.\\
Line 2: Level number 2, nature of the state (S, T, U or D) then excitation
energy (in Hartree)\\

\subsection{XREST.DAT}
\index{XREST.DAT}

Net dipole moment of the specified excited state in units of Debye.

%%% Local Variables:
%%% mode: latex
%%% TeX-master: "manual"
%%% End:<|MERGE_RESOLUTION|>--- conflicted
+++ resolved
@@ -2782,11 +2782,8 @@
   \kw{EigenvectorsAsTxt} & l & WriteEigenvectors = Yes & No & \\
   \kw{WriteBandOut} & l & & Yes & \\
   \kw{CalculateForces} & l & & No & \\
-<<<<<<< HEAD
   \kw{ElectronDynamics} & m & & \cb & \\
-=======
   \kw{ElectrostaticPotential} & m & SCC = Yes & \cb & \pref{sec:dftbp.ESP} \\
->>>>>>> 4d76c971
 \end{ptable}
 
 \begin{description}
@@ -2916,7 +2913,6 @@
 
 \end{description}
 
-<<<<<<< HEAD
 \subsection{ElectronDynamics} 
 
 \label{sec:dftbp.ElectronDynamics} 
@@ -3042,7 +3038,6 @@
  \item[\is{Time1}] Time at which the pulse ends. Is equal to Time0 + $\tau$.
 \end{description}
 
-=======
 \subsubsection{ElectrostaticPotential}
 \label{sec:dftbp.ESP}
 
@@ -3093,7 +3088,6 @@
 \end{description}
 
 
->>>>>>> 4d76c971
 %%%%%%%%%%%%%%%%%%%%%%%%%%%%%%%%%%%%%%%%%%%%%%%%%%%%%%%%%%%%%%%%%%%%%%%%%%%%
 %%%  Excited State
 %%%%%%%%%%%%%%%%%%%%%%%%%%%%%%%%%%%%%%%%%%%%%%%%%%%%%%%%%%%%%%%%%%%%%%%%%%%%
