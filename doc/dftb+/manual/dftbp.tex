\chapter{Input for {\dftbp}}


{\dftbp} can read two formats, either XML or the Human-friendly
Structured Data format (HSD).  If you are not familiar with the HSD
format, a detailed description is given in appendix \ref{sec:hsd}. The
input file for {\dftbp} must be named \verb|dftb_in.hsd| {\em or}
\verb|dftb_in.xml|. The input file must be present in the working
directory. To prevent ambiguity, the parser refuses to read any input
if both files are present. After processing the input, {\dftbp}
creates a file of the parsed input, either \verb|dftb_pin.hsd| or
\verb|dftb_pin.xml|. This contains the user input as well as any
default values for unspecified options.  The file also contains the
version number of the current input parser.  You should always keep
this file, since if you want to exactly repeat your calculation with a
later version of \dftbp{}, it is recommended to use this file instead
of the original input. (You must of course rename \verb|dftb_pin.hsd|
into \verb|dftb_in.hsd| or \verb|dftb_pin.xml| into
\verb|dftb_in.xml|.)  This guarantees that you will obtain the same
results, even if the defaults for some non specified options have been
changed. The code can also produce \verb|dftb_pin.xml| from
\verb|dftb_in.hsd| or {\it vice versa} if required (see
section~\ref{sec:dftbp.ParserOptions}).

The following sections list properties and options that can be set in
{\dftbp} input. The first column of each of the tables of options
specifies the name of a property. The second column indicates the type
of the expected value for that property.  The letters ``l'', ``i'',
``r'', ``s'', ``p'', ``m'' stand for logical, integer, real, string,
property list and method type, respectively. An optional prefixing
number specifies how often (if more than once) this type must occur.
An appended ``+'' indicates arbitrary occurrence greater than zero,
while ``*'' allows also for zero occurrence.  Alternative types are
separated by ``|''.  Parentheses serve only to delimit groups of
settings.

Sometimes a property is only interpreted on meeting some condition(s).  If this
is the case, the the third column gives details of the requirement(s). The
fourth column contains the default value for the property.  If no default value
is specified (``-''), the user is required to assign a value to that property.
The description of the properties immediately follows the table.  If there is
also a more detailed description available for a given keyword somewhere else,
the appropriate page number appears in the last column.

Some properties are allowed to carry a modifier to alter the provided
value (e.g. converting between units). The possible modifiers are
listed between brackets ([]) in the detailed description of the
property. If the modifier is a conversion factor for a physical unit,
only the unit type is indicated (length, energy, force, time, etc.). A
list of the allowed physical units can be found in
appendix~\ref{app:units}.

\section{Main input}


The input file for {\dftbp} (\verb|dftb_in.hsd|/\verb|dftb_in.xml|)
must contain the following property definitions:
\begin{ptableh}
  \kw{Geometry} & p|m &  & - & \pref{sec:dftbp.Geometry} \\
  \kw{Hamiltonian} & m &  & - & \pref{sec:dftbp.Hamiltonian} \\
\end{ptableh}

Additionally optional blocks of definitions may be present:
\begin{ptableh}
  \kw{Driver} & m &  & \cb & \pref{sec:dftbp.Driver} \\
  \kw{Options} & p & & \cb & \pref{sec:dftbp.Options} \\
  \kw{Analysis} & p & & \cb & \pref{sec:dftbp.Analysis} \\
  \kw{ExcitedState} & p & & \cb & \pref{sec:dftbp.ExcitedState} \\
  \kw{ParserOptions} & p & & \cb & \pref{sec:dftbp.ParserOptions} \\
  \kw{Parallel} & p & & \cb & \pref{sec:dftbp.Parallel} \\
\end{ptableh}

\begin{description}
\item[\is{Geometry}] Specifies the geometry for the system to be
  calculated.  See p.~\pref{sec:dftbp.Geometry}.
\item[\is{Hamiltonian}] Configures the Hamiltonian and its options. See
  p.~\pref{sec:dftbp.Hamiltonian}.
\item[\is{Driver}] Specifies a geometry driver for your system.  See
  p.~\pref{sec:dftbp.Driver}.
\item[\is{Options}]  Various global options for the run. See
  p.~\pref{sec:dftbp.Options}.
\item[\is{Analysis}]  Post-run analysis and properties options. See
  p.~\pref{sec:dftbp.Analysis}.
\item[\is{ExcitedState}] Calculations in excited state of the system.
  See p.~\pref{sec:dftbp.ExcitedState}.
\item[\is{ParserOptions}] Various options affecting the parser only.
  See p.~\pref{sec:dftbp.ParserOptions}.
\item[\is{Parallel}] Options affecting the MPI-parallel execution. See
  p.~\pref{sec:dftbp.Parallel}.
\end{description}


\section{Geometry}
\label{sec:dftbp.Geometry}

The geometry can be specified either directly by passing the
appropriate list of properties or by using the \is{GenFormat\cb}
method.

\subsection{Explicit geometry specification}

If the geometry is being specified explicitly, the following
properties can be set:

\begin{ptable}
  \kw{Periodic} & l & & No &  \\
  \kw{LatticeVectors} & 9r  & Periodic = Yes & - & \\
  \kw{TypeNames} & s+ &  & - &  \\
  \kw{TypesAndCoordinates}  & (1i3r)+  &  & - & \\
\end{ptable}
\begin{description}
\item[\is{Periodic}] Specifies if the system is periodic in all 3
  dimensions or is to be treated as a cluster. If set to \is{Yes},
  property \iscb{LatticeVectors} must be also specified.
\item[\is{LatticeVectors}]\modif{\modtype{length}} The $x$, $y$ and
  $z$ components of the three lattice vectors if the system is
  periodic.
\item[\is{TypeNames}] List of strings with the names of the elements,
  which appear in your geometry.
\item[\is{TypesAndCoordinates}] \modif{relative|\modtype{length}} For
  every atom the index of its type in the \is{TypeNames} list and its
  coordinates. If for a periodic system (\is{Periodic = Yes}) the
  modifier \is{relative} is specified, the coordinates are interpreted
  in the coordinate system of the lattice vectors.
\end{description}

Example: Geometry of GaAs:
\begin{verbatim}
Geometry = {
  TypeNames = { "Ga" "As" }
  TypesAndCoordinates [Angstrom] = {
    1  0.000000     0.000000     0.000000
    2  1.356773     1.356773     1.356773
  }
  Periodic = Yes
  LatticeVectors [Angstrom] = {
     2.713546     2.713546     0.
     0.           2.713546     2.713546
     2.713546     0.           2.713546
  }
}
\end{verbatim}

\subsection{GenFormat\cb}
\label{sec:dftbp.GenFormat}

You can use the generic format to specify the geometry (see
appendix~\ref{app:gen}). The geometry specification for GaAs would be
the following:
\begin{verbatim}
Geometry = GenFormat {
  2  S
  Ga As
  1 1     0.000000     0.000000     0.000000
  2 2     1.356773     1.356773     1.356773
  0.000000     0.000000     0.000000
  2.713546     2.713546     0.
  0.           2.713546     2.713546
  2.713546     0.           2.713546
}
\end{verbatim}
It is also possible to include the gen-formatted geometry from a file:
\begin{verbatim}
Geometry = GenFormat {
  <<< "geometry.gen"
}
\end{verbatim}


%%%%%%%%%%%%%%%%%%%%%%%%%%%%%%%%%%%%%%%%%%%%%%%%%%%%%%%%%%%%%%%%%%%%%%%%%%%%
%%%  Driver
%%%%%%%%%%%%%%%%%%%%%%%%%%%%%%%%%%%%%%%%%%%%%%%%%%%%%%%%%%%%%%%%%%%%%%%%%%%%
\section{Driver}
\label{sec:dftbp.Driver}

The driver is responsible for changing the geometry of the input
structure during the calculation.\\ \bigskip Currently the following
methods are available:
\begin{description}
\item[\iscb{}] Static calculation with the input geometry.
\item[\iscb{SteepestDescent}] Geometry optimisation by moving atoms
  along the acting forces. See p.~\pref{sec:dftbp.SteepestDescent}.
\item[\iscb{ConjugateGradient}] Geometry optimisation using the
  conjugate gradient algorithm. See p.~\pref{sec:dftbp.ConjugateGradient}.
\item[\iscb{gDIIS}] Geometry optimisation using the modified gDIIS
  method. See p.~\pref{sec:dftbp.gDIIS}.
\item[\iscb{LBFGS}] Geometry optimisation using the LBFGS
  algorithm. See p.~\pref{sec:dftbp.LBFGS}.
\item[\iscb{SecondDerivatives}] Calculation of the second derivatives of the
  energy (the \index{Hessian}Hessian). See p.~\pref{sec:dftbp.SecondDerivatives}.
\item[\iscb{VelocityVerlet}] Molecular dynamics with the velocity
  Verlet algorithm. See p.~\pref{sec:dftbp.VelocityVerlet}.
\item[\iscb{Socket}] Hands over control to an external program via a socket
  interface. See p.~\pref{sec:dftbp.Socket}.
\end{description}


\subsection{SteepestDescent\cb}
\label{sec:dftbp.SteepestDescent}

\begin{ptable}
  \kw{MovedAtoms} & (i|s)+ &  & 1:-1 & \\
  \kw{MaxForceComponent} & r &  & 1e-4 & \\
  \kw{MaxSteps} &i &  & 200 & \\
  \kw{StepSize} &r &  & 100.0 & \\
  \kw{OutputPrefix} &s &  & "geo\_end" & \\
  \kw{AppendGeometries} & l & & \is{No} & \\
  \kw{Constraints} & (1i3r)* & LatticeOpt = No & \cb            & \\
  \kw{LatticeOpt}        & l & Periodic = Yes  & \is{No}        & \\
  \kw{FixAngles}         & l & Periodic = Yes, LatticeOpt = Yes & \is{No} & \\
  \kw{FixLengths}        & 3l & FixAngles = Yes & \is{No No No} & \\
  \kw{Isotropic}         & l & Periodic = Yes, LatticeOpt = Yes & \is{No} & \\
  \kw{Pressure}          & r & Periodic = Yes, LatticeOpt = Yes & 0.0
  & \\
  \kw{MaxAtomStep}       & r & MovedAtoms $\neq$ None\cb~ & 0.2 & \\
  \kw{MaxLatticeStep}    & r & Periodic = Yes, LatticeOpt = Yes & 0.2 & \\
  \kw{ConvergentForcesOnly} & l & SCC = Yes & \is{Yes} & \\
\end{ptable}
\begin{description}
\item[\is{MovedAtoms}] Indices of the atoms which should be moved. The
  atoms can be specified as a mixture of a list of atoms, ranges of
  atoms and/or the species of atoms. Index ranges are specified as
  \verb|start:end| (without white space as one word!), which
  inclusively selects all atoms between \verb|start| and \verb|end|.
  \index{Atom list}\index{List of atoms}
\begin{verbatim}
  MovedAtoms = 1:6
  # equivalent to MovedAtoms = { 1 2 3 4 5 6 }
\end{verbatim}
  Negative indices can be used to count backwards from the last atom
  (-1 = last atom, -2 = penultimate atom, etc.):
\begin{verbatim}
  MovedAtoms = 1:-1   # Move all atoms including the last
\end{verbatim}
  Species names can be used to select all atoms belonging to a given
  species:
\begin{verbatim}
  MovedAtoms = Ga  # select all Ga atoms
\end{verbatim}
  Various specifiers can be combined together:
\begin{verbatim}
  # Move atoms 1, 2, 3, all Ga atoms, and the last two atoms.
  MovedAtoms = 1:3 Ga -2:-1
\end{verbatim}

\item[\is{MaxForceComponent}]\modif{\modtype{force}} Optimisation is
  stopped, if the force component with the maximal absolute value goes
  below this threshold.

\item[\is{MaxSteps}] Maximum number of steps after which the optimisation should
  stop (unless already stopped by achieving convergence). Setting this value as
  -1 runs a huge() number of iterations.

\item[\is{StepSize}]\modif{\modtype{time}} Step size ($\delta t$)
  along the forces. The displacement $\delta x_i$ along the
  $i^\mathrm{th}$ coordinate is given for each atom as $\delta x_i =
  \frac{f_i}{2m}\delta t^2$, where $f_i$ is the appropriate force
  component and $m$ is the mass of the atom.

\item[\is{OutputPrefix}] Prefix of the geometry files containing the
  final structure.

\item[\is{AppendGeometries}] If set to \is{Yes}, the geometry file in
  the XYZ-format will contain all the geometries obtained during the
  optimisation (instead of containing only the last geometry).

\item[\is{Constraints}] Specifies geometry constraints. For every
  constraint the serial number of the atom is expected followed by the
  $x$, $y$, $z$ components of a constraint vector. The specified atom
  is not allowed to move along the constraint vector. If two
  constraints are defined for the same atom, the atom will only by
  able to move normal to the the plane containing the two constraining
  vectors.

  Example:
  \invparskip
\begin{verbatim}
  Constraints = {
    # Atom one can only move along the z-axis
    1  1.0  0.0  0.0
    1  0.0  1.0  0.0
  }
\end{verbatim}

\item[\is{LatticeOpt}] Allow the lattice vectors to change during
  optimisation. \is{MovedAtoms} can be optionally used with lattice
  optimisation if the atomic coordinates are to be co-optimised with
  the lattice.\footnote{This is functional but not very efficient at
    the moment.}

\item[\is{FixAngles}] If optimising the lattice, allow only the
  lengths of lattice vectors to vary, not the angles between them. For
  example if your lattice is orthorhombic, this option will maintain
  that symmetry during optimisation.

\item[\is{FixLengths}] If optimising the lattice with \is{FixAngles} =
  \is{Yes}, allow only the lengths of the specified lattice vectors to
  vary.

  Example:
  \invparskip
\begin{verbatim}
  Driver = ConjugateGradient {
    LatticeOpt = Yes
    FixAngles = Yes # Fix angles between lattice vectors
    FixLengths = {Yes Yes No} # Allow only lat. vector 3 to change length
  }
\end{verbatim}

\item[\is{Isotropic}] If optimising the lattice, allow only uniform
  scaling of the unit cell. This option is incompatible with
  \is{FixAngles}.

\item[\is{Pressure}]\modif{\modtype{pressure}} If optimising the lattice, set
  the external pressure, leading to a Gibbs free energy of the form $G = E + PV
  - TS$ being printed as well (the included entropy term is only the
  contribution from the electrons, therefore this is not the full free energy).

\item[\is{MaxAtomStep}] Sets the maximum possible line search step size
  for atomic relaxation.

\item[\is{MaxLatticeStep}] Sets the maximum possible line search step
  size for lattice optimisation. For \is{FixAngles} or \is{Isotropic}
  calculations this is as a fraction of the lattice vectors or the
  volume respectively.

\item[\is{ConvergentForcesOnly}] If using an SCC calculation, this
  option controls whether the geometry optimisation will prematurely
  stop (= \is{Yes}) if the SCC cycle does not converge at any
  geometric step.

\end{description}


\subsection{ConjugateGradient\cb}
\label{sec:dftbp.ConjugateGradient}

\begin{ptable}
  \kw{MovedAtoms} & (i|s)+ &  & 1:-1 & \\
  \kw{MaxForceComponent} & r & & 1e-4 & \\
  \kw{MaxSteps}          & i & & 200 & \\
  \kw{OutputPrefix}      & s & & "geo\_end" & \\
  \kw{AppendGeometries}  & l & & \is{No} & \\
  \kw{Constraints}       & (1i3r)* & & \cb & \\
  \kw{LatticeOpt}        & l & Periodic = Yes & \is{No} & \\
  \kw{FixAngles}         & l & Periodic = Yes, LatticeOpt = Yes & \is{No} & \\
  \kw{Isotropic}         & l & Periodic = Yes, LatticeOpt = Yes & \is{No} & \\
  \kw{Pressure}          & r & Periodic = Yes & 0.0 & \\
  \kw{MaxAtomStep}       & r & MovedAtoms $\neq$ None\cb~ & 0.2 & \\
  \kw{MaxLatticeStep}    & r & Periodic = Yes, LatticeOpt = Yes & 0.2 & \\
  \kw{ConvergentForcesOnly} & l & SCC = Yes & \is{Yes} & \\
\end{ptable}

See previous subsection for the description of the properties.

\subsection{gDIIS\cb}
\label{sec:dftbp.gDIIS}

\begin{ptable}
  \kw{Alpha} & r & & 0.1 & \\
  \kw{Generations} &i & & 8 & \\
  \kw{MovedAtoms} & (i|s)+ &  & 1:-1 & \\
  \kw{MaxForceComponent} & r & & 1e-4 & \\
  \kw{MaxSteps}          & i & & 200 & \\
  \kw{OutputPrefix}      & s & & "geo\_end" & \\
  \kw{AppendGeometries}  & l & & \is{No} & \\
  \kw{Constraints}       & (1i3r)* & & \cb & \\
  \kw{LatticeOpt}        & l & Periodic = Yes & \is{No} & \\
  \kw{FixAngles}         & l & Periodic = Yes, LatticeOpt = Yes & \is{No} & \\
  \kw{Isotropic}         & l & Periodic = Yes, LatticeOpt = Yes & \is{No} & \\
  \kw{Pressure}          & r & Periodic = Yes & 0.0 & \\
  \kw{MaxLatticeStep}    & r & Periodic = Yes, LatticeOpt = Yes & 0.2 & \\
  \kw{ConvergentForcesOnly} & l & SCC = Yes & \is{Yes} & \\
\end{ptable}

Specific properties for this method are:
\begin{description}
\item[\is{Alpha}] Initial scaling parameter to prevent the iterative
  space becoming exhausted (this is dynamically adjusted during the run).
\item[\is{Generations}] Number of generations to consider for the mixing.
\end{description}
See previous subsection for the description of the other
properties.\footnote{This approach is distinct from
  section~\ref{sec:dftbp.DIIS}, but uses a related algorithm based on
  Ref.~\cite{kovalenko-JCC-20-928} and comments from P.R.Briddon.}

\htcbsubsection{LBFGS}
\label{sec:dftbp.LBFGS}

\begin{ptable}
  \kw{Memory} &i & & 20 & \\
  \kw{MovedAtoms} & (i|s)+ &  & 1:-1 & \\
  \kw{MaxForceComponent} & r & & 1e-4 & \\
  \kw{MaxSteps}          & i & & 200 & \\
  \kw{OutputPrefix}      & s & & "geo\_end" & \\
  \kw{AppendGeometries}  & l & & \is{No} & \\
  \kw{Constraints}       & (1i3r)* & & \cb & \\
  \kw{LatticeOpt}        & l & Periodic = Yes & \is{No} & \\
  \kw{FixAngles}         & l & Periodic = Yes, LatticeOpt = Yes & \is{No} & \\
  \kw{Isotropic}         & l & Periodic = Yes, LatticeOpt = Yes & \is{No} & \\
  \kw{Pressure}          & r & Periodic = Yes & 0.0 & \\
  \kw{MaxLatticeStep}    & r & Periodic = Yes, LatticeOpt = Yes & 0.2 & \\
  \kw{ConvergentForcesOnly} & l & SCC = Yes & \is{Yes} & \\
\end{ptable}

Specific properties for this method are:
\begin{description}  
\item[\is{Memory}] Number of last steps which are saved and used to calculate
  the next step via the LBFGS algorithm. The literature recommends that
  \is{Memory} should between 3 and 20~\cite{NoceWrig06}.
\end{description}

\subsection{SecondDerivatives\cb}
\label{sec:dftbp.SecondDerivatives}

Calculates the second derivatives\index{Hessian} of the energy
(currently only using a numerical differentiation of the forces). The
derivatives matrix is written out for the $i$, $j$ and $k$ directions
of atoms $1 \ldots n$ as $$\frac{\partial^2 E}{\partial x_{i1}
\partial x_{i1}} \frac{\partial^2 E}{\partial x_{j1} \partial x_{i1}}
\frac{\partial^2 E}{\partial x_{k1} \partial x_{i1}} \frac{\partial^2
E}{\partial x_{i2} \partial x_{i1}} \frac{\partial^2 E}{\partial
x_{j2} \partial x_{i1}} \frac{\partial^2 E}{\partial x_{k2} \partial
x_{i1}} \ldots \frac{\partial^2 E}{\partial x_{kn} \partial x_{kn}}$$
into {\it hessian.out}

\textbf{Note}: for supercell calculations, the derivatives are obtained at the $\mathbf{q}=0$ point,
irrespective of the k-point sampling used.

\textbf{Important:} In order to get accurate results for the second derivatives
(and the resulting frequencies) you must set a smaller self-consistent
tolerance than the default value in the
\islcb{Hamiltonian}{sec:dftbp.Hamiltonian} section. We suggest \is{SCCTolerance
  = 1e-7} or better. A less accurate tolerance can yield nonphysical vibrational
frequencies.

\begin{ptable}
  \kw{Atoms} & i+|m &  & 1:-1 & \\
  \kw{Delta} & r & & 1e-4 & \\
\end{ptable}

\begin{description}
\item[\is{Atoms}] Index of the atoms for which to calculate the second
  derivatives. The atoms can be specified via indices, index ranges
  and species. (See \is{MovedAtoms} in section \ref{sec:dftbp.SteepestDescent}.)
\item[\is{Delta}] Step size for numerical differentiation of forces to
  get the second derivatives of the energy with respect to atomic
  coordinates.
\end{description}


\subsection{VelocityVerlet\cb}
\label{sec:dftbp.VelocityVerlet}

The code propagates atomic motion using velocity Verlet dynamics with optional
thermostats or barostats to control the temperature and/or pressure. Information
is printed out during the simulation every
\kwl{MDRestartFrequency}{kw:dftbp.MDRestartFrequency} steps, and logged in the
file \verb|md.out| (see appendix \ref{sec:md.out}).

\begin{ptable}
  \kw{MovedAtoms} & (i|s)+ &  & 1:-1 & \\
  \kw{Steps} &i &  & - & \\
  \kw{TimeStep} & r & & - & \\
  \kw{KeepStationary} & l & & Yes & \\
  \kw{Thermostat} & m &  & - & \pref{sec:dftbp.Thermostat} \\
  \kw{OutputPrefix} &s & & "geo\_end" & \\
  \kw{MDRestartFrequency} & i & & 1 & \\
  \kw{Velocities} & (3r)* & & - & \\
  \kw{Barostat} & m & Periodic = Yes & - & \pref{sec:dftbp.Barostat}\\
  \kw{ConvergentForcesOnly} & l & SCC = Yes & \is{Yes} & \\
  \kw{Xlbomd} & p & XlbomdFast \textrm{not set} & & \pref{sec:dftbp.xlbomd} \\
  \kw{XlbomdFast} & p & Xlbomd \textrm{not set} & & \pref{sec:dftbp.xlbomd} \\
  \kw{Masses} & p & & & \pref{sec:dftbp.Masses} \\
\end{ptable}

\begin{description}
\item[\is{MovedAtoms}] List of atoms to move during the MD. (See more
  detailed description on page \pref{sec:dftbp.SteepestDescent}.)

\item[\is{Steps}] Number of MD steps to perform. In the case of a
  thermostat using a \kwcb{TemperatureProfile} the number of steps is
  calculated from the profile.

\item[\is{KeepStationary}] Remove translational motion from the system.


\item[\is{TimeStep}]\modif{\modtype{time}} Time interval between two
  MD steps.

\item[\is{Thermostat}] Thermostating method for the MD simulation. See
  p.~\pref{sec:dftbp.Thermostat}.

\item[\is{OutputPrefix}] Prefix of the geometry files containing the
  final structure.

\item[\is{MDRestartFrequency}] Interval that the current geometry and
  velocities are written to the XYZ format geometry file and md.out
  (see section~\ref{sec:md.out}). In the case of \kw{SCC} MD runs, the
  charge restart information is also written at this interval
  overriding \is{RestartFrequency} (see
  section~\ref{kw:dftbp.RestartFrequency}).

\item[\is{Velocities}]\modif{\modtype{velocity}} Specified atomic velocities for
  all the atoms of the given structure (including ``velocities'' for any
  stationary atoms, which are silently ignored). This option can be used to
  restart an MD run, but make sure the geometry is consistent with the specified
  velocities. The easiest way to do this is to copy both from the same iteration
  of the XYZ file produced in the previous run (\textbf{Note:} the velocities
  printed in the XYZ files are specified in {\AA}/ps, so this should be set in
  the input). If restarting an \kw{SCC} MD run, we \textbf{strongly suggest} you
  use \is{ReadInitialCharges}, and in particular read charges for the geometry
  which you use to restart (iterations at which charges are written to disc are
  marked in the XYZ file, with the most recent being present in
  \verb|charges.bin| or \verb|charges.dat| depending on the option
  \is{WriteChargesAsText}).

\item[\is{Barostat}] Berendsen method barostat for the MD simulation. See
  p.~\pref{sec:dftbp.Barostat}.

\item[\is{ConvergentForcesOnly}] If using an SCC calculation, this option
  controls whether the molecular dynamics will prematurely stop (= \is{Yes}) if
  the SCC cycle does not converge at any geometric step. If the option is set to
  \is{False}, forces will be calculated using the non-converged charges and the
  molecular dynamics continues. In this case you should consider using
  \is{ForceEvaluation = 'Dynamics'} (or \is{ForceEvaluation = 'DynamicsT0'}) in
  the \is{DFTB} block as it gives more accurate forces for non-converged
  charges.

\item[\is{Xlbomd}] If present, extended Lagrangian type molecular dynamics
  is applied to speed up the simulation. For further options within the
  \is{Xlbomd} block see p.~\pref{sec:dftbp.xlbomd}.

\item[\is{Masses}] If present, over-ride the atomic masses from the Slater-Koster files. See
  p.~\pref{sec:dftbp.Masses}

\end{description}


\subsubsection{Thermostat}
\label{sec:dftbp.Thermostat}

\paragraph{\iscb{None}}

No thermostating during the run, only the initial velocities are set
according to either a given temperature or velocities, hence an
NVE\index{NVE ensemble} ensemble should be achieved for a reasonable
time step.
\begin{ptable}
  \kw{InitialTemperature} & r & & - & \\
\end{ptable}
\begin{description}
\item[\is{InitialTemperature}]\modif{\modtype{energy}} Starting
  velocities for the MD will be created according the
  Max\-well-Boltz\-mann distribution at the specified temperature.
  This is redundant in the case of specified initial velocities.
\end{description}

\paragraph{Andersen\cb}
\label{sec:dftbp.Andersen}

Andersen thermostat~\cite{andersen-JCP-72-2384} sampling an NVT\index{NVT ensemble} ensemble.

\textbf{Note:} Andersen thermostating has a reputation for suppressing diffusion and also prevents
accumulation of data for dynamical properties.

\begin{ptable}
  \kw{Temperature} & r|m & & - & \\
  \kw{ReselectProbability} &r & & - & \\
  \kw{ReselectIndividually} &l & & - & \\
  \kw{AdaptFillingTemp} & l & & No & \\
\end{ptable}
\begin{description}
\item[\is{Temperature}]\modif{\modtype{energy}} Target temperature of
  the thermostat.  It can be either a real value, specifying a
  constant temperature through the entire run or the
  \kwcb{TemperatureProfile} method specifying a changing temperature.
  (See p.~\pref{sec:dftbp.TemperatureProfile}.)
\item[\is{ReselectProbability}] Probability for re-selecting
  velocities from the Maxwell-Boltzmann distribution.
\item[\is{ReselectIndividually}] If \is{Yes}, each atomic velocity is
  re-selected individually with the specified probability. Otherwise
  all velocities are re-selected simultaneously with the specified
  probability.
\item[\is{AdaptFillingTemp}] If \is{Yes}, the temperature of the
  electron filling is always set to the current temperature of the
  thermostat. (The appropriate tag for the temperature of the electron
  filling is ignored.)

\end{description}

\paragraph{Berendsen\cb}
\label{sec:dftbp.Berendsen}

Berendsen thermostat~\cite{berendsen-JCP-81-3684} samples something
like an NVT\index{NVT ensemble} ensemble (but without the correct
canonical fluctuations, be aware of the ``flying ice cube'' problem
before using this thermostat~\cite{harvey-JCC-19-726}).

\begin{ptable}
  \kw{Temperature}      & r|m &                               & - & \\
  \kw{CouplingStrength} & r   & \is{Timescale} not set        & - & \\
  \kw{Timescale}        & r   & \is{CouplingStrength} not set & - & \\
  \kw{AdaptFillingTemp} & l   &                               & No & \\
\end{ptable}
\begin{description}
\item[\is{Temperature}]\modif{\modtype{energy}} Target temperature of
  the thermostat.  It can be either a real value specifying a constant
  temperature through the entire run or the \kwcb{TemperatureProfile}
  method specifying a changing temperature.  (See
  p.~\pref{sec:dftbp.TemperatureProfile}.)
\item[\is{CouplingStrength}] Dimensionless coupling strength for the
  thermostat (given as $\Delta t / \tau_t$ in the original paper where
  $\Delta t$ is the MD time step). Alternatively
  \is{Timescale}\modif{\modtype{time}} can be set directly as the
  characteristic length of time to damp the temperature towards the
  target temperature.  The \is{CouplingStrength} and \is{Timescale}
  options are mutually exclusive.

\item[\is{AdaptFillingTemp}] If \is{Yes}, the temperature of the
  electron filling is always set to the current temperature of the
  thermostat. (The appropriate tag for the temperature of the electron
  filling is ignored.)

\end{description}

\paragraph{NoseHoover\cb}
\label{sec:dftbp.NoseHoover}

Nos\'e-Hoover chain thermostat~\cite{martyna-mp-87-1117} sampling an
NVT\index{NVT ensemble} ensemble, currently with the chain coupled to
all of the atoms in the system.

\begin{ptable}
  \kw{Temperature} & r|m & & - & \\
  \kw{CouplingStrength} &r & & - & \\
  \kw{ChainLength} & i & & 3 & \\
  \kw{Order} & i & & 3 & \\
  \kw{IntegratorSteps} & i & & 1 & \\
  \kw{Restart} & m & & & \\
  \kw{AdaptFillingTemp} & l & & No & \\
\end{ptable}
\begin{description}
\item[\is{Temperature}]\modif{\modtype{energy}} Target temperature of
  the thermostat.  It can be either a real value, specifying a
  constant temperature through the entire run or the
  \kwcb{TemperatureProfile} method specifying a changing temperature.
  (See p.~\pref{sec:dftbp.TemperatureProfile}, but note that profiles are not
  well tested with this thermostat yet.)
\item[\is{CouplingStrength}]\modif{\modtype{Frequency}} Frequency of
  oscillation of the thermostating particles (see section~2.5 of
  Ref.~\cite{martyna-mp-87-1117}). This is typically related to the
  highest vibrational mode frequency of the system.
\item[\is{ChainLength}] Number of particles in the thermostat chain.
\item[\is{Order}] and \textbf{\is{IntegratorSteps}} See section~4.3 of
  Ref.~\cite{martyna-mp-87-1117}).
\item[\is{Restart}] Specifies the internal state of the thermostat
  chain, using three keywords (all three must be present): \kwcb{x},
  \kwcb{v} and \kwcb{g} containing the internal chain positions,
  velocities and forces respectively (these are provided in md.out).
  See also section~\ref{kw:dftbp.MDRestartFrequency}.
\item[\is{AdaptFillingTemp}] If \is{Yes}, the temperature of the
  electron filling is always set to the current temperature of the
  thermostat. (The appropriate tag for the temperature of the electron
  filling is ignored.)

\end{description}

\paragraph{TemperatureProfile\cb}
\label{sec:dftbp.TemperatureProfile}

Specifies a temperature profile during molecular dynamics. It takes as
argument one or more lines containing the type of the annealing
(string), its duration (integer), and the target temperature (real),
which should be achieved at the end of the given period. For example:
\begin{verbatim}
  Temperature [Kelvin] = TemperatureProfile {   # Temperatures in K
    constant        1    10.0   # Setting T=10 K for the 0th MD-step
    linear        500   600.0   # Linearly rising T in 500 steps up to T=600 K
    constant     2000   600.0   # Constant T through 2000 steps
    exponential   500    10.0   # Exponential decreasing in 500 steps to T=10 K
  }
\end{verbatim}
The annealing method can be \is{constant}, \is{linear} or
\is{exponential}, with the duration of each stage of the anneal
specified in steps of the driver containing the thermostat. The
starting temperature for each annealing period is the final target
temperature of the previous period, with the last step of each stage
being at the target temperature. Since the initial stage in the
temperature profile has no previous step, the default starting
temperature is set to 0, but no actual calculation for that
temperature is made.  In order to start the calculation from a finite
temperature for the first annealing period, a constant profile
temperature stage with the duration of only one step should be
specified as the first step (see the example).  The temperatures of
the stages are specified in atomic units, unless the \is{Temperature}
keyword carries a modifier, as in the example above.

\subsubsection{Barostat}
\label{sec:dftbp.Barostat}

Berendsen barostat~\cite{berendsen-JCP-81-3684} samples something like an
NPH\index{NPH ensemble} ensemble for MD (but without the correct
fluctuations). Options are provided for either isotropic or cell shape changing
pressure control. This can also be used in tandem with a thermostat
(p.~\pref{sec:dftbp.Thermostat}) for the NPT\index{NPT ensemble} ensemble. If the barostat
is used, a partial Gibbs free energy is reported in code output, of the form
$$G = E + PV - TS_\mathrm{electronic}.$$ This does not include structural
entropy, only any electronic entropy. For barostated constant energy simulations
(no thermostat in use), the conserved quantity is the sum of the kinetic and
Gibbs partial energies.

\begin{ptable}
  \kw{Pressure}   & r & & - & \\
  \kw{Coupling}   & r & \is{Timescale} not set & - & \\
  \kw{Timescale}  & r & \is{Coupling} not set & - & \\
  \kw{Isotropic}  & l & & \is{Yes} & \\
\end{ptable}
\begin{description}
\item[\is{Pressure}]\modif{\modtype{pressure}} Sets the external
  target pressure.
\item[\is{Coupling}] Coupling strength for the barostat (given as
  $\beta \Delta t / \tau_p$ in the original paper where $\Delta t$ is
  the MD time step and $\beta$ the compressibility, so the coupling is
  technically dimensioned as reciprocal pressure, but this is usually
  ignored). Alternatively \is{Timescale}\modif{\modtype{time}} can be
  set directly ($\beta / \tau_p$) as the characteristic length of time
  to damp the pressure. Typically, $\beta$ is assumed to be either the
  experimental value or $\sim 1$, and
  Ref.~\cite{berendsen-JCP-81-3684} chooses the time scale to be
  around 10--100~fs. The \is{Coupling} and \is{Timescale} options are
  mutually exclusive.

\item[\is{Isotropic}] Should isotropic scaling of the unit cell be
  used, or can the cell shape vary? There is a slight inconsistency
  between the standard forms of these scalings in the literature,
  which is reproduced here, in brief the isotropic case scales the
  cell volume by a factor proportional to the differences in the
  instantaneous and expected pressures (i.e., the cube of the cell
  vectors), while the anisotropic case changes the cell vectors
  proportional to the difference instead.
\end{description}


\subsubsection{Extended Lagrangian Born-Oppenheimer dynamics}
\label{sec:dftbp.Extended Lagrangian Born-Oppenheimer dynamics}
\label{sec:dftbp.xlbomd}

For several systems Born-Oppenheimer molecular dynamics simulations can be
significantly sped up by using the extended Lagrangian formalism described in
Ref.~\cite{aradi-jctc-11-3357}. The XLBOMD integrator can be used in two
different modes:
\begin{itemize}
\item Conventional XLBOMD scheme (\is{Xlbomd}): The extended Lagrangian is used
  to predict the input charge distribution for the next time step, instead of
  taking charges that were converged for the geometry in the previous time
  step. The predicted starting charges should then require fewer SCC iterations
  to converge.

\item Fast XLBOMD scheme, \is{XlbomdFast} (one diagonalisation per time step):
  The extended Lagrangian is used to predict the population for each time
  step. This predicted population is then used to build the Hamiltonian, but in
  contrast to the conventional XLBOMD scheme, there is no self consistent cycle
  -- the forces are calculated immediately after the diagonalisation of the
  first Hamiltonian. The fast XLBOMD method usually only works for systems
  without SCC instabilities (e.g.\ wider gap insulators or molecules without
  degenerate states). See Ref.~\cite{aradi-jctc-11-3357} for details.
\end{itemize}

The extended Lagrangian dynamics can be activated by specifying either the
\is{Xlbomd} or the\\ \is{XlbomdFast} option block. Both methods offer the
following options:

\begin{ptable}
  \kw{IntegrationSteps} & i &  & 5 & \\
  \kw{PreSteps} & i &  & 0 & \\
\end{ptable}

\begin{description}
\item[\is{IntegrationSteps}] Number of time steps used for determining the
  population for the next time step. Currently, only integration schemes for 5,
  6 or 7 steps are implemented.
\item[\is{PreSteps}] Number of molecular dynamics time steps before the XLBOMD
  integration becomes activated.

  \textbf{Note:} At the step where the XLBOMD integrator becomes active, it is initialised with
  results of several subsequent converged MD steps, so a further \is{IntegrationSteps} + 1 steps
  will be carried out before the extended Lagrangian dynamics starts to predict the charges and
  accelerate the calculation.
\end{description}

The conventional \is{Xlbomd} block has the following specific options in
addition to the common XLBOMD settings above:

\begin{ptable}
  \kw{MinSccIterations} & i &  & 1 &  \\
  \kw{MaxSccIterations} & i & & 200 & \\
  \kw{SccTolerance} & r & & 1e-5 & \\
\end{ptable}

\begin{description}
\item[\is{MinSccIterations}] Minimum number of SCC iterations to perform at each
  time step during the extended Lagrangian dynamics.

\item[\is{MaxSccIterations}] Maximum number of SCC iterations to perform at each step in the
  extended Lagrangian dynamics. If this number of SCC iterations have been reached the forces will
  be calculated and the MD advances to the next time step. See the note in section~\ref{sec:dftbp.KLines}
  regarding non-convergent k-point sampling.

\item[\is{SccTolerance}] SCC convergence tolerance during the extended
  Lagrangian dynamics. Once this tolerance has been achieved the SCC cycle will
  stop and the forces will be calculated. You can use this parameter to override
  the \is{SccTolerance} parameter in the \is{DFTB} block for time steps where
  the extended Lagrangian integrator is active (This way, you can calculate
  populations with tight SCC tolerance when initialising the XLBOMD integrator,
  then use a less strict SCC tolerance once the integrator is active).
\end{description}

The \is{XlbomdFast} block has the following specific options in addition to
the common XLBOMD settings above:

\begin{ptable}
  \kw{TransientSteps} & i & & 10 & \\
  \kw{Scale} & r & & 1.0 & \\
\end{ptable}

\begin{description}
\item[\is{TransientSteps}] Enables a smoother transition between
  Born-Oppenheimer and extended Lagrangian dynamics by carrying out intermediate
  additional steps with full SCC convergence, during which the converged
  population and the one predicted by the extended Lagrangian integrator are
  averaged.

\item[\is{Scale}] Scaling factor for the predicted charge densities
  $\in(0,1]$. The optimal value is system dependent. One should take the highest
  possible value that still produces stable dynamics (good conservation of
  energy).
\end{description}

Example for conventional XLBOMD:
\begin{verbatim}
Xlbomd {
  IntegrationSteps = 6
  MinSccIterations = 2
  MaxSccIterations = 200
  SccTolerance = 1e-6
}
\end{verbatim}

Fast (SCC-free) XLBOMD with one diagonalisation per time step:
\begin{verbatim}
XlbomdFast {
  PreSteps = 5
  TransientSteps = 10
  IntegrationSteps = 5
  Scale = 0.5
}
\end{verbatim}

\textbf{Points to be aware of:}
\begin{itemize}
\item The extended Lagrangian (especially in the fast mode) needs special force
  evaluation giving more accurate forces for non-convergent charges. Therefore
  you must set the \is{ForceEvaluation} option to \is{'Dynamics'} (for
  simulations with finite electronic temperature) or to \is{'DynamicsT0'} (for
  simulations at 0~K electronic temperature) in the \is{DFTB} block (see
  p.~\pref{sec:dftbp.ForceEvaluation}).
\item The extended Lagrangian implementation only works for the $(N,V,E)$
  ensemble so far, so neither thermostats nor barostats are allowed.
\item The extended Lagrangian implementation currently cannot be used for
  spin-polarised or spin-orbit systems, or when electron filling methods other
  than \iscb{Fermi} filling (see p.~\pref{sec:dftbp.Fermi}) are used.
\end{itemize}

\subsubsection{Masses}
\label{sec:dftbp.Masses}

Provides values of atomic masses for specified atoms, ranges of atoms or chemical species. This is
useful for example to set isotopes for specific atoms in the system.

\begin{ptable}
  \kw{Mass} & p & & & \\
\end{ptable}

Any atoms not given specified masses will use the default values from the appropriate homonuclear
Slater-Koster file. An example is given below
\begin{verbatim}
  Masses {
    Mass {
      Atoms = 1:2
      MassPerAtom [amu] = 2.0
    }
  }
\end{verbatim}
where \kw{Atoms} specifies the atom or atoms which each have a mass of \kw{MassPerAtom} assigned.

\subsection{Socket\cb}
\label{sec:dftbp.Socket}

The code tries to connect to a socket interface to receive control instructions
from an external driver code.

\begin{ptable}
  \kw{File}  & s & \is{Host} not set & - & \\
  \kw{Prefix}& s & \is{Host} not set & ``/tmp/ipi\_'' for Protocol = \kwcb{i-PI}& \\
  \kw{Host}  & s & \is{File} not set & - & \\
  \kw{Port}  & i & \is{File} is set  & - & \\
  \kw{Verbosity} & i & & 0 & \\
  \kw{Protocol} & m & & \kwcb{i-PI} & \\
  \kw{MaxSteps} & i & & 200 & \\
\end{ptable}

\begin{description}
\item[\is{File}] Name of UNIX style file socket to connect to.
\item[\is{Prefix}] Prefix to the file name, in the case of i-PI dialogue, the
  defaults to the path and file start that i\_PI expects.
\item[\is{Host}] Name or ip address of internet host to connect to
  (``localhost'' also possible).
\item[\is{Port}] Port of host to connect to.
\item[\is{Verbosity}] Level of port traffic to document.
\item[\is{Protocol}] Choice of message protocol over the socket connection (only
  communication with \mbox{i-PI}~\cite{Ceriotti20141019} is currently
  supported).
\item[\is{MaxSteps}] Number of geometry steps before termination of the {\dftbp}
  instance.  Setting this value as -1 runs a huge() number of iterations.
\end{description}

Examples

First an ip address connection:
\invparskip
\begin{verbatim}
Driver = Socket {
    Host = localhost
    Port = 21012 # port number
    Verbosity = 0 # minimal verbosity
    Protocol = i-PI {} # i-PI interface
    MaxSteps = -1 # Run indefinitely
}
\end{verbatim}

Then a UNIX socket via the /tmp file system
\begin{verbatim}
Driver = Socket {
    File = "dftb" # The protocol defines a default path in this case
    Protocol = i-PI {} # i-PI interface
    MaxSteps = 1000 # Terminate this instance after 1000 steps
}
\end{verbatim}

Please note that this driver changes the default behaviour of some options to
remove (usually unneeded) file writing: \is{WriteDetailedOut} = \is{No} and
\is{WriteBandOut} = \is{No}.

%%%%%%%%%%%%%%%%%%%%%%%%%%%%%%%%%%%%%%%%%%%%%%%%%%%%%%%%%%%%%%%%%%%%%%%%%%%%
%%%  Hamiltonian
%%%%%%%%%%%%%%%%%%%%%%%%%%%%%%%%%%%%%%%%%%%%%%%%%%%%%%%%%%%%%%%%%%%%%%%%%%%%

\section{Hamiltonian}
\label{sec:dftbp.Hamiltonian}

Currently only a DFTB Hamiltonian is implemented, so you must set
\is{Hamiltonian = DFTB\cb}. The \iscb{DFTB} method may contain the
following properties:

\begin{ptable}
  \kw{SCC} &l &  & No  & \\
  \kw{SCCTolerance} &r& SCC = Yes & 1e-5 &  \\
  \kw{MaxSCCIterations} &i& SCC = Yes & 100 & \\
  \kw{EwaldParameter} & r & Periodic = Yes SCC = Yes & 0.0 & \\
  \kw{EwaldTolerance} & r & Periodic = Yes SCC = Yes & 1e-9 & \\
  \kw{ShellResolvedSCC} & l & SCC = Yes & No & \\
  \kw{Mixer} &m& SCC = Yes  & Broyden\{\} & \pref{sec:dftbp.Mixer} \\
  \kw{MaxAngularMomentum} &p&  & -  & \\
  \kw{Charge} &r& & 0.0 & \\
  \kw{SpinPolarisation} &m& SCC = Yes & \cb & \pref{sec:dftbp.SpinPolarisation} \\
  \kw{SpinConstants} &p& SpinPolarisation $\neq$ \cb~ & - &
  \pref{sec:dftbp.SpinConstants} \\
  \kw{ShellResolvedSpin} &l& ShellResolvedSCC = No & No & \\
  \kw{SpinOrbit} &m& SpinPolarisation $\neq$ Colinear\{\}~ & \cb &
  \pref{sec:dftbp.SpinOrbit} \\
  \kw{Solver} &m& & RelativelyRobust\cb  & \pref{sec:dftbp.Solver} \\
  \kw{Filling} &m&  & Fermi\cb & \pref{sec:dftbp.Filling} \\
  \kw{SlaterKosterFiles} &p|m&  & - & \pref{sec:dftbp.SlaterKosterFiles} \\
  \kw{OldSKInterpolation} & l & & No & \\
  \kw{PolynomialRepulsive} & p|m & & \cb & \\
  \kw{KPointsAndWeights} &(4r)+|m& Periodic = Yes & - &
  \pref{sec:dftbp.KPointsAndWeights} \\
  \kw{OrbitalPotential} &m & SpinPolarisation $\neq$ \cb~ & \cb &
  \pref{sec:dftbp.OrbitalPotential} \\
  \kw{ReadInitialCharges} &l& SCC = Yes & No & \\
  \kw{InitialCharges} & p & SCC = Yes & \cb & \\
  \kw{ElectricField} & p & SCC = Yes & \cb & \pref{sec:dftbp.ElectricField} \\
  \kw{Dispersion} & m & & \cb & \pref{sec:dftbp.Dispersion} \\
<<<<<<< HEAD
  \kw{HCorrection} & m & SCC = Yes & None \cb & \pref{sec:dftbp.hcorr}\\
=======
  \kw{HCorrection} & m & SCC = Yes & None \{\} & \pref{sec:dftbp.hcorr}\\
  \kw{HalogenXCorr} & l & ThirdOrder(Full) = Yes, DftD3 & No & \pref{sec:dftbp.xcorr}\\
>>>>>>> f137f4ad
  \kw{ThirdOrder} & l & SCC = Yes & No & \\
  \kw{ThirdOrderFull} & l & SCC = Yes & No & \pref{sec:dftbp.DFTB3}\\
  \kw{RangeSeparated} & p &  & \is{None} & \pref{sec:dftbp.RangeSep} \\
  \kw{HubbardDerivs} & p & ThirdOrder(Full) = Yes  & - & \\
  \kw{OnSiteCorrection} & p & SCC = Yes & - & \pref{sec:dftbp.Onsites} \\
  \kw{Differentiation} &m&  & FiniteDiff & \pref{sec:dftbp.Differentiation} \\
  \kw{ForceEvaluation} &s& & "Legacy" & \\
  \kw{CustomisedHubbards} & p & SCC = Yes & & \\
  \kw{CustomisedOccupations} & p & SCC = Yes & & \\
  \kw{TruncateSKRange} & p & & & \\
  \hline
\end{ptable}

\begin{description}
\item[\is{SCC}] If set to \is{Yes}, a self consistent charge (SCC)
  calculation is made.

\item[\is{SCCTolerance}] Stopping criteria for the SCC.  Specifies the
  tolerance for the maximum difference in any charge between two SCC
  cycles.

\item[\is{MaxSCCIterations}] Maximal number of SCC cycles to reach
  convergence. If convergence is not reached after the specified
  number of steps, the program stops. However in cases where the
  calculation is not for a static structure (so \is{Driver} $\neq$
  \cb), this behaviour can be overridden using
  \kw{ConvergentForcesOnly}.

\item[\is{EwaldParameter}] Sets the dimensionless parameter $\alpha$
  in the Ewald electrostatic summation for periodic calculations. This
  controls the fraction of the Ewald summation occurring in real and
  reciprocal space. Setting it to zero or negative activates an
  automatic determination of this parameter (default and recommended
  behaviour). Setting it positive forces the code to use the supplied
  value. This is useful for very asymmetrical unit cells
  (typically a slab or nanowire with a huge surrounding vacuum region)
  since the memory demand of \dftbp{} can increase dramatically in
  these cases (due to storage of a long range real space neighbour
  list). To determine a suitable value of $\alpha$ for such a cell,
  you should initially reduce the vacuum region and run a test
  calculation, looking for the value of the automatically chosen Ewald
  parameter in the standard output. This is then a suitable choice for
  the original cell with the large vacuum region.

\item[\is{EwaldTolerance}] Sets the tolerance for Ewald summation in periodic
  systems.

\item[\is{ShellResolvedSCC}] If set to \is{Yes}, all distinct
  Hubbard $U$ values for the different atomic angular momenta shells
  are used, when calculating the SCC contributions. Otherwise, the
  value supplied for the $s$-shell is used for all angular
  momenta. Please note, that the old standard DFTB code was \emph{not}
  orbitally resolved, so that only the Hubbard $U$ for the $s$-shell
  was used. Please check the documentation of the SK-files you intend
  to use as to whether they are compatible with an orbitally resolved
  SCC calculation (many of the biological files do not use orbitally
  resolved charges), before you switch this option to \is{Yes}. Even
  if the Hubbard $U$ values for different shells are the same in the
  SK-files, this flag would still effect your results, since when it
  is set to \is{Yes}, any charge transfer between atomic shells will
  change the energy of the system compared to when it is set to set to
  \is{No}.

\item[\is{Mixer}]  Mixer type for mixing the charges in an SCC
  calculation. See p.~\pref{sec:dftbp.Mixer}.

\item[\is{MaxAngularMomentum}] Specifies the highest angular momentum
  for each atom type. All orbitals up to that angular momentum will be
  included in the calculation. Several main-block elements require
  $d$-orbitals, check the documentation of the SK-files you are using
  to determine if this is necessary. Possible values for the angular
  momenta are \is{s}, \is{p}, \is{d}, \is{f}.

  Example:
\begin{verbatim}
  MaxAngularMomentum = {
    Ga = "p"     # You can omit the quotes around the
    As = "p"     # orbital name, if you want.
  }
\end{verbatim}

  By using the \kw{SelectedShells} method it is also possible to
  combine shells from different Slater-Koster files together to treat
  atoms containing multiple shells with the same angular momentum. The
  shells to be picked from a particular atom type should be listed
  without any separating characters.  The list of shells of different
  atom types should be separated by white spaces.

  Example:
\begin{verbatim}
  # Defining sps* basis for Si and C by combining sp and s shells from
  # Si and Si2, and C and C2, resp.
  MaxAngularMomentum = {
    Si = SelectedShells { "sp" "s" }     # Si atom with sps* basis
    C = SelectedShells { "sp" "s" }      # C atom with sps* basis
  }

  # Note, that you have to modify the Slater-Koster file definition accordingly
  SlaterKosterFiles = {
    Si-Si = "Si-Si.skf" "Si-Si2.skf" "Si2-Si.skf" "Si2-Si2.skf"
    Si-C = "Si-C.skf" "Si-C2.skf" "Si2-C.skf" "Si2-C2.skf"
    C-Si = "C-Si.skf" "C-Si2.skf" "C2-Si.skf" "C2-Si2.skf"
    C-C = "C-C.skf" "C-C2.skf" "C2-C.skf" "C2-C2.skf"
  }
\end{verbatim}

  If for a given atomic type you pick orbitals from more than one species, you
  must specify an appropriate combinations of file names for the Slater-Koster
  tables in \islcb{SlaterKosterFiles}{sec:dftbp.SlaterKosterFiles}. For every
  atom type combination $n_{\text{SK1}}\times n_{\text{Sk2}}$ Slater-Koster
  files must be defined, where $n_{\text{SK1}}$ and $n_{\text{SK2}}$ are the
  number species combined to build up the shells of the two interacting
  atoms. The file names must be ordered with respect to the interacting species,
  so that the name for the second interacting species is changed first. Above
  you see an example, where an extended basis with an $s^*$-orbital was
  generated by introducing the new species "Si2" and "C2", containing the
  appropriate $s^*$-orbital for Si and C, resp., as only orbitals.

  In the case of multiple Slater-Koster files for a certain
  interaction, the repulsive data is read from the first specified
  file (e.g. \verb|Si-Si.skf|, \verb|Si-C.skf|, \verb|C-Si.skf| and
  \verb|C-C.skf| in the example above). The repulsive interactions in
  the other files are ignored. The mass for a certain species is read
  from the first SK-file for its homo-nuclear interaction.

  Non-minimal basis Slater-Koster data may be directly defined in the
  SK-files in future.

\item[\is{Charge}] Total charge of the system in units of the electron
  charge. Negative values mean an excess of electrons. If the keyword
  \is{FixedFermiLevel} is present (see section \ref{sec:dftbp.Filling}), then value
  specified here will be ignored.

\item[\is{SpinPolarisation}] Specifies if and how the system is spin
  polarised. See p.~\pref{sec:dftbp.SpinPolarisation}.

\item[\is{SpinConstants}] Specifies the atom type specific constants needed for
  the spin polarised calculations, in units of Hartree.  See
  p.~\pref{sec:dftbp.SpinConstants}.

\item[\is{SpinOrbit}] Specifies if the system includes Russel-Saunders
  coupling. See p.~\pref{sec:dftbp.SpinOrbit}

\item[\is{Solver}] Specifies which solver (eigensolver, Green's function, etc.)
  to use with the hamiltonian. See p.~\pref{sec:dftbp.Solver}.

\item[\is{Filling}] Method for occupying the one electron levels with
  electrons. See p.~\pref{sec:dftbp.Filling}.

\item[\is{SlaterKosterFiles}] Name of the Slater-Koster files for every atom
  type pair combination. See~\pref{sec:dftbp.SlaterKosterFiles}.

\item[\is{OldSKInterpolation}] If set to \is{Yes} (strongly
  discouraged), the look-up tables for the overlap and non-scc
  Hamiltonian contribution are interpolated with the same algorithm as
  in the \emph{old} {\dftb} code. Please note, that the new method
  uses a smoother function, is more systematic, and yields better
  derivatives than the old one.  This option is present only for
  compatibility purposes, and may be removed in the future.

\item[\is{PolynomialRepulsive}] Specifies for each interaction, if the
  polynomial repulsive function should be used. for every pairwise
  combination of atoms it should contain a logical value, where
  \is{Yes} stands for the use of a polynomial repulsive function and
  \is{No} for a spline. If a specific pair of species is not
  specified, the default value \is{No} is used.

  Example:
\begin{verbatim}
  # Use the polynomial repulsive function for Ga-Ga and As-As interactions
  # in GaAs
  PolynomialRepulsive = {
    Ga-Ga = Yes
    Ga-As = No
    # As-Ga unspecifed, therefore per default set to No
    As-As = Yes
  }
\end{verbatim}

  If you want to apply the same setting for all species pairs, you can
  specify the appropriate logical value as argument of the
  \is{SetForAll} keyword:

\begin{verbatim}
  # Using polynomial repulsive functions for all interactions in GaAs
  PolynomialRepulsive = SetForAll { Yes }
\end{verbatim}

\item[\is{KPointsAndWeights}]\modif{relative|absolute} Contains the
  special $k$-points to be used for the Bril\-louin-zone integration.
  See p.~\pref{sec:dftbp.KPointsAndWeights}. For automatically generated
  $k$-point grids the modifier should not be set.

\item[\is{OrbitalPotential}] Specifies which (if any) orbitally
  dependant contributions should be added to the DFTB energy and
  band structure. See p.~\pref{sec:dftbp.OrbitalPotential}.


\item[\is{ReadInitialCharges}] If set to \is{Yes} the first Hamiltonian is
  constructed by using the charge information read from the file
  \verb|charges.bin| or \verb|charges.dat| (depending on the option
  \is{WriteChargesAsText}, see section\ref{sec:dftbp.Options}).

\item[\is{InitialCharges}] Specifies initial charges, either for all atoms or
  for only selected ones. In order to specify it for all atoms, use the keyword
  \kw{AllAtomCharges} and supply the charge for every atom as a list of real
  values:
\begin{verbatim}
  InitialCharges = {
    AllAtomCharges = { # Specifies charge for each atom in an H2O molecule
       -0.88081627     # charge for atom 1 (O)
        0.44040813     # charge for atom 2 (H1)
        0.44040813     # charge for atom 3 (H2)
    }
  }
\end{verbatim}
  Alternatively you can specify charges individually on atoms or
  species using the \kw{AtomCharge} keyword. For every \is{AtomCharge}
  declaration you must provide a charge and the list of atoms,
  which should be initialised to that charge. (You can use the
  same format for the list of atoms, as described at the
  \is{MovedAtoms} keyword in the section for \isl{SteepestDescent}{sec:dftbp.SteepestDescent}):
\begin{verbatim}
  InitialCharges = { # Specifying charge for various species
    AtomCharge = {
      Atoms = H
      ChargePerAtom = 0.44040813
    }
    AtomCharge {
      Atoms = O
      ChargePerAtom = -0.88081627
    }
  }
\end{verbatim}
  Charge on atoms not appearing in any \is{AtomCharge}
  specification is set to be zero.


\item[\is{ElectricField}] Specifies an external electric field,
  arising currently from either an applied field or a distribution of
  electrostatic charges. See p.~\pref{sec:dftbp.ElectricField}.

\item[\is{Dispersion}] Specifies which kind of dispersion correction
  to apply. See p.~\pref{sec:dftbp.Dispersion}.

\item[\is{OnSiteCorrection}] Used to include the on-site matrix elements of
  Dom\'inguez {\it et al.}~\cite{dominguez15}. See p.~\pref{sec:dftbp.Onsites}.
  
\item[\is{Differentiation}] Specifies how to calculate finite difference
  derivatives in the force routines. See p.~\pref{sec:dftbp.Differentiation}.

\item[\is{ForceEvaluation}] Decides which expressions are used to calculate the ground state
  electronic forces.  See p.~\pref{sec:dftbp.ForceEvaluation}. \textbf{Note:} all methods give the same final
  forces when the charges are well converged. For non-converged charges however the resulting forces
  can differ considerably between methods.

\item[\is{CustomisedHubbards}] Enables overriding of the Hubbard U values for given species. If the
  option \is{OrbitalResolvedScc} has been set to \is{Yes}, you need to specify one Hubbard U value
  for each atomic shell in the basis of the given atom type, otherwise only one atomic value is
  required. For all species not specified in this block, the value(s) found in their respective
  Slater-Koster files will be used.

  \textbf{Warning:} This option is for experts only! Overriding values stored in the SK-files may
  result in \textbf{inconsistent results}. Make sure you understand the consequences when using this
  option.

  Example:
  \begin{verbatim}
  CustomisedHubbards {
    Si = 0.32 0.24
  }
  \end{verbatim}

\item[\kw{CustomisedOccupations}] Enables overriding the reference neutral atom
  electronic occupations of the shells. Note that the atom remains neutral since
  a corresponding ionic counter charge is implicitly added to its core. This
  option can be used, for example, to simulate effective doping by setting a
  slightly larger or smaller number of electrons on certain atoms.

  Example:
  \begin{verbatim}
  CustomisedOccupations{
    ReferenceOccupation{
      Atoms={1:30}
      p=2.01
    }
    ReferenceOccupation{
      Atoms={31:60}
      p=1.99
    }
  }
  \end{verbatim}
  
  The example above sets a filling population of +0.01e or -0.01e in the p shell
  of the corresponding atom indices. When the states are filled up, the electron
  excess or depletion results in a shift of the Fermi level in the bands.

  \textbf{Warning:} This option is for experts only! Overriding values stored in
  the SK-files may result in \textbf{inconsistent results}. Please look at the
  transport section of the
  \href{https://dftbplus-recipes.readthedocs.io/en/latest/}{dftb+ recipes} to
  see an example of the correct use of this option.

\item[\is{TruncateSKRange}] Enables overriding of the number of elements to be
  read from the Slater-Koster parameters, shortening the interaction range of
  atoms. 

  \textbf{Warning:} This option is for experts only! Overriding values stored in
  the SK-files may result in \textbf{inconsistent results}. Make sure you
  understand the consequences when using this option.
  
  \begin{ptable}
    \kw{SKMaxDistance} & r &  & -- & \\
    \kw{HardCutOff} & l &  & No & \\
  \end{ptable}
  \begin{description}
    \item[\is{SKMaxDistance}]\modif{\modtype{length}} Length at which to cut the
      overlap and non-SCC interactions for all atoms in the system. If this
      length is longer than the distances in the Slater-Koster files it will
      have no effect.
    \item[\is{HardCutOff}] The Slater-Koster interpolation \dftbp{} produces
      will smoothly tail off to zero at a short distance beyond the table, which
      is controlled by \kw{OldSKInterpolation}. If \kw{HardCutOff} is set to
      \kw{Yes}, then the distance set by \kw{SKMaxDistance} includes this tail,
      i.e., no interactions occur beyond that distance. In the case of \kw{No}
      this zeroing tail extends slightly beyond the \kw{HardCutOff} distance.
  \end{description}
  
  Example:
  \begin{verbatim}
  TruncateSKRange = {
    SKMaxDistance [AA] = 4.0
    HardCutOff = Yes
  }
  \end{verbatim}

\end{description}


\subsection{Mixer}
\label{sec:dftbp.Mixer}

{\dftbp} currently offers the charge mixing methods \iscb{Broyden},
\iscb{Anderson}, \iscb{DIIS} (DIIS accel\-er\-ated simple mixer) and
\iscb{Simple} (simple mixer).

\subsubsection{Broyden\cb}
\label{sec:dftbp.Broyden}

Minimises the error function
\begin{equation*}
  E = \omega_0^2 \left| G^{(m+1)} - G^{(m)}\right| + \sum_{n=1}^m
  \omega_n^2 \left|
    \frac{n^{(n+1)} - n^{(n)}}{|F^{(n+1)}  - F^{(n)}|}
    + G^{(m+1)}
    \frac{F^{(n+1)}  - F^{(n)}}{|F^{(n+1)}  - F^{(n)}|} \right|^2
  \text,
\end{equation*}
where $G^{(m)}$ is the inverse Jacobian, $n^{(m)}$ and $F^{(m)}$ are
the charge and charge difference vector in iteration $m$. The weights
are given by $\omega_0$ and $\omega_m$, respectively. The latter is
calculated as
\begin{equation}
  \label{eq:omega_m}
  \omega_m = \frac{c}{\sqrt{F^{(m)}\cdot F^{(m)}}}
  \text,
\end{equation}
$c$ being a constant coefficient \cite{johnson-PRB-38-12807}.

The \iscb{Broyden} method can be configured using following properties:
\begin{ptable}
  \kw{MixingParameter} & r& & 0.2 & \\
  \kw{InverseJacobiWeight} & r & & 0.01 & \\
  \kw{MinimalWeight} & r & & 1.0 & \\
  \kw{MaximalWeight} & r & & 1e5 & \\
  \kw{WeightFactor} & r & & 1e-2 & \\
\end{ptable}
\begin{description}
\item[\is{MixingParameter}] Mixing parameter.
\item[\is{InverseJacobiWeight}] Weight for the difference of the
  inverse Jacobians ($\omega_0$).
\item[\is{MinimalWeight}] Minimal allowed value for the weighting
  factors $\omega_m$.
\item[\is{MaximalWeight}] Maximal allowed value for $\omega_m$.
\item[\is{WeightFactor}] Weighting factor $c$ for the calculation of
  the weighting factors $\omega_m$ in \eqref{eq:omega_m}.
\end{description}

Note: As the Broyden-mixer stores a copy of the mixed quantity for each SCC
iteration at a given geometry, you may consider to choose a different mixer with
lower memory requirements, if your system needs density matrix mixing (e.g.\
DFTB+U), is large and needs a high number of SCC-iterations
(\is{MaxSCCIteration}).


\subsubsection{Anderson\cb}
\label{sec:dftbp.Anderson}

Modified Anderson mixer \cite{eyert-JCP-124-271}.

\begin{ptable}
  \kw{MixingParameter} &r &  & 0.05 & \\
  \kw{Generations} &i &  & 4 & \\
  \kw{InitMixingParameter} & r & & 0.01 & \\
  \kw{DynMixingParameters} & (2r)* & & \cb  & \\
  \kw{DiagonalRescaling} & r & & 0.01 & \\
\end{ptable}
\begin{description}
\item[\is{MixingParameter}] Mixing parameter.
\item[\is{Generations}] Number of generations to consider for the
  mixing. Setting it too high can lead to linearly dependent sets of
  equation.
\item[\is{InitMixingParameter}] Simple mixing parameter used until the
  number of iterations is greater or equal to the number of
  generations.
\item[\is{DynMixingParameters}] Allows specification of different
  mixing parameters for different levels of convergence during the
  calculation. These are given as a list of tolerances and the mixing
  factor to be used below this level of convergence. If the loosest
  specified tolerance is reached, the appropriate mixing parameter
  supersedes that specified in \is{MixingParameter}.
\item[\is{DiagonalRescaling}] Used to increase the diagonal elements
  in the system of equations solved by the mixer. This can help to
  prevent linear dependencies occurring during the mixing
  process. Setting it to too large a value can prevent
  convergence. (This factor is defined in a slightly different way
  from Ref.~\cite{eyert-JCP-124-271}. See the source code for more
  details.)
\end{description}

Example:
\invparskip
\begin{verbatim}
  Mixer = Anderson {
    MixingParameter = 0.05
    Generations = 4
    # Now the over-ride the (previously hidden) default old settings
    InitMixingParameter = 0.01
    DynMixingParameters = {
      1.0e-2  0.1 # use 0.1 as mixing if more converged that 1.0e-2
      1.0e-3  0.3 # again, but 1.0e-3
      1.0e-4  0.5 # and the same
    }
    DiagonalRescaling = 0.01
  }
\end{verbatim}


\subsubsection{DIIS\cb}
\label{sec:dftbp.DIIS}

Direct inversion of the iterative space is a general method to
acceleration iterative sequences. The current implementation
accelerates the simple mix process.
\begin{ptable}
  \kw{InitMixingParameter} &r & & 0.2 & \\
  \kw{Generations} &i & & 6 & \\
  \kw{UseFromStart} &l & & \is{Yes} & \\
\end{ptable}
\begin{description}
\item[\is{MixingParameter}] Mixing parameter.
\item[\is{Generations}] Number of generations to consider for the mixing.
\item[\is{UseFromStart}] Specifies if DIIS mixing should be done right
  from the start, or only after the number of SCC-cycles is greater or
  equal to the number of generations.
\end{description}



\subsubsection{Simple\cb}
\label{sec:dftbp.Simple}

Constructs a linear combination of the current input and output
charges as $(1-x) q_{\text{in}}+ x q_{\text{out}}$.
\begin{ptable}
  MixingParameter & r & & 0.05 & \\
\end{ptable}
\begin{description}
\item[\is{MixingParameter}] Coefficient used in the linear
  combination.
\end{description}

\subsection{SpinPolarisation}
\label{sec:dftbp.SpinPolarisation}

In an SCC calculation, the code currently supports three different
choices for spin polarisation; non-SCC calculations are not spin
polarised.

\subsubsection{No spin polarisation (\is{\cb})}


No spin polarisation contributions to the energy or band-structure.

\subsubsection{Colinear\cb}
\label{sec:dftbp.Colinear}

Colinear spin polarisation in the $z$ direction.
%The initialisation of the calculation is spin restricted.
The following options can be
specified:
\begin{ptable}
  \kw{UnpairedElectrons} & r &  & 0  & \\
  \kw{RelaxTotalSpin} & l & & No & \\
  \kw{InitialSpins}      & p &  & \cb & \\
\end{ptable}
\begin{description}

\item[\is{UnpairedElectrons}] Number of unpaired electrons. This is kept
  constant during the run, unless the \is{RelaxTotalSpin} keywords says
  otherwise.

\item[\is{RelaxTotalSpin}] If set to \is{Yes}, a common Fermi-level is used for
  both spin channels, so that the total spin polarisation can change during
  run. In this case, the spin polarisation specified using the
  \is{UnpairedElectrons} keyword is only applied at initialisation. If set to
  \is{No} (default), the initial spin polarisation is kept constant during the
  entire run.

\item[\is{InitialSpins}] Optional initialisation for spin patterns. If
  this keyword is present, the default code behaviour is that the
  initial input charge distribution has a magnetisation of
  0. Otherwise if it is not present, the initial input charge
  distribution has a magnetisation matching the number of
  \is{UnpairedElectrons} keyword.

  The initial spin distribution for the input charges can be set by
  specifying the spin polarisation of atoms. For atoms without an
  explicit specification, a spin polarisation of zero is assumed. The
  \is{InitialSpins} property block must contain either the
  \kw{AllAtomSpins} keyword with a list of spin polarisation values
  for every atom, or one or more \kw{AtomSpin} blocks giving the spin
  for a specific group of atoms using the following keywords:
  \begin{ptable}
    \kw{Atoms} & (i|s)+ &  & -  & \\
    \kw{SpinPerAtom} & r &  & -  & \\
  \end{ptable}
  \begin{description}
  \item[\is{Atoms}] Atoms to specify an initial spin value. The atoms
    can be specified via indices, index ranges and species. (See
    \is{MovedAtoms} in section \ref{sec:dftbp.SteepestDescent}.)
  \item[\is{SpinPerAtom}] Initial spin polarisation for each atom in
  this \is{InitialSpins} block.
  \end{description}
  For atoms not appearing in any of the \is{SpinPerAtom} block, an
  initial spin polarisation of 0 is set.

Example (individual spin setting):
\invparskip
\begin{verbatim}
  SpinPolarisation = Colinear {
    UnpairedElectrons = 0.0
    InitialSpins = {
      AtomSpin = {
        Atoms = 1:2
        SpinPerAtom = -1.0
      }
      AtomSpin = {
        Atoms = 3:4
        SpinPerAtom = +1.0
      }
    }
  }
\end{verbatim}

Example (setting all spins together):
\invparskip
\begin{verbatim}
  SpinPolarisation = Colinear {
    UnpairedElectrons = 0.0
    InitialSpins = {
      AllAtomSpins = { -1.0 -1.0 1.0 1.0 } # Atoms 1,2: -1.0, atoms 3,4: 1.0
    }
  }
\end{verbatim}
\end{description}

\subsubsection{NonColinear\cb}
\label{sec:dftbp.NonColinear}

Non-collinear spin polarisation with arbitrary spin polarisation vector
on every atom. The only option allowed is to set the initial spin
distribution:
\begin{ptable}
  \kw{InitialSpins}       & p &  & \cb & \\
\end{ptable}
\begin{description}
\item[\is{InitialSpins}] Initialisation of the $x$, $y$ and $z$
  components of the initial spins for atoms. The default code
  behaviour is an initial spin polarisation of (0 0 0) for every atom.

  The initial spin distribution can be set by specifying the spin
  polarisation vector on all atoms using the \kw{AllAtomSpins}
  keyword or by using one or more \kw{AtomSpin} blocks with the
  following options:
  \begin{ptable}
    \kw{Atoms} & (i|s)+ &  & -  & \\
    \kw{SpinPerAtom} & (3r)+ &  & -  & \\
  \end{ptable}
  \begin{description}
  \item[\is{Atoms}] Atoms to specify an initial spin vector. The atoms
    can be specified via indices, index ranges and species. (See
    \is{MovedAtoms} in section \ref{sec:dftbp.SteepestDescent}.)
  \item[\is{SpinPerAtom}] Initial spin polarisation for each atom in
    this \is{InitialSpins} block.
  \end{description}
  For atoms not appearing in any of the \is{SpinPerAtom} block, the
  vector (0 0 0) is set.

  Please note, that in contrast to the collinear case, in the
  non-collinear case you must specify the spin vector (3 components!)
  for the atoms.

  Example:
  \invparskip
\begin{verbatim}
  SpinPolarisation = NonColinear {
    InitialSpins = {
      # Setting the spin for all atoms in the system
      AllAtomSpins = {
        0.408 -0.408  0.816
        0.408 -0.408  0.816
       -0.408  0.408 -0.816
       -0.408  0.408 -0.816
      }
    }
  }
\end{verbatim}

  Example:
\invparskip
\begin{verbatim}
  SpinPolarisation = NonColinear {
    InitialSpins = {
      AtomSpin = {
        Atoms = 1:2
        SpinPerAtom = 0.408 -0.408 0.816
      }
      AtomSpin = {
        Atoms = 3:4
        SpinPerAtom = -0.408  0.408 -0.816
      }
    }
  }
\end{verbatim}
\end{description}

\subsubsection{SpinConstants}
\label{sec:dftbp.SpinConstants}

This environment suplies the atomic constants required for either spin polarised
calculations or when evaluating properties which depend on spin interactions
(triplet excitations for example).  In these cases, for each atomic species in
the calculation the spin coupling constants for that atom must be specified.

When \is{ShellResolvedSCC} = \is{No}, an extra keyword in this block controls
whether the spin constants are resolved by shell or are identical for all
shells: \kw{ShellResolvedSpin}, defaulting to the same value as
\is{ShellResolvedSCC}.

When shell resolved spin constants are specified, they must be ordered with
respect to the pairs of shells they couple, such that the index for the second
shell increases faster. For an $spd$-basis, that gives the following ordering:
\begin{equation*}
  w_{ss}, w_{sp}, w_{sd}, \dots,
  w_{ps}, w_{pp}, w_{pd}, \dots,
  w_{ds}, w_{dp}, w_{dd}, \dots
\end{equation*}

Example (GGA parameters for H$_2$O):
\begin{verbatim}
  SpinConstants = {
    O = {
      # Wss  Wsp    Wps    Wpp
      -0.035 -0.030 -0.030 -0.028
    }
    H = {
      # Wss
      -0.072
    }
  }
\end{verbatim}

Several standard values of atomic spin constants are given in
appendix~\ref{app:spinconst}. Constants calculated with the same
density functional as the SK-files should be used. This input block
may be moved to the SK-data definition files in the future.

When using the \is{SelectedShells} method for the keyword
\is{MaxAngularMomentum}, the spin constants are listed as an array of
values running over $\text{SK1}\text{SK2}\ldots$ in the same order as
listed for SlaterKosterFiles.

\begin{verbatim}
  SpinConstants = { # not real values, only an example
    Si = {
      # Wss  Wsp    Wss*
      -0.035 -0.030 -0.01
      # Wps  Wpp    Wps*
      -0.030 -0.037 -0.02
      # Ws*s Ws*p   Ws*s*
      -0.01  -0.02  -0.01
    }
\end{verbatim}

For cases where \is{ShellResolvedSpin} = \is{No}, the spin constant for the the
highest occupied orbital of each atom should be supplied: Example (GGA parameters
for H$_2$O):
\begin{verbatim}
  SpinConstants = {
    O = {
      #Wpp
      -0.028
    }
    H = {
      # Wss
      -0.072
    }
  }
\end{verbatim}

\subsection{SpinOrbit}
\label{sec:dftbp.SpinOrbit}

If present, specifies that $L \cdot S$ coupling should be included for
a calculation. Currently spin unpolarised and non-collinear spin
polarisation are supported, but not collinear spin polarisation. For
every atomic species present in the calculation the spin-orbit
coupling constants, $\xi$, for that atom must be specified for all
shells present.  The constants must be ordered with respect to the
list of shells for the given atom.

In the case that the spin-orbit constant for an $s$ orbital has been
set to be a non-zero value the code prints a warning. For periodic
systems, use of this keyword automatically prevents the folding by
inversion normally used in \islcb{SupercellFolding}{sec:dftbp.SupercellFolding}, but manually
specified \is{KPointsAndWeights} should {\em not} be reduced by
inversion.

Example (GaAs):
\begin{verbatim}
  SpinOrbit = {
    Ga [eV] = {0.0 0.12 0.0} # s p d shells
    As [eV] = {0.0 0.32703} # s p shells
  }
\end{verbatim}

The additional option in this block, \is{Dual}, sets whether to use a block
population for the local spin matrices consistent with the dual populations of
Han~{\it et al.}~\cite{han-PRB-73-045110} or the conventional on-site part of
the single particle density matrix. The default value of this option is
\is{Yes}, also giving extra information regarding atomic orbital moments in the
detailed output.

\subsection{Solver}
\label{sec:dftbp.Solver}

Currently the following LAPACK~3.0~\cite{lapack3} eigensolver methods are always
available:
\begin{itemize}
\item \iscb{QR}\\ (QR decomposition based solver)
\item \iscb{DivideAndConquer}\\ (this requires about twice the memory of the
  other solvers)
\item \iscb{RelativelyRobust}\\ (using the subspace form but calculating all
  states)
\item \iscb{MAGMA}\\ (Only available for \dftbp{} binaries compiled with
  MAGMA~\cite{tdb10, tnld10, dghklty14} GPU support. \textbf{WARNING:} this is
  currently an experimental feature, so should be used with care.)
\end{itemize}
None of these solvers need any parameters or properties to be specified.

Example:\invparskip
\begin{verbatim}
  Solver = DivideAndConquer {}
\end{verbatim}

For ScaLAPACK enabled compilation, all three solvers are also available for MPI
parallel use.

If {\dftbp} is compiled with the ELSI library also included~\cite{YU2018267},
the additional \kw{ELPA}, \kw{OMM}, \kw{PEXSI} and \kw{NTPoly} solvers also
become available.

Note: The ELSI-solvers are not tested with multiple OpenMP-threads. Therefore,
{\dftbp} will stop with an error, if an ELSI-solver has been selected and the
maximal number of allowed threads is greater than one. (You can control the
number of allowed OpenMP-threads via the \verb|OMP_NUM_THREADS| environment
variable.)

\subsubsection{ELPA}

This is available with either single or two stage solution methods (the second
of these should be more efficiently parallel for large problems).

Example:\invparskip
\begin{verbatim}
  Solver = ELPA {
    Mode = 2
  }
\end{verbatim}

One caveat for this solver is that the number of parallel groups (see
p.~\pref{sec:dftbp.Parallel}) must match the number of k-points (times 2 in the
case of collinear spin polarisation). Calculations without k-points can use
either one or two groups in the case of collinear spin polarisation.

\subsubsection{OMM}

This method minimises the single particle density matrix, so does not make band
structure information available. It is only stable for insulating grounds
states, i.e., systems with a HOMO-LUMO (band) gap.

The orbital minimisation method has four options:

\begin{ptable}
  \kw{nInterationsELPA} & i& & 5 & \\
  \kw{Tolerance} & r& & 1E-10 & \\
  \kw{Choleskii} & l& & Yes & \\
  \kw{Sparse}    & l& & No & \\
\end{ptable}
\begin{description}
\item[\is{nInterationsELPA}] Number of initial iterations to be performed with
  ELPA before the OMM method starts.
\item[\is{Tolerance}] Minimisation tolerance for this solver, larger values are
  faster by may be less stable.
\item[\is{Choleskii}] Whether the overlap is Choleskii factorised before
  applying OMM. This may increase stability of this method.
\item[\is{Sparse}] Whether the code should use the sparse matrix interface to
  ELSI solvers. This does not substantially improve memory usage in this case as
  internally the dense problem is solved with libOMM.
\end{description}

\subsubsection{PEXSI}

The PEXSI solver directly calculates the density matrix, so does not make band
structure information or Mermi free energy available. The scaling with system
size is better than the other solvers available in \dftbp{}, increasing as
$O(N_\mathrm{atom}^{d/2 + 1/2})$ where $d$ is the effective dimensionality of
the system. Hence for three dimensional structures it will scale as $O(N^2)$ for
general systems.
\begin{ptable}
  \kw{Poles}        & i & & 20 & \\
  \kw{ProcsPerPole} & i & & 1  & \\
  \kw{muPoints}     & i & & 2  & \\
  \kw{SymbolicFactorProcs} & i & & 1  & \\
  \kw{SpectralRadius} & r & & 10 & \\
  \kw{Sparse} & l& & No & \\
  \kw{Threshold} & l& Sparse = No & 1E-15 & \\
\end{ptable}
\begin{description}
\item[\is{Poles}] number of poles for the complex plane calculation.
\item[\is{ProcsPerPole}] processors used to calculate the inversion at each pole.
\item[\is{muPoints}] number of processors used to search for the Fermi level.
\item[\is{SymbolicFactorProcs}] number of processors to use in evaluating the
  factorisation pattern of matrices.
\item[\is{SpectralRadius}]\modif{\modtype{Energy}} extension of the complex
  contour.
\item[\is{Sparse}] Whether the code should use the sparse ELSI matrix interface.
\item[\is{Threshold}] Sets the threshold to convert dense matrices to the
  internal sparse representation that ELSI uses. This may be useful in the case
  of matrix factorisation issues inside the solver.
\end{description}

\subsubsection{NTPoly}

This method constructs the single particle density matrix via a purification
method based on matrix polynomials (hence requires insulating systems). The
solver does not make band structure information available, but can be linear
scaling in both time and memory depending on settings and system. Currently the
solver does not support spin polarisation or k-points.

This solver has several options:
\begin{ptable}
  \kw{PurificationMethod} & i& & 2 & \\
  \kw{Tolerance} & r& & 1E-5 & \\
  \kw{Truncation} & r& & 1E-10 & \\
  \kw{Sparse} & l& & No & \\
  \kw{Threshold} & l& Sparse = No & 1E-15 & \\
\end{ptable}
\begin{description}
\item[\is{PurificationMethod}] Allowed choices are 0 for canonical purification,
  1 for trace correcting purification, 2 for 4$^\mathrm{th}$ order trace
  resetting purification, and 3 for generalised hole-particle canonical
  purification.
\item[\is{Tolerance}] Iterative convergence tolerance for this solver, larger
  values are faster by may be less stable.
\item[\is{Truncation}] Tolerance below which matrix elements in the density
  matrix are dropped to enforce sparsity.
\item[\is{Sparse}] Whether the code should use the sparse matrix ELSI interface.
\item[\is{Threshold}] Sets the threshold to convert dense matrices to the
  internal sparse representation that NTPoly uses.
\end{description}

The default choices of \is{Tolerance} and \is{Truncation} lead to an accurate,
but slow, solutions. Alternatively linear scaling can be achieved at smaller
system sizes with a larger choice of these values. Values in the range of 1E-3
and 1E-6 for \is{Tolerance} and \is{Truncation} may be suitable (but test the
quality of the solutions).

\subsection{Filling}
\label{sec:dftbp.Filling}

There are currently two types of filling supported (see below). Both have common
options:

\begin{ptable}
  \kw{Temperature} & r & AdaptFillingTemp = No & 0.0 & \\
  \kw{IndependentKFilling} & l& Periodic = Yes & No & \\
  \kw{FixedFermiLevel} & (1|2)r & & - & \\
\end{ptable}
\begin{description}
\item[\is{Temperature}]\modif{\modtype{energy}} Electron temperature in energy
  units. This property is ignored for thermostated MD runs, if the
  \is{AdaptFillingTemp} property of the thermostat has been set to \is{Yes} (See
  p.~\pref{sec:dftbp.Thermostat}).
\item[\is{IndependentKFilling}] Causes the occupation of the eigenstates to be independently
  determined for each $k$-point, thus preventing electron transfer between the $k$-points. Please
  note that the value for the Fermi level printed out by the code is meaningless in that case, since
  there is no common Fermi level for all $k$-points. This option is incompatible with use of the
  \is{FixedFermiLevel} keyword.
\item[\is{FixedFermiLevel}]\modif{\modtype{energy}} Can be used to fix the
  Fermi-level (total chemical potential, $\mu$) of the electrons in the
  system. For collinear spin polarisation, values for up and down spin channels
  are required. Otherwise only a single global chemical potential is
  required. If this option is present, the total charge and the total spin of
  the system are not conserved (settings in the options \is{Charge} and
  \is{UnpairedElectrons} will be ignored). If a fixed chemical potential is
  used, the output {\em force related energy} includes the contribution to the
  free energy, $- N \mu$, hence if differentiated will give the forces and
  stresses (if periodic).
\end{description}

\subsubsection{Fermi\cb}
\label{sec:dftbp.Fermi}

Fills the single particle levels according to a Fermi distribution. When using a
finite temperature, the Mermin free energy (which the code prints) should be
used instead of the total energy. This is given by $E - TS$, where the electron
entropy $S$ is used.

Example:
\invparskip
\begin{verbatim}
  Filling = Fermi {
    Temperature [K] = 300
  }
\end{verbatim}

\subsubsection{MethfesselPaxton\cb}
\label{sec:dftbp.MethfesselPaxton}

Produces a Fermi-like distribution but with much lower electron
entropy~\cite{methfessel-PRB-40-3616}. This is useful for systems that require
high electron temperatures (for example when calculating metallic systems). There
is an additional option for this type of filling:

\begin{ptable}
  \kw{Order} &i &  & 2 & \\
\end{ptable}
\begin{description}
\item[\is{Order}] Order of the Methessel-Paxton scheme, the order must be
  greater than zero, and the 1st order scheme is equivalent to Gaussian filling.
\end{description}

\textbf{Note:} Due to the non-monotonic behaviour of the Methfessel-Paxton filling function, the
position of the Fermi-level is not necessary unique for a given number of electrons. Therefore,
different fillings, band entropies, and Mermin free energies may result, depending which one has
been found by the Fermi-level search algorithm. The differences, however, are usually not physically
significant.

\subsection{SlaterKosterFiles}
\label{sec:dftbp.SlaterKosterFiles}

There are two different ways to specify the Slater-Koster files for
the atom type pairs, explicit specification and using the
\iscb{Type2FileNames} method.

\subsubsection{Explicit specification}

Every pairwise permutation atomic types, connected by a dash, must
occur as a property with the name of the corresponding file as an
assigned value.

Example (GaAs):
  \invparskip
\begin{verbatim}
  SlaterKosterFiles = {
    Ga-Ga = "./Ga-Ga.skf"
    Ga-As = "./Ga-As.skf"
    As-Ga = "./As-Ga.skf"
    As-As = "./As-As.skf"
  }
\end{verbatim}

If you treat shells from different species as shells of one atom by
using the \iscb{SelectedShells} keyword in the
\iscb{MaxAngularMomentum} block, you have to specify more than one
file name for certain species pairs. (For details see the description
about the \iscb{MaxAngularMomentum} keyword.)

\subsubsection{Type2FileNames\cb}
\label{sec:dftbp.Type2FileNames}

You can use this method to generate the name of the Slater-Koster
files automatically using the element names from the input
geometry. You have to specify the following properties:
\begin{ptable}
  \kw{Prefix} & s &  & "" & \\
  \kw{Separator} &s &  & "" & \\
  \kw{Suffix} & s & & "" & \\
  \kw{LowerCaseTypeName} & l & & No & \\
\end{ptable}
\begin{description}
\item[\is{Prefix}] Prefix before the first type name, usually the path.
\item[\is{Separator}] Separator between the type names.
\item[\is{Suffix}] Suffix after the name of the second type, usually
  extension.
\item[\is{LowerCaseTypeName}] If the name of the types should be
  converted to lower case. Otherwise they are used in the same way, as
  they were specified in the geometry input.
\end{description}

Example (for producing the same file names as in the previous section):
\invparskip
\begin{verbatim}
  SlaterKosterFiles = Type2FileNames {
    Prefix = "./"
    Separator = "-"
    Suffix = ".skf"
    LowerCaseTypeName = No
  }
\end{verbatim}

The \is{Type2FileNames} method can not be used if an extended basis
was defined with the \is{SelectedShells} method.


\subsection{KPointsAndWeights}
\label{sec:dftbp.KPointsAndWeights}
\index{Brillouin-zone sampling}

The $k$-points for the Brillouin-zone integration can either be
specified explicitly or using the \islcb{KLines}{sec:dftbp.KLines} or the
\islcb{SupercellFolding}{sec:dftbp.KLines} methods. If the latter is used the
\is{KPointsAndWeights} keyword is not allowed to have a modifier.

\subsubsection{Explicit specification}

For every $k$-point four real numbers must be specified: The
coordinates of the given $k$-point followed by its weight. By default,
the coordinates are specified in fractions of the reciprocal lattice
vectors. If the modifier \is{absolute} is set for the
\is{KPointsAndWeights} keyword, absolute $k$-point coordinates in
atomic units are instead expected.  The sum of the k-point weights is
automatically normalised by the program.
\begin{verbatim}
  KPointsAndWeights = {   # 2x2x2 MP-scheme
    0.25  0.25  0.25    1.0
    0.25  0.25 -0.25    1.0
    0.25 -0.25  0.25    1.0
    0.25 -0.25 -0.25    1.0
  }
\end{verbatim}

\subsubsection{SupercellFolding\cb}
\label{sec:dftbp.SupercellFolding}

This method generates a sampling set containing all the special
k-points in the Brillouin zone related to points that would occur in
an enlarged supercell repeating of the current unit cell.  If two
$k$-points in the BZ are related by inversion, only one (with double
weight) is used (in the absence of spin-orbit coupling this is
permitted by time reversal symmetry). The \iscb{SupercellFolding}
method expects 9 integers and 3 real values as parameters:
\begin{equation*}
  \begin{array}{ccc}
    n_{11} & n_{12} & n_{13} \\
    n_{21} & n_{22} & n_{23} \\
    n_{31} & n_{32} & n_{33} \\
    s_{1} & s_{2}   & s_{3} \\
  \end{array}
\end{equation*}
The integers $n_{ij}$ specify the coefficients used to build the
supercell vectors $\mathbf{A}_i$ from the original lattice vectors
$\mathbf{a}_j$:
\begin{equation*}
  \mathbf{A}_i = \sum_{j=1}^3 n_{ij}\, \mathbf{a}_j
  \text.
\end{equation*}
The real values, $s_i$, specify the point in the Brillouin-zone of the
super lattice, in which the folding should occur. The coordinates must
be given in relative coordinates, in the units of the reciprocal
lattice vectors of the super lattice.

The original $l_1\times l_2\times l_3$ Monkhorst-Pack
sampling\index{Monkhorst-Pack scheme} \cite{monkhorst-prb-13-5188} for
cubic lattices corresponds to a uniform extension of the lattice:
\begin{equation*}
  \begin{array}{ccc}
    l_1 & 0 & 0\\
    0 & l_2 & 0 \\
    0 & 0& l_3 \\
    s_1 & s_2 & s_3
  \end{array}
\end{equation*}
where $s_i$ is $0.0$, if $l_i$ is odd, and $s_i$ is $0.5$ if $l_i$ is
even. For the $2\times2\times3$ scheme, you would write for example
\begin{verbatim}
  # 2x2x3 MP-scheme according original paper
  KPointsAndWeights = SupercellFolding {
     2    0    0
     0    2    0
     0    0    3
     0.5  0.5  0.0
  }
\end{verbatim}

To use k-points for hexagonal lattices which are consistent with the
erratum to the original paper \cite{monkhorst-prb-16-1748}, you should
set the shift for the unique ``$c$'' direction, $s_3$, in the same way
as in the original scheme. The $s_1$ and $s_2$ shifts should be set to
be $0.0$ independent of whether $l_1$ and $l_2$ are even or odd.  So,
for a $2\times3\times4$ sampling you would have to set
\begin{verbatim}
  # 2x3x4 MP-scheme according modified MP scheme
  KPointsAndWeights = SupercellFolding {
     2    0    0
     0    3    0
     0    0    4
     0.0  0.0  0.5
  }
\end{verbatim}

It is important to note that \dftbp{} does not take the symmetry of
your system explicitly into account. For small high symmetric systems
with a low number of $k$-points in the sampling this could eventually
lead to unphysical results. (Components of tensor
properties--e.g.\ forces--could be finite, even if they must vanish
due to symmetry reasons.) For those cases, you should explicitly
specify $k$-points with the correct symmetry.


\subsubsection{KLines\cb}
\label{sec:dftbp.KLines}

This method specifies $k$-points lying along arbitrary lines in the
Brillouin zone. This is useful when calculating the \index{band
  structure calculation}{band structure} for a periodic system. (In
that case, the charges should be initialised from the saved charges of
a previous calculation with a proper $k$-sampling. Additionally for
SCC calculations the number of SCC cycles should be set to 1, so that
only one diagonalisation is done using the initial charges.)

The \iscb{KLines} method accepts for each line an integer specifying
the number of points along the line segment, and 3 real values
specifying the end point of the line segment. The line segments do not
include their starting points but their end points. The starting point
for the first line segment can be set by specifying a (zeroth) segment
with only one point and with the desired starting point as end point.
The unit of the $k$-points is determined by any modifier of the
\is{KPointsAndWeights} property. (Default is relative coordinates.)

Example:
\invparskip
\begin{verbatim}
  KPointsAndWeights [relative] = KLines {
    1   0.5  0.0  0.0    # Setting (and calculating) starting point 0.5 0.0 0.0
   10   0.0  0.0  0.0    # 10 points from 0.5 0.0 0.0  to  0.0 0.0 0.0
   10   0.5  0.5  0.5    # 10 points from 0.0 0.0 0.0 to 0.5 0.5 0.5
    1   0.0  0.0  0.0    # Setting (and calculating) a new starting point
   10   0.5  0.5  0.0    # 10 points from 0.0 0.0 0.0 to 0.5 0.5 0.0
  }
\end{verbatim}

\textbf{Note:} Since this set of k-points probably does not correctly integrate the Brillouin zone,
the default value of \kw{MaxSccIterations} is set to be 1 in this case.

\subsection{OrbitalPotential}
\label{sec:dftbp.OrbitalPotential}

\index{DFTB+U}
\label{sec:DFTB+U}

Currently the \is{FLL} (fully localised limit) and
\is{pSIC}~\cite{hourahine07} (pseudo self interaction correction )
forms of the LDA+U corrections~\cite{petukhov-PRB-67-153106} are
implemented. These potentials effect the energy of states on
designated shells of particular atoms, usually increasing the
localisation of states at these sites. The \is{FLL} potential lowers
the energy of occupied states localised on the specified atomic shells
while raising the energy of unoccupied states. The the \is{pSIC}
potential corrects the local part of the self-interaction error and so
lowers the energy of occupied states (see Ref.~\cite{hourahine07} for
a discussion of the relation between these two potentials, and
possible choices for the UJ constant).  These particular corrections
are most useful for lanthanide/actinide $f$ states and some localised
$d$ states of transition metals (Ni$3d$ for example).

The \is{Functional} option chooses which correction to apply, followed
by a list of the specific corrections, listed as an atomic species and
the shells on that atom followed by the $U-J$ constant for that block
of shells.

\begin{verbatim}
  OrbitalPotential = {
   Functional = {FLL}
   Si = {
     Shells = {1 2} # sp block on the atom
     UJ = 0.124
   }
  }
\end{verbatim}

\subsection{ElectricField}
\label{sec:dftbp.ElectricField}

This tag contains the specification for an external electric
field. Electric fields can only be specified for SCC calculations. You
can apply the electric field of point charges\footnote{Only in
  calculations with fixed lattice constants.} and/or a homogeneous
external field (which may change harmonically in time). The
\is{ElectricField} block can currently contain either one or more
\kw{PointCharges} blocks and potentially an \kw{External} block.

\subsubsection{PointCharges}
\label{sec:dftbp.PointCharges}
The specification for \kw{PointCharges} has the following properties:
\begin{ptable}
  \kw{CoordsAndCharges} & (4r)+ & & - & \\
  \kw{GaussianBlurWidth} & r & Periodic = No & 0.0 & \\
\end{ptable}
\begin{description}
\item[\is{CoordsAndCharges}]\modif{\modtype{length}} Contains the
  coordinates and the charge for each point charge (four real values
  per point charge). A length modifier can be used to alter the units
  of the coordinates. The charge must be specified in proton
  charges. (The charge of an electron is -1.)

  If you read in a huge number of external charges the parsing time to
  process this data could be unreasonably long. You can avoid this by
  including the coordinates and the charges directly from an external
  file via the \kwcb{DirectRead} method (see the example in the next
  paragraph). Please note that when using this method the program will
  only read the specified number of records from the external file,
  and ignores any additional data (so do not leave comments in the
  external file for example). The external file should contain only
  one record (3 coordinates and 1 charge) per line.

\item[\is{GaussianBlurWidth}]\modif{\modtype{length}} Specifies the
  half width $\sigma$ of the Gaussian charge distribution, which is
  used to delocalise the point charges.  The energy of the coulombic
  interaction $E_{\text{C}}$ between the delocalised point charge $M$
  with charge $Q_M$ and the atom $A$ with charge $q_A$ is weighted by
  the error function as
  \begin{equation*}
    E_{\text{C}}(A,M) = \frac{q_A Q_M}{r_{AM}}\,
    \operatorname{erf}\left[\frac{r_{AM}}{\sigma}\right]
    \text,
  \end{equation*}
  where $r_{AM}$ is the distance between the point charge and the
  atom.

  This delocalisation can only be used for non-periodic systems. A
  length modifier can be used to specify the unit for $\sigma$.

  Example:\invparskip
\begin{verbatim}
  ElectricField = {
    # 1st group of charges, with Gaussian delocalisation
    # We have 100000 charges, therefore we choose the fast reading method.
    PointCharges = {
      GaussianBlurWidth [Angstrom] = 3.0
      CoordsAndCharges [Angstrom] = DirectRead {
        Records = 100000
        File = "charges.dat"
      }
    }
    # 2nd group of charges, no delocalisation (sigma = 0.0)
    PointCharges = {
      CoordsAndCharges [Angstrom] = {
        3.3  -1.2  0.9      9.2
        1.2  -3.4  5.6     -3.3
      }
    }
  }
\end{verbatim}
\end{description}

\subsubsection{External}
\label{sec:dftbp.External}

Specifies a homogeneous external electric field. In the case of {\em
  periodic} calculations, a saw-tooth potential is currently used,
hence it is up to the user to guarantee that there is a vacuum region
isolating periodic copies of the system along the applied field
direction.  We suggest that you place the structure in the `middle' of
the unit cell if possible, to reduce the chances of atoms approaching
cell boundaries along the direction of the applied electric field. The
code will halt if atoms interact with periodic images of the unit cell
along the direction of the electric field.

The \kw{External} field keyword has the following options
\begin{ptable}
  \kw{Strength}  & r  &                                  & -   & \\
  \kw{Direction} & 3r &                                  &     & \\
  \kw{Frequency} & r  & \textrm{molecular dynamics used} & 0.0 & \\
  \kw{Phase}     & i  & Geometry step offset             & 0   & \\
\end{ptable}
\begin{description}
\item[\is{Strength}]\modif{\modtype{Electric field strength}}
  Specified strength of the applied field.
\item[\is{Direction}] Vector direction of the applied field (the code
  normalises this vector). In the case of periodic calculations,
  currently the system {\em must not} be continuous in this
  direction (see above).
\item[\is{Frequency}]\modif{\modtype{Frequency}} If using molecular
  dynamics, the field can be time varying with this frequency.
\item[\is{Phase}] Initial field phase in units of geometry steps, this
  is needed if restarting an MD run in an external field to give the
  offset in phase of the field after the specified number of steps
  from the old calculation. The applied field is of the
  form $$\mathbf{E}_0 \sin( \omega \Delta t (step + phase) ) $$ where
  $\mathbf{E}_0$ is the field vector specified by \kw{Strength} and
  \kw{Direction}, $\omega$ is the angular \kw{Frequency} and $step$ is
  the current MD-step in the simulation, using the MD \kw{TimeStep} of
  $\Delta t$ (see section \ref{sec:dftbp.VelocityVerlet}).
\end{description}

\subsection{Dispersion}
\label{sec:dftbp.Dispersion}

The \is{Dispersion} block controls whether DFTB interactions should be
empirically corrected for van der Waals interactions, since DFTB (and
SCC-DFTB) does not include these effects. Currently, three different
dispersion correction schemes are implemented (for the detailed
description of the methods see the following subsections):
\begin{itemize}
\item \is{LennardJones}: Dispersion is included via a Lennard-Jones
  potential between each pair of atoms. The parameters for the
  potential can either be entered by the user or the program can
  automatically take the parameters from the Universal Force Field
  (UFF)~\cite{rappe-JACS-114-10024}.
\item \is{SlaterKirkwood}: The dispersion interaction between atoms is
  taken from a Slater-Kirkwood polarisable atomic
  model~\cite{elstner-jcp-114-5149}.
\item \is{DftD3}: Dispersion is calculated as in the dftd3
  code~\cite{grimme-jcp-132-154104,grimme-jcp-32-1456-1465} (see
  section~\ref{sec:dftbp.DftD3}). Modification hydrogen bond interaction
  strengths (see section \ref{sec:dftbp.hcorr}).
\end{itemize}

\subsubsection{LennardJones}
\label{sec:dftbp.LennardJones}

The Lennard-Jones dispersion model in \dftbp{} follows the method of
Ref.~\cite{zhechkov-JCTC-1-841}, using the following potential:
\begin{eqnarray*}
U_{ij}(r)&=&d_{ij}\left[-2\left(\frac{r_{ij}}{r}\right)^6 +
  \left(\frac{r_{ij}}{r}\right)^{12}\right]\qquad r >= r_0\\
U_{ij}(r)&=&U_0 + U_1 r^5 + U_2 r^{10}\qquad r < r_0\\
\end{eqnarray*}
where $r_0$ is the distance at which the potential turns from
repulsive to attractive. The parameters $d_{ij}$ and $r_{ij}$ are
built from atomic parameters $d_i$, $d_j$ and $r_i$, $r_j$ via the
geometrical mean ($d_{ij} = \sqrt{d_id_j}$,
$r_{ij}=\sqrt{r_ir_j}$). The parameters $U_0$, $U_1$, $U_2$ ensure a
smooth functional form at $r_0$.

The parameters $r_i$ and $d_i$ can either be taken from the parameters
of the UFF~\cite{rappe-JACS-114-10024} (as in
Ref.~\cite{zhechkov-JCTC-1-841}) or can be specified manually for each
species.

Example using UFF parameters:\invparskip
\begin{verbatim}
  Dispersion = LennardJones {
    Parameters = UFFParameters {}
  }
\end{verbatim}

Example using manually specified parameters:\invparskip
\begin{verbatim}
  Dispersion = LennardJones {
    Parameters {
     H {
       Distance [AA] = 2.886
       Energy [kcal/mol] = 0.044
     }
     O {
       Distance [AA] = 3.500
       Energy [kcal/mol] = 0.060
     }
    }
  }
\end{verbatim}

The UFF provides dispersion parameters for nearly every element of the
periodic table, therefore it can be used for almost all systems
``out of the box''. The parameters are also independent of the atomic
coordination number, allowing straight forward geometry relaxation or
molecular dynamics (unlike the current implementation of
Slater-Kirkwood type dispersion).


\subsubsection{SlaterKirkwood}
\label{sec:dftbp.SlaterKirkwood}
\label{sec:SlaterKirkwood}

A Slater-Kirkwood type dispersion model is also implemented in
\dftbp{} as described in
Ref.~\cite{elstner-jcp-114-5149}.\footnote{Please note, that
  Ref.~\cite{elstner-jcp-114-5149} contains two typos: equation (7)
  should read $C_6^{\alpha\beta} = \frac{2 C_6^\alpha C_6^\beta
    p_\alpha p_\beta}{p_\alpha^2 C_6^\beta + p_\beta^2 C_6^\alpha}$,
  in equation (9) the contribution from the dispersion should be
  $E_{\text{dis}} = -\frac{1}{2} \sum_{\alpha\beta}
  f(R_{\alpha\beta})C_6^{\alpha\beta}(R_{\alpha\beta})^{-6}$. This
  option is also currently incompatible with lattice optimisation and
  the use of barostats.}  This model requires atomic polarisation
values, van der Waals radii and effective charges for every atom in
your system. These parameters are dependent on the coordination of
each atom, hence values for different atoms of the same species may
vary depending on local environment.  You can supply these parameters
for the atoms in either of two ways, both using the
\is{PolarRadiusCharge} tag.

The first option is to specify the values within the
\is{PolarRadiusCharge} environment by providing three real values
(polarisability, van der Waals radius, effective charge) for each atom
separately.

Example:\invparskip
\begin{verbatim}
  Dispersion = SlaterKirkwood {
    # Using Angstrom^3 for volume, Angstrom for length and default
    # unit for charge (note the two separating commas between the units)
    PolarRadiusCharge [Angstrom^3,Angstrom,] = {
      # Polar      Radius     Chrg
      0.560000    3.800000    3.150000      # Atom 1: O
      0.386000    3.500000    0.800000      # Atom 2: H
      0.386000    3.500000    0.800000      # Atom 3: H
    }
  }
\end{verbatim}

Alternatively you can provide values for each atomic species in your
system, but must supply different values for different coordination
numbers using the \kwcb{HybridDependentPol} keyword. The code needs
specific parameters for each type of atom in environments with 0, 1,
2, 3, 4 or $\geqslant$5 neighbours. \dftbp{} then picks the
appropriate values for each atom based on their coordination in the
\emph{starting} geometry.  Two atoms are considered to be neighbours
if their distance is less than the sum of their covalent radii, hence
you need to supply the covalent radii for each atomic species using
the \kw{CovalentRadius} keyword. This is then followed by a
\kw{HybridPolarisations} block containing a list of six values for
atomic polarisabilities then six van der Waals radii and finally a
single hybridisation independent effective charge for that atomic
species.

Example:\invparskip
\begin{verbatim}
  Dispersion = SlaterKirkwood {
    PolarRadiusCharge = HybridDependentPol {
      O = {
        CovalentRadius [Angstrom] = 0.8
        HybridPolarisations [Angstrom^3,Angstrom,] = {
          # Atomic polarisabilities 0-5        van der Waals radii 0-5  chrg
          0.560 0.560 0.560 0.560 0.560 0.560  3.8 3.8 3.8 3.8 3.8 3.8  3.15
        }
      }
      H = {
        CovalentRadius [Angstrom] = 0.4
        HybridPolarisations [Angstrom^3,Angstrom,] = {
          # Atomic polarisabilities 0-5        van der Waals radii 0-5  chrg
          0.386 0.396 0.400 0.410 0.410 0.410   3.5 3.5 3.5 3.5 3.5 3.5   0.8
        }
      }
    }
  }
\end{verbatim}

\textbf{Warning:} For both methods of specifying the Slater-Kirkwood dispersion model the code keeps
the dispersion parameters fixed for each atom during the entire calculation. Even if the geometry
(and therefore the hybridisation) of atoms changes significantly during the calculation, the
parameters are unchanged. Therefore if atoms are able to move during your calculation (geometry
relaxation or molecular dynamics) you should \emph{always} check whether the coordination of your
atoms has changed during the run.

Furthermore, when using the \iscb{HybridDependentPol} method we
suggest that you first set the \is{StopAfterParsing} keyword in the
\is{ParserOptions} block to \is{Yes} (see p.~\pref{sec:dftbp.ParserOptions}) and
inspect the generated polarisabilities, radii and charges for every
atom in the \verb|dftb_pin.hsd| file. If fine tuning of the generated
values turns out to be necessary, you should replace the hybrid
dependent specification in the input file with corrected atom
specific values based on \verb|dftb_pin.hsd|.

In order to find suitable parameters for the Slater-Kirkwood model,
you should consult Ref.~\cite{elstner-jcp-114-5149} and further
references therein. Appendix \ref{app:dispconsts} contains values
which have already been used by some DFTB-users for a few elements.

\subsubsection{DftD3}
\label{sec:dftbp.DftD3}

The DFT-D3 dispersion correction in \dftbp{} is an implementation of the method
used in the code 'dftd3' by Stefan Grimme and coworkers.  It is based on the
{\it ansatz} described in Refs.~\cite{grimme-jcp-132-154104} and
\cite{grimme-jcp-32-1456-1465}.

\textbf{Note:} the \dftbp{} binary must be compiled with the DFT-D3 library
enabled to use this feature.

This dispersion correction for DFTB adds a contribution to the general
Kohn-Sham-like energy
\begin{equation*}
  E_{\text{DFTB-D3}} = E_{\text{DFTB}} + E_{\text{disp}}
\end{equation*}
with $E_{\text{DFTB}}$ being the DFTB total energy and $E_{\text{disp}}$ the
dispersion energy. The latter contains two-body and optional three-body
contributions:
\begin{equation*}
  E_{\text{disp}} = E_{\text{disp}}^{(2)} + E_{\text{disp}}^{(3)}
\end{equation*}

The form of the two-body contribution can change depending on the chosen damping
factor:
\begin{itemize}
\item Becke-Johnson damping function:
  \begin{equation*}
    E_{\text{disp}}^{(2)} = -\frac{1}{2} \sum_{A\neq B} \sum_{n=6,8} s_n
    \frac{C_n^{AB}}{r_{AB}^n + f(R_0^{AB})}
  \end{equation*}
  with
  \begin{equation*}
    f(R_0^{AB}) = a_1 R_0^{AB} + a_2 \text.
  \end{equation*}

\item Zero-damping (dispersion at short distances is damped to zero):
  \begin{equation*}
    E_{\text{disp}}^{(2)} = -\frac{1}{2} \sum_{A \neq B} s_n
    \frac{C_n^{AB}}{r_{AB}^n} f_{d,n}(r_{AB})
  \end{equation*}
  with
  \begin{equation*}
    f_{d,n} = \frac{1}{1 + 6(r_{AB}/(s_{\text{r},n} R_0^{AB}))^{-\alpha_n}}
  \end{equation*}
\end{itemize}

In order to adjust the dispersion for various energy functionals, the choice of
$s_6$, $s_8$ and the damping parameters $a_1$ and $a_2$ (for
Becke-Johnson-damping) or $s_{\text{r},6}$ and $\alpha_6$ (for zero damping) are
treated as functional-dependent values. All other parameters are fixed based on
these parameters.

As the DFTB energy functional is largely determined by the underlying
parameterisation (the Slater-Koster-files) and the chosen DFTB model (e.g.\
non-scc, scc, 3rd order, etc.), there are no universal parameter choices which
can be used with all settings, but some relevant choices for various
parameterisation are given in Appendix \ref{app:dftd3const}.

\textbf{Note:} for the version 6 or earlier of the \dftbp{} input parser (see
section~\ref{sec:dftbp.ParserOptions}) the default values of these parameters
are set to be appropriate for DFTB3. But from parser version 7 onwards, no
default values are set.

Example using adjusted parameters with Becke-Johnson damping:
\begin{verbatim}
  Dispersion = DftD3 {
    Damping = BeckeJohnson {
      a1 = 0.5719
      a2 = 3.6017
    }
    s6 = 1.0
    s8 = 0.5883
  }
\end{verbatim}

Example using zero-damping:
\begin{verbatim}
  Dispersion = DftD3 {
    Damping = ZeroDamping {
      sr6 = 0.7461
      alpha6 = 14.0
    }
    s6 = 1.0
    s8 = 3.209
  }
\end{verbatim}

\subsubsection{DftD3 optional settings}
Apart from the functional dependent dispersion parameters, you can also adjust
the additional parameters as shown below. The default values for these
parameters are taken to be the same as in the dftd3 code.

\begin{ptable}
  \kw{Cutoff} & r & & $\sqrt{9000}$ & \\
  \kw{CutoffCN} & r & & $40$ & \\
  \kw{Threebody} & l & & No & \\
  \kw{HHRepulsion} & l & & No & \\
\end{ptable}
\begin{description}
\item[\is{Cutoff}] \modif{\modtype{length}} Cutoff distance when calculating
  two-body interactions.

\item[\is{CutoffCN}] \modif{\modtype{length}} Cutoff distance when calculating
  three-body interactions.

\item[\is{Threebody}] Whether three-body contributions should be included in the
  dispersion interactions.

\item[\is{HHRepulsion}] Required when calculating the
  DFTB3-D3H5~\cite{rezac-jctc-13-2017} modification to D3 dispersion (see
  section~\ref{sec:dftbp.hcorr} for details and parameter values). This keyword
  enables an additional short range repulsion term in all hydrogen--hydrogen
  pairs~\cite{rezac-jctc-8-2012} which prevents them from approaching too
  closely together.
\end{description}

\subsection{DFTB3}
\label{sec:dftbp.DFTB3}
\index{DFTB3}

If you would like to use what is called ``DFTB3'' in some publication(s)
\cite{gauss-jctc-7-931}, this group of options include the relevant
modifications to the SCC Hamiltonian and energy. \emph{To enable the DFTB3
  model} you will need to set \is{{ThirdOrderFull} = Yes} and damp H--X the
interactions (see Section \ref{sec:dftbp.hcorr}).

\begin{description}

\item[\is{ThirdOrder}] If set to \is{Yes} the \textit{on-site} 3rd order
  correction \cite{yang-JPCA-111-10861} is switched on. This corrects the
  SCC-Hamiltonian with the derivatives of the Hubbard U parameters, which you
  have to specify for every element in \is{HubbardDerivs}. This correction only
  alters the on-site elements and is only maintained for backward
  compatibility. \emph{You should use the full version \is{ThirdOrderFull}
    instead.}

\item[\is{ThirdOrderFull}] If set to \is{Yes} the \textit{full} 3rd order
  correction \cite{gauss-jctc-7-931} is switched on. This corrects the
  SCC-Hamiltonian with the derivatives of the Hubbard U parameters, which you
  have to specify for every element in \is{HubbardDerivs}.

\item[\is{HubbardDerivs}] Derivatives of the Hubbard U for the 3rd order
  correction (on-site or full). For every element the appropriate parameter (in
  atomic units) must be specified. If you use shell resolved SCC (with full
  3rd order), you must specify a list of derivatives for every element, with one
  Hubbard U derivative for each shell of the given element.
\begin{verbatim}
Hamiltonian = DFTB {
  :
  ThirdOrder = Yes
  HubbardDerivs {
    O = -0.14
    H = -0.07
  }
  :
}
\end{verbatim}
\end{description}

\subsection{Halogen corrections}
\label{sec:dftbp.xcorr}

The \kw{HalogenXCorr} keyword includes the halogen correction of
Ref.~\cite{kubillus-jctc-11-332}. This is fitted for the DFTB3-D3 model and the
{\tt 3ob-3-1} parameter set. The correction is only relevant for systems
including interactions between \{O,N\}--\{Cl,Br,I\} pairs of atoms.


\subsection{Hydrogen corrections}
\label{sec:dftbp.hcorr}

There are currently two available methods to correct hydrogen interactions
(mainly hydrogen bonds) in the \is{HCorrection} environment:

\subsubsection{Damping}
\index{sec:Damp X-H}

The \is{Damping} method modifies the short range contribution to the SCC
interaction between atoms $A$ and $B$ with the damping factor
\begin{equation*}
  e^{-\left(\frac{U_{Al} + U_{Bl}}{2}\right)^\zeta r_{AB}^2}
\end{equation*}
provided that at least one of the two atoms is
hydrogen~\cite{gauss-jctc-7-931,yang-JPCA-111-10861}. ($U_{Al}$ and $U_{Bl}$ are
the Hubbard U values of the two atoms for the $l$-shell, $r_{AB}$ is the
distance between the atoms.) An atom is considered to be a hydrogen-like atom,
if its mass (stored in the appropriate homonuclear SK-file) is less than 3.5
amu.  The \is{Exponent} keyword in this environment sets the parameter $\zeta$
for the short range damping:
\begin{verbatim}
HCorrection = Damping {
  Exponent = 4.05
}
\end{verbatim}
Table 2 of reference~\cite{gauss-jctc-7-931} gives suggested values of the
exponent for different DFTB2 and DFTB3 models applied to light atoms bonded to
hydrogen.

\subsubsection{DFTB3-D3H5}
\index{sec:DFTB3-D3H5}

DFTB3-D3H5~\cite{rezac-jctc-13-2017} is a variant of DFTB3 with additional
corrections for non-covalent interactions (dispersion and hydrogen bonds).  It
consists of a third-order DFTB calculation using the 3OB parameter set, but
where the gamma-function damping (\is{Damping} method above) is replaced by the
H5 correction and an additional D3 dispersion correction in included. This
method also includes a repulsive term which is added to prevent unphysically
close approach of pairs of hydrogen atoms~\cite{rezac-jctc-8-2012}.

Setting the \is{HCorrection} environment to \iscb{H5} activates this
correction for hydrogen bonds~\cite{rezac-jctc-13-2017}. If no additional
parameters are provided in the input, suitable values for H-\{O,N,S\} systems
are used (the correction was developed for the DFTB3/3OB model and parameters).
\begin{verbatim}
HCorrection = H5 {}
\end{verbatim}

\textbf{Note:} It was found that DFTB3 overestimates the strength of H-bonds
involving the terminal nitrogen of an azide group, and the published results in
Ref.~\cite{rezac-jctc-13-2017} were obtained with the H5 correction switched off
for these specific atoms. To reproduce this behavior in a system containing
nitrogen in several environments, a new atom type with a different name but the
same DFTB parameters can be used for specific N atoms to which the correction
should not be applied.

If you want to specify the parameters manually, \is{H5} accepts following
options, corresponding to terms in Ref.~\cite{rezac-jctc-13-2017}:
\begin{ptable}
  \kw{RScaling} & r & & 0.714 & \\
  \kw{WScaling} & r & & 0.25 & \\
  \kw{H5Scaling} & m & &  & \\
\end{ptable}
\begin{description}
\item[\is{RScaling}] Global scaling factor, $s_r$, when calculating the position
  of the correcting gaussian functions:
  \begin{equation*}
    r_0 = s_r \left(r_\text{vdW}(X) + r_\text{vdW}(H)\right) \text.
  \end{equation*}

\item[\is{WScaling}] Global scaling factor, $s_W$, when calculating the width of
  the correcting gaussian functions. The full-width at at half-maximum of the
  gaussian, $w$, is normalised to be 1 for a unit value of \is{WScaling}:
  \begin{equation*}
   w = \frac{s_w \left(r_\text{vdW}(X) + r_\text{vdW}(H)\right)}{2\sqrt{2 \ln
       2}} \text.
  \end{equation*}

\item[\is{H5Scaling}] Atom type specific scaling pre-factor, $k_{X\text{H}}$, of
  the correcting gaussian functions when calculating the SCC-interaction:
  \begin{equation*}
    \gamma_{X\text{H}}^{\text{H5}} = \gamma_{X\text{H}} \left( 1 + k_{X\text{H}}
    \exp\left(-\frac{\left(r_{X\text{H}} - r_0\right)^2}{2w^2}\right)\right)
    \text.
  \end{equation*}
  You will have to specify one value for each of the chemical species you would
  like to correct (see the example below). Explicitly setting a negative value
  (e.g. \is{-1.0}) for a given atom type switches off the correction for
  hydrogen bonds involving that type of atom. In the special cases of N, O or S,
  if you do not specify a value (and do not disable the contribution by using
  \is{-1.0}), the default value from the reference paper will be
  used~\cite{rezac-jctc-13-2017}. For any other omitted atom types, the code
  defaults to a choice of \is{-1.0} (no correction).
\end{description}

\begin{verbatim}
Hamiltonian = DFTB {
  :
  HCorrection = H5 {
    RScaling = 0.714
    WScaling = 0.25
    H5Scaling {
      O = 0.06
      N = 0.18
      S = 0.21
    }
  }
  :
}
\end{verbatim}

\textbf{Note:} \label{page:dftbp.H5} The van der Waals radii ($r_\text{vdW}$) of
atoms are also required. \dftbp{} stores these for most of the periodic table,
but for cases that are not available their contribution to this correction are
neglected.

For a DFTB3-D3H5 calculation, a specific parametrization of the D3 dispersion
has to be used. In addition to setting up appropriate values of the D3
parameters, as discussed in Ref.~\cite{rezac-jctc-13-2017}, the
hydrogen--hydrogen repulsion of Ref.~\cite{rezac-jctc-8-2012} has to also be
activated. The complete input is:
\begin{verbatim}
Hamiltonian = DFTB {
  :
  Dispersion = DftD3 {
    Damping = ZeroDamping {
      sr6 = 1.25
      alpha6 = 29.61
    }
    s6 = 1.0
    s8 = 0.49
    HHRepulsion = Yes
  }
  :
}
\end{verbatim}

\subsection{RangeSeparated}
\label{sec:dftbp.RangeSep}

The \kw{RangeSeparated} keyword specifies the use of a range separated hybrid
functional. Currently, only the long-range corrected hybrid functional (\is{LC})
\cite{niehaus-PSSB-249-237,lutsker-JCP-143-184107} is implemented. There, the
electrostatic interaction is split up into long and short ranged components
according to
\begin{equation*}
\frac{1}{r}=\frac{1-e^{-\omega r}}{r}+\frac{e^{-\omega r}}{r},
\end{equation*}
with the range-separation parameter $\omega$, which is set in the Slater-Koster
files. The option should only be used with corresponding parameter sets created
for use with long-range correction.

\textbf{Note:} The present release does not yet support long-range
corrected excited states calculations with LC-TD-DFTB, and the
\kw{RangeSeparated} keyword can, therefore, not be used in conjunction with the
\kw{ExcitedState} keyword.

The \kw{RangeSeparated} keyword expects either \is{None} (default -- no use of
range-separated hybrid functional) or the \is{LC}\cb\  block as value. Latter
enables the following option:

\begin{ptable}
  %% \multicolumn{5}{|c|}{\textbf{\is{... / RangeSeparated / LC /}}} \\
  %% \hline
  \kw{Screening} & m & & Thresholded \cb & \\
\end{ptable}


\begin{description}
\item[\is{Screening}] Choice of the screening method. The following choices are
  allowed:
  
  \begin{description}
  \item[\is{Thresholded \{\}}] Screening according to estimated magnitude of
    terms. This is the recommended choice for speed and accuracy but does not
    support all of the cases (restarting and spin polarisation).

    \begin{ptable}
      %% \multicolumn{5}{|c|}{\textbf{\is{... / RangeSeparated / LC /
      %% Screeing / Thresholded /}}} \\
      %% \hline
      \kw{Threshold} & r & & 1e-6 & \\
      \kw{CutoffReduction} & r & & 0.0 & \\
    \end{ptable}

    \begin{description}
    \item[\is{Threashold}] Threashold, below which elements are considered to be
      zero.
    \item[\is{CutoffReduction}]\modif{\modtype{length}} Reduces the spatial
      cutoff, beyond which the overlap between atoms is considered to be zero.
      This can be used as an additional tweak to speed up the LC-calculation,
      but make sure first, that your results do not change
      considerably. Default: 0.0 -- no reduction, using the cutoff from the
      SK-files.
    \end{description}

    
  \item[NeighbourBased] Uses a purely neighbour-list based algorithm. This
    algorithm is usually considerably slower than the \is{Thresholded}.
    
    \begin{ptable}
      %%\multicolumn{5}{|c|}{\textbf{\is{... / RangeSeparated / LC /
      %% Screeing / Thresholded /}}} \\
      %% \hline
      \kw{CutoffReduction} & r & & 0.0 & \\
    \end{ptable}

    \begin{description}
    \item[CutoffReduction]\modif{\modtype{length}} See description in the
      \is{Thresholded} block.
    \end{description}
  \end{description}
\end{description}

Example for thresholded screening with customised threshold value.
\begin{verbatim}
RangeSeparated = LC {
  Screening = Thresholded {
    Threshold = 1e-5
  }
}
\end{verbatim}

Example for neighbour list based screening with customised cutoff reduction:
\begin{verbatim}
RangeSeparated = LC {
  Screening = NeighbourBased {
    CutoffReduction [AA] = 2.0
  }
}
\end{verbatim}


\subsection{On site corrections}
\label{sec:dftbp.Onsites}

This block enables corrections for on-site matrix elements which improve the
description of multi-centre integrals~\cite{garcia14Thesis} leading to, for
example, improved hydrogen-bond energies~\cite{dominguez15}. 

For each chemical species, the spin-same-spin and spin-different-spin constants
should be specified for all combinations of atomic shells. {\bf note:} the
matrix of constants is symmetric and the purely s-with-s entries are zero (the
code ignores their value due to symmetry).

Example:
\begin{verbatim}
OnSiteCorrection= {
    # same spin oxygen
    Ouu = {0.00000  0.08672
           0.08672 -0.00523}
    # hetero-spin oxygen
    Oud = {0.00000  0.14969
           0.14969  0.03834}
    # H all zero
    Huu = {0}
    Hud = {0}
}
\end{verbatim}

Some on-site constants are given in appendix~\ref{app:onsiteconst}.

\subsection{Differentiation}
\label{sec:dftbp.Differentiation}

Calculations of forces currently require the numerical derivatives of the
overlap and non-self-consistent Hamiltonian. This environment controls how these
derivatives are evaluated.

\textbf{Note:} In earlier DFTB+ versions (up to version 1.2), differentiation was done using finite
difference derivatives with a step size of 0.01 atomic units. If you want to reproduce old results,
choose the \is{FiniteDiff} method and set the step size explicitly to this value.

\subsubsection{FiniteDiff\cb}
\label{sec:dftbp.FiniteDiff}

Finite difference derivatives with a specified step size
\begin{ptable}
  \kw{Delta} & r & & epsilon$^{\sfrac{1}{4}}$ & \\
\end{ptable}
\begin{description}
\item[\is{Delta}]\modif{\modtype{length}} Step size
\end{description}


\subsubsection{Richardson\cb}
\label{sec:dftbp.Richardson}

Extrapolation of finite difference via Richardson's deferred approach to the
limit (in principle the most accurate of the currently available choices).

\subsection{ForceEvaluation}
\label{sec:dftbp.ForceEvaluation}

Chooses the method for evaluating the electronic contribution to the
forces.

\begin{description}
\item[\is{'traditional'}] Uses the ``traditional'' DFTB-force expression, given
  for example, in Ref.~\cite{elstner-prb-58-7260}.
\item[\is{'dynamics'}] Force expression from Ref.~\cite{aradi-jctc-11-3357}. This choice should be
  used if forces are being calculated with non-converged charges (e.g.\ when doing XLBOMD
  dynamics). \textbf{Note:} this force expression is only compatible with the Fermi filling (see
  keyword \is{Filling}, p.~\pref{sec:dftbp.Filling}.)
\item [\is{'dynamicsT0'}] Simplified dynamic force expression valid for
  electronic temperature \mbox{$T=0$~K} \cite{aradi-jctc-11-3357}.  This choice
  should be used if forces are calculated with non-converged charges and the
  electronic temperature is zero (e.g.\ when doing XLBOMD dynamics at
  \mbox{$T=0$~K}).
\end{description}

\textbf{Note:} that XLBOMD calculations (Section \ref{sec:dftbp.xlbomd}) are not able to use the
\is{'traditional'} forces.

Example:
\begin{verbatim}
ForceEvaluation = 'dynamics'
\end{verbatim}


%%%%%%%%%%%%%%%%%%%%%%%%%%%%%%%%%%%%%%%%%%%%%%%%%%%%%%%%%%%%%%%%%%%%%%%%%%%%
%%%  Options
%%%%%%%%%%%%%%%%%%%%%%%%%%%%%%%%%%%%%%%%%%%%%%%%%%%%%%%%%%%%%%%%%%%%%%%%%%%%
\section{Options}
\label{sec:dftbp.Options}

This block collects some global options for the run.
\begin{ptable}
  \kw{WriteAutotestTag} &l & & No & \\
  \kw{WriteDetailedXML} & l & & No & \\
  \kw{WriteResultsTag} & l & & No & \\
  \kw{WriteDetailedOut} & l & & Yes & \\
  \kwl{RestartFrequency}{kw:dftbp.RestartFrequency} & i &Driver = \cb, SCC = Yes & 20 & \\
  \kw{RandomSeed} & i & & 0 & \\
  \kw{MinimiseMemoryUsage} & l & & No & \\
  \kw{TimingVerbosity} & i & & 0 & \\
  \kw{ShowFoldedCoords} & l & Periodic = Yes & No & \\
  \kwl{WriteHS}{kw:dftbp.WriteHS} & l & & No & \\
  \kwl{WriteRealHS}{kw:dftbp.WriteRealHS} & l & & No & \\
  \kwl{ReadChargesAsText}{kw:dftbp.ReadChargesAsText} & l &
  ReadInitialCharges = Yes & No & \\
  \kwl{WriteChargesAsText}{kw:dftbp.WriteChargesAsText} & l & & No & \\
  \kw{SkipChargeTest} & l & ReadInitialCharges = Yes & No & \\
\end{ptable}
\begin{description}

\item[\is{WriteAutotestTag}] Turns the creation of the
  \verb|autotest.tag| file on and off. (This file can get quite big
  and is only needed for the autotesting framework.)

\item[\is{WriteDetailedXML}] Turns the creation of the
  \verb|detailed.xml| file on and off. (The \verb|detailed.xml| file
  is needed among others by the \verb|waveplot| utility for
  visualising molecular orbitals.)

\item[\is{WriteResultsTag}] Turns the creation of the \verb|results.tag| file on
  and off. (That file is used by several utilities processing the results of
  \dftbp.) For a description of the file format see
  p.~\pref{sec:dftbp.results}.

\item[\is{WriteDetailedOut}] Controls the creation of the file
  \verb|detailed.out| (see p.~\pref{sec:dftbp.detailedout}). Since this contains
  the detailed information about the last step of your run, you shouldn't turn
  it off without good reasons.

\item[\is{RestartFrequency}] Specifies the interval at which charge
  restart information should be written to disc for static SCC
  calculations. Setting it to \is{0} prevents the storage of restart
  information. If running an MD calculation, see also
  section~\ref{kw:dftbp.MDRestartFrequency} regarding \is{MDRestartFrequency}.

\item[\is{RandomSeed}] Sets the seed for the random number
  generator. The value \is{0} causes random initialisation. (This
  value can be used to reproduce earlier MD calculations by setting
  the initial seed to the same value.)

\item[\is{MinimiseMemoryUsage}] Tries to minimise memory usage by
  storing various matrices on disc instead of keeping them in memory.
  Set it to \is{Yes} to reduce the memory requirement for calculations
  with many k-points or spin polarisation. Note: Currently this option has no
  effect and you will get a warning if setting it to be \is{Yes}.

\item[\is{TimingVerbosity}] Level of information regarding CPU and wall clock
  timings of sections of the code, higher values becoming more verbose. Setting
  this parameter to 0 or below supresses any information being printed
  (default). Setting it to -1 includes all measured timings.

\item[\is{ShowFoldedCoords}] Print coordinates folded back into the
  central cell, so if an atom moves outside the central cell it will
  reappear on the opposite side. The default behaviour is to use
  unfolded coordinates in the output. (Please note, that this option
  only influences how the coordinates are printed and written, it does
  not change the way, periodic systems are treated internally.)

\item[\is{WriteHS}] Instructs the program to build the square
  Hamiltonian and overlap matrices and write them to files. The output
  files are \verb|hamsqrN.dat| and \verb|oversqr.dat|, where \verb|N|
  enumerates the spin channels. For a detailed description of the file
  format see p.~\pref{sec:dftbp.hamsqr}.

  \textbf{Note:} If either of the options \is{WriteHS} or \is{WriteRealHS} are
  set to \is{Yes}, the program only builds the matrices, writes them to disc and
  then stops immediately. No diagonalisation, no SCC-cycles or geometry
  optimisation steps are carried out. You can use the \is{ReadInitialCharges}
  option to build the Hamiltonian with a previously converged charge
  distribution.

\item[\is{WriteRealHS}] Instructs the program to build the real space
  (sparse) Hamiltonian and overlap matrices and write them to
  files. The output files are \verb|hamreal.dat| and
  \verb|overreal.dat|. For a detailed description of the file format
  see p.~\pref{sec:dftbp.hamsqr}.

  \textbf{Note:} If either of the options \is{WriteHS} or \is{WriteRealHS} are
  set to \is{Yes}, the program only builds the matrices, writes them to disc and
  then stops immediately. No diagonalisation, no SCC-cycles or geometry
  optimisation steps are carried out. You can use the \is{ReadInitialCharges}
  option to build the Hamiltonian with a previously converged charge
  distribution.

\item[\is{ReadChargesAsText}] If \is{No}, the program expects the file
  \verb|charges.bin| to contain starting charges stored in binary. If \is{Yes},
  then \verb|charges.dat| should contain a text file of this data. See section
  \ref{sec:charges.bin}.

\item[\is{WriteChargesAsText}] If \is{No}, the program stores charges in the
  binary file \verb|charges.bin|, while if \is{Yes} then \verb|charges.dat|
  contains text of this data. See section \ref{sec:charges.bin}.

\item[\is{SkipChargeTest}] If \is{Yes}, testing of whether the charges read from
  file match the total charge (and magnetisation) specified in the {\dftbp}
  input (if relevant) is performed. Skipping this test (setting to \is{No}) may
  be useful if restarting from a charges generated for a similar system with
  slightly different total charge or magnetisation. Similarly, in the event of
  serious instabilities in the SCC cycle, the generated charge restart file may
  fall outside of the check-sum tolerances, hence this option allows a
  re-start. Finally, in the case of user edited \verb|charges.dat| file (see
  section~\ref{sec:charges.bin}), the check-sum this option removed the
  requirement that the checksum values in the file match the charges.

\end{description}


%%%%%%%%%%%%%%%%%%%%%%%%%%%%%%%%%%%%%%%%%%%%%%%%%%%%%%%%%%%%%%%%%%%%%%%%%%%%
%%%  Analysis
%%%%%%%%%%%%%%%%%%%%%%%%%%%%%%%%%%%%%%%%%%%%%%%%%%%%%%%%%%%%%%%%%%%%%%%%%%%%
\section{Analysis}
\label{sec:dftbp.Analysis}

This block collects some options to analyse the results of the
calculation and/or calculate properties.
\begin{ptable}
  \kw{AtomResolvedEnergies} & l & & No & \\
  \kw{MullikenAnalysis} & l & & Yes & \\
  \kw{ProjectStates} & m & & \cb & \\
  \kw{Localise} & m & & \cb & \\
  \kwl{WriteEigenvectors}{kw:dftbp.WriteEigenvectors} & l & & No & \\
  \kw{EigenvectorsAsText} & l & WriteEigenvectors = Yes & No & \\
  \kw{WriteBandOut} & l & & Yes & \\
  \kw{CalculateForces} & l & & No & \\
  \kw{ElectronDynamics} & m & & \cb & \\
  \kw{ElectrostaticPotential} & m & SCC = Yes & \cb & \pref{sec:dftbp.ESP} \\
\end{ptable}

\begin{description}

\item[\is{AtomResolvedEnergies}] Specifies whether the contribution of the
  individual atoms to the total energies should be displayed or not.

\item[\is{MullikenAnalysis}] If \is{Yes}, the results of a Mulliken analysis of
  the system is given.

\subsubsection{ProjectStates} \kw{ProjectStates}
\label{sec:dftbp.ProjectStates} evaluates the Mulliken
projection of electronic states onto specific regions of the system being
modelled (partial density of states -- PDOS). The format of the projected data
files is similar to \verb|band.out|, but the second column is the fraction of
the state within that region, instead of its occupation number (for
non-collinear and spin-orbit calculations, three additional columns for the
magnetisation of the state are also given).

Each region for projection is specified within a \iscb{Region} block,
with the following options
\begin{ptable}
  \kw{Atoms} & (i|s)+ &  & - & \\
  \kw{ShellResolved}  & l & & \is{No} & \\
  \kw{OrbitalResolved} & l & & \is{No} & \\
  \kw{Label} & s &  & "region{\it i}" & \\
\end{ptable}
\begin{description}
\item[\is{ShellResolved}] Project onto separate atomic shells of the
  region. These are taken in order of increasing shell number of the
  atoms. \is{ShellResolved = Yes} is only allowed, if all the selected atoms
  are of the same type.
\item[\is{OrbitalResolved}] Project onto separate atomic orbitals of the
  region. These are taken in order of increasing shell number of the atoms. As
  with \is{ShellResolved}, this only allowed, if all the selected atoms are of
  the same type.
\item[\is{Atoms}] Specification of the atoms over which to make the
  projection.. Atoms are specified in the same way as \is{MovedAtoms}
  in section \ref{sec:dftbp.SteepestDescent}.)
\item[\is{Label}] Prefix of the label for the resulting file of data for this region. The default is
  ``region\textit{i}.out'' where {\it i} is the number of the region in the input. In the case that
  \is{ShellResolved} = \is{Yes}, the shell index is appended, so that files with names
  ``Label.\textit{j}.out'' are written. For \is{OrbitalResolved = Yes}, the shell and then
  $m$-value is appended, so that files with names ``Label.\textit{j}.\textit{m}.out'' are written.
\end{description}
Examples:
\begin{verbatim}
  ProjectStates = {
    Region = {              # first region
      Atoms = 23:25 27      # atoms 23, 24, 25 and 27
    }
    Region = {
      Atoms = N             # All nitrogen atoms
      ShellResolved = Yes   # s and p shells separated instead of atomic PDOS
      Label = "N"           # files N.1.out and N.2.out for s and p states
    }
  }
\end{verbatim}

\subsubsection{Localise}
\label{sec:dftbp.Localise} Convert the single particle states of the calculation
to localised orbitals via a unitary transformation. Localised orbitals span the
same states as the occupied orbitals, so are equivalent to the usual valence
band states, but are more localised in space.  Currently only \kw{PipekMezey}
localisation is supported (but not for non-collinear or spin-orbit calculations).

Pipek-Mezey~\cite{pipek-JCP-90-4916} localisation transforms the occupied
orbitals such that the square of the Mulliken charges for each orbital is
maximised. The resulting localised states are output as
\verb|localOrbs.out|\index{localOrbs.out} and
\verb|localOrbs.bin|\index{localOrbs.bin} following the format given in
appendix~\ref{sec:dftbp.eigenvec} for \verb|eigenvec.out| and \verb|eigenvec.bin|.

\begin{ptable}
  \kw{Tolerance} & r &  & 1E-4 & \\
  \kw{MaxIterations} & i &  & 100 & \\
\end{ptable}
\begin{description}
\item[\is{Tolerance}] Cut off for rotations in the localisation process.
\item[\is{MaxIterations}] Maximum number of total sweeps to perform.
\end{description}

For systems with non-gamma-point $k$-points, no further options are available.
\begin{verbatim}
Analysis = {
  Localise = {
    PipekMezey = {
       # These are the default options, which are also set if the bracket is left empty.
       Tolerance = 1.0E-4
       MaxIterations = 100
    }  
  }
}
\end{verbatim}

For molecular and gamma point periodic calculations there are two
implementations available, \is{Dense} = \is{Yes} will use the $O(n^4)$ scaling
conventional algorithm, while \is{Dense} = \is{No}, uses the default sparse
method which {\em may} have better scaling properties.

\begin{ptable}
  \kw{Dense} & l & & \is{No} & \\
  \kw{SparseTolerances} & r+ & Dense = No & 1E-1 1E-2 1E-6 1E-12 & \\
\end{ptable}
\begin{description}
\item[\is{Dense}] Selects the conventional method (\is{Yes}) using Jacobi sweeps
  over all orbital pairs or (\is{No}) uses the default sparse method.
\item[\is{SparseTolerances}] The sparse method introduces support regions during
  evaluation to increase performance, and these requires a set of tolerances to
  determine the regions to be used (these are listed in decreasing order, i.e.,
  with tighter tolerances as the localisation proceeds).
\end{description}

\item[\is{WriteEigenvectors}] Specifies, if eigenvectors should be printed in
  \verb|eigenvec.bin|. For a description of the file format see
  p.~\pref{sec:dftbp.eigenvec}.

\item[\is{EigenvectorsAsText}] If eigenvectors are being written, specifies if a
  text version of the data should be printed in \verb|eigenvec.out|. For a
  description of the file format see p.~\pref{sec:dftbp.eigenvec}.

\item[\is{WriteBandOut}]  Controls the creation of the file \verb|band.out|
  which contains the band structure in a more or less human friendly format.

\item[\is{CalculateForces}] If \is{Yes}, forces are reported, even if not needed
  for the actual calculation (e.g.\ static geometry calculation).

\end{description}

\subsection{ElectronDynamics} 

\label{sec:dftbp.ElectronDynamics} 

Calculate the real-time propagation of the electronic state of the system in the presence of an external time-dependent perturbation and time-dependent properties.
\begin{ptable}
  \kw{Steps} &i &  & - & \\
  \kw{TimeStep} & r & & - & \\
  \kw{FieldStrength} & r & & - & \\
  \kw{Perturbation} & m & & None & \pref{sec:dftbp.tdpert} \\
  \kw{EnvelopeShape} & m & Perturbation = Laser\cb & Constant & \pref{sec:dftbp.envelope} \\
  \kw{Populations} & l & & No & \\
  \kw{Restart} & l & & No & \\
  \kw{ReadDensityMatrix} & m & & \cb & \pref{sec:dftbp.tdreaddm} \\
  \kw{WriteRestart} & l & & Yes & \\
  \kw{WriteFrequency} & i & & 50 & \\  
  \kw{RestartFrequency} & i & & Steps/10 & \\
  \kw{Forces} & l & & No & \\
  \kw{IonDynamics} & l & & No & \\
  \kw{InitialTemperature} & r & IonDynamics = Yes & - & \\
  \kw{MovedAtoms} & (i|s)+ & IonDynamics = Yes & 1:-1 & \\
  \kw{Velocities} & (3r)* & IonDynamics = Yes & - & \\
  \kw{Pump} & l & & No & \\
  \kw{PumpProbeFrames} & i & Pump = Yes & - & \\
  \kw{ProbeProbeRange} & 2r & Pump = Yes & 0 Steps*TimeStep & \\
  \kw{Probe} & l & & No & \\
  \kw{EulerFrequency} & i & & 0 & \\
  \kw{WriteBondEnergy} & l & WriteBondOrder = No & No & \\
  \kw{WriteBondOrder} & l & WriteBondEnergy = No & No & \\
\end{ptable}

\begin{description}
\item[\is{Steps}] Number of propagation steps to perform.

\item[\is{TimeStep}]\modif{\modtype{time}} Time interval between two
  electronic propagation steps.

\item[\is{FieldStrength}]\modif{\modtype{Electric field strength}} Peak intensity of the applied time-dependent electric field.

\item[\is{Populations}] If time-dependent (ground state) molecular orbital populations should be calculated. This is done by projecting the electronic state onto the ground state molecular orbitals. If Yes, they are saved every \is{WriteFrequency} steps to \verb|molPopul1.dat| (and \verb|molPopul2.dat| is the calculation is collinearly spin polarised).

\item[\is{Restart}] If calculation should be restarted. The restart file \verb|tddump.bin| must in the working directory.

\item[\is{WriteRestart}] If restart file \verb|tddump.bin| should be written.

\item[\is{RestartFrequency}] Number of steps every which the system's state should be writen to restart file.

\item[\is{WriteFrequency}] Number of steps every which the atomic charges and molecular orbital populations (if \is{Populations} = Yes) are written to file.

\item[\is{Forces}] If forces on all atoms should be calculated and written to \verb|forcesvst.dat|.

\item[\is{IonDynamics}] If nuclei should be propagated in the dynamics using the Velocity Verlet algorithm. If set to Yes, then either the \is{InitialTemperature} keyworkd or the \is{Velocities} keyword must be set. The positions and velocities every \is{WriteFrequency} steps will be saved in XYZ format to \verb|tdcoords.xyz|.

\item[\is{MovedAtoms}] List of atoms that will be moved during the dynamics. See \is{MovedAtoms} in section \ref{sec:dftbp.SteepestDescent}.

\item[\is{InitialTemperature}]\modif{\modtype{energy}} Create starting velocities for the Ehrenfest MD according to the Maxwell-Boltzmann distribution at the specified temperature. This is redundant in the case of specified initial velocities. See section \ref{sec:dftbp.Thermostat}.

\item[\is{Velocities}]\modif{\modtype{velocity}}  Specified atomic velocities for all the atoms of the given structure (including ``velocities'' for any stationary atoms, which are silently ignored). (\textbf{Note:} if the velocities from a previous (MD or Ehrenfest) run are used, the velocities printed in the XYZ files are specified in {\AA}/ps, so this should be set in the input). See section \ref{sec:dftbp.VelocityVerlet}.

\item[\is{Pump}] If this trajectory corresponds to the dynamics under a pump pulse, with the intention to probe the system afterwards at different delay times, to simulate a pump-probe transient absorption experiment. The effect of the keyword is to write dump files named \textit{i}\verb|ppdump.bin| ($i=0,\dots,\mathrm{PumpProbeFrames}$) containing the state of the system (density matrix, coordinates, velocities) every a given number of steps. 

\item[\is{PumpProbeFrames}] Number of total snapshots of the system in the pump trajectory that will be saved for future probe simulations.

\item[\is{PumpProbeRange}]\modif{\modtype{time}} The time range (initial time and final time, separated by a space) between which the snapshots will be dumped to file.
  
\item[\is{Probe}] If this is the simulation of a probe. If set to yes, then automatically \is{Restart} = Yes, \is{WriteRestart} = No, and only the dipole moment output files will be written, since this keyword is used together with a \is{Kick} perturbation to probe the system. Notice that the dump file that contains the state of the system that wants to be probed must be present and renamed to \verb|tddump.bin|.

\item[\is{EulerFrequency}] Number of steps every which an Euler integration step is done in the electronic propagation (that normally uses the Leapfrog algorithm). The default value ensures no Euler steps are done during the dynamics. If used, must be set to something larger than 50.

\item[\is{WriteBondEnergy}] If the pairwise, time-dependent bond energy $BE(t)$, calculated as 
$$ BE_{AB}(t) = \sum_{\mu \in A} \sum_{\nu \in B} \rho_{\mu \nu}(t) H^0_{\mu \nu}(t),$$
should be written to the \verb|bondenergy.bin| file. This is written every \is{WriteFrequency} steps, and in binary format because of the large amount of data. Currently incompatible with \is{WriteBondOrder}.

\item[\is{WriteBondOrder}] If the pairwise, time-dependent bond order $BO(t)$, calculated as
$$ BO_{AB} (t) = \sum_{\mu \in A} \sum_{\nu \in B} \rho_{\mu \nu}(t) S_{\mu \nu}(t),$$
should be written to the \verb|bondorder.bin| file every \is{WriteFrequency} steps and in binary format. Currently incompatible with \is{WriteBondEnergy}.

\end{description}

\subsubsection{\kwcb{Perturbation}}
\label{sec:dftbp.tdpert}

Determines the type of perturbation that is applied.

\paragraph{\iscb{None}}
No time-dependent perturbation is included, free dynamics are calculated.

\paragraph{\kwcb{Kick}}
Perform Dirac-delta perturbation (or \textit{kick}) to the density matrix.

\begin{ptable}
  \kw{PolarizationDirection} & i &  & - & \\
  \kw{SpinType} & s & SpinPolarisation = Colinear \cb & Singlet & \\
\end{ptable}

\begin{description}
 \item[\is{PolarizationDirection}] Number to indicate the cartesian axis for the kick where $1=x$, $2=y$ and $3=z$. If set to 4, calculates the three directions $x,y,z$ consecutively. For polarization direction 1,2,3 the dipole moment output file will be named \verb|mux.dat|, \verb|muy.dat|, \verb|muz.dat|, respectively.
 
 \item[\is{SpinType}] Must be eiher ``Singlet'' or ``Triplet'' for singlet or triplet spectra, respectively. Only implemented for collinear spin polarisation.
\end{description}

\paragraph{\kwcb{Laser}}
\label{sec:dftbp.tdpert.laser}
Apply time-dependent sinusoidal perturbation to the system.

\begin{ptable}
  \kw{PolarizationDirection} & 3r &  & - & \\
  \kw{ImagPolarizationDirection} & 3r & & 0 0 0 & \\
  \kw{LaserEnergy} & r & & & \\
  \kw{Phase} & r & & 0 & \\
  \kw{ExcitedAtoms} & (i|s)+ & & 1:-1 & \\
\end{ptable}

\begin{description}
 \item[\is{PolarizationDirection}] Vector along which the electric field is polarized.
 
 \item[\is{ImagPolarizationDirection}] Imaginary part of the polarization vector. Useful for circularly polarized fields.
 
 \item[\is{LaserEnergy }] \modif{\modtype{energy}} Energy $\hbar \omega$ of the laser.
 
 \item[\is{Phase}] Optional initial phase of laser field in radians, such that sinusoidal component of the field is described by $\sin(\omega t + \phi)$.
 
 \item[\is{ExcitedAtoms}] List of atoms that will be excited by the laser. The format is the same as the \is{MovedAtoms} keyword.

\end{description}

\paragraph{\kwcb{KickAndLaser}}
Apply a \is{Kick} plus a \is{Laser} to the system. Useful for probing the excited state on the system while being driven by a laser. The keywords are a combination of the ones for kick and laser.

\begin{ptable}
  \kw{KickPolDir} & i &  & - & \\
  \kw{LaserPolDir} & 3r &  & - & \\
  \kw{LaserImagPolDir} & 3r & & 0 0 0 & \\
  \kw{LaserEnergy} & r & & - & \\
  \kw{LaserStrength} & r & & - & \\
  \kw{Phase} & r & & 0 & \\
  \kw{ExcitedAtoms} & (i|s)+ & & 1:-1 & \\
\end{ptable}

\begin{description}
 \item[\is{KickPolDir}] Same as PolarizationDirection in \is{Kick}.
 
 \item[\is{SpinType}] Same as \is{Kick}.

 \item[\is{LaserPolDir}] Same as PolarizationDirection in \is{Laser}.
 
 \item[\is{LaserImagPolDir}] Same as ImagPolarizationDirection in \is{Laser}.
 
 \item[\is{LaserEnergy }] \modif{\modtype{energy}} Same as in \is{Laser}.
 
 \item[\is{LaserStrength}] Peak intensity of the applied laser (in this mode, \is{FieldStrength} is the kick intensity).
 
 \item[\is{Phase}] Same as in \is{Laser}.
 
 \item[\is{ExcitedAtoms}] Same as in \is{Laser}.
\end{description}


\subsubsection{\kwcb{EnvelopeShape}}
\label{sec:dftbp.envelope}

Determines the envelope $f(t)$ of the laser, such that the laser field is $E(t) = E_0 f(t) \sin(\omega t + \phi) $

\paragraph{\kwcb{Constant}}

Constant envelope and equal to $f(t) = 1$. Produces continuous wave laser.

\paragraph{\kwcb{Gaussian}}

Applies a Gaussian envelope function $f(t) = \exp (-(t-t_m)^2 / \beta^2)$, where $t_m$ is the time at which the pulse is centered and $\beta = \tau / 2\sqrt{\pi}$, $\tau$ being the duration of the pulse.

\begin{ptable}
  \kw{Time0} & r &  & 0 & \\
  \kw{Time1} & r & & - & \\
\end{ptable}

\begin{description}
 \item[\is{Time0}] Time at which the pulse starts.
 \item[\is{Time1}] Time at which the pulse ends. Is equal to Time0 + $\tau$.
\end{description}


\paragraph{\kwcb{Sin2}}

Applies a sin$^2$ envelope function:

$$ f(t) = 
 \begin{cases}
    \sin^2 (\pi(t-t_0)/\tau) & t_0 \leq t \leq t_0+\tau  \\
    0 & t < t_0 \text{  or  } t > t_0 + \tau \\
  \end{cases} $$

The properties of this method are the same as for the Gaussian (\kw{Time0}, \kw{Time1}) and have the same meaning.




  Example:\invparskip
\begin{verbatim}
  ElectronDynamics = {
    Steps = 40000
    TimeStep = 0.1
    # Total time will be then 4000 a.u. = 96.8 fs
    FieldStrength [v/a] = 0.01
    Perturbation = Laser {
      PolarizationDirection = 0.5 0.5 0
      LaserEnergy [ev] = 2.55
    }
    EnvelopeShape = Sin2 {
      Time1 [fs] = 30.0
    }
    Populations = Yes
    IonDynamics = Yes
    InitialTemperature [k] = 0.0
    Pump = Yes
    PumpProbeFrames = 1000
    PumpProbeRange [fs] = 0.0 50.0
    EulerFrequency = 200
  }
\end{verbatim}

\subsubsection{Perturbation\cb}
\label{sec:dftbp.tdreaddm}

Reads in a starting density matrix (or mixture of density matrices)
file(s). These are compatible with files generated by \is{WriteDensityMatrix}.

\begin{ptable}
  \kw{Name} & s &  & "" & \\
  \kw{Weight} & s & & 1.0 & \\
\end{ptable}

\begin{description}
 \item[\is{Name}] Name of binary file holding the density matrix.
 \item[\is{Weight}] If more than one file is specified, this is required to
   weight the contributions from each density matrix.
\end{description}


For example, a mixture of the lowest two degenerate bright excited states of the
\cf{C6H6} molecule:
\begin{verbatim}
ReadDensityMatrix = {
    File = {
        Name = "DM7.dat"
        Weight = 0.5
    }
    File = {
        Name = "DM8.dat"
        Weight = 0.5
    }
}
\end{verbatim}


\subsubsection{ElectrostaticPotential}
\label{sec:dftbp.ESP}

Evaluates the electrostatic potential at specified points in space for SCC
calculations. This data is accumulated in a specified text file.

\begin{ptable}
  \kw{OutputFile} & s  &  & "ESP.dat" & \\
  \kw{AppendFile} & l  & MD or geometry optimisation & No & \\
  \kw{Softening}  & r     & & 1E-6 & \\
  \kw{Points}     & (3r)+ & \is{Grid} not set & \cb  & \\
  \kw{Grid}       & m     & \is{Points} not set & \cb  & \\
\end{ptable}
\begin{description}
\item[\is{OutputFile}] Text file to store the potential. If external electric
  fields are present, an additional column gives their values. See
  p.~\pref{sec:dftbp.esp} for a description of the file.
\item[\is{AppendFile}] If running calculations with multiple geometries, should
  the \is{OutputFile} be appended or only contain the last potential
  information?
\item[\is{Softening}] \modif{\modtype{length}} Modifies the plotted potential to
  remove the $r=0$ divergence of $\sfrac{1}{r}$, by setting $\epsilon$ and
  instead plotting $\sfrac{1}{\sqrt{r^2 +\epsilon^2}}$. Internal potential
  calculations are unaffected, only the exported data.
\item[\is{Points}] \modif{\modtype{length}} List of cartesian points at which to
  evaluate the electrostatic field. In the case Periodic = Yes, the modifier "F"
  may instead be used to specify the points as fractions of the lattice vectors.
\item[\is{Grid}] \modif{\modtype{length}} Specification of a regular 1, 2 or 3
  dimensional grid of points. In the case Periodic = Yes, the modifier "F" may
  instead be used to specify the points as fractions of the lattice vectors.
  \begin{ptable}
    \kw{GridPoints} & 3i  &  & & \\
    \kw{Origin} & 3r  &  & & \\
    \kw{Spacing} & 3r  &  & & \\
    \kw{Directions} & 9r  & Modifier not F & 1 0 0\ \  0 1 0\ \  0 0 1& \\
  \end{ptable}
  \begin{description}
    \item[\is{Spacing}] Separation between points in each direction. This
      inherits the modifier for \is{Grid}.
  \item[\is{Origin}] Location of first point in the grid. This inherits the
    modifier for \is{Grid}.
  \item[\is{GridPoints}] Number of points in each of the three direction of the
    grid (a value of 1 places all points at the \is{Origin} of that direction).
  \item[\is{Directions}] Set of 3 cartesian vectors along which the grid will
    become aligned. This can rotate, skew, {\it etc.}\ the grid. The vectors are
    internally normalised, but must be independent.
  \end{description}
\end{description}

\subsubsection{ElectrostaticPotential}
\label{sec:dftbp.ESP}

Evaluates the electrostatic potential at specified points in space for SCC
calculations. This data is accumulated in a specified text file.

\begin{ptable}
  \kw{OutputFile} & s  &  & "ESP.dat" & \\
  \kw{AppendFile} & l  & MD or geometry optimisation & No & \\
  \kw{Softening}  & r     & & 1E-6 & \\
  \kw{Points}     & (3r)+ & \is{Grid} not set & \cb  & \\
  \kw{Grid}       & m     & \is{Points} not set & \cb  & \\
\end{ptable}
\begin{description}
\item[\is{OutputFile}] Text file to store the potential. If external electric
  fields are present, an additional column gives their values. See
  p.~\pref{sec:dftbp.esp} for a description of the file.
\item[\is{AppendFile}] If running calculations with multiple geometries, should
  the \is{OutputFile} be appended or only contain the last potential
  information?
\item[\is{Softening}] \modif{\modtype{length}} Modifies the plotted potential to
  remove the $r=0$ divergence of $\sfrac{1}{r}$, by setting $\epsilon$ and
  instead plotting $\sfrac{1}{\sqrt{r^2 +\epsilon^2}}$. Internal potential
  calculations are unaffected, only the exported data.
\item[\is{Points}] \modif{\modtype{length}} List of cartesian points at which to
  evaluate the electrostatic field. In the case Periodic = Yes, the modifier "F"
  may instead be used to specify the points as fractions of the lattice vectors.
\item[\is{Grid}] \modif{\modtype{length}} Specification of a regular 1, 2 or 3
  dimensional grid of points. In the case Periodic = Yes, the modifier "F" may
  instead be used to specify the points as fractions of the lattice vectors.
  \begin{ptable}
    \kw{GridPoints} & 3i  &  & & \\
    \kw{Origin} & 3r  &  & & \\
    \kw{Spacing} & 3r  &  & & \\
    \kw{Directions} & 9r  & Modifier not F & 1 0 0\ \  0 1 0\ \  0 0 1& \\
  \end{ptable}
  \begin{description}
    \item[\is{Spacing}] Separation between points in each direction. This
      inherits the modifier for \is{Grid}.
  \item[\is{Origin}] Location of first point in the grid. This inherits the
    modifier for \is{Grid}.
  \item[\is{GridPoints}] Number of points in each of the three direction of the
    grid (a value of 1 places all points at the \is{Origin} of that direction).
  \item[\is{Directions}] Set of 3 cartesian vectors along which the grid will
    become aligned. This can rotate, skew, {\it etc.}\ the grid. The vectors are
    internally normalised, but must be independent.
  \end{description}
\end{description}

%%%%%%%%%%%%%%%%%%%%%%%%%%%%%%%%%%%%%%%%%%%%%%%%%%%%%%%%%%%%%%%%%%%%%%%%%%%%
%%%  Excited State
%%%%%%%%%%%%%%%%%%%%%%%%%%%%%%%%%%%%%%%%%%%%%%%%%%%%%%%%%%%%%%%%%%%%%%%%%%%%
\section{ExcitedState}
\label{sec:dftbp.ExcitedState}

This block collects some options to calculate excited states.
\begin{ptable}
  \kw{Casida} & p & SCC = Yes & \cb & \\
\end{ptable}

\subsection{Casida}
\label{sec:dftbp.Casida}

This tag contains the specifications for a time-dependent DFTB calculation, based on linear response
theory~\cite{niehaus-prb-63-085108}.

\textbf{Note:} the \dftbp{} binary must be compiled with linear response calculations enabled to
make use of these features (the ARPACK~\cite{Lehoucq97arpackusers} library or
ARPACK-ng~\cite{ARPACK-ng} is required).

The calculation of vertical excitation energies and the corresponding oscillator strengths as well
as excited state geometry optimisation can be performed with these options, details of the
resulting output files are given in appendix \ref{sec:tddftb_lr}. Linear response theory is
currently implemented only for the SCC-DFTB level of theory and molecular
systems.\footnote{Excitation energies can also be calculated for gamma point periodic systems, but
  will be incorrect for delocalised excitations or for charge transfer-type excited states.}
Excitations can be calculated for fractional occupations and collinear spin-polarisation, but forces
(and hence geometry optimisation or MD) are only available for spin-unpolarised systems with no
fractional occupations. The specifications for this block have the following properties:

  \begin{ptable}
    \kw{NrOfExcitations}        & i & & - & \\
    \kw{StateOfInterest}        & i & & 0 & \\
    \kw{Symmetry}               & s & SpinPolarisation $=$ \cb~ & - & \\
    \kw{EnergyWindow}           & r & & FORTRAN HUGE() & \\
    \kw{OscillatorWindow}       & r & & -1 & \\
    \kw{WriteTransitions}       & l & & No & \\
    \kw{WriteSPTransitions}     & l & & No & \\
    \kw{WriteMulliken}          & l & & No & \\
    \kw{WriteCoefficients}      & l & & No & \\
    \kw{WriteEigenvectors}      & l & & No & \\
    \kw{WriteDensityMatrix}     & l & & No & \\
    \kw{TotalStateCoeffs}       & l & WriteCoefficients = Yes & No & \\
    \kw{WriteXplusY}            & l & & No & \\
    \kw{WriteTransitionDipole}  & l & & No & \\
    \kw{WriteStatusArnoldi}     & l & & No & \\
    \kw{TestArnoldi}            & l & & No & \\
    \kw{ExcitedStateForces}     & l & \is{CalculateForces} = Yes & Yes & \\
    \kw{CacheCharges}           & l & & Yes & \\
  \end{ptable}

  \begin{description}

  \item[\is{NrOfExcitations}] Specifies the number of vertical excitation energies to be computed
    for every symmetry (singlet or triplet). It is recommended that a value slightly greater than
    the actual number of the states of interest is specified (the eigenvalue solver may not converge
    to the right roots otherwise).

  \item[\is{StateOfInterest}] Specifies the target excited state or states that should be
    calculated. These are numbered from the first (lowest) excited state as 1, and so on. If the
    absorption spectrum at a given geometry is required (i.e., a single-point calculation), this
    parameter should be set to zero (default) and the \is{Driver} section (\ref{sec:dftbp.Driver})
    should be left empty (forces will not be available). A value less than 0 requests that the
    state with the largest dipole transition moment be found (again a single-point calculation).

  \item[\is{Symmetry}] Specifies the spin symmetry of the excited states being computed:
    ``singlet'', ``triplet'' or ``both''. This tag is only applicable for spin restricted
    calculation. For calculations in the ``triplet'' or ``both'' cases, \kw{SpinConstants} must be
    supplied (see p.~\pref{sec:dftbp.SpinConstants}).

  \item[\is{EnergyWindow}]\modif{\modtype{energy}} Energy range above the last transition at
    \is{NrOfExcitations} to be included in excited state spectrum calculation.

  \item[\is{OscillatorWindow}]\modif{\modtype{Dipole moment}} Screening cut-off below which single
    particle transitions are neglected in excitation spectra calculations. This selects from states
    above the top of the \is{EnergyWindow} (if present). This keyword should not be used if
    calculating forces or other excited state properties.

  \item[\is{WriteTransitions}] If set to \is{Yes}, the file TRA.DAT is created. This file contains a
    description of each requested excited state in terms of its single-particle transitions.

  \item[\is{WriteSPTransitions}] If set to \is{Yes}, the file SPX.DAT is created, which contains the
    spectrum at the uncoupled DFTB level (i.e.\ the single-particle excitations).

  \item[\is{WriteMulliken}] If set to \is{Yes}, the files XCH.DAT and XREST.DAT are created. The
    former contains atom-resolved Mulliken (gross) charges for the excited state of interest, the
    latter the excited-state dipole moment of the state.

  \item[\is{WriteCoefficients}] If set to \is{Yes}, the file COEF.DAT is created. This file contains
    the complex eigenvectors (molecular orbital coefficient) for the excited state of interest. They
    are derived from the relaxed excited state density matrix.

  \item[\is{WriteEigenvectors}] If set to \is{Yes}, the file excitedOrbs.bin is created. This file
    contains the natural orbitals for the specified excited state.

  \item[\is{WriteDensityMatrix}] If set to \is{Yes}, the file(s) DM?.bin are
    created. These hold the excited state density matrices, in the atomic
    orbital basis, for the evaluated states.

  \item[\is{TotalStateCoeffs}] Option to control data from
    \is{WriteCoefficients} or \is{WriteEigenvectors}. If set to \is{No} the
    total charge density of the output orbitals corresponds to the change in
    charge from the ground to excited state. If set to \is{Yes} instead it
    corresponds to the total charge density in the excited state.

  \item[\is{WriteXplusY}] If set to \is{Yes}, the file XplusY.DAT is created. This file contains the
    RPA vector $(X+Y)^{I\Sigma}_{ia}$ for all excited states (c.f., Eqn.~(18) in
    Ref.~\cite{heringer2007aes}).

  \item[\is{WriteTransitionDipole}] If set to \is{Yes}, the file TDP.DAT is created. This file
    contains the Mulliken transition dipole for each excited state.

  \item[\is{WriteStatusArnoldi}] If set to \is{Yes}, the file ARPACK.DAT is created, which allows
    the user to follow the progress of the Arnoldi diagonalisation.

  \item[\is{TestArnoldi}] If set to \is{Yes}, the file TEST\_ARPACK.DAT is created, which gives data
    on the quality of the resulting eigenstates.

  \item[\is{ExcitedStateForces}] If set to \is{Yes}, evaluated forces include
    the contributions from an excited state of interest. By default, it is set
    to \is{Yes} if forces are being calculated (for example in geometry
    optimisation) and to \is{No} otherwise. By setting it explicitly to
    \is{No}, you can calculate the excitations during a molecular dynamics
    simulation that is being driven by the ground state forces only.

  \item[\is{CacheCharges}] If set to \is{No}, transition charges are calculated
    on the fly during the excited states calculation, instead of being
    cached. This makes the calculation considerably slower, but can help to
    decrease memory use substantially, if you are short on memory.
    
  \end{description}

%%%%%%%%%%%%%%%%%%%%%%%%%%%%%%%%%%%%%%%%%%%%%%%%%%%%%%%%%%%%%%%%%%%%%%%%%%%%
%%%  ParserOptions
%%%%%%%%%%%%%%%%%%%%%%%%%%%%%%%%%%%%%%%%%%%%%%%%%%%%%%%%%%%%%%%%%%%%%%%%%%%%
\section{ParserOptions}
\label{sec:dftbp.ParserOptions}

This block contains the options, which are effecting only the
behaviour of the HSD/XML parser and are not passed to the main
program.
\begin{ptable}
  \kw{ParserVersion} & i & & \textrm{current input version} & \\
  \kw{WriteHSDInput} & l & & Yes & \\
  \kw{WriteXMLInput} & l & & No & \\
  \kw{IgnoreUnprocessedNodes} &l & & No & \\
  \kw{StopAfterParsing} &l & & No & \\
\end{ptable}
\begin{description}
\item[\is{ParserVersion}] Version number of the input parser, which the
  input file was written for. If you are using an input file, which
  was created for an older version of \dftbp{}, you should set it to
  the parser version number of that code version. (The parser version
  number is printed at the beginning of the program run to the
  standard output.) \dftbp{} internally converts the input to its
  current format. The processed input (written to \verb|dftb_pin.hsd|)
  is always in the current format, and the \is{ParserVersion} property
  in it is always set to be the current parser version.

\item[\is{WriteHSDInput}] Specifies, if the processed input should be
  written out in HSD format. (You shouldn't turn it off without
  really good reasons.)

\item[\is{WriteXMLInput}] Specifies, if the processed input should be
  written out in XML format.

\item[\is{IgnoreUnprocessedNodes}] By default the code stops if it
  detects unused or erroneous keywords in the input, which probably
  indicates error(s) in the input. This {\em dangerous} flag suspends
  these checks. Use only for debugging purposes.

\item[\is{StopAfterParsing}] If set to \is{Yes}, the parser stops
  after processing the input and written out the processed input to
  the disc. It can be used to make sanity checks on the input without
  starting an actual calculation.

\end{description}

%%%%%%%%%%%%%%%%%%%%%%%%%%%%%%%%%%%%%%%%%%%%%%%%%%%%%%%%%%%%%%%%%%%%%%%%%%%%
%%%  Parallel
%%%%%%%%%%%%%%%%%%%%%%%%%%%%%%%%%%%%%%%%%%%%%%%%%%%%%%%%%%%%%%%%%%%%%%%%%%%%
\section{Parallel}
\label{sec:dftbp.Parallel}

This block contains the options, which are effecting the parallel behaviour of
the code. They only take effect, if the code was compiled with MPI-support.

\begin{ptable}
  \kw{Groups} & i & 1 & & \\
  \kw{UseOmpThreads} & l & .false. & & \\
  \kw{Blacs} & p & \cb & & \\
\end{ptable}
\begin{description}
\item[\is{Groups}] Number of process groups. Specifying more than one process
  group enables parallelisation over k-points and spin, as processes in
  different process groups are working on different k-points and spins at the
  same time. The number of process groups must be a divisor of the total number
  of MPI-processes. Default: 1 (all processes work at the same k-point and spin
  at a given time). Note that transport calculations between contacts are
  currently incompatible with multiple process groups (see
  section~\ref{app:transp}).

\item[\is{UseOmpThreads}] Enables the usage of OpenMP-threads (hybrid
  MPI/OpenMP-parallelisation). In order to prevent you from accidently running
  more processes and threads than appropriate for your hardware, this feature is
  turned off by default. Consequently in this case the MPI-parallelised binary
  will stop if the maximal number of OpenMP-threads is greater than one when
  DFTB+ is started. (You can usually set the number of maximally allowed
  OpenMP-threads by setting the \is{OMP\_NUM\_THREADS} environment variable in
  your shell.)

  You can enable this option if you wish to run DFTB+ with hybrid
  parallelisation. You would then typically start fewer MPI-processes than
  physical cores on each node and also set the number of threads accordingly.
  This is currently an experimental feature in DFTB+ and is recommended for
  experienced users only.

\item[\is{Blacs}] Contain BLACS specific settings. Currently only supports
  \is{BlockSize}, which specifies the row and column block size for the
  block-cyclic distributions (with default size of 32).

  Example:
\begin{verbatim}
  Parallel {
    Groups = 2
    Blacs {
      BlockSize = 64
    }
  }
\end{verbatim}

\end{description}


\chapter{Output of \dftbp}
\label{sec:dftbp.output}

This chapter contains the description of some of the output files of
\dftbp{} where the output format is not self documenting. Unless
indicated otherwise, numbers in the output files are given in atomic
units (with Hartree as the energy unit).

\section{band.out}
\label{sec:dftbp.bandout}
\index{band.out}

This contains the band energies and occupation of levels in electron volts and
electron charge units as columns one and two. The file is printed if
\is{WriteBandOut} = \is{Yes} (see section \ref{sec:dftbp.Analysis}). Blocks of
numerical results start with a line which labels the k-point and spin channel
for the energies.

See the \dptools{} package for utilities for converting the data in this file
into band-structures and density of states information suitable for plotting.

\section{detailed.out}
\label{sec:dftbp.detailedout}
\index{detailed.out}

This file contains details of the total energy and its components, as well as
optional information on forces, atomic charges and other properties. It is
intended for quick viewing, while values given to more significant figures are
available in results.tag.

Some of the information available in the file will also depend on the method
being used in the calculation. For example, not all electronic solvers make the
ground state electronic entropy available, hence only the internal energy would
be quoted. Similarly, while the free energy of the system which when
differentiated by atomic coordinates or boundary conditions gives the forces or
stresses (printed as \textit{Force related energy}) this is not currently
available for some types of non-equilibrium transport calculations.

Some of the common energy results printed in this file are:\\

\begin{center}
  \begin{tabular}{|l|p{5.5cm}|}
    \hline
    TS& Product of the electron entropy and temperature\\
    Total Electronic energy& The non-SCC energy plus other contributions to the
    electronic energy (SCC, spin, $\ldots$)\\
    Repulsive energy& The pairwise contribution to the total energy\\
    Total energy& Sum of electronic energy\\
    Extrapolated to 0& Estimated zero temperature energy if at finite
    temperatures\\
    Total Mermin free energy& $U - T S$, relevant free energy at finite
    temperatures\\
    Force related energy& Free energy relevant to forces in the system\\
    Gibbs free energy& Energy corrected by $- p V$, i.e. the pressure and volume\\
    MD Kinetic Energy& Kinetic energy of atoms in molecular dynamics\\
    Total MD Energy& Sum of finite temperature electronic, repulsive and atomic
    kinetic energies\\
    \hline
  \end{tabular}
\end{center}

Where available the Fermi level $\mu$ (i.e. the chemical potential of the
electrons in the system) is also printed. For systems with an externally fixed
Fermi level (i.e. where the total charge can change), this contribution is
included in the Force related energy: $$\Delta E = + q_\mathrm{total} \mu,$$ but
for calculations with fixed numbers of electrons it is not included in this
energy. \textbf{Note:} The total energy reference may not match your required
case in some situations, for example a shift with respect to the average
electrostatic potential (in periodic cases) or whether the chemical potential
should be with respect to the valence band maximum may be needed (see for
example the discussion in Ref.~\cite{Lany_2009}).

\section{results.tag}
\label{sec:dftbp.results}
\index{results.tag}

This contains machine readable results labeled with the type and size of the
data blocks. The results are given in atomic units and are formatted as:
\begin{verbatim}
label               :type:shape:
\end{verbatim}

The variable type is real, complex, integer or logical. The shape information is
\newline :ndim: size$_1$,size$_2$,$\ldots$,size$_{ndim}$:\newline where ndim is
the number of dimensions, organised with the Fortran convention and of size
size$_1$ $\times$size$_2$ $\times$size$_2$ $\times \ldots$.

In the special case of scalar variables the shape is :0:.

A typical example of mixed scalar and both one and two dimensional results would
be similar to:
\begin{verbatim}
mermin_energy       :real:0:
 -0.672967201447815E+000
total_energy        :real:0:
 -0.672879398682698E+000
forces              :real:2:3,3
 -0.243590222274811E+000 -0.199780753617099E-001 -0.000000000000000E+000
  0.465478448963764E+000 -0.228550455811745E+000 -0.000000000000000E+000
 -0.221888226688953E+000  0.248528531173455E+000 -0.000000000000000E+000
gross_atomic_charges:real:1:3
  0.171448741143825E+000 -0.254714832621691E+000  0.832660914778645E-001
\end{verbatim}

\section{hamsqrN.dat, oversqr.dat}
\label{sec:dftbp.hamsqr}
\index{hamsqr.dat}\index{oversqr.dat}

The files \verb|hamsqrN.dat| and \verb|oversqr.dat| contain the square
(folded) Hamiltonian and overlap matrices. The number \verb|N| in the
filename \verb|hamrealN.dat| indicates the spin channel. For spin
unpolarised calculation it is 1, for spin polarised calculation it is
1 and 2 for spin-up and spin-down, respectively while for non-collinear
spin it is charge, $x$, $y$ and $z$ for 1, 2, 3 and 4. Spin orbit is
not currently supported for this option.

Only non-comment lines (lines not starting with "\#") are documented:
\begin{itemize}

\item Flag for signalling if matrix is real (\verb|REAL|), number of
  orbitals in the system (\verb|NALLORB|), number of kpoints
  (\verb|NKPOINT|). For non-periodic (cluster) calculations, the
  number of kpoints is set to 1.

\item For every $k$-point:
  \begin{itemize}
  \item Number of the $k$-point. For molecular (non-periodic)
    calculations only 1 $k$-point is printed.
  \item The folded matrix for the given $k$-point. It consists of
    \verb|NALLORB| lines $\times$ \verb|NALLORB| columns. If the
    matrix is not complex (\verb|REAL| is \verb|F|), every column
    contains two numbers (real and imaginary part).
  \end{itemize}
\end{itemize}

The files are produced if requested by \is{WriteHS} = \is{Yes} (see
section~\ref{kw:dftbp.WriteHS}).

\section{hamrealN.dat, overreal.dat}
\label{sec:hamreal}
\index{hamreal.dat}\index{overreal.dat} The files \verb|hamrealN.dat|
and \verb|overreal.dat| contain the real space Hamiltonian and overlap
matrices. The number \verb|N| in the filename \verb|hamrealN.dat|
indicates the spin channel. For spin unpolarised calculation it is 1,
for spin polarised calculation it is 1 and 2 for spin-up and
spin-down, respectively, while for non-collinear spin it is charge,
$x$, $y$ and $z$ for 1, 2, 3 and 4. Spin orbit is not currently
supported for this option.

Note: The sparse format contains only the "lower triangle" of the real
space matrix. For more details about the format and how to obtain the
upper triangle elements, see reference~\cite{dftbp-paper}. Also note,
that for periodic systems the sparse format is based on the
\emph{folded} coordinates of the atoms, resulting in translation
vectors (ICELL) which look surprising at first glance.

Only non-comment lines (lines not starting with "\#") are documented:
\begin{itemize}
\item Number of atoms in the system (\verb|NATOM|)
\item For every atom:
  \begin{itemize}
  \item Atom number (\verb|IATOM|), number of neighbours including the
    atom itself (\verb|NNEIGH|), number of orbitals on the atom
    (\verb|NORB|)
  \end{itemize}
\item For every neighbour of every atom:
  \begin{itemize}
  \item Atom number (\verb|IATOM1|), neighbour number (\verb|INEIGH|),
    corresponding image atom to the neighbour in the central cell
    (\verb|IATOM2F|), coefficients of the translation vector between
    the neighbour and its corresponding image (\verb|ICELL(1)|,
    \verb|ICELL(2)|, \verb|ICELL(3)|). Between the coordinates of the
    neighbour $\mathbf{r}_{\text{INEIGH}}$ and the image atom
    $\mathbf{r}_{\text{IATOM2F}}$ the relation
    \begin{equation*}
      \mathbf{r}_{\text{INEIGH}} = \mathbf{r}_{\text{IATOM2F}} + \sum_{i=1}^3
      \text{ICELL}(i)\, \mathbf{a}_i
    \end{equation*}
    holds, where $\mathbf{a}_i$ are the lattice vectors of the supercell.
  \item The corresponding part of the sparse matrix. The data block
    consists of \verb|NORB(IAT1)| lines and \verb|NORB(IAT2F)| columns.
  \end{itemize}
\end{itemize}

The files are produced if requested by \is{WriteRealHS} = \is{Yes}
(see section~\ref{kw:dftbp.WriteRealHS}).

\section{eigenvec.out, eigenvec.bin}
\label{sec:dftbp.eigenvec}
\index{eigenvec.out}\index{eigenvec.bin}

These files contain the eigenvectors from the Hamiltonian, stored
either as plain text (eigenvec.out) or in the native binary format of
your system (eigenvec.bin).

The plain text format file \verb|eigenvec.out| contains a list of the values of
the components of each eigenvector for the basis functions of each atom. The
atom number in the geometry, its chemical type and the particular basis function
are listed, followed by the relevant value from the current eigenvector and then
the Mulliken population for that basis function for that level\index{state
  resolved Mulliken population}. The particular eigenvector, $k$-point and spin
channel are listed at the start of each set of eigenvector data. In the case of
non-collinear spin, the format is generalised for spinor wavefunctions. Complex
coefficients for both the up and down parts of the spinors are given (instead of
single eigenvector coefficient) followed by four values -- total charge, then
$(x,y,z)$ magnetisation.

The binary format file \verb|eigenvec.bin| contains the (unique) runId of the
DFTB+ simulation which produced the output followed by the values of the
eigenvectors. The eigenvector data is ordered so that the individual components
of the current eigenvector are stored, with subsequent eigenvectors for that
$k$-point following sequentially. All $k$-points for the current spin channel
are printed in this order, followed by the data for a second channel if spin
polarised.

The files are produced if requested by setting \is{WriteEigenvectors} =
\is{Yes}, with \is{EigenvectorsAsText} being also required to produce the plain
text file (see section~\ref{kw:dftbp.WriteEigenvectors} for details).

\section{charges.bin / charges.dat}
\label{sec:charges.bin}
\index{charges.bin}

The file \verb|charges.bin| contains the orbitally-resolved charges for each
atom. In later versions of \dftbp{} this format includes a check sum for the
total charge and magnetisation. In the case of orbital potentials
(p.~\pref{sec:DFTB+U}) the file also contains extra population information for
the occupation matrices.

This file is produced as part of the mechanism to restart SCC calculations, see
sections~\ref{kw:dftbp.RestartFrequency} and~\ref{kw:dftbp.MDRestartFrequency}.

Equivalent data can also be present in the file \verb|charges.dat|, but stored
as plain text. The options \is{WriteChargesAsText} and \is{ReadChargesAsText}
control which cases are generated and read respectively.

Appendix \ref{app:restartfiles} contains details of the contents of the file.

\section{md.out}
\label{sec:md.out}
\index{md.out}

This file is only produced for \iscb{VelocityVerlet} calculations (See
p.~\pref{sec:dftbp.VelocityVerlet}). It contains a log of information generated during MD
calculations, and appended every \kw{MDRestartFrequency} steps. In the case of
small numbers of atoms and long MD simulations it may be useful to set
\is{WriteDetailedOut} to \is{No} and examine the information stored in this file
instead.

\section{Electrostatic potential data}
\label{sec:dftbp.esp}
\index{ESP.dat}

The output from evaluating the electrostatic potential. The first line
consists of a comment mark followed by a logical variable as to whether there is
an external electric field (or not), followed by 3 values for any regular grid
pattern present in the system and the total number of points. If the data is
gridded, the next four lines contain the origin and grid separation vectors in
{\AA}ngstroms.

The next line is a comment, then the locations and the potential experience for
a positive charge due to the internal field plus optionally the external field
(from point charges or homogeneous electric fields). Values are given in
Volts. In the case of gridded data, the location field is omitted.

For an example with a regular grid
\begin{verbatim}
#  T     1     1     1 1
#  0.000000000000E+00 -0.200000000000E+01 -0.200000000000E+01
#  0.200000000000E+01  0.000000000000E+00  0.000000000000E+00
#  0.000000000000E+00  0.200000000000E+01  0.000000000000E+00
#  0.000000000000E+00  0.000000000000E+00  0.200000000000E+01
# Internal (V)        External (V)
  0.173386318927E-10  0.314737193575E+00
\end{verbatim}

In the case where there is no regular grid:
\begin{verbatim}
#  T     0     0     0 1
#           Location (AA)             Internal (V)        External (V)
  0.0000E+00 -0.2000E+01 -0.2000E+01  0.173386318927E-10  0.314737193575E+00
\end{verbatim}

In the case where data is generated for multiple geometry steps, this is also
shown in the label:
\begin{verbatim}
#  F     1     5     5 25
#  0.000000000000E+00 -0.200000000000E+01 -0.200000000000E+01
#  0.100000000000E+01  0.000000000000E+00  0.000000000000E+00
#  0.000000000000E+00  0.100000000000E+01  0.000000000000E+00
#  0.000000000000E+00  0.000000000000E+00  0.100000000000E+01
# Internal (V) Geo 0
  0.215249473376E-01
  .
  .
# Internal (V) Geo 10
  0.215815549672E-01
  .
  .
\end{verbatim}

\section{Excited state results files}
\label{sec:tddftb_lr}
Several files are produced during excited state calculations depending on the
particular settings from section~\ref{sec:dftbp.ExcitedState}.

\textbf{Note:} in the case of degeneracies, the oscillator strengths depend on
arbitrary phase choices made by the ground state eigensolver. Only the sum over
the degenerate contributions is well defined for most single particle transition
properties, and label ordering of states may change if changing eigensolver or
platform. For the excited state, properties like the intensities for
individual excitations in degenerate manifolds again depend on phase choices
made by both the ground and excited eigensolvers.


\subsection{ARPACK.DAT}
\index{ARPACK.DAT}

Internal details of the ARPACK solution vectors, see the ARPACK
documentation~\cite{Lehoucq97arpackusers} for details.

\subsection{COEF.DAT}
\index{COEF.DAT}

Data on the projection of this specific excited state onto the ground state
orbitals. For the specific exited state, the (complex) decomposition of its
single particle states onto the ground state single particle levels, together
with its fractional contribution to the full excited state are given.

General format:

\begin{tabular}{|l|p{5.5cm}|}
\hline
{\small T F                                }&Legacy flags\\
{\small   1  1.9999926523  2.0000000000    }&level 1, fraction of total WF, 2.0\\
{\small-0.1944475716  0.0000000000 -0.1196876988  0.0000000000 ....    }&real then
imaginary projection of level 1\\
                                    &onto ground state 1, then ground state 2, etc.\\
{\small-0.1196876988  0.0000000000 -0.1944475703  0.0000000000 ....    }&\\
{\small.}&\\
{\small.}&\\
{\small.}&\\
{\small   2  1.9999866161  2.0000000000    }&level 2\\
{\small-0.2400145188  0.0000000000 -0.1767827333  0.0000000000 ....}& real then
imaginary projection of state 2\\
{\small.}&\\
{\small.}&\\
{\small.}&\\ \hline
\end{tabular}

\subsection{EXC.DAT}
\index{EXC.DAT}

Excitations data including the energies, oscillator strength, dominant Kohn-Sham
transitions and the symmetry.

Example first few transitions for C$_4$H$_4$:

\begin{verbatim}
     w [eV]       Osc.Str.         Transition         Weight      KS [eV]    Sym.

 =========================================

      5.551       0.5143882       11   ->    12        1.000       4.207      S
      5.592       0.0000000       10   ->    12        1.000       5.592      S
\end{verbatim}

Two examples of singlet transitions with energies of 5.551 and 5.592~eV. The
first is dipole allowed, the second not. In both cases they are transitions
primarily (weight of 1.000) to single particle state 12, and are of singlet
character (``S'').

In the case of spin-polarised calculations, an additional column of values are
given instead of the symmetry, showing the level of spin contamination in the
state (labelled as \verb|D<S*S>|), with typically states where a magnitude of
less than 0.5 is usually considered reliable~\cite{garcia14Thesis}.

\subsection{SPX.DAT}
\index{SPX.DAT}

Single particle excitations (SPX) for transitions between filled and empty single
particle states of the ground state. These are given in increasing single
particle energy and show the oscillator strength and index of the Kohn-Sham-like
states that are involved.

\begin{verbatim}
       #      w [eV]       Osc.Str.        Transition

 ============================

       1      5.403       0.2337689       15   ->    16
       2      5.403       0.2337689       14   ->    16
       3      5.403       0.2337689       15   ->    17
       4      5.403       0.2337689       14   ->    17
       5      6.531       0.0000000       13   ->    16
       6      6.531       0.0000000       12   ->    16
\end{verbatim}

\subsection{TDP.DAT}
\index{TDP.DAT}

Detail of the magnitude and direction of the transition dipole from the ground
to excited states.

\subsection{TRA.DAT}
\index{TRA.DAT}

Decomposition of the transition from the ground state to the excited states. The
energy and spin symmetry are given together with the contributions from each of
the single particle transitions.

\subsection{TEST\_ARPACK.DAT}
\index{TEST\_ARPACK.DAT}

Tests on the quality of the eigenvalues and vectors returned by ARPACK. For the
$i^\mathrm{th}$ eigen-pair, the eigenvalue deviation corresponds to the
deviation from $\left( \langle \mathbf{x}_i | H | \mathbf{x}_i\rangle -
\epsilon_i \right)$, The eigen-vector deviation is a measure of rotation of the
vector under the action of the matrix: $\left| \left( H | \mathbf{x}_i\rangle -
\epsilon_i | \mathbf{x}_i\rangle \right) \right|_2$, the normalisation deviation
is $\langle \mathbf{x}_i | \mathbf{x}_i\rangle - 1$ and finally largest failure
in orthogonality to other eigenvectors is given.

Example:\\
\begin{tabular}{lllll}
{\tt State} & {\tt Ei deviation} & {\tt Evec deviation} & {\tt Norm deviation} &
{\tt Max non-orthog}\\ {\tt 1} & {\tt -0.19428903E-15} & {\tt 0.80601119E-15} &
{\tt 0.19984014E-14} & {\tt 0.95562226E-15}\\ {\tt 2} & {\tt 0.27755576E-16} &
{\tt 0.85748374E-15} & {\tt 0.48849813E-14} & {\tt 0.36924443E-15}\\ {\tt 3} &
{\tt -0.12490009E-15} & {\tt 0.88607302E-15} & {\tt 0.88817842E-15} & {\tt
  0.60384195E-15}\\
\end{tabular}

\subsection{XCH.DAT}
\index{XCH.DAT}

Charges on atoms in the specified excited state. The top line contains the
symmetry (Singlet or Triplet) and the number of the excited state. The next line
is the number of atoms in the structure followed by some header text. Then on
subsequent lines the number of each atom in the structure and its charge are
printed.

\subsection{XplusY.DAT}
\index{XplusY.DAT}

Expert file with the RPA  $(X+Y)^{I\Sigma}_{ia}$ data for all the calculated
excited states.

Line 1: number of single particle excitations and the number of calculated
excited states\\
Line 2: Level number 1, nature of the state (S, T, U or D) then excitation
energy (in Hartree)\\
Line 3: expansion in the KS single particle transitions\\
.\\
.\\
.\\
Line 2: Level number 2, nature of the state (S, T, U or D) then excitation
energy (in Hartree)\\

\subsection{XREST.DAT}
\index{XREST.DAT}

Dipole moment of the specified excited state in units of Debye.

\section{Electron dynamics results files}
\label{sec:tddftb_rt}

Real-time dynamics simulations produce the following output files:

\subsection{energyvst.dat}
\index{energyvst.dat}

Time-dependent energy components in Hartree. The column order is the following:

time (in fs), total energy, non-SCC energy, SCC energy, spin energy, external field energy, repulsive energy, nuclear kinetic energy, dispersion energy

\subsection{qsvst.dat}
\index{qsvst.dat}

Net atomic charges in electrons (negative atomic populations) as a function of time, written every \kw{WriteFrequency} steps, with the following column order:

time (in fs), net total charge, charge (atom 1), charge (atom 2), ..., charge (atom N)

where N is the number of atoms, and the net total charge should always be zero (up to numerical presicion) for a neutral system.

\subsection{mu.dat/mux.dat/muy.dat/muz.dat}
\index{mu.dat}

Dipole moment cartesian components $\mu_i$ as a function of time. The name depends on the type or perturbation: for kicks the polarization direction of the Dirac-delta field is indicated in the name of the file; for lasers and pulses, the name is always mu.dat. The column order for a spin unpolarised calculation is the following:

time (in fs), $\mu_x$, $\mu_y$, $\mu_z$

For (collinear) spin polarised calculations, the dipole components are also spin-dependent:

Time (in fs), $\mu_x$ (up), $\mu_y$ (up), $\mu_z$ (up), $\mu_x$ (down), $\mu_y$ (down), $\mu_z$ (down).

\subsection{laser.dat}
\index{laser.dat}

Created if \kw{Perturbation} = \kwcb{Laser} (see \label{sec:dftbp.tdpert}). Laser field components $E_i$ (in V/\AA) as a function of time, in the following order:

time (in fs), $E_x$, $E_y$, $E_z$

\subsection{molpopul1.dat/molpopul2.dat}

Created if \kw{Populations} = Yes. The number $i$ in molPopul$i$.dat indicates the spin channel for spin polarised calculations (if spin unpolarised, only molPopul1.dat is written). It contains the populations projected onto the ground state molecular orbitals (GSMO), written every \kw{WriteFrequency} steps. The projection is done by calculating first the change of basis matrix $\Lambda$ from the coefficients matrix of the GSMO, $\Lambda = C^{-1}$, and then projecting the time-dependent density matrix of the system in the atomic orbital basis: 
$$\rho^{GSMO}(t) = \Lambda \rho^{AO}(t) \Lambda^{\dagger} $$
The diagonal elements of $\rho^{GSMO}$ are the seeked populations. The first column is the time (in fs), and from the second one the populations starting from the lowest lying orbital.

\subsection{forcesvst.dat}

Time-dependent forces, calculated within the Ehrenfest approach and ignoring velocity-dependent terms, printed every \kw{WriteFrequency} steps, if \is{Forces} = Yes. The file has $3N +1$ columns where $N$ is the number of atoms, in the following order:

time (in fs), $F_1^x$, $F_1^y$, $F_1^z$, $F_2^x$, $\dots$, $F_N^x$, $F_N^y$, $F_N^z$ 

\subsection{tdcoords.xyz}

Coordinates and velocities of the atoms saved every \kw{WriteFrequency} steps in XYZ format, if \is{IonDynamics} = Yes.

\subsection{bondenergy.bin}

Pairwise bond energy, written if \is{WriteBondEnergy} = Yes, every \is{WriteFrequency} steps. All numbers are 64 bit real, in the following order:

time (in fs), $BE_{1,1}$, $BE_{2,1}$, $BE_{3,1}$, $\dots$, $BE_{N,1}$, $BE_{1,2}$, $\dots$, $BE_{N,N}$

\subsection{bondorder.bin}

Pairwise bond order, written if \is{WriteBondOrder} = Yes, every \is{WriteFrequency} steps. All numbers are 64 bit real, in the following order:

time (in fs), $BO_{1,1}$, $BO_{2,1}$, $BO_{3,1}$, $\dots$, $BO_{N,1}$, $BO_{1,2}$, $\dots$, $BO_{N,N}$




%%% Local Variables:
%%% mode: latex
%%% TeX-master: "manual"
%%% End:<|MERGE_RESOLUTION|>--- conflicted
+++ resolved
@@ -992,12 +992,8 @@
   \kw{InitialCharges} & p & SCC = Yes & \cb & \\
   \kw{ElectricField} & p & SCC = Yes & \cb & \pref{sec:dftbp.ElectricField} \\
   \kw{Dispersion} & m & & \cb & \pref{sec:dftbp.Dispersion} \\
-<<<<<<< HEAD
   \kw{HCorrection} & m & SCC = Yes & None \cb & \pref{sec:dftbp.hcorr}\\
-=======
-  \kw{HCorrection} & m & SCC = Yes & None \{\} & \pref{sec:dftbp.hcorr}\\
   \kw{HalogenXCorr} & l & ThirdOrder(Full) = Yes, DftD3 & No & \pref{sec:dftbp.xcorr}\\
->>>>>>> f137f4ad
   \kw{ThirdOrder} & l & SCC = Yes & No & \\
   \kw{ThirdOrderFull} & l & SCC = Yes & No & \pref{sec:dftbp.DFTB3}\\
   \kw{RangeSeparated} & p &  & \is{None} & \pref{sec:dftbp.RangeSep} \\
