\chapter{Input for {\dftbp}}


{\dftbp} can read two formats, either XML or the Human-friendly
Structured Data format (HSD).  If you are not familiar with the HSD
format, a detailed description is given in appendix \ref{sec:hsd}. The
input file for {\dftbp} must be named \verb|dftb_in.hsd| {\em or}
\verb|dftb_in.xml|. The input file must be present in the working
directory. To prevent ambiguity, the parser refuses to read any input
if both files are present. After processing the input, {\dftbp}
creates a file of the parsed input, either \verb|dftb_pin.hsd| or
\verb|dftb_pin.xml|. This contains the user input as well as any
default values for unspecified options.  The file also contains the
version number of the current input parser.  You should always keep
this file, since if you want to exactly repeat your calculation with a
later version of \dftbp{}, it is recommended to use this file instead
of the original input. (You must of course rename \verb|dftb_pin.hsd|
into \verb|dftb_in.hsd| or \verb|dftb_pin.xml| into
\verb|dftb_in.xml|.)  This guarantees that you will obtain the same
results, even if the defaults for some non specified options have been
changed. The code can also produce \verb|dftb_pin.xml| from
\verb|dftb_in.hsd| or {\it vice versa} if required (see
section~\ref{sec:dftbp.ParserOptions}).

The following sections list properties and options that can be set in
{\dftbp} input. The first column of each of the tables of options
specifies the name of a property. The second column indicates the type
of the expected value for that property.  The letters ``l'', ``i'',
``r'', ``s'', ``p'', ``m'' stand for logical, integer, real, string,
property list and method type, respectively. An optional prefixing
number specifies how often (if more than once) this type must occur.
An appended ``+'' indicates arbitrary occurrence greater than zero,
while ``*'' allows also for zero occurrence.  Alternative types are
separated by ``|''.  Parentheses serve only to delimit groups of
settings.

Sometimes a property is only interpreted on meeting some condition(s).  If this
is the case, the the third column gives details of the requirement(s). The
fourth column contains the default value for the property.  If no default value
is specified (``-''), the user is required to assign a value to that property.
The description of the properties immediately follows the table.  If there is
also a more detailed description available for a given keyword somewhere else,
the appropriate page number appears in the last column.

Some properties are allowed to carry a modifier to alter the provided
value (e.g. converting between units). The possible modifiers are
listed between brackets ([]) in the detailed description of the
property. If the modifier is a conversion factor for a physical unit,
only the unit type is indicated (length, energy, force, time, etc.). A
list of the allowed physical units can be found in
appendix~\ref{app:units}.

\section{Main input}


The input file for {\dftbp} (\verb|dftb_in.hsd|/\verb|dftb_in.xml|)
must contain the following property definitions:
\begin{ptableh}
  \kw{Geometry} & p|m &  & - & \pref{sec:dftbp.Geometry} \\
  \kw{Hamiltonian} & m &  & - & \pref{sec:dftbp.Hamiltonian} \\
\end{ptableh}

Additionally optional blocks of definitions may be present:
\begin{ptableh}
  \kw{Driver} & m &  & \cb & \pref{sec:dftbp.Driver} \\
  \kw{Options} & p & & \cb & \pref{sec:dftbp.Options} \\
  \kw{Analysis} & p & & \cb & \pref{sec:dftbp.Analysis} \\
  \kw{ExcitedState} & p & & \cb & \pref{sec:dftbp.ExcitedState} \\
  \kw{REKS} & p & & \cb & \pref{sec:dftbp.REKS} \\
  \kw{ParserOptions} & p & & \cb & \pref{sec:dftbp.ParserOptions} \\
  \kw{Parallel} & p & & \cb & \pref{sec:dftbp.Parallel} \\
\end{ptableh}

\begin{description}
\item[\is{Geometry}] Specifies the geometry for the system to be
  calculated.  See p.~\pref{sec:dftbp.Geometry}.
\item[\is{Hamiltonian}] Configures the Hamiltonian and its options. See
  p.~\pref{sec:dftbp.Hamiltonian}.
\item[\is{Driver}] Specifies a geometry driver for your system.  See
  p.~\pref{sec:dftbp.Driver}.
\item[\is{Options}]  Various global options for the run. See
  p.~\pref{sec:dftbp.Options}.
\item[\is{Analysis}]  Post-run analysis and properties options. See
  p.~\pref{sec:dftbp.Analysis}.
\item[\is{ExcitedState}] Calculations in excited state of the system.
  See p.~\pref{sec:dftbp.ExcitedState}.
\item[\is{REKS}] Calculations in ensemble DFT for a strongly correlated system.
  See p.~\pref{sec:dftbp.REKS}.
\item[\is{ParserOptions}] Various options affecting the parser only.
  See p.~\pref{sec:dftbp.ParserOptions}.
\item[\is{Parallel}] Options affecting the MPI-parallel execution. See
  p.~\pref{sec:dftbp.Parallel}.
\end{description}


\section{Geometry}
\label{sec:dftbp.Geometry}

The geometry can be specified either directly by passing the
appropriate list of properties or by using the \is{GenFormat\cb}
method.
For molecular input the \is{xyzFormat\cb} is supported as well.
For periodic input the \is{VaspFormat\cb} supports reading POSCAR and CONTCAR files.

\subsection{Explicit geometry specification}

If the geometry is being specified explicitly, the following
properties can be set:

\begin{ptable}
  \kw{Periodic} & l & & No &  \\
  \kw{LatticeVectors} & 9r  & Periodic = Yes & - & \\
  \kw{TypeNames} & s+ &  & - &  \\
  \kw{TypesAndCoordinates}  & (1i3r)+  &  & - & \\
\end{ptable}
\begin{description}
\item[\is{Periodic}] Specifies if the system is periodic in all 3
  dimensions or is to be treated as a cluster. If set to \is{Yes},
  property \iscb{LatticeVectors} must be also specified.
\item[\is{LatticeVectors}]\modif{\modtype{length}} The $x$, $y$ and
  $z$ components of the three lattice vectors if the system is
  periodic.
\item[\is{TypeNames}] List of strings with the names of the elements,
  which appear in your geometry.
\item[\is{TypesAndCoordinates}] \modif{relative|\modtype{length}} For
  every atom the index of its type in the \is{TypeNames} list and its
  coordinates. If for a periodic system (\is{Periodic = Yes}) the
  modifier \is{relative} is specified, the coordinates are interpreted
  in the coordinate system of the lattice vectors.
\end{description}

Example: Geometry of GaAs:
\begin{verbatim}
Geometry = {
  TypeNames = { "Ga" "As" }
  TypesAndCoordinates [Angstrom] = {
    1  0.000000     0.000000     0.000000
    2  1.356773     1.356773     1.356773
  }
  Periodic = Yes
  LatticeVectors [Angstrom] = {
     2.713546     2.713546     0.
     0.           2.713546     2.713546
     2.713546     0.           2.713546
  }
}
\end{verbatim}

\subsection{GenFormat\cb}
\label{sec:dftbp.GenFormat}

You can use the generic format to specify the geometry (see
appendix~\ref{app:gen}). The geometry specification for GaAs would be
the following:
\begin{verbatim}
Geometry = GenFormat {
  2  S
  Ga As
  1 1     0.000000     0.000000     0.000000
  2 2     1.356773     1.356773     1.356773
  0.000000     0.000000     0.000000
  2.713546     2.713546     0.
  0.           2.713546     2.713546
  2.713546     0.           2.713546
}
\end{verbatim}
It is also possible to include the gen-formatted geometry from a file:
\begin{verbatim}
Geometry = GenFormat {
  <<< "geometry.gen"
}
\end{verbatim}

\subsection{xyzFormat\{\}}
\label{sec:dftbp.xyzFormat}

You can also use the xyz format to specify molecular geometries.
The geometry specification for a caffeine molecule would be the following:
\begin{verbatim}
Geometry = xyzFormat {
24
caffeine C8H10N4O2
C          1.07317        0.04885       -0.07573
N          2.51365        0.01256       -0.07580
C          3.35199        1.09592       -0.07533
N          4.61898        0.73028       -0.07549
C          4.57907       -0.63144       -0.07531
C          3.30131       -1.10256       -0.07524
C          2.98068       -2.48687       -0.07377
O          1.82530       -2.90038       -0.07577
N          4.11440       -3.30433       -0.06936
C          5.45174       -2.85618       -0.07235
O          6.38934       -3.65965       -0.07232
N          5.66240       -1.47682       -0.07487
C          7.00947       -0.93648       -0.07524
C          3.92063       -4.74093       -0.06158
H          0.73398        1.08786       -0.07503
H          0.71239       -0.45698        0.82335
H          0.71240       -0.45580       -0.97549
H          2.99301        2.11762       -0.07478
H          7.76531       -1.72634       -0.07591
H          7.14864       -0.32182        0.81969
H          7.14802       -0.32076       -0.96953
H          2.86501       -5.02316       -0.05833
H          4.40233       -5.15920        0.82837
H          4.40017       -5.16929       -0.94780
}
\end{verbatim}
It is also possible to include the xyz-formatted geometry from a file:
\begin{verbatim}
Geometry = xyzFormat {
  <<< "geometry.xyz"
}
\end{verbatim}

\subsection{VaspFormat\{\}}
\label{sec:dftbp.VaspFormat}

You can also use Vasp's \href{https://www.vasp.at/wiki/index.php/POSCAR}{POSCAR} or
\href{https://www.vasp.at/wiki/index.php/CONTCAR}{CONTCAR} format to specify periodic geometries.
The geometry specification for a molecular ammonia crystal would be the following:
\begin{verbatim}
Geometry = VaspFormat {
 H  N
    1.00000000000000
    5.01336000000000    0.00000000000000    0.00000000000000
    0.00000000000000    5.01336000000000    0.00000000000000
    0.00000000000000    0.00000000000000    5.01336000000000
 12 4
Cartesian
    2.19855889440000    1.76390058240000    0.88014548160000
    1.76390058240000    0.88014548160000    2.19855889440000
    0.88014548160000    2.19855889440000    1.76390058240000
    4.84115108400000    1.61941554720000    4.93981400880000
    4.35630903840000    2.49981169680000    3.63248012160000
    3.51957925440000    1.15357413600000    4.08403345680000
    4.08403345680000    3.51957925440000    1.15357413600000
    4.93981400880000    4.84115108400000    1.61941554720000
    3.63248012160000    4.35630903840000    2.49981169680000
    2.49981169680000    3.63248012160000    4.35630903840000
    1.15357413600000    4.08403345680000    3.51957925440000
    1.61941554720000    4.93981400880000    4.84115108400000
    1.37461317840000    1.37461317840000    1.37461317840000
    3.99815460000000    1.99105592400000    4.46364507600000
    4.46364507600000    3.99815460000000    1.99105592400000
    1.99105592400000    4.46364507600000    3.99815460000000
}
\end{verbatim}
It is also possible to include the POSCAR/CONTCAR formatted geometry from a file:
\begin{verbatim}
Geometry = VaspFormat {
  <<< "POSCAR"
}
\end{verbatim}


%%%%%%%%%%%%%%%%%%%%%%%%%%%%%%%%%%%%%%%%%%%%%%%%%%%%%%%%%%%%%%%%%%%%%%%%%%%%
%%%  Driver
%%%%%%%%%%%%%%%%%%%%%%%%%%%%%%%%%%%%%%%%%%%%%%%%%%%%%%%%%%%%%%%%%%%%%%%%%%%%
\section{Driver}
\label{sec:dftbp.Driver}

The driver is responsible for changing the geometry of the input
structure during the calculation.\\ \bigskip Currently the following
methods are available:
\begin{description}
\item[\iscb{}] Static calculation with the input geometry.
\item[\iscb{SteepestDescent}] Geometry optimisation by moving atoms
  along the acting forces. See p.~\pref{sec:dftbp.SteepestDescent}.
\item[\iscb{ConjugateGradient}] Geometry optimisation using the
  conjugate gradient algorithm. See p.~\pref{sec:dftbp.ConjugateGradient}.
\item[\iscb{gDIIS}] Geometry optimisation using the modified gDIIS
  method. See p.~\pref{sec:dftbp.gDIIS}.
\item[\iscb{LBFGS}] Geometry optimisation using the LBFGS
  algorithm. See p.~\pref{sec:dftbp.LBFGS}.
\item[\iscb{SecondDerivatives}] Calculation of the second derivatives of the
  energy (the \index{Hessian}Hessian). See p.~\pref{sec:dftbp.SecondDerivatives}.
\item[\iscb{VelocityVerlet}] Molecular dynamics with the velocity
  Verlet algorithm. See p.~\pref{sec:dftbp.VelocityVerlet}.
\item[\iscb{Socket}] Hands over control to an external program via a socket
  interface. See p.~\pref{sec:dftbp.Socket}.
\end{description}


\subsection{SteepestDescent\cb}
\label{sec:dftbp.SteepestDescent}

\begin{ptable}
  \kw{MovedAtoms} & (i|s)+ &  & 1:-1 & \\
  \kw{MaxForceComponent} & r &  & 1e-4 & \\
  \kw{MaxSteps} &i &  & 200 & \\
  \kw{StepSize} &r &  & 100.0 & \\
  \kw{OutputPrefix} &s &  & "geo\_end" & \\
  \kw{AppendGeometries} & l & & \is{No} & \\
  \kw{Constraints} & (1i3r)* & LatticeOpt = No & \cb            & \\
  \kw{LatticeOpt}        & l & Periodic = Yes  & \is{No}        & \\
  \kw{FixAngles}         & l & Periodic = Yes, LatticeOpt = Yes & \is{No} & \\
  \kw{FixLengths}        & 3l & FixAngles = Yes & \is{No No No} & \\
  \kw{Isotropic}         & l & Periodic = Yes, LatticeOpt = Yes & \is{No} & \\
  \kw{Pressure}          & r & Periodic = Yes, LatticeOpt = Yes & 0.0
  & \\
  \kw{MaxAtomStep}       & r & MovedAtoms $\neq$ None\cb~ & 0.2 & \\
  \kw{MaxLatticeStep}    & r & Periodic = Yes, LatticeOpt = Yes & 0.2 & \\
  \kw{ConvergentForcesOnly} & l & SCC = Yes & \is{Yes} & \\
\end{ptable}
\begin{description}
\item[\is{MovedAtoms}] Indices of the atoms which should be moved. The
  atoms can be specified as a mixture of a list of atoms, ranges of
  atoms and/or the species of atoms. Index ranges are specified as
  \verb|start:end| (without white space as one word!), which
  inclusively selects all atoms between \verb|start| and \verb|end|.
  \index{Atom list}\index{List of atoms}
\begin{verbatim}
  MovedAtoms = 1:6
  # equivalent to MovedAtoms = { 1 2 3 4 5 6 }
\end{verbatim}
  Negative indices can be used to count backwards from the last atom
  (-1 = last atom, -2 = penultimate atom, etc.):
\begin{verbatim}
  MovedAtoms = 1:-1   # Move all atoms including the last
\end{verbatim}
  Species names can be used to select all atoms belonging to a given
  species:
\begin{verbatim}
  MovedAtoms = Ga  # select all Ga atoms
\end{verbatim}
  Various specifiers can be combined together:
\begin{verbatim}
  # Move atoms 1, 2, 3, all Ga atoms, and the last two atoms.
  MovedAtoms = 1:3 Ga -2:-1
\end{verbatim}

\item[\is{MaxForceComponent}]\modif{\modtype{force}} Optimisation is
  stopped, if the force component with the maximal absolute value goes
  below this threshold.

\item[\is{MaxSteps}] Maximum number of steps after which the optimisation should
  stop (unless already stopped by achieving convergence). Setting this value as
  -1 runs a huge() number of iterations.

\item[\is{StepSize}]\modif{\modtype{time}} Step size ($\delta t$)
  along the forces. The displacement $\delta x_i$ along the
  $i^\mathrm{th}$ coordinate is given for each atom as $\delta x_i =
  \frac{f_i}{2m}\delta t^2$, where $f_i$ is the appropriate force
  component and $m$ is the mass of the atom.

\item[\is{OutputPrefix}] Prefix of the geometry files containing the
  final structure.

\item[\is{AppendGeometries}] If set to \is{Yes}, the geometry file in
  the XYZ-format will contain all the geometries obtained during the
  optimisation (instead of containing only the last geometry).

\item[\is{Constraints}] Specifies geometry constraints. For every
  constraint the serial number of the atom is expected followed by the
  $x$, $y$, $z$ components of a constraint vector. The specified atom
  is not allowed to move along the constraint vector. If two
  constraints are defined for the same atom, the atom will only by
  able to move normal to the the plane containing the two constraining
  vectors.

  Example:
  \invparskip
\begin{verbatim}
  Constraints = {
    # Atom one can only move along the z-axis
    1  1.0  0.0  0.0
    1  0.0  1.0  0.0
  }
\end{verbatim}

\item[\is{LatticeOpt}] Allow the lattice vectors to change during
  optimisation. \is{MovedAtoms} can be optionally used with lattice
  optimisation if the atomic coordinates are to be co-optimised with
  the lattice.\footnote{This is functional but not very efficient at
    the moment.}

\item[\is{FixAngles}] If optimising the lattice, allow only the
  lengths of lattice vectors to vary, not the angles between them. For
  example if your lattice is orthorhombic, this option will maintain
  that symmetry during optimisation.

\item[\is{FixLengths}] If optimising the lattice with \is{FixAngles} =
  \is{Yes}, allow only the lengths of the specified lattice vectors to
  vary.

  Example:
  \invparskip
\begin{verbatim}
  Driver = ConjugateGradient {
    LatticeOpt = Yes
    FixAngles = Yes # Fix angles between lattice vectors
    FixLengths = {Yes Yes No} # Allow only lat. vector 3 to change length
  }
\end{verbatim}

\item[\is{Isotropic}] If optimising the lattice, allow only uniform
  scaling of the unit cell. This option is incompatible with
  \is{FixAngles}.

\item[\is{Pressure}]\modif{\modtype{pressure}} If optimising the lattice, set
  the external pressure, leading to a Gibbs free energy of the form $G = E + PV
  - TS$ being printed as well (the included entropy term is only the
  contribution from the electrons, therefore this is not the full free energy).

\item[\is{MaxAtomStep}] Sets the maximum possible line search step size
  for atomic relaxation.

\item[\is{MaxLatticeStep}] Sets the maximum possible line search step
  size for lattice optimisation. For \is{FixAngles} or \is{Isotropic}
  calculations this is as a fraction of the lattice vectors or the
  volume respectively.

\item[\is{ConvergentForcesOnly}] If using an SCC calculation, this
  option controls whether the geometry optimisation will prematurely
  stop (= \is{Yes}) if the SCC cycle does not converge at any
  geometric step.

\end{description}


\subsection{ConjugateGradient\cb}
\label{sec:dftbp.ConjugateGradient}

\begin{ptable}
  \kw{MovedAtoms} & (i|s)+ &  & 1:-1 & \\
  \kw{MaxForceComponent} & r & & 1e-4 & \\
  \kw{MaxSteps}          & i & & 200 & \\
  \kw{OutputPrefix}      & s & & "geo\_end" & \\
  \kw{AppendGeometries}  & l & & \is{No} & \\
  \kw{Constraints}       & (1i3r)* & & \cb & \\
  \kw{LatticeOpt}        & l & Periodic = Yes & \is{No} & \\
  \kw{FixAngles}         & l & Periodic = Yes, LatticeOpt = Yes & \is{No} & \\
  \kw{Isotropic}         & l & Periodic = Yes, LatticeOpt = Yes & \is{No} & \\
  \kw{Pressure}          & r & Periodic = Yes & 0.0 & \\
  \kw{MaxAtomStep}       & r & MovedAtoms $\neq$ None\cb~ & 0.2 & \\
  \kw{MaxLatticeStep}    & r & Periodic = Yes, LatticeOpt = Yes & 0.2 & \\
  \kw{ConvergentForcesOnly} & l & SCC = Yes & \is{Yes} & \\
\end{ptable}

See previous subsection for the description of the properties.

\subsection{gDIIS\cb}
\label{sec:dftbp.gDIIS}

\begin{ptable}
  \kw{Alpha} & r & & 0.1 & \\
  \kw{Generations} &i & & 8 & \\
  \kw{MovedAtoms} & (i|s)+ &  & 1:-1 & \\
  \kw{MaxForceComponent} & r & & 1e-4 & \\
  \kw{MaxSteps}          & i & & 200 & \\
  \kw{OutputPrefix}      & s & & "geo\_end" & \\
  \kw{AppendGeometries}  & l & & \is{No} & \\
  \kw{Constraints}       & (1i3r)* & & \cb & \\
  \kw{LatticeOpt}        & l & Periodic = Yes & \is{No} & \\
  \kw{FixAngles}         & l & Periodic = Yes, LatticeOpt = Yes & \is{No} & \\
  \kw{Isotropic}         & l & Periodic = Yes, LatticeOpt = Yes & \is{No} & \\
  \kw{Pressure}          & r & Periodic = Yes & 0.0 & \\
  \kw{MaxLatticeStep}    & r & Periodic = Yes, LatticeOpt = Yes & 0.2 & \\
  \kw{ConvergentForcesOnly} & l & SCC = Yes & \is{Yes} & \\
\end{ptable}

Specific properties for this method are:
\begin{description}
\item[\is{Alpha}] Initial scaling parameter to prevent the iterative
  space becoming exhausted (this is dynamically adjusted during the run).
\item[\is{Generations}] Number of generations to consider for the mixing.
\end{description}
See previous subsection for the description of the other
properties.\footnote{This approach is distinct from
  section~\ref{sec:dftbp.DIIS}, but uses a related algorithm based on
  Ref.~\cite{kovalenko-JCC-20-928} and comments from P.R.Briddon.}

\htcbsubsection{LBFGS}
\label{sec:dftbp.LBFGS}

\begin{ptable}
  \kw{Memory} &i & & 20 & \\
  \kw{MovedAtoms} & (i|s)+ &  & 1:-1 & \\
  \kw{MaxForceComponent} & r & & 1e-4 & \\
  \kw{MaxSteps}          & i & & 200 & \\
  \kw{OutputPrefix}      & s & & "geo\_end" & \\
  \kw{AppendGeometries}  & l & & \is{No} & \\
  \kw{Constraints}       & (1i3r)* & & \cb & \\
  \kw{LatticeOpt}        & l & Periodic = Yes & \is{No} & \\
  \kw{FixAngles}         & l & Periodic = Yes, LatticeOpt = Yes & \is{No} & \\
  \kw{Isotropic}         & l & Periodic = Yes, LatticeOpt = Yes & \is{No} & \\
  \kw{Pressure}          & r & Periodic = Yes & 0.0 & \\
  \kw{MaxLatticeStep}    & r & Periodic = Yes, LatticeOpt = Yes & 0.2 & \\
  \kw{ConvergentForcesOnly} & l & SCC = Yes & \is{Yes} & \\
\end{ptable}

Specific properties for this method are:
\begin{description}
\item[\is{Memory}] Number of last steps which are saved and used to calculate
  the next step via the LBFGS algorithm. The literature recommends that
  \is{Memory} should between 3 and 20~\cite{NoceWrig06}.
\end{description}

\subsection{SecondDerivatives\cb}
\label{sec:dftbp.SecondDerivatives}

Calculates the second derivatives\index{Hessian} of the energy
(currently only using a numerical differentiation of the forces). The
derivatives matrix is written out for the $i$, $j$ and $k$ directions
of atoms $1 \ldots n$ as $$\frac{\partial^2 E}{\partial x_{i1}
\partial x_{i1}} \frac{\partial^2 E}{\partial x_{j1} \partial x_{i1}}
\frac{\partial^2 E}{\partial x_{k1} \partial x_{i1}} \frac{\partial^2
E}{\partial x_{i2} \partial x_{i1}} \frac{\partial^2 E}{\partial
x_{j2} \partial x_{i1}} \frac{\partial^2 E}{\partial x_{k2} \partial
x_{i1}} \ldots \frac{\partial^2 E}{\partial x_{kn} \partial x_{kn}}$$
into {\it hessian.out}

\textbf{Note}: for supercell calculations, the derivatives are obtained at the $\mathbf{q}=0$ point,
irrespective of the k-point sampling used.

\textbf{Important:} In order to get accurate results for the second derivatives
(and the resulting frequencies) you must set a smaller self-consistent
tolerance than the default value in the
\islcb{Hamiltonian}{sec:dftbp.Hamiltonian} section. We suggest \is{SCCTolerance
  = 1e-7} or better. A less accurate tolerance can yield nonphysical vibrational
frequencies.

\begin{ptable}
  \kw{Atoms} & i+|m &  & 1:-1 & \\
  \kw{Delta} & r & & 1e-4 & \\
\end{ptable}

\begin{description}
\item[\is{Atoms}] Index of the atoms for which to calculate the second
  derivatives. The atoms can be specified via indices, index ranges
  and species. (See \is{MovedAtoms} in section \ref{sec:dftbp.SteepestDescent}.)
\item[\is{Delta}] Step size for numerical differentiation of forces to
  get the second derivatives of the energy with respect to atomic
  coordinates.
\end{description}


\subsection{VelocityVerlet\cb}
\label{sec:dftbp.VelocityVerlet}

The code propagates atomic motion using velocity Verlet dynamics with optional
thermostats or barostats to control the temperature and/or pressure. Information
is printed out during the simulation every
\kwl{MDRestartFrequency}{kw:dftbp.MDRestartFrequency} steps, and logged in the
file \verb|md.out| (see appendix \ref{sec:md.out}).

\begin{ptable}
  \kw{MovedAtoms} & (i|s)+ &  & 1:-1 & \\
  \kw{Steps} &i &  & - & \\
  \kw{TimeStep} & r & & - & \\
  \kw{KeepStationary} & l & & Yes & \\
  \kw{Thermostat} & m &  & - & \pref{sec:dftbp.Thermostat} \\
  \kw{OutputPrefix} &s & & "geo\_end" & \\
  \kw{MDRestartFrequency} & i & & 1 & \\
  \kw{Velocities} & (3r)* & & - & \\
  \kw{Barostat} & m & Periodic = Yes & - & \pref{sec:dftbp.Barostat}\\
  \kw{ConvergentForcesOnly} & l & SCC = Yes & \is{Yes} & \\
  \kw{Xlbomd} & p & XlbomdFast \textrm{not set} & & \pref{sec:dftbp.xlbomd} \\
  \kw{XlbomdFast} & p & Xlbomd \textrm{not set} & & \pref{sec:dftbp.xlbomd} \\
  \kw{Masses} & p & & & \pref{sec:dftbp.Masses} \\
  \kw{Plumed} & l & No & & \\
\end{ptable}

\begin{description}
\item[\is{MovedAtoms}] List of atoms to move during the MD. (See more
  detailed description on page \pref{sec:dftbp.SteepestDescent}.)

\item[\is{Steps}] Number of MD steps to perform. In the case of a
  thermostat using a \kwcb{TemperatureProfile} the number of steps is
  calculated from the profile.

\item[\is{KeepStationary}] Remove translational motion from the system.


\item[\is{TimeStep}]\modif{\modtype{time}} Time interval between two
  MD steps.

\item[\is{Thermostat}] Thermostating method for the MD simulation. See
  p.~\pref{sec:dftbp.Thermostat}.

\item[\is{OutputPrefix}] Prefix of the geometry files containing the
  final structure.

\item[\is{MDRestartFrequency}] Interval that the current geometry and
  velocities are written to the XYZ format geometry file and md.out
  (see section~\ref{sec:md.out}). In the case of \kw{SCC} MD runs, the
  charge restart information is also written at this interval
  overriding \is{RestartFrequency} (see
  section~\ref{kw:dftbp.RestartFrequency}).

\item[\is{Velocities}]\modif{\modtype{velocity}} Specified atomic velocities for
  all the atoms of the given structure (including ``velocities'' for any
  stationary atoms, which are silently ignored). This option can be used to
  restart an MD run, but make sure the geometry is consistent with the specified
  velocities. The easiest way to do this is to copy both from the same iteration
  of the XYZ file produced in the previous run (\textbf{Note:} the velocities
  printed in the XYZ files are specified in {\AA}/ps, so this should be set in
  the input). If restarting an \kw{SCC} MD run, we \textbf{strongly suggest} you
  use \is{ReadInitialCharges}, and in particular read charges for the geometry
  which you use to restart (iterations at which charges are written to disc are
  marked in the XYZ file, with the most recent being present in
  \verb|charges.bin| or \verb|charges.dat| depending on the option
  \is{WriteChargesAsText}).

\item[\is{Barostat}] Berendsen method barostat for the MD simulation. See
  p.~\pref{sec:dftbp.Barostat}.

\item[\is{ConvergentForcesOnly}] If using an SCC calculation, this option
  controls whether the molecular dynamics will prematurely stop (= \is{Yes}) if
  the SCC cycle does not converge at any geometric step. If the option is set to
  \is{False}, forces will be calculated using the non-converged charges and the
  molecular dynamics continues. In this case you should consider using
  \is{ForceEvaluation = 'Dynamics'} (or \is{ForceEvaluation = 'DynamicsT0'}) in
  the \is{DFTB} block as it gives more accurate forces for non-converged
  charges.

\item[\is{Xlbomd}] If present, extended Lagrangian type molecular dynamics
  is applied to speed up the simulation. For further options within the
  \is{Xlbomd} block see p.~\pref{sec:dftbp.xlbomd}.

\item[\is{Masses}] If present, over-ride the atomic masses from the Slater-Koster files. See
  p.~\pref{sec:dftbp.Masses}

\item[\is{Plumed}] Whether Plumed should be invoked in order to modify the
  forces and to drive a meta-dynamics.  The parameters of the meta-dynamics must
  be stored in the file \verb|plumed.dat| in the current directory. The file
  must be formatted according to Plumed's own format. (Note: This option
  requires a {\dftbp} binary built with Plumed support.)
  
\end{description}


\subsubsection{Thermostat}
\label{sec:dftbp.Thermostat}

\paragraph{\iscb{None}}

No thermostating during the run, only the initial velocities are set
according to either a given temperature or velocities, hence an
NVE\index{NVE ensemble} ensemble should be achieved for a reasonable
time step.
\begin{ptable}
  \kw{InitialTemperature} & r & & - & \\
\end{ptable}
\begin{description}
\item[\is{InitialTemperature}]\modif{\modtype{energy}} Starting
  velocities for the MD will be created according the
  Max\-well-Boltz\-mann distribution at the specified temperature.
  This is redundant in the case of specified initial velocities.
\end{description}

\paragraph{Andersen\cb}
\label{sec:dftbp.Andersen}

Andersen thermostat~\cite{andersen-JCP-72-2384} sampling an NVT\index{NVT ensemble} ensemble.

\textbf{Note:} Andersen thermostating has a reputation for suppressing diffusion and also prevents
accumulation of data for dynamical properties.

\begin{ptable}
  \kw{Temperature} & r|m & & - & \\
  \kw{ReselectProbability} &r & & - & \\
  \kw{ReselectIndividually} &l & & - & \\
  \kw{AdaptFillingTemp} & l & & No & \\
\end{ptable}
\begin{description}
\item[\is{Temperature}]\modif{\modtype{energy}} Target temperature of
  the thermostat.  It can be either a real value, specifying a
  constant temperature through the entire run or the
  \kwcb{TemperatureProfile} method specifying a changing temperature.
  (See p.~\pref{sec:dftbp.TemperatureProfile}.)
\item[\is{ReselectProbability}] Probability for re-selecting
  velocities from the Maxwell-Boltzmann distribution.
\item[\is{ReselectIndividually}] If \is{Yes}, each atomic velocity is
  re-selected individually with the specified probability. Otherwise
  all velocities are re-selected simultaneously with the specified
  probability.
\item[\is{AdaptFillingTemp}] If \is{Yes}, the temperature of the
  electron filling is always set to the current temperature of the
  thermostat. (The appropriate tag for the temperature of the electron
  filling is ignored.)

\end{description}

\paragraph{Berendsen\cb}
\label{sec:dftbp.Berendsen}

Berendsen thermostat~\cite{berendsen-JCP-81-3684} samples something
like an NVT\index{NVT ensemble} ensemble (but without the correct
canonical fluctuations, be aware of the ``flying ice cube'' problem
before using this thermostat~\cite{harvey-JCC-19-726}).

\begin{ptable}
  \kw{Temperature}      & r|m &                               & - & \\
  \kw{CouplingStrength} & r   & \is{Timescale} not set        & - & \\
  \kw{Timescale}        & r   & \is{CouplingStrength} not set & - & \\
  \kw{AdaptFillingTemp} & l   &                               & No & \\
\end{ptable}
\begin{description}
\item[\is{Temperature}]\modif{\modtype{energy}} Target temperature of
  the thermostat.  It can be either a real value specifying a constant
  temperature through the entire run or the \kwcb{TemperatureProfile}
  method specifying a changing temperature.  (See
  p.~\pref{sec:dftbp.TemperatureProfile}.)
\item[\is{CouplingStrength}] Dimensionless coupling strength for the
  thermostat (given as $\Delta t / \tau_t$ in the original paper where
  $\Delta t$ is the MD time step). Alternatively
  \is{Timescale}\modif{\modtype{time}} can be set directly as the
  characteristic length of time to damp the temperature towards the
  target temperature.  The \is{CouplingStrength} and \is{Timescale}
  options are mutually exclusive.

\item[\is{AdaptFillingTemp}] If \is{Yes}, the temperature of the
  electron filling is always set to the current temperature of the
  thermostat. (The appropriate tag for the temperature of the electron
  filling is ignored.)

\end{description}

\paragraph{NoseHoover\cb}
\label{sec:dftbp.NoseHoover}

Nos\'e-Hoover chain thermostat~\cite{martyna-mp-87-1117} sampling an
NVT\index{NVT ensemble} ensemble, currently with the chain coupled to
all of the atoms in the system.

\begin{ptable}
  \kw{Temperature} & r|m & & - & \\
  \kw{CouplingStrength} &r & & - & \\
  \kw{ChainLength} & i & & 3 & \\
  \kw{Order} & i & & 3 & \\
  \kw{IntegratorSteps} & i & & 1 & \\
  \kw{Restart} & m & & & \\
  \kw{AdaptFillingTemp} & l & & No & \\
\end{ptable}
\begin{description}
\item[\is{Temperature}]\modif{\modtype{energy}} Target temperature of
  the thermostat.  It can be either a real value, specifying a
  constant temperature through the entire run or the
  \kwcb{TemperatureProfile} method specifying a changing temperature.
  (See p.~\pref{sec:dftbp.TemperatureProfile}, but note that profiles are not
  well tested with this thermostat yet.)
\item[\is{CouplingStrength}]\modif{\modtype{Frequency}} Frequency of
  oscillation of the thermostating particles (see section~2.5 of
  Ref.~\cite{martyna-mp-87-1117}). This is typically related to the
  highest vibrational mode frequency of the system.
\item[\is{ChainLength}] Number of particles in the thermostat chain.
\item[\is{Order}] and \textbf{\is{IntegratorSteps}} See section~4.3 of
  Ref.~\cite{martyna-mp-87-1117}).
\item[\is{Restart}] Specifies the internal state of the thermostat
  chain, using three keywords (all three must be present): \kwcb{x},
  \kwcb{v} and \kwcb{g} containing the internal chain positions,
  velocities and forces respectively (these are provided in md.out).
  See also section~\ref{kw:dftbp.MDRestartFrequency}.
\item[\is{AdaptFillingTemp}] If \is{Yes}, the temperature of the
  electron filling is always set to the current temperature of the
  thermostat. (The appropriate tag for the temperature of the electron
  filling is ignored.)

\end{description}

\paragraph{TemperatureProfile\cb}
\label{sec:dftbp.TemperatureProfile}

Specifies a temperature profile during molecular dynamics. It takes as
argument one or more lines containing the type of the annealing
(string), its duration (integer), and the target temperature (real),
which should be achieved at the end of the given period. For example:
\begin{verbatim}
  Temperature [Kelvin] = TemperatureProfile {   # Temperatures in K
    constant        1    10.0   # Setting T=10 K for the 0th MD-step
    linear        500   600.0   # Linearly rising T in 500 steps up to T=600 K
    constant     2000   600.0   # Constant T through 2000 steps
    exponential   500    10.0   # Exponential decreasing in 500 steps to T=10 K
  }
\end{verbatim}
The annealing method can be \is{constant}, \is{linear} or
\is{exponential}, with the duration of each stage of the anneal
specified in steps of the driver containing the thermostat. The
starting temperature for each annealing period is the final target
temperature of the previous period, with the last step of each stage
being at the target temperature. Since the initial stage in the
temperature profile has no previous step, the default starting
temperature is set to 0.  In order to start the calculation from a finite
temperature for the first annealing period, a constant profile
temperature stage with a duration of one (or more) step(s) should be
specified as the first step (see the example).  The temperatures of
the stages are specified in atomic units, unless the \is{Temperature}
keyword carries a modifier, as in the example above.

\subsubsection{Barostat}
\label{sec:dftbp.Barostat}

Berendsen barostat~\cite{berendsen-JCP-81-3684} samples something like an
NPH\index{NPH ensemble} ensemble for MD (but without the correct
fluctuations). Options are provided for either isotropic or cell shape changing
pressure control. This can also be used in tandem with a thermostat
(p.~\pref{sec:dftbp.Thermostat}) for the NPT\index{NPT ensemble} ensemble. If the barostat
is used, a partial Gibbs free energy is reported in code output, of the form
$$G = E + PV - TS_\mathrm{electronic}.$$ This does not include structural
entropy, only any electronic entropy. For barostated constant energy simulations
(no thermostat in use), the conserved quantity is the sum of the kinetic and
Gibbs partial energies.

\begin{ptable}
  \kw{Pressure}   & r & & - & \\
  \kw{Coupling}   & r & \is{Timescale} not set & - & \\
  \kw{Timescale}  & r & \is{Coupling} not set & - & \\
  \kw{Isotropic}  & l & & \is{Yes} & \\
\end{ptable}
\begin{description}
\item[\is{Pressure}]\modif{\modtype{pressure}} Sets the external
  target pressure.
\item[\is{Coupling}] Coupling strength for the barostat (given as
  $\beta \Delta t / \tau_p$ in the original paper where $\Delta t$ is
  the MD time step and $\beta$ the compressibility, so the coupling is
  technically dimensioned as reciprocal pressure, but this is usually
  ignored). Alternatively \is{Timescale}\modif{\modtype{time}} can be
  set directly ($\beta / \tau_p$) as the characteristic length of time
  to damp the pressure. Typically, $\beta$ is assumed to be either the
  experimental value or $\sim 1$, and
  Ref.~\cite{berendsen-JCP-81-3684} chooses the time scale to be
  around 10--100~fs. The \is{Coupling} and \is{Timescale} options are
  mutually exclusive.

\item[\is{Isotropic}] Should isotropic scaling of the unit cell be
  used, or can the cell shape vary? There is a slight inconsistency
  between the standard forms of these scalings in the literature,
  which is reproduced here, in brief the isotropic case scales the
  cell volume by a factor proportional to the differences in the
  instantaneous and expected pressures (i.e., the cube of the cell
  vectors), while the anisotropic case changes the cell vectors
  proportional to the difference instead.
\end{description}


\subsubsection{Extended Lagrangian Born-Oppenheimer dynamics}
\label{sec:dftbp.Extended Lagrangian Born-Oppenheimer dynamics}
\label{sec:dftbp.xlbomd}

For several systems Born-Oppenheimer molecular dynamics simulations can be
significantly sped up by using the extended Lagrangian formalism described in
Ref.~\cite{aradi-jctc-11-3357}. The XLBOMD integrator can be used in two
different modes:
\begin{itemize}
\item Conventional XLBOMD scheme (\is{Xlbomd}): The extended Lagrangian is used
  to predict the input charge distribution for the next time step, instead of
  taking charges that were converged for the geometry in the previous time
  step. The predicted starting charges should then require fewer SCC iterations
  to converge.

\item Fast XLBOMD scheme, \is{XlbomdFast} (one diagonalisation per time step):
  The extended Lagrangian is used to predict the population for each time
  step. This predicted population is then used to build the Hamiltonian, but in
  contrast to the conventional XLBOMD scheme, there is no self consistent cycle
  -- the forces are calculated immediately after the diagonalisation of the
  first Hamiltonian. The fast XLBOMD method usually only works for systems
  without SCC instabilities (e.g.\ wider gap insulators or molecules without
  degenerate states). See Ref.~\cite{aradi-jctc-11-3357} for details.
\end{itemize}

The extended Lagrangian dynamics can be activated by specifying either the
\is{Xlbomd} or the\\ \is{XlbomdFast} option block. Both methods offer the
following options:

\begin{ptable}
  \kw{IntegrationSteps} & i &  & 5 & \\
  \kw{PreSteps} & i &  & 0 & \\
\end{ptable}

\begin{description}
\item[\is{IntegrationSteps}] Number of time steps used for determining the
  population for the next time step. Currently, only integration schemes for 5,
  6 or 7 steps are implemented.
\item[\is{PreSteps}] Number of molecular dynamics time steps before the XLBOMD
  integration becomes activated.

  \textbf{Note:} At the step where the XLBOMD integrator becomes active, it is initialised with
  results of several subsequent converged MD steps, so a further \is{IntegrationSteps} + 1 steps
  will be carried out before the extended Lagrangian dynamics starts to predict the charges and
  accelerate the calculation.
\end{description}

The conventional \is{Xlbomd} block has the following specific options in
addition to the common XLBOMD settings above:

\begin{ptable}
  \kw{MinSccIterations} & i &  & 1 &  \\
  \kw{MaxSccIterations} & i & & 200 & \\
  \kw{SccTolerance} & r & & 1e-5 & \\
\end{ptable}

\begin{description}
\item[\is{MinSccIterations}] Minimum number of SCC iterations to perform at each
  time step during the extended Lagrangian dynamics.

\item[\is{MaxSccIterations}] Maximum number of SCC iterations to perform at each step in the
  extended Lagrangian dynamics. If this number of SCC iterations have been reached the forces will
  be calculated and the MD advances to the next time step. See the note in section~\ref{sec:dftbp.KLines}
  regarding non-convergent k-point sampling.

\item[\is{SccTolerance}] SCC convergence tolerance during the extended
  Lagrangian dynamics. Once this tolerance has been achieved the SCC cycle will
  stop and the forces will be calculated. You can use this parameter to override
  the \is{SccTolerance} parameter in the \is{DFTB} block for time steps where
  the extended Lagrangian integrator is active (This way, you can calculate
  populations with tight SCC tolerance when initialising the XLBOMD integrator,
  then use a less strict SCC tolerance once the integrator is active).
\end{description}

The \is{XlbomdFast} block has the following specific options in addition to
the common XLBOMD settings above:

\begin{ptable}
  \kw{TransientSteps} & i & & 10 & \\
  \kw{Scale} & r & & 1.0 & \\
\end{ptable}

\begin{description}
\item[\is{TransientSteps}] Enables a smoother transition between
  Born-Oppenheimer and extended Lagrangian dynamics by carrying out intermediate
  additional steps with full SCC convergence, during which the converged
  population and the one predicted by the extended Lagrangian integrator are
  averaged.

\item[\is{Scale}] Scaling factor for the predicted charge densities
  $\in(0,1]$. The optimal value is system dependent. One should take the highest
  possible value that still produces stable dynamics (good conservation of
  energy).
\end{description}

Example for conventional XLBOMD:
\begin{verbatim}
Xlbomd {
  IntegrationSteps = 6
  MinSccIterations = 2
  MaxSccIterations = 200
  SccTolerance = 1e-6
}
\end{verbatim}

Fast (SCC-free) XLBOMD with one diagonalisation per time step:
\begin{verbatim}
XlbomdFast {
  PreSteps = 5
  TransientSteps = 10
  IntegrationSteps = 5
  Scale = 0.5
}
\end{verbatim}

\textbf{Points to be aware of:}
\begin{itemize}
\item The extended Lagrangian (especially in the fast mode) needs special force
  evaluation giving more accurate forces for non-convergent charges. Therefore
  you must set the \is{ForceEvaluation} option to \is{'Dynamics'} (for
  simulations with finite electronic temperature) or to \is{'DynamicsT0'} (for
  simulations at 0~K electronic temperature) in the \is{DFTB} block (see
  p.~\pref{sec:dftbp.ForceEvaluation}).
\item The extended Lagrangian implementation only works for the $(N,V,E)$
  ensemble so far, so neither thermostats nor barostats are allowed.
\item The extended Lagrangian implementation currently cannot be used for
  spin-polarised or spin-orbit systems, or when electron filling methods other
  than \iscb{Fermi} filling (see p.~\pref{sec:dftbp.Fermi}) are used.
\end{itemize}

\subsubsection{Masses}
\label{sec:dftbp.Masses}

Provides values of atomic masses for specified atoms, ranges of atoms or chemical species. This is
useful for example to set isotopes for specific atoms in the system.

\begin{ptable}
  \kw{Mass} & p & & & \\
\end{ptable}

Any atoms not given specified masses will use the default values from the appropriate homonuclear
Slater-Koster file. An example is given below
\begin{verbatim}
  Masses {
    Mass {
      Atoms = 1:2
      MassPerAtom [amu] = 2.0
    }
  }
\end{verbatim}
where \kw{Atoms} specifies the atom or atoms which each have a mass of \kw{MassPerAtom} assigned.

\subsection{Socket\cb}
\label{sec:dftbp.Socket}

The code tries to connect to a socket interface to receive control instructions
from an external driver code.

\begin{ptable}
  \kw{File}  & s & \is{Host} not set & - & \\
  \kw{Prefix}& s & \is{Host} not set & ``/tmp/ipi\_'' for Protocol = \kwcb{i-PI}& \\
  \kw{Host}  & s & \is{File} not set & - & \\
  \kw{Port}  & i & \is{File} is set  & - & \\
  \kw{Verbosity} & i & & 0 & \\
  \kw{Protocol} & m & & \kwcb{i-PI} & \\
  \kw{MaxSteps} & i & & 200 & \\
\end{ptable}

\begin{description}
\item[\is{File}] Name of UNIX style file socket to connect to.
\item[\is{Prefix}] Prefix to the file name, in the case of i-PI dialogue, the
  defaults to the path and file start that i\_PI expects.
\item[\is{Host}] Name or ip address of internet host to connect to
  (``localhost'' also possible).
\item[\is{Port}] Port of host to connect to.
\item[\is{Verbosity}] Level of port traffic to document.
\item[\is{Protocol}] Choice of message protocol over the socket connection (only
  communication with \mbox{i-PI}~\cite{Ceriotti20141019} is currently
  supported).
\item[\is{MaxSteps}] Number of geometry steps before termination of the {\dftbp}
  instance.  Setting this value as -1 runs a huge() number of iterations.
\end{description}

Examples

First an ip address connection:
\invparskip
\begin{verbatim}
Driver = Socket {
    Host = localhost
    Port = 21012 # port number
    Verbosity = 0 # minimal verbosity
    Protocol = i-PI {} # i-PI interface
    MaxSteps = -1 # Run indefinitely
}
\end{verbatim}

Then a UNIX socket via the /tmp file system
\begin{verbatim}
Driver = Socket {
    File = "dftb" # The protocol defines a default path in this case
    Protocol = i-PI {} # i-PI interface
    MaxSteps = 1000 # Terminate this instance after 1000 steps
}
\end{verbatim}

Please note that this driver changes the default behaviour of some options to
remove (usually unneeded) file writing: \is{WriteDetailedOut} = \is{No} and
\is{WriteBandOut} = \is{No}.

%%%%%%%%%%%%%%%%%%%%%%%%%%%%%%%%%%%%%%%%%%%%%%%%%%%%%%%%%%%%%%%%%%%%%%%%%%%%
%%%  Hamiltonian
%%%%%%%%%%%%%%%%%%%%%%%%%%%%%%%%%%%%%%%%%%%%%%%%%%%%%%%%%%%%%%%%%%%%%%%%%%%%

\section{Hamiltonian}
\label{sec:dftbp.Hamiltonian}

Currently only a DFTB Hamiltonian is implemented, so you must set
\is{Hamiltonian = DFTB\cb}. The \iscb{DFTB} method may contain the
following properties:

\begin{ptable}
  \kw{SCC} &l &  & No  & \\
  \kw{SCCTolerance} &r& SCC = Yes & 1e-5 &  \\
  \kw{MaxSCCIterations} &i& SCC = Yes & 100 & \\
  \kw{EwaldParameter} & r & Periodic = Yes SCC = Yes & 0.0 & \\
  \kw{EwaldTolerance} & r & Periodic = Yes SCC = Yes & 1e-9 & \\
  \kw{ShellResolvedSCC} & l & SCC = Yes & No & \\
  \kw{Mixer} &m& SCC = Yes  & Broyden\{\} & \pref{sec:dftbp.Mixer} \\
  \kw{MaxAngularMomentum} &p&  & -  & \\
  \kw{Charge} &r& & 0.0 & \\
  \kw{SpinPolarisation} &m& SCC = Yes & \cb & \pref{sec:dftbp.SpinPolarisation} \\
  \kw{SpinConstants} &p& SpinPolarisation $\neq$ \cb~ & - &
  \pref{sec:dftbp.SpinConstants} \\
  \kw{ShellResolvedSpin} &l& ShellResolvedSCC = No & No & \\
  \kw{SpinOrbit} &m& SpinPolarisation $\neq$ Colinear\{\}~ & \cb &
  \pref{sec:dftbp.SpinOrbit} \\
  \kw{Solver} &m& & RelativelyRobust\cb  & \pref{sec:dftbp.Solver} \\
  \kw{Filling} &m&  & Fermi\cb & \pref{sec:dftbp.Filling} \\
  \kw{SlaterKosterFiles} &p|m&  & - & \pref{sec:dftbp.SlaterKosterFiles} \\
  \kw{OldSKInterpolation} & l & & No & \\
  \kw{PolynomialRepulsive} & p|m & & \cb & \\
  \kw{KPointsAndWeights} &(4r)+|m& Periodic = Yes & - &
  \pref{sec:dftbp.KPointsAndWeights} \\
  \kw{OrbitalPotential} &m & SpinPolarisation $\neq$ \cb~ & \cb &
  \pref{sec:dftbp.OrbitalPotential} \\
  \kw{ReadInitialCharges} &l& SCC = Yes & No & \\
  \kw{InitialCharges} & p & SCC = Yes & \cb & \\
  \kw{ElectricField} & p & SCC = Yes & \cb & \pref{sec:dftbp.ElectricField} \\
  \kw{Dispersion} & m & & \cb & \pref{sec:dftbp.Dispersion} \\
  \kw{HCorrection} & m & SCC = Yes & None \cb & \pref{sec:dftbp.hcorr}\\
  \kw{HalogenXCorr} & l & ThirdOrder(Full) = Yes, DftD3 & No & \pref{sec:dftbp.xcorr}\\
  \kw{ThirdOrder} & l & SCC = Yes & No & \\
  \kw{ThirdOrderFull} & l & SCC = Yes & No & \pref{sec:dftbp.DFTB3}\\
  \kw{RangeSeparated} & p &  & \is{None} & \pref{sec:dftbp.RangeSep} \\
  \kw{HubbardDerivs} & p & ThirdOrder(Full) = Yes  & - & \\
  \kw{OnSiteCorrection} & p & SCC = Yes & - & \pref{sec:dftbp.Onsites} \\
  \kw{Solvation} & m & & - & \pref{sec:dftbp.Solvation}\\
  \kw{Differentiation} &m&  & FiniteDiff & \pref{sec:dftbp.Differentiation} \\
  \kw{ForceEvaluation} &s& & "Legacy" & \\
  \kw{CustomisedHubbards} & p & SCC = Yes & & \\
  \kw{CustomisedOccupations} & p & SCC = Yes & & \\
  \kw{TruncateSKRange} & p & & & \\
  \hline
\end{ptable}

\begin{description}
\item[\is{SCC}] If set to \is{Yes}, a self consistent charge (SCC)
  calculation is made.

\item[\is{SCCTolerance}] Stopping criteria for the SCC.  Specifies the
  tolerance for the maximum difference in any charge between two SCC
  cycles.

\item[\is{MaxSCCIterations}] Maximal number of SCC cycles to reach
  convergence. If convergence is not reached after the specified
  number of steps, the program stops. However in cases where the
  calculation is not for a static structure (so \is{Driver} $\neq$
  \cb), this behaviour can be overridden using
  \kw{ConvergentForcesOnly}.

\item[\is{EwaldParameter}] Sets the dimensionless parameter $\alpha$
  in the Ewald electrostatic summation for periodic calculations. This
  controls the fraction of the Ewald summation occurring in real and
  reciprocal space. Setting it to zero or negative activates an
  automatic determination of this parameter (default and recommended
  behaviour). Setting it positive forces the code to use the supplied
  value. This is useful for very asymmetrical unit cells
  (typically a slab or nanowire with a huge surrounding vacuum region)
  since the memory demand of \dftbp{} can increase dramatically in
  these cases (due to storage of a long range real space neighbour
  list). To determine a suitable value of $\alpha$ for such a cell,
  you should initially reduce the vacuum region and run a test
  calculation, looking for the value of the automatically chosen Ewald
  parameter in the standard output. This is then a suitable choice for
  the original cell with the large vacuum region.

\item[\is{EwaldTolerance}] Sets the tolerance for Ewald summation in periodic
  systems.

\item[\is{ShellResolvedSCC}] If set to \is{Yes}, all distinct
  Hubbard $U$ values for the different atomic angular momenta shells
  are used, when calculating the SCC contributions. Otherwise, the
  value supplied for the $s$-shell is used for all angular
  momenta. Please note, that the old standard DFTB code was \emph{not}
  orbitally resolved, so that only the Hubbard $U$ for the $s$-shell
  was used. Please check the documentation of the SK-files you intend
  to use as to whether they are compatible with an orbitally resolved
  SCC calculation (many of the biological files do not use orbitally
  resolved charges), before you switch this option to \is{Yes}. Even
  if the Hubbard $U$ values for different shells are the same in the
  SK-files, this flag would still effect your results, since when it
  is set to \is{Yes}, any charge transfer between atomic shells will
  change the energy of the system compared to when it is set to set to
  \is{No}.

\item[\is{Mixer}]  Mixer type for mixing the charges in an SCC
  calculation. See p.~\pref{sec:dftbp.Mixer}.

\item[\is{MaxAngularMomentum}] Specifies the highest angular momentum
  for each atom type. All orbitals up to that angular momentum will be
  included in the calculation. Several main-block elements require
  $d$-orbitals, check the documentation of the SK-files you are using
  to determine if this is necessary. Possible values for the angular
  momenta are \is{s}, \is{p}, \is{d}, \is{f}.

  Example:
\begin{verbatim}
  MaxAngularMomentum = {
    Ga = "p"     # You can omit the quotes around the
    As = "p"     # orbital name, if you want.
  }
\end{verbatim}

  By using the \kw{SelectedShells} method it is also possible to
  combine shells from different Slater-Koster files together to treat
  atoms containing multiple shells with the same angular momentum. The
  shells to be picked from a particular atom type should be listed
  without any separating characters.  The list of shells of different
  atom types should be separated by white spaces.

  Example:
\begin{verbatim}
  # Defining sps* basis for Si and C by combining sp and s shells from
  # Si and Si2, and C and C2, resp.
  MaxAngularMomentum = {
    Si = SelectedShells { "sp" "s" }     # Si atom with sps* basis
    C = SelectedShells { "sp" "s" }      # C atom with sps* basis
  }

  # Note, that you have to modify the Slater-Koster file definition accordingly
  SlaterKosterFiles = {
    Si-Si = "Si-Si.skf" "Si-Si2.skf" "Si2-Si.skf" "Si2-Si2.skf"
    Si-C = "Si-C.skf" "Si-C2.skf" "Si2-C.skf" "Si2-C2.skf"
    C-Si = "C-Si.skf" "C-Si2.skf" "C2-Si.skf" "C2-Si2.skf"
    C-C = "C-C.skf" "C-C2.skf" "C2-C.skf" "C2-C2.skf"
  }
\end{verbatim}

  If for a given atomic type you pick orbitals from more than one species, you
  must specify an appropriate combinations of file names for the Slater-Koster
  tables in \islcb{SlaterKosterFiles}{sec:dftbp.SlaterKosterFiles}. For every
  atom type combination $n_{\text{SK1}}\times n_{\text{Sk2}}$ Slater-Koster
  files must be defined, where $n_{\text{SK1}}$ and $n_{\text{SK2}}$ are the
  number species combined to build up the shells of the two interacting
  atoms. The file names must be ordered with respect to the interacting species,
  so that the name for the second interacting species is changed first. Above
  you see an example, where an extended basis with an $s^*$-orbital was
  generated by introducing the new species "Si2" and "C2", containing the
  appropriate $s^*$-orbital for Si and C, resp., as only orbitals.

  In the case of multiple Slater-Koster files for a certain
  interaction, the repulsive data is read from the first specified
  file (e.g. \verb|Si-Si.skf|, \verb|Si-C.skf|, \verb|C-Si.skf| and
  \verb|C-C.skf| in the example above). The repulsive interactions in
  the other files are ignored. The mass for a certain species is read
  from the first SK-file for its homo-nuclear interaction.

  Non-minimal basis Slater-Koster data may be directly defined in the
  SK-files in future.

\item[\is{Charge}] Total charge of the system in units of the electron
  charge. Negative values mean an excess of electrons. If the keyword
  \is{FixedFermiLevel} is present (see section \ref{sec:dftbp.Filling}), then value
  specified here will be ignored.

\item[\is{SpinPolarisation}] Specifies if and how the system is spin
  polarised. See p.~\pref{sec:dftbp.SpinPolarisation}.

\item[\is{SpinConstants}] Specifies the atom type specific constants needed for
  the spin polarised calculations, in units of Hartree.  See
  p.~\pref{sec:dftbp.SpinConstants}.

\item[\is{SpinOrbit}] Specifies if the system includes Russel-Saunders
  coupling. See p.~\pref{sec:dftbp.SpinOrbit}

\item[\is{Solver}] Specifies which solver (eigensolver, Green's function, etc.)
  to use with the hamiltonian. See p.~\pref{sec:dftbp.Solver}.

\item[\is{Filling}] Method for occupying the one electron levels with
  electrons. See p.~\pref{sec:dftbp.Filling}.

\item[\is{SlaterKosterFiles}] Name of the Slater-Koster files for every atom
  type pair combination. See~\pref{sec:dftbp.SlaterKosterFiles}.

\item[\is{OldSKInterpolation}] If set to \is{Yes} (strongly
  discouraged), the look-up tables for the overlap and non-scc
  Hamiltonian contribution are interpolated with the same algorithm as
  in the \emph{old} {\dftb} code. Please note, that the new method
  uses a smoother function, is more systematic, and yields better
  derivatives than the old one.  This option is present only for
  compatibility purposes, and may be removed in the future.

\item[\is{PolynomialRepulsive}] Specifies for each interaction, if the
  polynomial repulsive function should be used. for every pairwise
  combination of atoms it should contain a logical value, where
  \is{Yes} stands for the use of a polynomial repulsive function and
  \is{No} for a spline. If a specific pair of species is not
  specified, the default value \is{No} is used.

  Example:
\begin{verbatim}
  # Use the polynomial repulsive function for Ga-Ga and As-As interactions
  # in GaAs
  PolynomialRepulsive = {
    Ga-Ga = Yes
    Ga-As = No
    # As-Ga unspecifed, therefore per default set to No
    As-As = Yes
  }
\end{verbatim}

  If you want to apply the same setting for all species pairs, you can
  specify the appropriate logical value as argument of the
  \is{SetForAll} keyword:

\begin{verbatim}
  # Using polynomial repulsive functions for all interactions in GaAs
  PolynomialRepulsive = SetForAll { Yes }
\end{verbatim}

\item[\is{KPointsAndWeights}]\modif{relative|absolute} Contains the
  special $k$-points to be used for the Bril\-louin-zone integration.
  See p.~\pref{sec:dftbp.KPointsAndWeights}. For automatically generated
  $k$-point grids the modifier should not be set.

\item[\is{OrbitalPotential}] Specifies which (if any) orbitally
  dependant contributions should be added to the DFTB energy and
  band structure. See p.~\pref{sec:dftbp.OrbitalPotential}.


\item[\is{ReadInitialCharges}] If set to \is{Yes} the first Hamiltonian is
  constructed by using the charge information read from the file
  \verb|charges.bin| or \verb|charges.dat| (depending on the option
  \is{WriteChargesAsText}, see section\ref{sec:dftbp.Options}).

\item[\is{InitialCharges}] Specifies initial charges, either for all atoms or
  for only selected ones. In order to specify it for all atoms, use the keyword
  \kw{AllAtomCharges} and supply the charge for every atom as a list of real
  values:
\begin{verbatim}
  InitialCharges = {
    AllAtomCharges = { # Specifies charge for each atom in an H2O molecule
       -0.88081627     # charge for atom 1 (O)
        0.44040813     # charge for atom 2 (H1)
        0.44040813     # charge for atom 3 (H2)
    }
  }
\end{verbatim}
  Alternatively you can specify charges individually on atoms or
  species using the \kw{AtomCharge} keyword. For every \is{AtomCharge}
  declaration you must provide a charge and the list of atoms,
  which should be initialised to that charge. (You can use the
  same format for the list of atoms, as described at the
  \is{MovedAtoms} keyword in the section for \isl{SteepestDescent}{sec:dftbp.SteepestDescent}):
\begin{verbatim}
  InitialCharges = { # Specifying charge for various species
    AtomCharge = {
      Atoms = H
      ChargePerAtom = 0.44040813
    }
    AtomCharge {
      Atoms = O
      ChargePerAtom = -0.88081627
    }
  }
\end{verbatim}
  Charge on atoms not appearing in any \is{AtomCharge}
  specification is set to be zero.


\item[\is{ElectricField}] Specifies an external electric field,
  arising currently from either an applied field or a distribution of
  electrostatic charges. See p.~\pref{sec:dftbp.ElectricField}.

\item[\is{Dispersion}] Specifies which kind of dispersion correction
  to apply. See p.~\pref{sec:dftbp.Dispersion}.

\item[\is{OnSiteCorrection}] Used to include the on-site matrix elements of
  Dom\'inguez {\it et al.}~\cite{dominguez15}. See p.~\pref{sec:dftbp.Onsites}.

\item[\is{Differentiation}] Specifies how to calculate finite difference
  derivatives in the force routines. See p.~\pref{sec:dftbp.Differentiation}.

\item[\is{ForceEvaluation}] Decides which expressions are used to calculate the ground state
  electronic forces.  See p.~\pref{sec:dftbp.ForceEvaluation}. \textbf{Note:} all methods give the same final
  forces when the charges are well converged. For non-converged charges however the resulting forces
  can differ considerably between methods.

\item[\is{CustomisedHubbards}] Enables overriding of the Hubbard U values for given species. If the
  option \is{OrbitalResolvedScc} has been set to \is{Yes}, you need to specify one Hubbard U value
  for each atomic shell in the basis of the given atom type, otherwise only one atomic value is
  required. For all species not specified in this block, the value(s) found in their respective
  Slater-Koster files will be used.

  \textbf{Warning:} This option is for experts only! Overriding values stored in the SK-files may
  result in \textbf{inconsistent results}. Make sure you understand the consequences when using this
  option.

  Example:
  \begin{verbatim}
  CustomisedHubbards {
    Si = 0.32 0.24
  }
  \end{verbatim}

\item[\kw{CustomisedOccupations}] Enables overriding the reference neutral atom
  electronic occupations of the shells. Note that the atom remains neutral since
  a corresponding ionic counter charge is implicitly added to its core. This
  option can be used, for example, to simulate effective doping by setting a
  slightly larger or smaller number of electrons on certain atoms.

  Example:
  \begin{verbatim}
  CustomisedOccupations{
    ReferenceOccupation{
      Atoms={1:30}
      p=2.01
    }
    ReferenceOccupation{
      Atoms={31:60}
      p=1.99
    }
  }
  \end{verbatim}

  The example above sets a filling population of +0.01e or -0.01e in the p shell
  of the corresponding atom indices. When the states are filled up, the electron
  excess or depletion results in a shift of the Fermi level in the bands.

  \textbf{Warning:} This option is for experts only! Overriding values stored in
  the SK-files may result in \textbf{inconsistent results}. Please look at the
  transport section of the
  \href{https://dftbplus-recipes.readthedocs.io/en/latest/}{dftb+ recipes} to
  see an example of the correct use of this option.

\item[\is{TruncateSKRange}] Enables overriding of the number of elements to be
  read from the Slater-Koster parameters, shortening the interaction range of
  atoms.

  \textbf{Warning:} This option is for experts only! Overriding values stored in
  the SK-files may result in \textbf{inconsistent results}. Make sure you
  understand the consequences when using this option.

  \begin{ptable}
    \kw{SKMaxDistance} & r &  & -- & \\
    \kw{HardCutOff} & l &  & No & \\
  \end{ptable}
  \begin{description}
    \item[\is{SKMaxDistance}]\modif{\modtype{length}} Length at which to cut the
      overlap and non-SCC interactions for all atoms in the system. If this
      length is longer than the distances in the Slater-Koster files it will
      have no effect.
    \item[\is{HardCutOff}] The Slater-Koster interpolation \dftbp{} produces
      will smoothly tail off to zero at a short distance beyond the table, which
      is controlled by \kw{OldSKInterpolation}. If \kw{HardCutOff} is set to
      \kw{Yes}, then the distance set by \kw{SKMaxDistance} includes this tail,
      i.e., no interactions occur beyond that distance. In the case of \kw{No}
      this zeroing tail extends slightly beyond the \kw{HardCutOff} distance.
  \end{description}

  Example:
  \begin{verbatim}
  TruncateSKRange = {
    SKMaxDistance [AA] = 4.0
    HardCutOff = Yes
  }
  \end{verbatim}

\end{description}


\subsection{Mixer}
\label{sec:dftbp.Mixer}

{\dftbp} currently offers the charge mixing methods \iscb{Broyden},
\iscb{Anderson}, \iscb{DIIS} (DIIS accel\-er\-ated simple mixer) and
\iscb{Simple} (simple mixer).

\subsubsection{Broyden\cb}
\label{sec:dftbp.Broyden}

Minimises the error function
\begin{equation*}
  E = \omega_0^2 \left| G^{(m+1)} - G^{(m)}\right| + \sum_{n=1}^m
  \omega_n^2 \left|
    \frac{n^{(n+1)} - n^{(n)}}{|F^{(n+1)}  - F^{(n)}|}
    + G^{(m+1)}
    \frac{F^{(n+1)}  - F^{(n)}}{|F^{(n+1)}  - F^{(n)}|} \right|^2
  \text,
\end{equation*}
where $G^{(m)}$ is the inverse Jacobian, $n^{(m)}$ and $F^{(m)}$ are
the charge and charge difference vector in iteration $m$. The weights
are given by $\omega_0$ and $\omega_m$, respectively. The latter is
calculated as
\begin{equation}
  \label{eq:omega_m}
  \omega_m = \frac{c}{\sqrt{F^{(m)}\cdot F^{(m)}}}
  \text,
\end{equation}
$c$ being a constant coefficient \cite{johnson-PRB-38-12807}.

The \iscb{Broyden} method can be configured using following properties:
\begin{ptable}
  \kw{MixingParameter} & r& & 0.2 & \\
  \kw{InverseJacobiWeight} & r & & 0.01 & \\
  \kw{MinimalWeight} & r & & 1.0 & \\
  \kw{MaximalWeight} & r & & 1e5 & \\
  \kw{WeightFactor} & r & & 1e-2 & \\
\end{ptable}
\begin{description}
\item[\is{MixingParameter}] Mixing parameter.
\item[\is{InverseJacobiWeight}] Weight for the difference of the
  inverse Jacobians ($\omega_0$).
\item[\is{MinimalWeight}] Minimal allowed value for the weighting
  factors $\omega_m$.
\item[\is{MaximalWeight}] Maximal allowed value for $\omega_m$.
\item[\is{WeightFactor}] Weighting factor $c$ for the calculation of
  the weighting factors $\omega_m$ in \eqref{eq:omega_m}.
\end{description}

Note: As the Broyden-mixer stores a copy of the mixed quantity for each SCC
iteration at a given geometry, you may consider to choose a different mixer with
lower memory requirements, if your system needs density matrix mixing (e.g.\
DFTB+U), is large and needs a high number of SCC-iterations
(\is{MaxSCCIteration}).


\subsubsection{Anderson\cb}
\label{sec:dftbp.Anderson}

Modified Anderson mixer \cite{eyert-JCP-124-271}.

\begin{ptable}
  \kw{MixingParameter} &r &  & 0.05 & \\
  \kw{Generations} &i &  & 4 & \\
  \kw{InitMixingParameter} & r & & 0.01 & \\
  \kw{DynMixingParameters} & (2r)* & & \cb  & \\
  \kw{DiagonalRescaling} & r & & 0.01 & \\
\end{ptable}
\begin{description}
\item[\is{MixingParameter}] Mixing parameter.
\item[\is{Generations}] Number of generations to consider for the
  mixing. Setting it too high can lead to linearly dependent sets of
  equation.
\item[\is{InitMixingParameter}] Simple mixing parameter used until the
  number of iterations is greater or equal to the number of
  generations.
\item[\is{DynMixingParameters}] Allows specification of different
  mixing parameters for different levels of convergence during the
  calculation. These are given as a list of tolerances and the mixing
  factor to be used below this level of convergence. If the loosest
  specified tolerance is reached, the appropriate mixing parameter
  supersedes that specified in \is{MixingParameter}.
\item[\is{DiagonalRescaling}] Used to increase the diagonal elements
  in the system of equations solved by the mixer. This can help to
  prevent linear dependencies occurring during the mixing
  process. Setting it to too large a value can prevent
  convergence. (This factor is defined in a slightly different way
  from Ref.~\cite{eyert-JCP-124-271}. See the source code for more
  details.)
\end{description}

Example:
\invparskip
\begin{verbatim}
  Mixer = Anderson {
    MixingParameter = 0.05
    Generations = 4
    # Now the over-ride the (previously hidden) default old settings
    InitMixingParameter = 0.01
    DynMixingParameters = {
      1.0e-2  0.1 # use 0.1 as mixing if more converged that 1.0e-2
      1.0e-3  0.3 # again, but 1.0e-3
      1.0e-4  0.5 # and the same
    }
    DiagonalRescaling = 0.01
  }
\end{verbatim}


\subsubsection{DIIS\cb}
\label{sec:dftbp.DIIS}

Direct inversion of the iterative space is a general method to
acceleration iterative sequences. The current implementation
accelerates the simple mix process.
\begin{ptable}
  \kw{InitMixingParameter} &r & & 0.2 & \\
  \kw{Generations} &i & & 6 & \\
  \kw{UseFromStart} &l & & \is{Yes} & \\
\end{ptable}
\begin{description}
\item[\is{MixingParameter}] Mixing parameter.
\item[\is{Generations}] Number of generations to consider for the mixing.
\item[\is{UseFromStart}] Specifies if DIIS mixing should be done right
  from the start, or only after the number of SCC-cycles is greater or
  equal to the number of generations.
\end{description}



\subsubsection{Simple\cb}
\label{sec:dftbp.Simple}

Constructs a linear combination of the current input and output
charges as $(1-x) q_{\text{in}}+ x q_{\text{out}}$.
\begin{ptable}
  MixingParameter & r & & 0.05 & \\
\end{ptable}
\begin{description}
\item[\is{MixingParameter}] Coefficient used in the linear
  combination.
\end{description}

\subsection{SpinPolarisation}
\label{sec:dftbp.SpinPolarisation}

In an SCC calculation, the code currently supports three different
choices for spin polarisation; non-SCC calculations are not spin
polarised.

\subsubsection{No spin polarisation (\is{\cb})}


No spin polarisation contributions to the energy or band-structure.

\subsubsection{Colinear\cb}
\label{sec:dftbp.Colinear}

Colinear spin polarisation in the $z$ direction.
%The initialisation of the calculation is spin restricted.
The following options can be
specified:
\begin{ptable}
  \kw{UnpairedElectrons} & r &  & 0  & \\
  \kw{RelaxTotalSpin} & l & & No & \\
  \kw{InitialSpins}      & p &  & \cb & \\
\end{ptable}
\begin{description}

\item[\is{UnpairedElectrons}] Number of unpaired electrons. This is kept
  constant during the run, unless the \is{RelaxTotalSpin} keywords says
  otherwise.

\item[\is{RelaxTotalSpin}] If set to \is{Yes}, a common Fermi-level is used for
  both spin channels, so that the total spin polarisation can change during
  run. In this case, the spin polarisation specified using the
  \is{UnpairedElectrons} keyword is only applied at initialisation. If set to
  \is{No} (default), the initial spin polarisation is kept constant during the
  entire run.

\item[\is{InitialSpins}] Optional initialisation for spin patterns. If
  this keyword is present, the default code behaviour is that the
  initial input charge distribution has a magnetisation of
  0. Otherwise if it is not present, the initial input charge
  distribution has a magnetisation matching the number of
  \is{UnpairedElectrons} keyword.

  The initial spin distribution for the input charges can be set by
  specifying the spin polarisation of atoms. For atoms without an
  explicit specification, a spin polarisation of zero is assumed. The
  \is{InitialSpins} property block must contain either the
  \kw{AllAtomSpins} keyword with a list of spin polarisation values
  for every atom, or one or more \kw{AtomSpin} blocks giving the spin
  for a specific group of atoms using the following keywords:
  \begin{ptable}
    \kw{Atoms} & (i|s)+ &  & -  & \\
    \kw{SpinPerAtom} & r &  & -  & \\
  \end{ptable}
  \begin{description}
  \item[\is{Atoms}] Atoms to specify an initial spin value. The atoms
    can be specified via indices, index ranges and species. (See
    \is{MovedAtoms} in section \ref{sec:dftbp.SteepestDescent}.)
  \item[\is{SpinPerAtom}] Initial spin polarisation for each atom in
  this \is{InitialSpins} block.
  \end{description}
  For atoms not appearing in any of the \is{SpinPerAtom} block, an
  initial spin polarisation of 0 is set.

Example (individual spin setting):
\invparskip
\begin{verbatim}
  SpinPolarisation = Colinear {
    UnpairedElectrons = 0.0
    InitialSpins = {
      AtomSpin = {
        Atoms = 1:2
        SpinPerAtom = -1.0
      }
      AtomSpin = {
        Atoms = 3:4
        SpinPerAtom = +1.0
      }
    }
  }
\end{verbatim}

Example (setting all spins together):
\invparskip
\begin{verbatim}
  SpinPolarisation = Colinear {
    UnpairedElectrons = 0.0
    InitialSpins = {
      AllAtomSpins = { -1.0 -1.0 1.0 1.0 } # Atoms 1,2: -1.0, atoms 3,4: 1.0
    }
  }
\end{verbatim}
\end{description}

\subsubsection{NonColinear\cb}
\label{sec:dftbp.NonColinear}

Non-collinear spin polarisation with arbitrary spin polarisation vector
on every atom. The only option allowed is to set the initial spin
distribution:
\begin{ptable}
  \kw{InitialSpins}       & p &  & \cb & \\
\end{ptable}
\begin{description}
\item[\is{InitialSpins}] Initialisation of the $x$, $y$ and $z$
  components of the initial spins for atoms. The default code
  behaviour is an initial spin polarisation of (0 0 0) for every atom.

  The initial spin distribution can be set by specifying the spin
  polarisation vector on all atoms using the \kw{AllAtomSpins}
  keyword or by using one or more \kw{AtomSpin} blocks with the
  following options:
  \begin{ptable}
    \kw{Atoms} & (i|s)+ &  & -  & \\
    \kw{SpinPerAtom} & (3r)+ &  & -  & \\
  \end{ptable}
  \begin{description}
  \item[\is{Atoms}] Atoms to specify an initial spin vector. The atoms
    can be specified via indices, index ranges and species. (See
    \is{MovedAtoms} in section \ref{sec:dftbp.SteepestDescent}.)
  \item[\is{SpinPerAtom}] Initial spin polarisation for each atom in
    this \is{InitialSpins} block.
  \end{description}
  For atoms not appearing in any of the \is{SpinPerAtom} block, the
  vector (0 0 0) is set.

  Please note, that in contrast to the collinear case, in the
  non-collinear case you must specify the spin vector (3 components!)
  for the atoms.

  Example:
  \invparskip
\begin{verbatim}
  SpinPolarisation = NonColinear {
    InitialSpins = {
      # Setting the spin for all atoms in the system
      AllAtomSpins = {
        0.408 -0.408  0.816
        0.408 -0.408  0.816
       -0.408  0.408 -0.816
       -0.408  0.408 -0.816
      }
    }
  }
\end{verbatim}

  Example:
\invparskip
\begin{verbatim}
  SpinPolarisation = NonColinear {
    InitialSpins = {
      AtomSpin = {
        Atoms = 1:2
        SpinPerAtom = 0.408 -0.408 0.816
      }
      AtomSpin = {
        Atoms = 3:4
        SpinPerAtom = -0.408  0.408 -0.816
      }
    }
  }
\end{verbatim}
\end{description}

\subsubsection{SpinConstants}
\label{sec:dftbp.SpinConstants}

This environment suplies the atomic constants required for either spin polarised
calculations or when evaluating properties which depend on spin interactions
(triplet excitations for example).  In these cases, for each atomic species in
the calculation the spin coupling constants for that atom must be specified.

When \is{ShellResolvedSCC} = \is{No}, an extra keyword in this block controls
whether the spin constants are resolved by shell or are identical for all
shells: \kw{ShellResolvedSpin}, defaulting to the same value as
\is{ShellResolvedSCC}.

When shell resolved spin constants are specified, they must be ordered with
respect to the pairs of shells they couple, such that the index for the second
shell increases faster. For an $spd$-basis, that gives the following ordering:
\begin{equation*}
  w_{ss}, w_{sp}, w_{sd}, \dots,
  w_{ps}, w_{pp}, w_{pd}, \dots,
  w_{ds}, w_{dp}, w_{dd}, \dots
\end{equation*}

Example (GGA parameters for H$_2$O):
\begin{verbatim}
  SpinConstants = {
    O = {
      # Wss  Wsp    Wps    Wpp
      -0.035 -0.030 -0.030 -0.028
    }
    H = {
      # Wss
      -0.072
    }
  }
\end{verbatim}

Several standard values of atomic spin constants are given in
appendix~\ref{app:spinconst}. Constants calculated with the same
density functional as the SK-files should be used. This input block
may be moved to the SK-data definition files in the future.

When using the \is{SelectedShells} method for the keyword
\is{MaxAngularMomentum}, the spin constants are listed as an array of
values running over $\text{SK1}\text{SK2}\ldots$ in the same order as
listed for SlaterKosterFiles.

\begin{verbatim}
  SpinConstants = { # not real values, only an example
    Si = {
      # Wss  Wsp    Wss*
      -0.035 -0.030 -0.01
      # Wps  Wpp    Wps*
      -0.030 -0.037 -0.02
      # Ws*s Ws*p   Ws*s*
      -0.01  -0.02  -0.01
    }
\end{verbatim}

For cases where \is{ShellResolvedSpin} = \is{No}, the spin constant for the the
highest occupied orbital of each atom should be supplied: Example (GGA parameters
for H$_2$O):
\begin{verbatim}
  SpinConstants = {
    O = {
      #Wpp
      -0.028
    }
    H = {
      # Wss
      -0.072
    }
  }
\end{verbatim}

\subsection{SpinOrbit}
\label{sec:dftbp.SpinOrbit}

If present, specifies that $L \cdot S$ coupling should be included for
a calculation. Currently spin unpolarised and non-collinear spin
polarisation are supported, but not collinear spin polarisation. For
every atomic species present in the calculation the spin-orbit
coupling constants, $\xi$, for that atom must be specified for all
shells present.  The constants must be ordered with respect to the
list of shells for the given atom.

In the case that the spin-orbit constant for an $s$ orbital has been
set to be a non-zero value the code prints a warning. For periodic
systems, use of this keyword automatically prevents the folding by
inversion normally used in \islcb{SupercellFolding}{sec:dftbp.SupercellFolding}, but manually
specified \is{KPointsAndWeights} should {\em not} be reduced by
inversion.

Example (GaAs):
\begin{verbatim}
  SpinOrbit = {
    Ga [eV] = {0.0 0.12 0.0} # s p d shells
    As [eV] = {0.0 0.32703} # s p shells
  }
\end{verbatim}

The additional option in this block, \is{Dual}, sets whether to use a block
population for the local spin matrices consistent with the dual populations of
Han~{\it et al.}~\cite{han-PRB-73-045110} or the conventional on-site part of
the single particle density matrix. The default value of this option is
\is{Yes}, also giving extra information regarding atomic orbital moments in the
detailed output.

\subsection{Solver}
\label{sec:dftbp.Solver}

Currently the following LAPACK~3.0~\cite{lapack3} eigensolver methods are always
available:
\begin{itemize}
\item \iscb{QR}\\ (QR decomposition based solver)
\item \iscb{DivideAndConquer}\\ (this requires about twice the memory of the
  other solvers)
\item \iscb{RelativelyRobust}\\ (using the subspace form but calculating all
  states)
\item \iscb{MAGMA}\\ (Only available for \dftbp{} binaries compiled with
  MAGMA~\cite{tdb10, tnld10, dghklty14} GPU support. \textbf{WARNING:} this is
  currently an experimental feature, so should be used with care.)
\end{itemize}
None of these solvers need any parameters or properties to be specified.

Example:\invparskip
\begin{verbatim}
  Solver = DivideAndConquer {}
\end{verbatim}

For ScaLAPACK enabled compilation, all three solvers are also available for MPI
parallel use.

If {\dftbp} is compiled with the ELSI library also included~\cite{YU2018267},
the additional \kw{ELPA}, \kw{OMM}, \kw{PEXSI} and \kw{NTPoly} solvers also
become available.

Note: The ELSI-solvers are not tested with multiple OpenMP-threads. Therefore,
{\dftbp} will stop with an error, if an ELSI-solver has been selected and the
maximal number of allowed threads is greater than one. (You can control the
number of allowed OpenMP-threads via the \verb|OMP_NUM_THREADS| environment
variable.)

\subsubsection{ELPA}

This is available with either single or two stage solution methods (the second
of these should be more efficiently parallel for large problems).

Example:\invparskip
\begin{verbatim}
  Solver = ELPA {
    Mode = 2
  }
\end{verbatim}

One caveat for this solver is that the number of parallel groups (see
p.~\pref{sec:dftbp.Parallel}) must match the number of k-points (times 2 in the
case of collinear spin polarisation). Calculations without k-points can use
either one or two groups in the case of collinear spin polarisation.

This solver can optionally use the ELSI internal sparse interface (\kw{Sparse} =
\is{Yes}), but this does not reduce memory usage and is mainly for testing
purposes.

\subsubsection{OMM}

This method minimises the single particle density matrix, so does not make band
structure information available. It is only stable for insulating grounds
states, i.e., systems with a HOMO-LUMO (band) gap.

The orbital minimisation method has four options:

\begin{ptable}
  \kw{nInterationsELPA} & i& & 5 & \\
  \kw{Tolerance} & r& & 1E-10 & \\
  \kw{Choleskii} & l& & Yes & \\
  \kw{Sparse}    & l& & No & \\
\end{ptable}
\begin{description}
\item[\is{nInterationsELPA}] Number of initial iterations to be performed with
  ELPA before the OMM method starts.
\item[\is{Tolerance}] Minimisation tolerance for this solver, larger values are
  faster by may be less stable.
\item[\is{Choleskii}] Whether the overlap is Choleskii factorised before
  applying OMM. This may increase stability of this method.
\item[\is{Sparse}] Whether the code should use the sparse matrix interface to
  ELSI solvers. This does not substantially improve memory usage in this case as
  internally the dense problem is solved with libOMM.
\end{description}

\subsubsection{PEXSI}

The PEXSI solver directly calculates the density matrix, so does not make band
structure information or Mermi free energy available. The scaling with system
size is better than the other solvers available in \dftbp{}, increasing as
$O(N_\mathrm{atom}^{d/2 + 1/2})$ where $d$ is the effective dimensionality of
the system. Hence for three dimensional structures it will scale as $O(N^2)$ for
general systems.
\begin{ptable}
  \kw{Poles}        & i & & 20 & \\
  \kw{ProcsPerPole} & i & & 1  & \\
  \kw{muPoints}     & i & & 2  & \\
  \kw{SymbolicFactorProcs} & i & & 1  & \\
  \kw{SpectralRadius} & r & & 10 & \\
  \kw{Sparse} & l& & No & \\
  \kw{Threshold} & l& Sparse = No & 1E-15 & \\
\end{ptable}
\begin{description}
\item[\is{Poles}] number of poles for the complex plane calculation.
\item[\is{ProcsPerPole}] processors used to calculate the inversion at each pole.
\item[\is{muPoints}] number of processors used to search for the Fermi level.
\item[\is{SymbolicFactorProcs}] number of processors to use in evaluating the
  factorisation pattern of matrices.
\item[\is{SpectralRadius}]\modif{\modtype{Energy}} extension of the complex
  contour.
\item[\is{Sparse}] Whether the code should use the sparse ELSI matrix interface.
\item[\is{Threshold}] Sets the threshold to convert dense matrices to the
  internal sparse representation that ELSI uses. This may be useful in the case
  of matrix factorisation issues inside the solver.
\end{description}

\subsubsection{NTPoly}

This method constructs the single particle density matrix via a purification
method based on matrix polynomials (hence requires insulating systems). The
solver does not make band structure information available, but can be linear
scaling in both time and memory depending on settings and system. Currently the
solver does not support spin polarisation or k-points.

This solver has several options:
\begin{ptable}
  \kw{PurificationMethod} & i& & 2 & \\
  \kw{Tolerance} & r& & 1E-5 & \\
  \kw{Truncation} & r& & 1E-10 & \\
  \kw{Sparse} & l& & No & \\
  \kw{Threshold} & l& Sparse = No & 1E-15 & \\
\end{ptable}
\begin{description}
\item[\is{PurificationMethod}] Allowed choices are 0 for canonical purification,
  1 for trace correcting purification, 2 for 4$^\mathrm{th}$ order trace
  resetting purification, and 3 for generalised hole-particle canonical
  purification.
\item[\is{Tolerance}] Iterative convergence tolerance for this solver, larger
  values are faster by may be less stable.
\item[\is{Truncation}] Tolerance below which matrix elements in the density
  matrix are dropped to enforce sparsity.
\item[\is{Sparse}] Whether the code should use the sparse matrix ELSI interface.
\item[\is{Threshold}] Sets the threshold to convert dense matrices to the
  internal sparse representation that NTPoly uses.
\end{description}

The default choices of \is{Tolerance} and \is{Truncation} lead to an accurate,
but slow, solutions. Alternatively linear scaling can be achieved at smaller
system sizes with a larger choice of these values. Values in the range of 1E-3
and 1E-6 for \is{Tolerance} and \is{Truncation} may be suitable (but test the
quality of the solutions).

\subsection{Filling}
\label{sec:dftbp.Filling}

There are currently two types of filling supported (see below). Both have common
options:

\begin{ptable}
  \kw{Temperature} & r & AdaptFillingTemp = No & 0.0 & \\
  \kw{IndependentKFilling} & l& Periodic = Yes & No & \\
  \kw{FixedFermiLevel} & (1|2)r & & - & \\
\end{ptable}
\begin{description}
\item[\is{Temperature}]\modif{\modtype{energy}} Electron temperature in energy
  units. This property is ignored for thermostated MD runs, if the
  \is{AdaptFillingTemp} property of the thermostat has been set to \is{Yes} (See
  p.~\pref{sec:dftbp.Thermostat}).
\item[\is{IndependentKFilling}] Causes the occupation of the eigenstates to be independently
  determined for each $k$-point, thus preventing electron transfer between the $k$-points. Please
  note that the value for the Fermi level printed out by the code is meaningless in that case, since
  there is no common Fermi level for all $k$-points. This option is incompatible with use of the
  \is{FixedFermiLevel} keyword.
\item[\is{FixedFermiLevel}]\modif{\modtype{energy}} Can be used to fix the
  Fermi-level (total chemical potential, $\mu$) of the electrons in the
  system. For collinear spin polarisation, values for up and down spin channels
  are required. Otherwise only a single global chemical potential is
  required. If this option is present, the total charge and the total spin of
  the system are not conserved (settings in the options \is{Charge} and
  \is{UnpairedElectrons} will be ignored). If a fixed chemical potential is
  used, the output {\em force related energy} includes the contribution to the
  free energy, $- N \mu$, hence if differentiated will give the forces and
  stresses (if periodic).
\end{description}

\subsubsection{Fermi\cb}
\label{sec:dftbp.Fermi}

Fills the single particle levels according to a Fermi distribution. When using a
finite temperature, the Mermin free energy (which the code prints) should be
used instead of the total energy. This is given by $E - TS$, where the electron
entropy $S$ is used.

Example:
\invparskip
\begin{verbatim}
  Filling = Fermi {
    Temperature [K] = 300
  }
\end{verbatim}

\subsubsection{MethfesselPaxton\cb}
\label{sec:dftbp.MethfesselPaxton}

Produces a Fermi-like distribution but with much lower electron
entropy~\cite{methfessel-PRB-40-3616}. This is useful for systems that require
high electron temperatures (for example when calculating metallic systems). There
is an additional option for this type of filling:

\begin{ptable}
  \kw{Order} &i &  & 2 & \\
\end{ptable}
\begin{description}
\item[\is{Order}] Order of the Methessel-Paxton scheme, the order must be
  greater than zero, and the 1st order scheme is equivalent to Gaussian filling.
\end{description}

\textbf{Note:} Due to the non-monotonic behaviour of the Methfessel-Paxton filling function, the
position of the Fermi-level is not necessary unique for a given number of electrons. Therefore,
different fillings, band entropies, and Mermin free energies may result, depending which one has
been found by the Fermi-level search algorithm. The differences, however, are usually not physically
significant.

\subsection{SlaterKosterFiles}
\label{sec:dftbp.SlaterKosterFiles}

There are two different ways to specify the Slater-Koster files for
the atom type pairs, explicit specification and using the
\iscb{Type2FileNames} method.

\subsubsection{Explicit specification}

Every pairwise permutation atomic types, connected by a dash, must
occur as a property with the name of the corresponding file as an
assigned value.

Example (GaAs):
  \invparskip
\begin{verbatim}
  SlaterKosterFiles = {
    Ga-Ga = "./Ga-Ga.skf"
    Ga-As = "./Ga-As.skf"
    As-Ga = "./As-Ga.skf"
    As-As = "./As-As.skf"
  }
\end{verbatim}

If you treat shells from different species as shells of one atom by
using the \iscb{SelectedShells} keyword in the
\iscb{MaxAngularMomentum} block, you have to specify more than one
file name for certain species pairs. (For details see the description
about the \iscb{MaxAngularMomentum} keyword.)

\subsubsection{Type2FileNames\cb}
\label{sec:dftbp.Type2FileNames}

You can use this method to generate the name of the Slater-Koster
files automatically using the element names from the input
geometry. You have to specify the following properties:
\begin{ptable}
  \kw{Prefix} & s &  & "" & \\
  \kw{Separator} &s &  & "" & \\
  \kw{Suffix} & s & & "" & \\
  \kw{LowerCaseTypeName} & l & & No & \\
\end{ptable}
\begin{description}
\item[\is{Prefix}] Prefix before the first type name, usually the path.
\item[\is{Separator}] Separator between the type names.
\item[\is{Suffix}] Suffix after the name of the second type, usually
  extension.
\item[\is{LowerCaseTypeName}] If the name of the types should be
  converted to lower case. Otherwise they are used in the same way, as
  they were specified in the geometry input.
\end{description}

Example (for producing the same file names as in the previous section):
\invparskip
\begin{verbatim}
  SlaterKosterFiles = Type2FileNames {
    Prefix = "./"
    Separator = "-"
    Suffix = ".skf"
    LowerCaseTypeName = No
  }
\end{verbatim}

The \is{Type2FileNames} method can not be used if an extended basis
was defined with the \is{SelectedShells} method.


\subsection{KPointsAndWeights}
\label{sec:dftbp.KPointsAndWeights}
\index{Brillouin-zone sampling}

The $k$-points for the Brillouin-zone integration can either be
specified explicitly or using the \islcb{KLines}{sec:dftbp.KLines} or the
\islcb{SupercellFolding}{sec:dftbp.KLines} methods. If the latter is used the
\is{KPointsAndWeights} keyword is not allowed to have a modifier.

\subsubsection{Explicit specification}

For every $k$-point four real numbers must be specified: The
coordinates of the given $k$-point followed by its weight. By default,
the coordinates are specified in fractions of the reciprocal lattice
vectors. If the modifier \is{absolute} is set for the
\is{KPointsAndWeights} keyword, absolute $k$-point coordinates in
atomic units are instead expected.  The sum of the k-point weights is
automatically normalised by the program.
\begin{verbatim}
  KPointsAndWeights = {   # 2x2x2 MP-scheme
    0.25  0.25  0.25    1.0
    0.25  0.25 -0.25    1.0
    0.25 -0.25  0.25    1.0
    0.25 -0.25 -0.25    1.0
  }
\end{verbatim}

\subsubsection{SupercellFolding\cb}
\label{sec:dftbp.SupercellFolding}

This method generates a sampling set containing all the special
k-points in the Brillouin zone related to points that would occur in
an enlarged supercell repeating of the current unit cell.  If two
$k$-points in the BZ are related by inversion, only one (with double
weight) is used (in the absence of spin-orbit coupling this is
permitted by time reversal symmetry). The \iscb{SupercellFolding}
method expects 9 integers and 3 real values as parameters:
\begin{equation*}
  \begin{array}{ccc}
    n_{11} & n_{12} & n_{13} \\
    n_{21} & n_{22} & n_{23} \\
    n_{31} & n_{32} & n_{33} \\
    s_{1} & s_{2}   & s_{3} \\
  \end{array}
\end{equation*}
The integers $n_{ij}$ specify the coefficients used to build the
supercell vectors $\mathbf{A}_i$ from the original lattice vectors
$\mathbf{a}_j$:
\begin{equation*}
  \mathbf{A}_i = \sum_{j=1}^3 n_{ij}\, \mathbf{a}_j
  \text.
\end{equation*}
The real values, $s_i$, specify the point in the Brillouin-zone of the
super lattice, in which the folding should occur. The coordinates must
be given in relative coordinates, in the units of the reciprocal
lattice vectors of the super lattice.

The original $l_1\times l_2\times l_3$ Monkhorst-Pack
sampling\index{Monkhorst-Pack scheme} \cite{monkhorst-prb-13-5188} for
cubic lattices corresponds to a uniform extension of the lattice:
\begin{equation*}
  \begin{array}{ccc}
    l_1 & 0 & 0\\
    0 & l_2 & 0 \\
    0 & 0& l_3 \\
    s_1 & s_2 & s_3
  \end{array}
\end{equation*}
where $s_i$ is $0.0$, if $l_i$ is odd, and $s_i$ is $0.5$ if $l_i$ is
even. For the $2\times2\times3$ scheme, you would write for example
\begin{verbatim}
  # 2x2x3 MP-scheme according original paper
  KPointsAndWeights = SupercellFolding {
     2    0    0
     0    2    0
     0    0    3
     0.5  0.5  0.0
  }
\end{verbatim}

To use k-points for hexagonal lattices which are consistent with the
erratum to the original paper \cite{monkhorst-prb-16-1748}, you should
set the shift for the unique ``$c$'' direction, $s_3$, in the same way
as in the original scheme. The $s_1$ and $s_2$ shifts should be set to
be $0.0$ independent of whether $l_1$ and $l_2$ are even or odd.  So,
for a $2\times3\times4$ sampling you would have to set
\begin{verbatim}
  # 2x3x4 MP-scheme according modified MP scheme
  KPointsAndWeights = SupercellFolding {
     2    0    0
     0    3    0
     0    0    4
     0.0  0.0  0.5
  }
\end{verbatim}

It is important to note that \dftbp{} does not take the symmetry of
your system explicitly into account. For small high symmetric systems
with a low number of $k$-points in the sampling this could eventually
lead to unphysical results. (Components of tensor
properties--e.g.\ forces--could be finite, even if they must vanish
due to symmetry reasons.) For those cases, you should explicitly
specify $k$-points with the correct symmetry.


\subsubsection{KLines\cb}
\label{sec:dftbp.KLines}

This method specifies $k$-points lying along arbitrary lines in the
Brillouin zone. This is useful when calculating the \index{band
  structure calculation}{band structure} for a periodic system. (In
that case, the charges should be initialised from the saved charges of
a previous calculation with a proper $k$-sampling. Additionally for
SCC calculations the number of SCC cycles should be set to 1, so that
only one diagonalisation is done using the initial charges.)

The \iscb{KLines} method accepts for each line an integer specifying
the number of points along the line segment, and 3 real values
specifying the end point of the line segment. The line segments do not
include their starting points but their end points. The starting point
for the first line segment can be set by specifying a (zeroth) segment
with only one point and with the desired starting point as end point.
The unit of the $k$-points is determined by any modifier of the
\is{KPointsAndWeights} property. (Default is relative coordinates.)

Example:
\invparskip
\begin{verbatim}
  KPointsAndWeights [relative] = KLines {
    1   0.5  0.0  0.0    # Setting (and calculating) starting point 0.5 0.0 0.0
   10   0.0  0.0  0.0    # 10 points from 0.5 0.0 0.0  to  0.0 0.0 0.0
   10   0.5  0.5  0.5    # 10 points from 0.0 0.0 0.0 to 0.5 0.5 0.5
    1   0.0  0.0  0.0    # Setting (and calculating) a new starting point
   10   0.5  0.5  0.0    # 10 points from 0.0 0.0 0.0 to 0.5 0.5 0.0
  }
\end{verbatim}

\textbf{Note:} Since this set of k-points probably does not correctly integrate the Brillouin zone,
the default value of \kw{MaxSccIterations} is set to be 1 in this case.

\subsection{OrbitalPotential}
\label{sec:dftbp.OrbitalPotential}

\index{DFTB+U}
\label{sec:DFTB+U}

Currently the \is{FLL} (fully localised limit) and
\is{pSIC}~\cite{hourahine07} (pseudo self interaction correction )
forms of the LDA+U corrections~\cite{petukhov-PRB-67-153106} are
implemented. These potentials effect the energy of states on
designated shells of particular atoms, usually increasing the
localisation of states at these sites. The \is{FLL} potential lowers
the energy of occupied states localised on the specified atomic shells
while raising the energy of unoccupied states. The the \is{pSIC}
potential corrects the local part of the self-interaction error and so
lowers the energy of occupied states (see Ref.~\cite{hourahine07} for
a discussion of the relation between these two potentials, and
possible choices for the UJ constant).  These particular corrections
are most useful for lanthanide/actinide $f$ states and some localised
$d$ states of transition metals (Ni$3d$ for example).

The \is{Functional} option chooses which correction to apply, followed
by a list of the specific corrections, listed as an atomic species and
the shells on that atom followed by the $U-J$ constant for that block
of shells.

\begin{verbatim}
  OrbitalPotential = {
   Functional = {FLL}
   Si = {
     Shells = {1 2} # sp block on the atom
     UJ = 0.124
   }
  }
\end{verbatim}

\subsection{ElectricField}
\label{sec:dftbp.ElectricField}

This tag contains the specification for an external electric
field. Electric fields can only be specified for SCC calculations. You
can apply the electric field of point charges\footnote{Only in
  calculations with fixed lattice constants.} and/or a homogeneous
external field (which may change harmonically in time). The
\is{ElectricField} block can currently contain either one or more
\kw{PointCharges} blocks and potentially an \kw{External} block.

\subsubsection{PointCharges}
\label{sec:dftbp.PointCharges}
The specification for \kw{PointCharges} has the following properties:
\begin{ptable}
  \kw{CoordsAndCharges} & (4r)+ & & - & \\
  \kw{GaussianBlurWidth} & r & Periodic = No & 0.0 & \\
\end{ptable}
\begin{description}
\item[\is{CoordsAndCharges}]\modif{\modtype{length}} Contains the
  coordinates and the charge for each point charge (four real values
  per point charge). A length modifier can be used to alter the units
  of the coordinates. The charge must be specified in proton
  charges. (The charge of an electron is -1.)

  If you read in a huge number of external charges the parsing time to
  process this data could be unreasonably long. You can avoid this by
  including the coordinates and the charges directly from an external
  file via the \kwcb{DirectRead} method (see the example in the next
  paragraph). Please note that when using this method the program will
  only read the specified number of records from the external file,
  and ignores any additional data (so do not leave comments in the
  external file for example). The external file should contain only
  one record (3 coordinates and 1 charge) per line.

\item[\is{GaussianBlurWidth}]\modif{\modtype{length}} Specifies the
  half width $\sigma$ of the Gaussian charge distribution, which is
  used to delocalise the point charges.  The energy of the coulombic
  interaction $E_{\text{C}}$ between the delocalised point charge $M$
  with charge $Q_M$ and the atom $A$ with charge $q_A$ is weighted by
  the error function as
  \begin{equation*}
    E_{\text{C}}(A,M) = \frac{q_A Q_M}{r_{AM}}\,
    \operatorname{erf}\left[\frac{r_{AM}}{\sigma}\right]
    \text,
  \end{equation*}
  where $r_{AM}$ is the distance between the point charge and the
  atom.

  A length modifier can be used to specify the unit for $\sigma$.

  Example:\invparskip
\begin{verbatim}
  ElectricField = {
    # 1st group of charges, with Gaussian delocalisation
    # We have 100000 charges, therefore we choose the fast reading method.
    PointCharges = {
      GaussianBlurWidth [Angstrom] = 3.0
      CoordsAndCharges [Angstrom] = DirectRead {
        Records = 100000
        File = "charges.dat"
      }
    }
    # 2nd group of charges, no delocalisation (sigma = 0.0)
    PointCharges = {
      CoordsAndCharges [Angstrom] = {
        3.3  -1.2  0.9      9.2
        1.2  -3.4  5.6     -3.3
      }
    }
  }
\end{verbatim}
\end{description}

\subsubsection{External}
\label{sec:dftbp.External}

Specifies a homogeneous external electric field. In the case of {\em
  periodic} calculations, a saw-tooth potential is currently used,
hence it is up to the user to guarantee that there is a vacuum region
isolating periodic copies of the system along the applied field
direction.  We suggest that you place the structure in the `middle' of
the unit cell if possible, to reduce the chances of atoms approaching
cell boundaries along the direction of the applied electric field. The
code will halt if atoms interact with periodic images of the unit cell
along the direction of the electric field.

The \kw{External} field keyword has the following options
\begin{ptable}
  \kw{Strength}  & r  &                                  & -   & \\
  \kw{Direction} & 3r &                                  &     & \\
  \kw{Frequency} & r  & \textrm{molecular dynamics used} & 0.0 & \\
  \kw{Phase}     & i  & Geometry step offset             & 0   & \\
\end{ptable}
\begin{description}
\item[\is{Strength}]\modif{\modtype{Electric field strength}}
  Specified strength of the applied field.
\item[\is{Direction}] Vector direction of the applied field (the code
  normalises this vector). In the case of periodic calculations,
  currently the system {\em must not} be continuous in this
  direction (see above).
\item[\is{Frequency}]\modif{\modtype{Frequency}} If using molecular
  dynamics, the field can be time varying with this frequency.
\item[\is{Phase}] Initial field phase in units of geometry steps, this
  is needed if restarting an MD run in an external field to give the
  offset in phase of the field after the specified number of steps
  from the old calculation. The applied field is of the
  form $$\mathbf{E}_0 \sin( \omega \Delta t (step + phase) ) $$ where
  $\mathbf{E}_0$ is the field vector specified by \kw{Strength} and
  \kw{Direction}, $\omega$ is the angular \kw{Frequency} and $step$ is
  the current MD-step in the simulation, using the MD \kw{TimeStep} of
  $\Delta t$ (see section \ref{sec:dftbp.VelocityVerlet}).
\end{description}

\subsection{Dispersion}
\label{sec:dftbp.Dispersion}

The \is{Dispersion} block controls whether DFTB interactions should be
empirically corrected for van der Waals interactions, since DFTB (and
SCC-DFTB) does not include these effects. Currently, four different
dispersion correction schemes are implemented (for the detailed
description of the methods see the following subsections):
\begin{itemize}
\item \is{LennardJones}: Dispersion is included via a Lennard-Jones
  potential between each pair of atoms. The parameters for the
  potential can either be entered by the user or the program can
  automatically take the parameters from the Universal Force Field
  (UFF)~\cite{rappe-JACS-114-10024}.
\item \is{SlaterKirkwood}: The dispersion interaction between atoms is
  taken from a Slater-Kirkwood polarisable atomic
  model~\cite{elstner-jcp-114-5149}.
\item \is{DftD3}: Dispersion is calculated as in the dftd3
  code~\cite{grimme-jcp-132-154104,grimme-jcp-32-1456-1465} (see
  section~\ref{sec:dftbp.DftD3}). Modification hydrogen bond interaction
  strengths (see section \ref{sec:dftbp.hcorr}).
\item \is{DftD4}: Dispersion is calculated using the D4
  model~\cite{caldweyher-jcp-147-034112,caldeweyher-jcp-150-154122} (see
  section~\ref{sec:dftbp.DftD4}).
\end{itemize}

\subsubsection{LennardJones}
\label{sec:dftbp.LennardJones}

The Lennard-Jones dispersion model in \dftbp{} follows the method of
Ref.~\cite{zhechkov-JCTC-1-841}, using the following potential:
\begin{eqnarray*}
U_{ij}(r)&=&d_{ij}\left[-2\left(\frac{r_{ij}}{r}\right)^6 +
  \left(\frac{r_{ij}}{r}\right)^{12}\right]\qquad r >= r_0\\
U_{ij}(r)&=&U_0 + U_1 r^5 + U_2 r^{10}\qquad r < r_0\\
\end{eqnarray*}
where $r_0$ is the distance at which the potential turns from
repulsive to attractive. The parameters $d_{ij}$ and $r_{ij}$ are
built from atomic parameters $d_i$, $d_j$ and $r_i$, $r_j$ via the
geometrical mean ($d_{ij} = \sqrt{d_id_j}$,
$r_{ij}=\sqrt{r_ir_j}$). The parameters $U_0$, $U_1$, $U_2$ ensure a
smooth functional form at $r_0$.

The parameters $r_i$ and $d_i$ can either be taken from the parameters
of the UFF~\cite{rappe-JACS-114-10024} (as in
Ref.~\cite{zhechkov-JCTC-1-841}) or can be specified manually for each
species.

Example using UFF parameters:\invparskip
\begin{verbatim}
  Dispersion = LennardJones {
    Parameters = UFFParameters {}
  }
\end{verbatim}

Example using manually specified parameters:\invparskip
\begin{verbatim}
  Dispersion = LennardJones {
    Parameters {
     H {
       Distance [AA] = 2.886
       Energy [kcal/mol] = 0.044
     }
     O {
       Distance [AA] = 3.500
       Energy [kcal/mol] = 0.060
     }
    }
  }
\end{verbatim}

The UFF provides dispersion parameters for nearly every element of the
periodic table, therefore it can be used for almost all systems
``out of the box''. The parameters are also independent of the atomic
coordination number, allowing straight forward geometry relaxation or
molecular dynamics (unlike the current implementation of
Slater-Kirkwood type dispersion).


\subsubsection{SlaterKirkwood}
\label{sec:dftbp.SlaterKirkwood}
\label{sec:SlaterKirkwood}

A Slater-Kirkwood type dispersion model is also implemented in
\dftbp{} as described in
Ref.~\cite{elstner-jcp-114-5149}.\footnote{Please note, that
  Ref.~\cite{elstner-jcp-114-5149} contains two typos: equation (7)
  should read $C_6^{\alpha\beta} = \frac{2 C_6^\alpha C_6^\beta
    p_\alpha p_\beta}{p_\alpha^2 C_6^\beta + p_\beta^2 C_6^\alpha}$,
  in equation (9) the contribution from the dispersion should be
  $E_{\text{dis}} = -\frac{1}{2} \sum_{\alpha\beta}
  f(R_{\alpha\beta})C_6^{\alpha\beta}(R_{\alpha\beta})^{-6}$. This
  option is also currently incompatible with lattice optimisation and
  the use of barostats.}  This model requires atomic polarisation
values, van der Waals radii and effective charges for every atom in
your system. These parameters are dependent on the coordination of
each atom, hence values for different atoms of the same species may
vary depending on local environment.  You can supply these parameters
for the atoms in either of two ways, both using the
\is{PolarRadiusCharge} tag.

The first option is to specify the values within the
\is{PolarRadiusCharge} environment by providing three real values
(polarisability, van der Waals radius, effective charge) for each atom
separately.

Example:\invparskip
\begin{verbatim}
  Dispersion = SlaterKirkwood {
    # Using Angstrom^3 for volume, Angstrom for length and default
    # unit for charge (note the two separating commas between the units)
    PolarRadiusCharge [Angstrom^3,Angstrom,] = {
      # Polar      Radius     Chrg
      0.560000    3.800000    3.150000      # Atom 1: O
      0.386000    3.500000    0.800000      # Atom 2: H
      0.386000    3.500000    0.800000      # Atom 3: H
    }
  }
\end{verbatim}

Alternatively you can provide values for each atomic species in your
system, but must supply different values for different coordination
numbers using the \kwcb{HybridDependentPol} keyword. The code needs
specific parameters for each type of atom in environments with 0, 1,
2, 3, 4 or $\geqslant$5 neighbours. \dftbp{} then picks the
appropriate values for each atom based on their coordination in the
\emph{starting} geometry.  Two atoms are considered to be neighbours
if their distance is less than the sum of their covalent radii, hence
you need to supply the covalent radii for each atomic species using
the \kw{CovalentRadius} keyword. This is then followed by a
\kw{HybridPolarisations} block containing a list of six values for
atomic polarisabilities then six van der Waals radii and finally a
single hybridisation independent effective charge for that atomic
species.

Example:\invparskip
\begin{verbatim}
  Dispersion = SlaterKirkwood {
    PolarRadiusCharge = HybridDependentPol {
      O = {
        CovalentRadius [Angstrom] = 0.8
        HybridPolarisations [Angstrom^3,Angstrom,] = {
          # Atomic polarisabilities 0-5        van der Waals radii 0-5  chrg
          0.560 0.560 0.560 0.560 0.560 0.560  3.8 3.8 3.8 3.8 3.8 3.8  3.15
        }
      }
      H = {
        CovalentRadius [Angstrom] = 0.4
        HybridPolarisations [Angstrom^3,Angstrom,] = {
          # Atomic polarisabilities 0-5        van der Waals radii 0-5  chrg
          0.386 0.396 0.400 0.410 0.410 0.410   3.5 3.5 3.5 3.5 3.5 3.5   0.8
        }
      }
    }
  }
\end{verbatim}

\textbf{Warning:} For both methods of specifying the Slater-Kirkwood dispersion model the code keeps
the dispersion parameters fixed for each atom during the entire calculation. Even if the geometry
(and therefore the hybridisation) of atoms changes significantly during the calculation, the
parameters are unchanged. Therefore if atoms are able to move during your calculation (geometry
relaxation or molecular dynamics) you should \emph{always} check whether the coordination of your
atoms has changed during the run.

Furthermore, when using the \iscb{HybridDependentPol} method we
suggest that you first set the \is{StopAfterParsing} keyword in the
\is{ParserOptions} block to \is{Yes} (see p.~\pref{sec:dftbp.ParserOptions}) and
inspect the generated polarisabilities, radii and charges for every
atom in the \verb|dftb_pin.hsd| file. If fine tuning of the generated
values turns out to be necessary, you should replace the hybrid
dependent specification in the input file with corrected atom
specific values based on \verb|dftb_pin.hsd|.

In order to find suitable parameters for the Slater-Kirkwood model,
you should consult Ref.~\cite{elstner-jcp-114-5149} and further
references therein. Appendix \ref{app:dispconsts} contains values
which have already been used by some DFTB-users for a few elements.

\subsubsection{DftD3}
\label{sec:dftbp.DftD3}

The DFT-D3 dispersion correction in \dftbp{} is an implementation of the method
used in the code 'dftd3' by Stefan Grimme and coworkers.  It is based on the
{\it ansatz} described in Refs.~\cite{grimme-jcp-132-154104} and
\cite{grimme-jcp-32-1456-1465}.

\textbf{Note:} the \dftbp{} binary must be compiled with the DFT-D3 library
enabled to use this feature.

This dispersion correction for DFTB adds a contribution to the general
Kohn-Sham-like energy
\begin{equation*}
  E_{\text{DFTB-D3}} = E_{\text{DFTB}} + E_{\text{disp}}
\end{equation*}
with $E_{\text{DFTB}}$ being the DFTB total energy and $E_{\text{disp}}$ the
dispersion energy. The latter contains two-body and optional three-body
contributions:
\begin{equation*}
  E_{\text{disp}} = E_{\text{disp}}^{(2)} + E_{\text{disp}}^{(3)}.
\end{equation*}

The form of the two-body contribution can change depending on the chosen damping
factor:
\begin{itemize}
\item Becke-Johnson damping function:
  \begin{equation*}
    E_{\text{disp}}^{(2)} = -\frac{1}{2} \sum_{A\neq B} \sum_{n=6,8} s_n
    \frac{C_n^{AB}}{r_{AB}^n + f(R_0^{AB})}
  \end{equation*}
  with
  \begin{equation*}
    f(R_0^{AB}) = a_1 R_0^{AB} + a_2 \text.
  \end{equation*}

\item Zero-damping (dispersion at short distances is damped to zero):
  \begin{equation*}
    E_{\text{disp}}^{(2)} = -\frac{1}{2} \sum_{A \neq B} s_n
    \frac{C_n^{AB}}{r_{AB}^n} f_{d,n}(r_{AB})
  \end{equation*}
  with
  \begin{equation*}
    f_{d,n} = \frac{1}{1 + 6(r_{AB}/(s_{\text{r},n} R_0^{AB}))^{-\alpha_n}}
  \end{equation*}
\end{itemize}

In order to adjust the dispersion for various energy functionals, the choice of
$s_6$, $s_8$ and the damping parameters $a_1$ and $a_2$ (for
Becke-Johnson-damping) or $s_{\text{r},6}$ and $\alpha_6$ (for zero damping) are
treated as functional-dependent values. All other parameters are fixed based on
these parameters.

As the DFTB energy functional is largely determined by the underlying
parameterisation (the Slater-Koster-files) and the chosen DFTB model (e.g.\
non-scc, scc, 3rd order, etc.), there are no universal parameter choices which
can be used with all settings, but some relevant choices for various
parameterisation are given in Appendix \ref{app:dftd3const}.

\textbf{Note:} for the version 6 or earlier of the \dftbp{} input parser (see
section~\ref{sec:dftbp.ParserOptions}) the default values of these parameters
are set to be appropriate for DFTB3. But from parser version 7 onwards, no
default values are set.

Example using adjusted parameters with Becke-Johnson damping:
\begin{verbatim}
  Dispersion = DftD3 {
    Damping = BeckeJohnson {
      a1 = 0.5719
      a2 = 3.6017
    }
    s6 = 1.0
    s8 = 0.5883
  }
\end{verbatim}

Example using zero-damping:
\begin{verbatim}
  Dispersion = DftD3 {
    Damping = ZeroDamping {
      sr6 = 0.7461
      alpha6 = 14.0
    }
    s6 = 1.0
    s8 = 3.209
  }
\end{verbatim}

\subsubsection{DftD3 optional settings}
Apart from the functional dependent dispersion parameters, you can also adjust
the additional parameters as shown below. The default values for these
parameters are taken to be the same as in the dftd3 code.

\begin{ptable}
  \kw{Cutoff} & r & & $\sqrt{9000}$ & \\
  \kw{CutoffCN} & r & & $40$ & \\
  \kw{Threebody} & l & & No & \\
  \kw{HHRepulsion} & l & & No & \\
\end{ptable}
\begin{description}
\item[\is{Cutoff}] \modif{\modtype{length}} Cutoff distance when calculating
  two-body interactions.

\item[\is{CutoffCN}] \modif{\modtype{length}} Cutoff distance when calculating
  three-body interactions.

\item[\is{Threebody}] Whether three-body contributions should be included in the
  dispersion interactions.

\item[\is{HHRepulsion}] Required when calculating the
  DFTB3-D3H5~\cite{rezac-jctc-13-2017} modification to D3 dispersion (see
  section~\ref{sec:dftbp.hcorr} for details and parameter values). This keyword
  enables an additional short range repulsion term in all hydrogen--hydrogen
  pairs~\cite{rezac-jctc-8-2012} which prevents them from approaching too
  closely together.
\end{description}

\subsubsection{DftD4}
\label{sec:dftbp.DftD4}

The DFT-D4 dispersion correction in \dftbp{} is an implementation of the D4
model by Stefan Grimme and coworkers. It is based on the method described in
Ref.~\cite{caldeweyher-jcp-150-154122}.

This dispersion correction for DFTB adds a contribution to the general
Kohn--Sham-like energy,
\begin{equation*}
  E_{\text{DFTB-D4}} = E_{\text{DFTB}} + E_{\text{disp}},
\end{equation*}
with $E_{\text{DFTB}}$ being the DFTB total energy and $E_{\text{disp}}$ the
dispersion energy. The latter contains two-body and optional three-body
contributions:
\begin{equation*}
  E_{\text{disp}} = E_{\text{disp}}^{(2)} + E_{\text{disp}}^{(3)}.
\end{equation*}

The D4 model uses the Becke--Johnson damping function for two-body contributions:
\begin{equation*}
   E_{\text{disp}}^{(2)} = -\frac{1}{2} \sum_{A\neq B} \sum_{n=6,8,10} s_n
   \frac{C_n^{AB}}{r_{AB}^n + f(R_0^{AB})}
\end{equation*}
with
\begin{equation*}
   f(R_0^{AB}) = a_1 R_0^{AB} + a_2.
\end{equation*}

The zero-damping function for three-body contributions is:
\begin{equation*}
   E_{\text{disp}}^{(3)} = -\sum_{A}\sum_{\substack{B \\B < A}}\sum_{\substack{C\\ C < B}} s_9
   \frac{  \left(3\cos\theta_A\cos\theta_B\cos\theta_C+1\right)\sqrt{C_6^{AB}C_6^{BC}C_6^{CA}}}{(r_{AB}r_{BC}r_{CA})^3} f^{(3)}(r_{AB})
\end{equation*}
with
\begin{equation*}
   f^{(3)} = \frac{1}{1 + 6\left(\frac{f(R_0^{AB})f(R_0^{BC})f(R_0^{CA})}{r_{AB}r_{BC}r_{CA}}\right)^{\alpha/3}}.
\end{equation*}

In order to adjust the dispersion for various energy functionals, the choice of
$s_8$ and the damping parameters $a_1$ and $a_2$ are
treated as functional-dependent values. All other parameters are fixed based on
these parameters.
Depending on the choice of the $s_9$ parameter non-additive triple-dipole
contributions will be evaluated. Including non-additive effects usually improves
the description of dispersion interactions, but is also more expensive.

As the DFTB energy functional is largely determined by the underlying
parameterisation (the Slater--Koster-files) and the chosen DFTB model (e.g.\
non-scc, scc, 3rd order, etc.), there are no universal parameter choices which
can be used with all settings, but some relevant choices for various
parameterisation are given in Appendix \ref{app:dftd4const}.

\subsubsection{DftD4 settings}
Beside the functional dependent dispersion parameters, the options shown below
can be adjusted in the input.

\begin{ptable}
  \kw{s6} & r & & 1.0 & \\
  \kw{s8} & r & & & \\
  \kw{s10} & r & & 0.0 & \\
  \kw{s9} & r & & & \\
  \kw{a1} & r & & & \\
  \kw{a2} & r & & & \\
  \kw{alpha} & r & & 16.0 & \\
  \kw{WeightingFactor} & r & & 6.0 & \\
  \kw{ChargeSteepness} & r & & 2.0 & \\
  \kw{ChargeScale} & r & & 3.0 & \\
  \kw{CutoffInter} & r & & 64 & \\
  \kw{CutoffThree} & r & & 40 & \\
  \kw{CoordinationNumber} & m & & \is{Cov} & \pref{sec:dftbp.CoordinationNumber} \\
  \kw{ChargeModel} & m & & \is{EEQ} & \pref{sec:dftbp.ChargeModel} \\
\end{ptable}

\begin{description}
\item[\is{s8}, \is{s9}, \is{a1}, \is{a2}] Functional dependent dispersion
  parameters, see equations above.
  
\item[\is{s6}] Parameter for scaling pairwise dipole--dipole dispersion
  interaction, should always be set to 1.0.

\item[\is{s10}] Parameter for pairwise quadrupole--quadrupole dispersion
  interactions, should be kept set to 0.0.

\item[\is{alpha}] Zero damping exponent for three-body damping function, default
  is 16 as in DFT-D3.

\item[\is{WeightingFactor}] Coordination number based interpolation, 4.0 used in
  DFT-D3, default for D4 is 6.0.

\item[\is{ChargeScale}] Maximum possible charge scaling, used as exponential
  value, should be kept set to 3.0.

\item[\is{ChargeSteepness}] Steepness of the charge scaling function, should be
  kept set to 2.0.

\item[\is{CutoffInter}] \modif{\modtype{length}} Cutoff distance when
  calculating two-body interactions.

\item[\is{CutoffThree}] \modif{\modtype{length}} Cutoff distance when
  calculating three-body interactions.

\end{description}

\subsubsection{DftD4 ChargeModel}
\label{sec:dftbp.ChargeModel}

This implementation of DFT-D4 supports only the \is{EEQ\cb} method to initialize
the charge model with an electronegativity equilibration~(EEQ) model.\cite{rappe1991}
For each species four parameters (\kw{Chi}, \kw{Gam}, \kw{Kcn}, and \kw{Rad})
have to be supplied in a \is{Values\cb} method, since the model
is instanciated inside the \is{DftD4\cb} method, \is{Defaults\cb} for all elements
up to 86 can be supplied automatically.\cite{caldeweyher-jcp-150-154122}

\begin{ptable}
  \kw{Chi} & m & & \is{Defaults} & \\
  \kw{Gam} & m & & \is{Defaults} & \\
  \kw{Kcn} & m & & \is{Defaults} & \\
  \kw{Rad} & m & & \is{Defaults} & \\
  \kw{Cutoff} & r & & 40 & \\
  \kw{EwaldParameter} & r & & 0.0 & \\
  \kw{EwaldTolerance} & r & & 1.0e-9 & \\
  \kw{CoordinationNumber} & m & & \is{Erf} & \pref{sec:dftbp.CoordinationNumber} \\
\end{ptable}

\begin{description}

\item[\is{Chi}] Electronegativities of all species.

\item[\is{Gam}] Chemical hardnesses of all species.

\item[\is{Kcn}] CN scaling factor of all species.

\item[\is{Rad}] Charge width of all species in Bohr.

\item[\is{Cutoff}] \modif{\modtype{length}} Cutoff distance when
  calculating electrostatics interactions under PBC.

\item[\is{EwaldParameter}] Sets the splitting parameter in the Ewald
  electrostatic summation for periodic calculations. This controls the fraction
  of the Ewald summation occurring in real and reciprocal space. Setting it to
  zero or negative activates an automatic determination of this parameter
  (default and recommended behaviour).

\item[\is{EwaldTolerance}] Sets the tolerance for Ewald summation in periodic
  systems.

\end{description}

\begin{verbatim}
ChargeModel = EEQ {
  EwaldParameter = 0.25165824
  EwaldTolerance = 1.0E-9
  Chi = Values {
    Ga = 1.15018618
    As = 1.36313743
  }
  Gam = Values {
    Ga = 8.299615E-2
    As = 0.19005278
  }
  Kcn = Values {
    Ga = -1.05627E-002
    As = 7.657769E-002
  }
  Rad = Values {
    Ga = 1.76901636
    As = 2.41244711
  }
}
\end{verbatim}

\subsubsection{DftD4 CoordinationNumber}
\label{sec:dftbp.CoordinationNumber}

The \kw{CoordinationNumber} determines how the local coordination environment
for its parent method is calculated. Currently four different counting functions
are available: \is{Erf\cb}, \is{Cov\cb}, \is{Gfn\cb}, and \is{Exp\cb}.
\is{Erf\cb} is the default coordination number for the EEQ charge model,
while \is{Cov\cb} is the default coordination number for DFTD4.

\begin{ptable}
  \kw{Electronegativities} & m & & \is{PaulingEN} & \\
  \kw{Radii} & m & & \is{CovalentRadiiD3} & \\
  \kw{Cutoff} & r & & 40 & \\
  \kw{CutCN} & r & & 0 / 8 & \\
\end{ptable}

\begin{description}

\item[\is{Radii}] Covalent radii of all species in Bohr.
  Default values taken are the DFTD3 covalent radii.\cite{grimme-jcp-132-154104}

\item[\is{Electronegativities}] Electronegativities of all species.
  Default values taken are Pauling ENs.

\item[\is{Cutoff}] \modif{\modtype{length}} Cutoff distance when
  evaluating counting function.

\item[\is{CutCN}] Maximum value for coordination number, coordination numbers
  higher than this value will be smoothly cut away. Deactivated for values
  smaller or equal to zero. Default depends on parent method.

\end{description}

\begin{verbatim}
CoordinationNumber = Cov {
  CutCN = 0
  Electronegativities = PaulingEN {}
  Radii = CovalentRadiiD3 {}
}
\end{verbatim}

\subsection{DFTB3}
\label{sec:dftbp.DFTB3}
\index{DFTB3}

If you would like to use what is called ``DFTB3'' in some publication(s)
\cite{gauss-jctc-7-931}, this group of options include the relevant
modifications to the SCC Hamiltonian and energy. \emph{To enable the DFTB3
  model} you will need to set \is{{ThirdOrderFull} = Yes} and damp H--X the
interactions (see Section \ref{sec:dftbp.hcorr}).

\begin{description}

\item[\is{ThirdOrder}] If set to \is{Yes} the \textit{on-site} 3rd order
  correction \cite{yang-JPCA-111-10861} is switched on. This corrects the
  SCC-Hamiltonian with the derivatives of the Hubbard U parameters, which you
  have to specify for every element in \is{HubbardDerivs}. This correction only
  alters the on-site elements and is only maintained for backward
  compatibility. \emph{You should use the full version \is{ThirdOrderFull}
    instead.}

\item[\is{ThirdOrderFull}] If set to \is{Yes} the \textit{full} 3rd order
  correction \cite{gauss-jctc-7-931} is switched on. This corrects the
  SCC-Hamiltonian with the derivatives of the Hubbard U parameters, which you
  have to specify for every element in \is{HubbardDerivs}.

\item[\is{HubbardDerivs}] Derivatives of the Hubbard U for the 3rd order
  correction (on-site or full). For every element the appropriate parameter (in
  atomic units) must be specified. If you use shell resolved SCC (with full
  3rd order), you must specify a list of derivatives for every element, with one
  Hubbard U derivative for each shell of the given element.
\begin{verbatim}
Hamiltonian = DFTB {
  :
  ThirdOrder = Yes
  HubbardDerivs {
    O = -0.14
    H = -0.07
  }
  :
}
\end{verbatim}
\end{description}

\subsection{Implicit Solvation Model}
\label{sec:dftbp.Solvation}

\subsubsection{Generalized Born Model}
\label{sec:dftbp.GeneralizedBorn}

In generalized Born (GB) theory,\cite{onufriev2019} a molecule is considered as
continuous region with a dielectric constant~$\epsilon_\text{in}$ surrounded by
infinite solvent with a dielectric constant~$\epsilon_\text{out}$.
Charges~$q_\text{A}$ are located at the atomic sites~$\vec R_\text{A}$
and their interaction in the presence of a polarized solvent can be
expressed as the solvation energy
%
\begin{equation}
  \Delta G_\text{GB} =
  -\frac12 \left(\frac1{\epsilon_\text{in}}-\frac1{\epsilon_\text{out}}\right)
  \sum_{\text{A}=1}^N\sum_{\text{B}=1}^N\frac{q_\text{A}q_\text{B}}
  {\left(R^2_\text{AB} + a_\text{A}a_\text{B}\exp\left[-\frac{R^2_\text{AB}}
  {4a_\text{A}a_\text{B}}\right]\right)^{\frac12}}.
\end{equation}

where $a_\text{A/B}$ are the effective Born radii of the atoms A/B.
The GB model is added to the Hamiltonian as second order fluctuation
in the charge density, similar to the coulombic interactions.

The Born radii are evaluated by an Onufriev--Bashford--Case~(OBC) corrected
pairwise approximation to the molecular volume given as
%
\begin{equation}
  \frac1{a_\text{A}} = \frac1a_\text{scale}\left(
  \frac1{R^\text{cov}_\text{A} - R_\text{offset}}
  - \frac1{R^\text{cov}_\text{A}}
  \cdot \tanh\left[b_\text{OBC}\Psi_\text{A}
  - c_\text{OBC}\Psi_\text{A}^2 + d_\text{OBC}\Psi_\text{A}^3\right]
  \right)
\end{equation}

where $a_\text{scale}$ is a scaling factor for the Born radii,
$R_\text{offset}$ is a global shift parameter for the covalent radii and
$a/b/c_\text{OBC}$ are the coefficients for the volume polynomial in
the OBC correction to the Born radii.
$\Psi_\text{A}$ is the pairwise approximation to the volume integral
given by
%
\begin{equation}
  \Psi_\text{A} = \frac{R^\text{cov}_\text{A} - R_\text{offset}}2
  \sum_\text{B} \Omega(R_\text{AB}, R^\text{cov}_\text{A}, s_\text{B}R^\text{cov}_\text{B})
\end{equation}

with $\Omega$ being the pairwise function used to approximate the
volume integral, which is only dependent on the distance and the
covalent radii. Note that, the covalent radius of the second atom
is scaled by the element-specific descreening value~$s_\text{B}$
to compensate the systematic overestimation of the volume by this
approach.

To use the generalized Born model in the SCC procedure use the
\is{GeneralizedBorn\cb} method in the input to \kw{Solvation}.
The non-polar solvent area model can be combinded with the GB model
enabling to additionally correct for hydrogen bonding, the resulting
model is called GBSA.
The parameters for the GBSA model are currently available at
\url{https://github.com/grimme-lab/gbsa-parameters} and can be read in with
\kw{ParamFile} and will setup the complete \kw{GeneralizedBorn\cb} input.

Note that the GB(SA) model implemented is only available for finite
systems.

\begin{ptable}
  \kw{ParamFile} & s & & & \\
  \kw{Solvent} & m & not has \kw{ParamFile} & & \\
  \kw{FreeEnergyShift} & r & & & \\
  \kw{Temperature} & r & & 298.15 K & \\
  \kw{State} & s & & gsolv & \\
  \kw{BornScale} & r & & & \\
  \kw{BornOffset} & r & & & \\
  \kw{OBCCorrection} & 3r & & 1.00, 0.80, 4.85 & \\
  \kw{CM5} & m & & & \pref{sec:dftbp.CM5} \\
  \kw{Radii} & m & & \kw{vanDerWaalsRadiiD3} & \\
  \kw{Descreening} & m & & & \\
  \kw{Cutoff} & r & & 35 AA & \\
  \kw{SASA} & m & & & \pref{sec:dftbp.SolventAreaModel} \\
  \kw{HBondCorr} & has \kw{SASA} & & \\
  \kw{HBondStrength} & HBondCorr = Yes & & \\
\end{ptable}

\begin{description}
  \item[\is{ParamFile}] Reads in a parameter file for GBSA, specifying this
    keyword automatically provides the \is{Solvent} information, and defaults
    values for \is{FreeEnergyShift}, \is{BornOffset}, \is{BornScale}, \is{SASA\cb}
    \is{Descreening}, \is{HBondCorr} and \is{HBondStrength}.
    Usually no other keywords need to be specified when \is{ParamFile} is present.

  \item[\is{Solvent}] Descriptors of the solvent, can be load from a database
    by providing the solvent name as string in the \is{FromName\cb} method or
    by specifying the necessary values with the \is{FromConstants\cb} method.
    \is{FromConstants\cb} requires the dielectric constant as real for \kw{Epsilon},
    the molecular mass in \kw{MolecularMass} \modif{\modtype{mass}} and the
    solvent density in \kw{Density} \modif{\modtype{massdensity}}.
    \kw{MolecularMass} and \kw{Density} only affect the calculation if
    ``reference'' is chosen as state of the solution.

  \item[\is{FreeEnergyShift}] \modif{\modtype{energy}} Shift for free energy
    calculations.

  \item[\is{Temperature}] Temperature for free energy calculations. Default is
    ambient temperature: 298.15 K.
    Only affects the calculation for if ``reference'' or ``mol1bar'' is chosen
    as state of the solution.

  \item[\is{State}] \modif{\modtype{energy}}
    Reference state of the solution for free energy calculations.
    The calculated state shift is added to the free energy shift.
    Takes ``gsolv'' (default), ``reference'' or ``mol1bar''.
    The reference state ``gsolv`` corresponds to 1\;l of ideal gas and 1\;l of
    liquid  solution,
    ``reference'' corresponds to 1\;bar of ideal gas and 1\;mol/L of liquid
    solution at infinite dilution,
    ``mol1bar'' corresponds to 1\;bar ideal gas and 1\;mol/L of liquid solution.

  \item[\is{BornScale}] Value for scaling of Born radii.

  \item[\is{BornOffset}] \modif{\modtype{length}}
    Offset value for Born radii calculation.

  \item[\is{OBCCorrection}] Parameters for Onufriev--Bashfold--Case volume
    polynomial to correct Born radii calculation.
    The default values 1.0, 0.8, 4.85 correspond to GB\textsuperscript{OBC}II,
    alternatively 0.8, 0.0, 2.91 can be used for GB\textsuperscript{OBC}I.\cite{onufriev2004}

  \item[\is{CM5}] Use the charge model 5 to correct the atomic partial charges
    before evaluating the Born energy.

  \item[\is{Radii}] Atomic radii for each element in Bohr, either takes
    \is{VanDerWaalsRadiiD3\cb} for DFT-D3 van-der-Waals radii (can be overwritten)
    or requires to provide \is{Values\cb} for all species.
    Both methods accept \modif{\modtype{length}} units.

  \item[\is{Descreening}] Descreening values for each species.
    Disabled by \is{Unity\cb} method or enabled by providing \is{Values\cb}
    for each species.

  \item[\is{Cutoff}] \modif{\modtype{length}}
    Real space cutoff for the calculation of the Born radii.

  \item[\is{HBondCorr}]
    Include an empirical hydrogen bond correction.
    Only available for GBSA models.

  \item[\is{HBondStrength}]
    Hydrogen bonding strength for each species used in the empirical hydrogen
    bond correction. To disable the correction for species not involved
    in hydrogen bonding, set the value to zero.
\end{description}

Example for a GB model with CS2 as solvent:

\begin{verbatim}
Hamiltonian = DFTB {
  Solvation = GeneralizedBorn { # GFN2-xTB/GBSA(CS2)
    Solvent = fromName { "cs2" }
    FreeEnergyShift [kcal/mol] = 2.81072250
    Radii = vanDerWaalsRadiiD3 [Bohr] {}
    Descreening = Values {
       H = 0.93699367
       C = 0.83307834
       N = 1.02661619
       O = 0.96508008
    }
    BornScale = 1.40636177
    BornOffset [Bohr] = 1.653719965215E-03
    OBCCorrection = {1.00 0.80 4.85}
    Cutoff = 40
  }
}
\end{verbatim}

Example for a GBSA model for water

\begin{verbatim}
Hamiltonian = DFTB {
  Solvation = GeneralizedBorn { # GFN2-xTB/GBSA(water)
    Solvent = fromConstants {
      Epsilon = 80.2
      MolecularMass [amu] = 18.0
      Density [kg/l] = 1.0
    }
    FreeEnergyShift [kcal/mol] = 1.16556316
    BornScale = 1.55243817
    BornOffset = 2.462811043694508E-02
    Radii = vanDerWaalsRadiiD3 {}
    Descreening = Values {
      H = 0.71893869
      C = 0.74298311
      N = 0.90261230
      O = 0.75369019
    }
    SASA {
      ProbeRadius = 1.843075777670416
      Radii = vanDerWaalsRadiiD3 {}
      SurfaceTension = Values {
        H = -3.34983060E-01
        C = -7.47690650E-01
        N = -2.31291292E+00
        O =  9.17979110E-01
      }
    }
    HBondCorr = Yes
    HBondStrength = Values {
        H = -7.172800544988973E-02
        C = -2.548469535762511E-03
        N = -1.976849501504001E-02
        O = -8.462476828587280E-03
    }
  }
}
\end{verbatim}


\subsubsection{Charge Model 5}
\label{sec:dftbp.CM5}

The charge model 5 (CM5)\cite{marenich2012} can be used to correct partial charges by
%
\begin{equation}
   q^\text{CM5}_\text{A} = q_\text{A}
   + \sum_{B} D_\text{A--B} \exp[-\alpha(R_\text{AB} - R^\text{cov}_\text{A} - R^\text{cov}_\text{B}]
\end{equation}

The pairwise parameters $D_\text{A--B}$ are fixed to the original published ones,
while the exponent $\alpha$ and the covalent radii $R^\text{cov}_\text{A}$ default
to the published parameters but can be adjusted in the input.

\begin{ptable}
  \kw{alpha} & r & & 2.474 1/AA & \\
  \kw{Radii} & m & & \is{atomicRadii\cb} & \\
  \kw{Cutoff} & r & & 30.0 & \\
\end{ptable}

\begin{description}

  \item[\is{alpha}] \modif{\modtype{1/length}}
    Exponent of the CM5 correction.

  \item[\is{Radii}] Atomic covalent radii for each species, either takes
    \is{AtomicRadii\cb} for default atomic radii\cite{mantina2010}
    (can be overwritten) or requires to provide \is{Values\cb} for all species.
    Both methods accept \modif{\modtype{length}} units.

  \item[\is{Cutoff}] \modif{\modtype{length}}
    Real space cutoff for the calculation of the CM5 correction.
\end{description}

\begin{verbatim}
CM5 {
  Alpha = 1.30918451402600
  Radii = AtomicRad {}
}
\end{verbatim}


\subsubsection{Solvent area model}
\label{sec:dftbp.SolventAreaModel}

The non-polar solvation free energy can be estimated from the solvent accessible
surface area (SASA) by
%
\begin{equation}
  \Delta G_\text{non-polar} = \sum_\text{A} \gamma_\text{A} \sigma_\text{A}
\end{equation}
%
where $\gamma_\text{A}$ is the surface tension and $\sigma_\text{A}$
is the accessible surface area of each atom.
To calculate the latter, the molecule is assumed as a convolution of spheres
which is probed by a probe sphere rolled around the surface.
Here a smooth numerical integration approach is employed.\cite{im2003}

To use the non-polar surface area model in an calculation use the
\is{SASA\cb} method in the input to \kw{Solvation}.
This model is currently only available for finite systems.

\begin{ptable}
  \kw{ProbeRadius} & r & & & \\
  \kw{Smoothing} & r & & 0.3 AA & \\
  \kw{Offset} & r & & 2.0 AA & \\ 
  \kw{Tolerance} & r & & 1.0e-6 & \\ 
  \kw{AngularGrid} & i & & 230 & \\ 
  \kw{Radii} & m & & \kw{vanDerWaalsRadiiD3} & \\
  \kw{SurfaceTension} & m & & & \\
\end{ptable}

\begin{description}
  \item[\is{ProbeRadius}] \modif{\modtype{length}}
    Radius of the probe sphere used to determine the accessible surface area.

  \item[\is{Smoothing}] \modif{\modtype{length}}
    Smoothing parameter for numerical integration.

  \item[\is{Offset}] \modif{\modtype{length}}
    This offset value is added on the realspace cutoff radius for the
    neighbourlist generation.
    The realspace cutoff is determined automatically from the probe radius,
    the largest atomic radius and the smoothing parameter.

  \item[\is{Tolerance}]
    Minimal value of surface area contribution of a grid point to be accounted
    for as SASA.

  \item[\is{AngularGrid}]
    Size of the angular Lebedev--Laikov integration grid.\cite{lebedev1999}
    The grid size mainly determines the computational cost of evaluating the
    accessible surface area, too small grid sizes can lead to significant errors
    due to missing rotational invariance.
    A safe choice should be 230 grid points per atom.
    Possible values are
    6, 14, 26, 38, 50, 74, 86, 110, 146, 170, 194, \textit{230}, 266, 302, 350,
    434, 590, 770, 974, 1202, 1454, 1730, 2030, 2354, 2702, 3074, 3470, 3890,
    4334, 4802, 5294, 5810.

  \item[\is{Radii}] Atomic radii for each element, either takes
    \is{VanDerWaalsRadiiD3\cb} for DFT-D3 van-der-Waals radii (can be overwritten)
    or requires to provide \is{Values\cb} for all species.
    Both methods accept \modif{\modtype{length}} units.

  \item[\is{SurfaceTension}]
    Surface tension parameter for each species in dyn/cm.

\end{description}

\begin{verbatim}
Hamiltonian = DFTB {
  Solvation = SASA { # GFN1-xTB/GBSA(Toluene)
    ProbeRadius [AA] = 1.59772343
    Smoothing [AA] = 0.3
    Offset [AA] = 2
    AngularGrid = 230
    Radii = vanDerWaalsRadiiD3 {}
    SurfaceTension = Values {
      H = -1.52312760
      C = -2.92375089
      O = 0.79482640
    }
  }
}
\end{verbatim}


\subsection{Halogen corrections}
\label{sec:dftbp.xcorr}

The \kw{HalogenXCorr} keyword includes the halogen correction of
Ref.~\cite{kubillus-jctc-11-332}. This is fitted for the DFTB3-D3 model and the
{\tt 3ob-3-1} parameter set. The correction is only relevant for systems
including interactions between \{O,N\}--\{Cl,Br,I\} pairs of atoms.


\subsection{Hydrogen corrections}
\label{sec:dftbp.hcorr}

There are currently two available methods to correct hydrogen interactions
(mainly hydrogen bonds) in the \is{HCorrection} environment:

\subsubsection{Damping}
\index{sec:Damp X-H}

The \is{Damping} method modifies the short range contribution to the SCC
interaction between atoms $A$ and $B$ with the damping factor
\begin{equation*}
  e^{-\left(\frac{U_{Al} + U_{Bl}}{2}\right)^\zeta r_{AB}^2}
\end{equation*}
provided that at least one of the two atoms is
hydrogen~\cite{gauss-jctc-7-931,yang-JPCA-111-10861}. ($U_{Al}$ and $U_{Bl}$ are
the Hubbard U values of the two atoms for the $l$-shell, $r_{AB}$ is the
distance between the atoms.) An atom is considered to be a hydrogen-like atom,
if its mass (stored in the appropriate homonuclear SK-file) is less than 3.5
amu.  The \is{Exponent} keyword in this environment sets the parameter $\zeta$
for the short range damping:
\begin{verbatim}
HCorrection = Damping {
  Exponent = 4.05
}
\end{verbatim}
Table 2 of reference~\cite{gauss-jctc-7-931} gives suggested values of the
exponent for different DFTB2 and DFTB3 models applied to light atoms bonded to
hydrogen.

\subsubsection{DFTB3-D3H5}
\index{sec:DFTB3-D3H5}

DFTB3-D3H5~\cite{rezac-jctc-13-2017} is a variant of DFTB3 with additional
corrections for non-covalent interactions (dispersion and hydrogen bonds).  It
consists of a third-order DFTB calculation using the 3OB parameter set, but
where the gamma-function damping (\is{Damping} method above) is replaced by the
H5 correction and an additional D3 dispersion correction in included. This
method also includes a repulsive term which is added to prevent unphysically
close approach of pairs of hydrogen atoms~\cite{rezac-jctc-8-2012}.

Setting the \is{HCorrection} environment to \iscb{H5} activates this
correction for hydrogen bonds~\cite{rezac-jctc-13-2017}. If no additional
parameters are provided in the input, suitable values for H-\{O,N,S\} systems
are used (the correction was developed for the DFTB3/3OB model and parameters).
\begin{verbatim}
HCorrection = H5 {}
\end{verbatim}

\textbf{Note:} It was found that DFTB3 overestimates the strength of H-bonds
involving the terminal nitrogen of an azide group, and the published results in
Ref.~\cite{rezac-jctc-13-2017} were obtained with the H5 correction switched off
for these specific atoms. To reproduce this behavior in a system containing
nitrogen in several environments, a new atom type with a different name but the
same DFTB parameters can be used for specific N atoms to which the correction
should not be applied.

If you want to specify the parameters manually, \is{H5} accepts following
options, corresponding to terms in Ref.~\cite{rezac-jctc-13-2017}:
\begin{ptable}
  \kw{RScaling} & r & & 0.714 & \\
  \kw{WScaling} & r & & 0.25 & \\
  \kw{H5Scaling} & m & &  & \\
\end{ptable}
\begin{description}
\item[\is{RScaling}] Global scaling factor, $s_r$, when calculating the position
  of the correcting gaussian functions:
  \begin{equation*}
    r_0 = s_r \left(r_\text{vdW}(X) + r_\text{vdW}(H)\right) \text.
  \end{equation*}

\item[\is{WScaling}] Global scaling factor, $s_W$, when calculating the width of
  the correcting gaussian functions. The full-width at at half-maximum of the
  gaussian, $w$, is normalised to be 1 for a unit value of \is{WScaling}:
  \begin{equation*}
   w = \frac{s_w \left(r_\text{vdW}(X) + r_\text{vdW}(H)\right)}{2\sqrt{2 \ln
       2}} \text.
  \end{equation*}

\item[\is{H5Scaling}] Atom type specific scaling pre-factor, $k_{X\text{H}}$, of
  the correcting gaussian functions when calculating the SCC-interaction:
  \begin{equation*}
    \gamma_{X\text{H}}^{\text{H5}} = \gamma_{X\text{H}} \left( 1 + k_{X\text{H}}
    \exp\left(-\frac{\left(r_{X\text{H}} - r_0\right)^2}{2w^2}\right)\right)
    \text.
  \end{equation*}
  You will have to specify one value for each of the chemical species you would
  like to correct (see the example below). Explicitly setting a negative value
  (e.g. \is{-1.0}) for a given atom type switches off the correction for
  hydrogen bonds involving that type of atom. In the special cases of N, O or S,
  if you do not specify a value (and do not disable the contribution by using
  \is{-1.0}), the default value from the reference paper will be
  used~\cite{rezac-jctc-13-2017}. For any other omitted atom types, the code
  defaults to a choice of \is{-1.0} (no correction).
\end{description}

\begin{verbatim}
Hamiltonian = DFTB {
  :
  HCorrection = H5 {
    RScaling = 0.714
    WScaling = 0.25
    H5Scaling {
      O = 0.06
      N = 0.18
      S = 0.21
    }
  }
  :
}
\end{verbatim}

\textbf{Note:} \label{page:dftbp.H5} The van der Waals radii ($r_\text{vdW}$) of
atoms are also required. \dftbp{} stores these for most of the periodic table,
but for cases that are not available their contribution to this correction are
neglected.

For a DFTB3-D3H5 calculation, a specific parametrization of the D3 dispersion
has to be used. In addition to setting up appropriate values of the D3
parameters, as discussed in Ref.~\cite{rezac-jctc-13-2017}, the
hydrogen--hydrogen repulsion of Ref.~\cite{rezac-jctc-8-2012} has to also be
activated. The complete input is:
\begin{verbatim}
Hamiltonian = DFTB {
  :
  Dispersion = DftD3 {
    Damping = ZeroDamping {
      sr6 = 1.25
      alpha6 = 29.61
    }
    s6 = 1.0
    s8 = 0.49
    HHRepulsion = Yes
  }
  :
}
\end{verbatim}

\subsection{RangeSeparated}
\label{sec:dftbp.RangeSep}

The \kw{RangeSeparated} keyword specifies the use of a range separated hybrid
functional. Currently, only the long-range corrected hybrid functional (\is{LC})
\cite{niehaus-PSSB-249-237,lutsker-JCP-143-184107} is implemented. There, the
electrostatic interaction is split up into long and short ranged components
according to
\begin{equation*}
\frac{1}{r}=\frac{1-e^{-\omega r}}{r}+\frac{e^{-\omega r}}{r},
\end{equation*}
with the range-separation parameter $\omega$, which is set in the Slater-Koster
files. The option should only be used with corresponding parameter sets created
for use with long-range correction.

\textbf{Note:} The present release does not yet support long-range
corrected excited states calculations with LC-TD-DFTB, and the
\kw{RangeSeparated} keyword can, therefore, not be used in conjunction with the
\kw{ExcitedState} block.

The \kw{RangeSeparated} keyword expects either \is{None} (default -- no use of
range-separated hybrid functional) or the \is{LC}\cb\  block as value. Latter
enables the following option:

\begin{ptable}
  %% \multicolumn{5}{|c|}{\textbf{\is{... / RangeSeparated / LC /}}} \\
  %% \hline
  \kw{Screening} & m & & Thresholded \cb & \\
\end{ptable}


\begin{description}
\item[\is{Screening}] Choice of the screening method. The following choices are
  allowed:

  \begin{description}
  \item[\is{Thresholded \{\}}] Screening according to estimated magnitude of
    terms. This is the recommended choice for speed and accuracy but does not
    support all of the cases (restarting and spin polarisation).

    \begin{ptable}
      %% \multicolumn{5}{|c|}{\textbf{\is{... / RangeSeparated / LC /
      %% Screeing / Thresholded /}}} \\
      %% \hline
      \kw{Threshold} & r & & 1e-6 & \\
      \kw{CutoffReduction} & r & & 0.0 & \\
    \end{ptable}

    \begin{description}
    \item[\is{Threashold}] Threashold, below which elements are considered to be
      zero.
    \item[\is{CutoffReduction}]\modif{\modtype{length}} Reduces the spatial
      cutoff, beyond which the overlap between atoms is considered to be zero.
      This can be used as an additional tweak to speed up the LC-calculation,
      but make sure first, that your results do not change
      considerably. Default: 0.0 -- no reduction, using the cutoff from the
      SK-files.
    \end{description}

<<<<<<< HEAD

  \item[NeighbourBased] Uses a purely neighbour-list based algorithm. This
=======
    
  \item[\is{NeighbourBased}] Uses a purely neighbour-list based algorithm. This
>>>>>>> 8b4e5123
    algorithm is usually considerably slower than the \is{Thresholded}.

    \begin{ptable}
      %%\multicolumn{5}{|c|}{\textbf{\is{... / RangeSeparated / LC /
      %% Screeing / Thresholded /}}} \\
      %% \hline
      \kw{CutoffReduction} & r & & 0.0 & \\
    \end{ptable}

    \begin{description}
    \item[\is{CutoffReduction}]\modif{\modtype{length}} See description in the
      \is{Thresholded} block.
    \end{description}


  \item[\is{MatrixBased}] Uses a matrix-matrix multiplication based algorithm. This
    can be faster than other two algorithms.
  \end{description}
\end{description}

Example for thresholded screening with customised threshold value.
\begin{verbatim}
RangeSeparated = LC {
  Screening = Thresholded {
    Threshold = 1e-5
  }
}
\end{verbatim}

Example for neighbour list based screening with customised cutoff reduction:
\begin{verbatim}
RangeSeparated = LC {
  Screening = NeighbourBased {
    CutoffReduction [AA] = 2.0
  }
}
\end{verbatim}

Example for matrix-matrix multiplication based method:
\begin{verbatim}
RangeSeparated = LC {
  Screening = MatrixBased {}
}
\end{verbatim}


\subsection{On site corrections}
\label{sec:dftbp.Onsites}

This block enables corrections for on-site matrix elements which improve the
description of multi-centre integrals~\cite{garcia14Thesis} leading to, for
example, improved hydrogen-bond energies~\cite{dominguez15}.

For each chemical species, the spin-same-spin and spin-different-spin constants
should be specified for all combinations of atomic shells. {\bf note:} the
matrix of constants is symmetric and the purely s-with-s entries are zero (the
code ignores their value due to symmetry).

Example:
\begin{verbatim}
OnSiteCorrection= {
    # same spin oxygen
    Ouu = {0.00000  0.08672
           0.08672 -0.00523}
    # hetero-spin oxygen
    Oud = {0.00000  0.14969
           0.14969  0.03834}
    # H all zero
    Huu = {0}
    Hud = {0}
}
\end{verbatim}

Some on-site constants are given in appendix~\ref{app:onsiteconst}.

\subsection{Differentiation}
\label{sec:dftbp.Differentiation}

Calculations of forces currently require the numerical derivatives of the
overlap and non-self-consistent Hamiltonian. This environment controls how these
derivatives are evaluated.

\textbf{Note:} In earlier DFTB+ versions (up to version 1.2), differentiation was done using finite
difference derivatives with a step size of 0.01 atomic units. If you want to reproduce old results,
choose the \is{FiniteDiff} method and set the step size explicitly to this value.

\subsubsection{FiniteDiff\cb}
\label{sec:dftbp.FiniteDiff}

Finite difference derivatives with a specified step size
\begin{ptable}
  \kw{Delta} & r & & epsilon$^{\sfrac{1}{4}}$ & \\
\end{ptable}
\begin{description}
\item[\is{Delta}]\modif{\modtype{length}} Step size
\end{description}


\subsubsection{Richardson\cb}
\label{sec:dftbp.Richardson}

Extrapolation of finite difference via Richardson's deferred approach to the
limit (in principle the most accurate of the currently available choices).

\subsection{ForceEvaluation}
\label{sec:dftbp.ForceEvaluation}

Chooses the method for evaluating the electronic contribution to the
forces.

\begin{description}
\item[\is{'traditional'}] Uses the ``traditional'' DFTB-force expression, given
  for example, in Ref.~\cite{elstner-prb-58-7260}.
\item[\is{'dynamics'}] Force expression from Ref.~\cite{aradi-jctc-11-3357}. This choice should be
  used if forces are being calculated with non-converged charges (e.g.\ when doing XLBOMD
  dynamics). \textbf{Note:} this force expression is only compatible with the Fermi filling (see
  keyword \is{Filling}, p.~\pref{sec:dftbp.Filling}.)
\item [\is{'dynamicsT0'}] Simplified dynamic force expression valid for
  electronic temperature \mbox{$T=0$~K} \cite{aradi-jctc-11-3357}.  This choice
  should be used if forces are calculated with non-converged charges and the
  electronic temperature is zero (e.g.\ when doing XLBOMD dynamics at
  \mbox{$T=0$~K}).
\end{description}

\textbf{Note:} that XLBOMD calculations (Section \ref{sec:dftbp.xlbomd}) are not able to use the
\is{'traditional'} forces.

Example:
\begin{verbatim}
ForceEvaluation = 'dynamics'
\end{verbatim}


%%%%%%%%%%%%%%%%%%%%%%%%%%%%%%%%%%%%%%%%%%%%%%%%%%%%%%%%%%%%%%%%%%%%%%%%%%%%
%%%  Options
%%%%%%%%%%%%%%%%%%%%%%%%%%%%%%%%%%%%%%%%%%%%%%%%%%%%%%%%%%%%%%%%%%%%%%%%%%%%
\section{Options}
\label{sec:dftbp.Options}

This block collects some global options for the run.
\begin{ptable}
  \kw{WriteAutotestTag} &l & & No & \\
  \kw{WriteDetailedXML} & l & & No & \\
  \kw{WriteResultsTag} & l & & No & \\
  \kw{WriteDetailedOut} & l & & Yes & \\
  \kwl{RestartFrequency}{kw:dftbp.RestartFrequency} & i &Driver = \cb, SCC = Yes & 20 & \\
  \kw{RandomSeed} & i & & 0 & \\
  \kw{MinimiseMemoryUsage} & l & & No & \\
  \kw{TimingVerbosity} & i & & 0 & \\
  \kw{ShowFoldedCoords} & l & Periodic = Yes & No & \\
  \kwl{WriteHS}{kw:dftbp.WriteHS} & l & & No & \\
  \kwl{WriteRealHS}{kw:dftbp.WriteRealHS} & l & & No & \\
  \kwl{ReadChargesAsText}{kw:dftbp.ReadChargesAsText} & l &
  ReadInitialCharges = Yes & No & \\
  \kwl{WriteChargesAsText}{kw:dftbp.WriteChargesAsText} & l & & No & \\
  \kw{SkipChargeTest} & l & ReadInitialCharges = Yes & No & \\
\end{ptable}
\begin{description}

\item[\is{WriteAutotestTag}] Turns the creation of the
  \verb|autotest.tag| file on and off. (This file can get quite big
  and is only needed for the autotesting framework.)

\item[\is{WriteDetailedXML}] Turns the creation of the
  \verb|detailed.xml| file on and off. (The \verb|detailed.xml| file
  is needed among others by the \verb|waveplot| utility for
  visualising molecular orbitals.)

\item[\is{WriteResultsTag}] Turns the creation of the \verb|results.tag| file on
  and off. (That file is used by several utilities processing the results of
  \dftbp.) For a description of the file format see
  p.~\pref{sec:dftbp.results}.

\item[\is{WriteDetailedOut}] Controls the creation of the file
  \verb|detailed.out| (see p.~\pref{sec:dftbp.detailedout}). Since this contains
  the detailed information about the last step of your run, you shouldn't turn
  it off without good reasons.

\item[\is{RestartFrequency}] Specifies the interval at which charge
  restart information should be written to disc for static SCC
  calculations. Setting it to \is{0} prevents the storage of restart
  information. If running an MD calculation, see also
  section~\ref{kw:dftbp.MDRestartFrequency} regarding \is{MDRestartFrequency}.

\item[\is{RandomSeed}] Sets the seed for the random number
  generator. The value \is{0} causes random initialisation. (This
  value can be used to reproduce earlier MD calculations by setting
  the initial seed to the same value.)

\item[\is{MinimiseMemoryUsage}] Tries to minimise memory usage by
  storing various matrices on disc instead of keeping them in memory.
  Set it to \is{Yes} to reduce the memory requirement for calculations
  with many k-points or spin polarisation. Note: Currently this option has no
  effect and you will get a warning if setting it to be \is{Yes}.

\item[\is{TimingVerbosity}] Level of information regarding CPU and wall clock
  timings of sections of the code, higher values becoming more verbose. Setting
  this parameter to 0 or below supresses any information being printed
  (default). Setting it to -1 includes all measured timings.

\item[\is{ShowFoldedCoords}] Print coordinates folded back into the
  central cell, so if an atom moves outside the central cell it will
  reappear on the opposite side. The default behaviour is to use
  unfolded coordinates in the output. (Please note, that this option
  only influences how the coordinates are printed and written, it does
  not change the way, periodic systems are treated internally.)

\item[\is{WriteHS}] Instructs the program to build the square
  Hamiltonian and overlap matrices and write them to files. The output
  files are \verb|hamsqrN.dat| and \verb|oversqr.dat|, where \verb|N|
  enumerates the spin channels. For a detailed description of the file
  format see p.~\pref{sec:dftbp.hamsqr}.

  \textbf{Note:} If either of the options \is{WriteHS} or \is{WriteRealHS} are
  set to \is{Yes}, the program only builds the matrices, writes them to disc and
  then stops immediately. No diagonalisation, no SCC-cycles or geometry
  optimisation steps are carried out. You can use the \is{ReadInitialCharges}
  option to build the Hamiltonian with a previously converged charge
  distribution.

\item[\is{WriteRealHS}] Instructs the program to build the real space
  (sparse) Hamiltonian and overlap matrices and write them to
  files. The output files are \verb|hamreal.dat| and
  \verb|overreal.dat|. For a detailed description of the file format
  see p.~\pref{sec:dftbp.hamsqr}.

  \textbf{Note:} If either of the options \is{WriteHS} or \is{WriteRealHS} are
  set to \is{Yes}, the program only builds the matrices, writes them to disc and
  then stops immediately. No diagonalisation, no SCC-cycles or geometry
  optimisation steps are carried out. You can use the \is{ReadInitialCharges}
  option to build the Hamiltonian with a previously converged charge
  distribution.

\item[\is{ReadChargesAsText}] If \is{No}, the program expects the file
  \verb|charges.bin| to contain starting charges stored in binary. If \is{Yes},
  then \verb|charges.dat| should contain a text file of this data. See section
  \ref{sec:charges.bin}.

\item[\is{WriteChargesAsText}] If \is{No}, the program stores charges in the
  binary file \verb|charges.bin|, while if \is{Yes} then \verb|charges.dat|
  contains text of this data. See section \ref{sec:charges.bin}.

\item[\is{SkipChargeTest}] If \is{Yes}, testing of whether the charges read from
  file match the total charge (and magnetisation) specified in the {\dftbp}
  input (if relevant) is performed. Skipping this test (setting to \is{No}) may
  be useful if restarting from a charges generated for a similar system with
  slightly different total charge or magnetisation. Similarly, in the event of
  serious instabilities in the SCC cycle, the generated charge restart file may
  fall outside of the check-sum tolerances, hence this option allows a
  re-start. Finally, in the case of user edited \verb|charges.dat| file (see
  section~\ref{sec:charges.bin}), the check-sum this option removed the
  requirement that the checksum values in the file match the charges.

\end{description}


%%%%%%%%%%%%%%%%%%%%%%%%%%%%%%%%%%%%%%%%%%%%%%%%%%%%%%%%%%%%%%%%%%%%%%%%%%%%
%%%  Analysis
%%%%%%%%%%%%%%%%%%%%%%%%%%%%%%%%%%%%%%%%%%%%%%%%%%%%%%%%%%%%%%%%%%%%%%%%%%%%
\section{Analysis}
\label{sec:dftbp.Analysis}

This block collects some options to analyse the results of the
calculation and/or calculate properties.
\begin{ptable}
  \kw{AtomResolvedEnergies} & l & & No & \\
  \kw{MullikenAnalysis} & l & & Yes & \\
  \kw{CM5} & m & MullikenAnalysis = Yes & & \pref{sec:dftbp.CM5} \\
  \kw{ProjectStates} & m & & \cb & \\
  \kw{Localise} & m & & \cb & \\
  \kwl{WriteEigenvectors}{kw:dftbp.WriteEigenvectors} & l & & No & \\
  \kw{EigenvectorsAsText} & l & WriteEigenvectors = Yes & No & \\
  \kw{WriteBandOut} & l & & Yes & \\
  \kw{CalculateForces} & l & & No & \\
  \kw{ElectronDynamics} & m & & \cb & \\
  \kw{ElectrostaticPotential} & m & SCC = Yes & \cb & \pref{sec:dftbp.ESP} \\
\end{ptable}

\begin{description}

\item[\is{AtomResolvedEnergies}] Specifies whether the contribution of the
  individual atoms to the total energies should be displayed or not.

\item[\is{MullikenAnalysis}] If \is{Yes}, the results of a Mulliken analysis of
  the system is given.

\item[\is{CM5}] If present the charge model 5 (CM5)\cite{marenich2012} corrected
  atomic partial charges will be written.

\subsubsection{ProjectStates} \kw{ProjectStates}
\label{sec:dftbp.ProjectStates} evaluates the Mulliken
projection of electronic states onto specific regions of the system being
modelled (partial density of states -- PDOS). The format of the projected data
files is similar to \verb|band.out|, but the second column is the fraction of
the state within that region, instead of its occupation number (for
non-collinear and spin-orbit calculations, three additional columns for the
magnetisation of the state are also given).

Each region for projection is specified within a \iscb{Region} block,
with the following options
\begin{ptable}
  \kw{Atoms} & (i|s)+ &  & - & \\
  \kw{ShellResolved}  & l & & \is{No} & \\
  \kw{OrbitalResolved} & l & & \is{No} & \\
  \kw{Label} & s &  & "region{\it i}" & \\
\end{ptable}
\begin{description}
\item[\is{ShellResolved}] Project onto separate atomic shells of the
  region. These are taken in order of increasing shell number of the
  atoms. \is{ShellResolved = Yes} is only allowed, if all the selected atoms
  are of the same type.
\item[\is{OrbitalResolved}] Project onto separate atomic orbitals of the
  region. These are taken in order of increasing shell number of the atoms. As
  with \is{ShellResolved}, this only allowed, if all the selected atoms are of
  the same type.
\item[\is{Atoms}] Specification of the atoms over which to make the
  projection.. Atoms are specified in the same way as \is{MovedAtoms}
  in section \ref{sec:dftbp.SteepestDescent}.)
\item[\is{Label}] Prefix of the label for the resulting file of data for this region. The default is
  ``region\textit{i}.out'' where {\it i} is the number of the region in the input. In the case that
  \is{ShellResolved} = \is{Yes}, the shell index is appended, so that files with names
  ``Label.\textit{j}.out'' are written. For \is{OrbitalResolved = Yes}, the shell and then
  $m$-value is appended, so that files with names ``Label.\textit{j}.\textit{m}.out'' are written.
\end{description}
Examples:
\begin{verbatim}
  ProjectStates = {
    Region = {              # first region
      Atoms = 23:25 27      # atoms 23, 24, 25 and 27
    }
    Region = {
      Atoms = N             # All nitrogen atoms
      ShellResolved = Yes   # s and p shells separated instead of atomic PDOS
      Label = "N"           # files N.1.out and N.2.out for s and p states
    }
  }
\end{verbatim}

\subsubsection{Localise}
\label{sec:dftbp.Localise} Convert the single particle states of the calculation
to localised orbitals via a unitary transformation. Localised orbitals span the
same states as the occupied orbitals, so are equivalent to the usual valence
band states, but are more localised in space.  Currently only \kw{PipekMezey}
localisation is supported (but not for non-collinear or spin-orbit calculations).

Pipek-Mezey~\cite{pipek-JCP-90-4916} localisation transforms the occupied
orbitals such that the square of the Mulliken charges for each orbital is
maximised. The resulting localised states are output as
\verb|localOrbs.out|\index{localOrbs.out} and
\verb|localOrbs.bin|\index{localOrbs.bin} following the format given in
appendix~\ref{sec:dftbp.eigenvec} for \verb|eigenvec.out| and \verb|eigenvec.bin|.

\begin{ptable}
  \kw{Tolerance} & r &  & 1E-4 & \\
  \kw{MaxIterations} & i &  & 100 & \\
\end{ptable}
\begin{description}
\item[\is{Tolerance}] Cut off for rotations in the localisation process.
\item[\is{MaxIterations}] Maximum number of total sweeps to perform.
\end{description}

For systems with non-gamma-point $k$-points, no further options are available.
\begin{verbatim}
Analysis = {
  Localise = {
    PipekMezey = {
       # These are the default options, which are also set if the bracket is left empty.
       Tolerance = 1.0E-4
       MaxIterations = 100
    }
  }
}
\end{verbatim}

For molecular and gamma point periodic calculations there are two
implementations available, \is{Dense} = \is{Yes} will use the $O(n^4)$ scaling
conventional algorithm, while \is{Dense} = \is{No}, uses the default sparse
method which {\em may} have better scaling properties.

\begin{ptable}
  \kw{Dense} & l & & \is{No} & \\
  \kw{SparseTolerances} & r+ & Dense = No & 1E-1 1E-2 1E-6 1E-12 & \\
\end{ptable}
\begin{description}
\item[\is{Dense}] Selects the conventional method (\is{Yes}) using Jacobi sweeps
  over all orbital pairs or (\is{No}) uses the default sparse method.
\item[\is{SparseTolerances}] The sparse method introduces support regions during
  evaluation to increase performance, and these requires a set of tolerances to
  determine the regions to be used (these are listed in decreasing order, i.e.,
  with tighter tolerances as the localisation proceeds).
\end{description}

\item[\is{WriteEigenvectors}] Specifies, if eigenvectors should be printed in
  \verb|eigenvec.bin|. For a description of the file format see
  p.~\pref{sec:dftbp.eigenvec}.

\item[\is{EigenvectorsAsText}] If eigenvectors are being written, specifies if a
  text version of the data should be printed in \verb|eigenvec.out|. For a
  description of the file format see p.~\pref{sec:dftbp.eigenvec}.

\item[\is{WriteBandOut}]  Controls the creation of the file \verb|band.out|
  which contains the band structure in a more or less human friendly format.

\item[\is{CalculateForces}] If \is{Yes}, forces are reported, even if not needed
  for the actual calculation (e.g.\ static geometry calculation).

\end{description}

\subsection{ElectronDynamics}

\label{sec:dftbp.ElectronDynamics}

Calculate the real-time propagation of the electronic state of the system in the presence of an external time-dependent perturbation and time-dependent properties.
\begin{ptable}
  \kw{Steps} &i &  & - & \\
  \kw{TimeStep} & r & & - & \\
  \kw{FieldStrength} & r & & - & \\
  \kw{Perturbation} & m & & None & \pref{sec:dftbp.tdpert} \\
  \kw{EnvelopeShape} & m & Perturbation = Laser\cb & Constant & \pref{sec:dftbp.envelope} \\
  \kw{Populations} & l & & No & \\
  \kw{Restart} & l & & No & \\
  \kw{WriteRestart} & l & & Yes & \\
  \kw{WriteFrequency} & i & & 50 & \\
  \kw{RestartFrequency} & i & & Steps/10 & \\
  \kw{Forces} & l & & No & \\
  \kw{IonDynamics} & l & & No & \\
  \kw{InitialTemperature} & r & IonDynamics = Yes & - & \\
  \kw{MovedAtoms} & (i|s)+ & IonDynamics = Yes & 1:-1 & \\
  \kw{Velocities} & (3r)* & IonDynamics = Yes & - & \\
  \kw{Pump} & l & & No & \\
  \kw{PumpProbeFrames} & i & Pump = Yes & - & \\
  \kw{ProbeProbeRange} & 2r & Pump = Yes & 0 Steps*TimeStep & \\
  \kw{Probe} & l & & No & \\
  \kw{EulerFrequency} & i & & 0 & \\
  \kw{WriteBondEnergy} & l & WriteBondOrder = No & No & \\
  \kw{WriteBondOrder} & l & WriteBondEnergy = No & No & \\
  \kw{FillingsFromFile} & l & & No & \\
\end{ptable}

\begin{description}
\item[\is{Steps}] Number of propagation steps to perform.

\item[\is{TimeStep}]\modif{\modtype{time}} Time interval between two
  electronic propagation steps.

\item[\is{FieldStrength}]\modif{\modtype{Electric field strength}} Peak intensity of the applied time-dependent electric field.

\item[\is{Populations}] If time-dependent (ground state) molecular orbital populations should be calculated. This is done by projecting the electronic state onto the ground state molecular orbitals. If Yes, they are saved every \is{WriteFrequency} steps to \verb|molPopul1.dat| (and \verb|molPopul2.dat| is the calculation is collinearly spin polarised).

\item[\is{Restart}] If calculation should be restarted. The restart file \verb|tddump.bin| must in the working directory.

\item[\is{WriteRestart}] If restart file \verb|tddump.bin| should be written.

\item[\is{RestartFrequency}] Number of steps every which the system's state should be writen to restart file.

\item[\is{WriteFrequency}] Number of steps every which the atomic charges and molecular orbital populations (if \is{Populations} = Yes) are written to file.

\item[\is{Forces}] If forces on all atoms should be calculated and written to \verb|forcesvst.dat|.

\item[\is{IonDynamics}] If nuclei should be propagated in the dynamics using the Velocity Verlet algorithm. If set to Yes, then either the \is{InitialTemperature} keyworkd or the \is{Velocities} keyword must be set. The positions and velocities every \is{WriteFrequency} steps will be saved in XYZ format to \verb|tdcoords.xyz|.

\item[\is{MovedAtoms}] List of atoms that will be moved during the dynamics. See \is{MovedAtoms} in section \ref{sec:dftbp.SteepestDescent}.

\item[\is{InitialTemperature}]\modif{\modtype{energy}} Create starting velocities for the Ehrenfest MD according to the Maxwell-Boltzmann distribution at the specified temperature. This is redundant in the case of specified initial velocities. See section \ref{sec:dftbp.Thermostat}.

\item[\is{Velocities}]\modif{\modtype{velocity}}  Specified atomic velocities for all the atoms of the given structure (including ``velocities'' for any stationary atoms, which are silently ignored). (\textbf{Note:} if the velocities from a previous (MD or Ehrenfest) run are used, the velocities printed in the XYZ files are specified in {\AA}/ps, so this should be set in the input). See section \ref{sec:dftbp.VelocityVerlet}.

\item[\is{Pump}] If this trajectory corresponds to the dynamics under a pump pulse, with the intention to probe the system afterwards at different delay times, to simulate a pump-probe transient absorption experiment. The effect of the keyword is to write dump files named \textit{i}\verb|ppdump.bin| ($i=0,\dots,\mathrm{PumpProbeFrames}$) containing the state of the system (density matrix, coordinates, velocities) every a given number of steps.

\item[\is{PumpProbeFrames}] Number of total snapshots of the system in the pump trajectory that will be saved for future probe simulations.

\item[\is{PumpProbeRange}]\modif{\modtype{time}} The time range (initial time and final time, separated by a space) between which the snapshots will be dumped to file.

\item[\is{Probe}] If this is the simulation of a probe. If set to yes, then automatically \is{Restart} = Yes, \is{WriteRestart} = No, and only the dipole moment output files will be written, since this keyword is used together with a \is{Kick} perturbation to probe the system. Notice that the dump file that contains the state of the system that wants to be probed must be present and renamed to \verb|tddump.bin|.

\item[\is{EulerFrequency}] Number of steps every which an Euler integration step is done in the electronic propagation (that normally uses the Leapfrog algorithm). The default value ensures no Euler steps are done during the dynamics. If used, must be set to something larger than 50.

\item[\is{WriteBondEnergy}] If the pairwise, time-dependent bond energy $BE(t)$, calculated as
$$ BE_{AB}(t) = \sum_{\mu \in A} \sum_{\nu \in B} \rho_{\mu \nu}(t) H^0_{\mu \nu}(t),$$
should be written to the \verb|bondenergy.bin| file. This is written every \is{WriteFrequency} steps, and in binary format because of the large amount of data. Currently incompatible with \is{WriteBondOrder}.

\item[\is{WriteBondOrder}] If the pairwise, time-dependent bond order $BO(t)$, calculated as
$$ BO_{AB} (t) = \sum_{\mu \in A} \sum_{\nu \in B} \rho_{\mu \nu}(t) S_{\mu \nu}(t),$$
should be written to the \verb|bondorder.bin| file every \is{WriteFrequency} steps and in binary format. Currently incompatible with \is{WriteBondEnergy}.

\item[\is{FillingsFromFile}] If the initial fillings (molecular orbital occupations) should be read from a file named ``fillings.ini'' present in the working directory. If used, the ground state fillings are replaced by these and used to build the initial density matrix.

\end{description}

\subsubsection{\kwcb{Perturbation}}
\label{sec:dftbp.tdpert}

Determines the type of perturbation that is applied.

\paragraph{\iscb{None}}
No time-dependent perturbation is included, free dynamics are calculated.

\paragraph{\kwcb{Kick}}
Perform Dirac-delta perturbation (or \textit{kick}) to the density matrix.

\begin{ptable}
  \kw{PolarizationDirection} & s &  & - & \\
  \kw{SpinType} & s & SpinPolarisation = Colinear \cb & Singlet & \\
\end{ptable}

\begin{description}
 \item[\is{PolarizationDirection}] The cartesian axis for the kick: \verb|"x"|, \verb|"y"| or \verb|"z"|. If set to \verb|"all"|, calculates the three directions $x,y,z$ consecutively. For polarization direction  \verb|x,y,z| the dipole moment output file will be named \verb|mux.dat|, \verb|muy.dat|, \verb|muz.dat|, respectively.

 \item[\is{SpinType}] Must be eiher ``Singlet'' or ``Triplet'' for singlet or triplet spectra, respectively. Only implemented for collinear spin polarisation.
\end{description}

\paragraph{\kwcb{Laser}}
\label{sec:dftbp.tdpert.laser}
Apply time-dependent sinusoidal perturbation to the system.

\begin{ptable}
  \kw{PolarizationDirection} & 3r &  & - & \\
  \kw{ImagPolarizationDirection} & 3r & & 0 0 0 & \\
  \kw{LaserEnergy} & r & & & \\
  \kw{Phase} & r & & 0 & \\
  \kw{ExcitedAtoms} & (i|s)+ & & 1:-1 & \\
\end{ptable}

\begin{description}
 \item[\is{PolarizationDirection}] Vector along which the electric field is polarized.
  
 \item[\is{ImagPolarizationDirection}] Imaginary part of the polarization vector. Useful for circularly polarized fields.

 \item[\is{LaserEnergy }] \modif{\modtype{energy}} Energy $\hbar \omega$ of the laser.

 \item[\is{Phase}] Optional initial phase of laser field in radians, such that sinusoidal component of the field is described by $\sin(\omega t + \phi)$.

 \item[\is{ExcitedAtoms}] List of atoms that will be excited by the laser. The format is the same as the \is{MovedAtoms} keyword.

\end{description}

 \textbf{Note:} when working with periodic systems, {\bf the polarization direction must be orthogonal to the periodic directions} of the system. Therefore, the code does not work with 3D periodic systems with laser perturbations.

\paragraph{\kwcb{KickAndLaser}}
Apply a \is{Kick} plus a \is{Laser} to the system. Useful for probing the excited state on the system while being driven by a laser. The keywords are a combination of the ones for kick and laser.

\begin{ptable}
  \kw{KickPolDir} & i &  & - & \\
  \kw{LaserPolDir} & 3r &  & - & \\
  \kw{LaserImagPolDir} & 3r & & 0 0 0 & \\
  \kw{LaserEnergy} & r & & - & \\
  \kw{LaserStrength} & r & & - & \\
  \kw{Phase} & r & & 0 & \\
  \kw{ExcitedAtoms} & (i|s)+ & & 1:-1 & \\
\end{ptable}

\begin{description}
 \item[\is{KickPolDir}] Same as PolarizationDirection in \is{Kick}.

 \item[\is{SpinType}] Same as \is{Kick}.

 \item[\is{LaserPolDir}] Same as PolarizationDirection in \is{Laser}.

 \item[\is{LaserImagPolDir}] Same as ImagPolarizationDirection in \is{Laser}.

 \item[\is{LaserEnergy }] \modif{\modtype{energy}} Same as in \is{Laser}.

 \item[\is{LaserStrength}] Peak intensity of the applied laser (in this mode, \is{FieldStrength} is the kick intensity).

 \item[\is{Phase}] Same as in \is{Laser}.

 \item[\is{ExcitedAtoms}] Same as in \is{Laser}.
\end{description}


\subsubsection{\kwcb{EnvelopeShape}}
\label{sec:dftbp.envelope}

Determines the envelope $f(t)$ of the laser, such that the laser field is $E(t) = E_0 f(t) \sin(\omega t + \phi) $

\paragraph{\kwcb{Constant}}

Constant envelope and equal to $f(t) = 1$. Produces continuous wave laser.

\paragraph{\kwcb{Gaussian}}

Applies a Gaussian envelope function $f(t) = \exp (-(t-t_m)^2 / \beta^2)$, where $t_m$ is the time at which the pulse is centered and $\beta = \tau / 2\sqrt{\pi}$, $\tau$ being the duration of the pulse.

\begin{ptable}
  \kw{Time0} & r &  & 0 & \\
  \kw{Time1} & r & & - & \\
\end{ptable}

\begin{description}
 \item[\is{Time0}] Time at which the pulse starts.
 \item[\is{Time1}] Time at which the pulse ends. Is equal to Time0 + $\tau$.
\end{description}


\paragraph{\kwcb{Sin2}}

Applies a sin$^2$ envelope function:

$$ f(t) =
 \begin{cases}
    \sin^2 (\pi(t-t_0)/\tau) & t_0 \leq t \leq t_0+\tau  \\
    0 & t < t_0 \text{  or  } t > t_0 + \tau \\
  \end{cases} $$

The properties of this method are the same as for the Gaussian (\kw{Time0}, \kw{Time1}) and have the same meaning.




  Example:\invparskip
\begin{verbatim}
  ElectronDynamics = {
    Steps = 40000
    TimeStep = 0.1
    # Total time will be then 4000 a.u. = 96.8 fs
    FieldStrength [v/a] = 0.01
    Perturbation = Laser {
      PolarizationDirection = 0.5 0.5 0
      LaserEnergy [ev] = 2.55
    }
    EnvelopeShape = Sin2 {
      Time1 [fs] = 30.0
    }
    Populations = Yes
    IonDynamics = Yes
    InitialTemperature [k] = 0.0
    Pump = Yes
    PumpProbeFrames = 1000
    PumpProbeRange [fs] = 0.0 50.0
    EulerFrequency = 200
  }
\end{verbatim}

%\subsubsection{Perturbation\cb}
%\label{sec:dftbp.tdreaddm}
%
%Reads in a starting density matrix (or mixture of density matrices)
%file(s). These are compatible with files generated by \is{WriteDensityMatrix}.
%
%\begin{ptable}
%  \kw{Name} & s &  & "" & \\
%  \kw{Weight} & s & & 1.0 & \\
%\end{ptable}
%
%\begin{description}
% \item[\is{Name}] Name of binary file holding the density matrix.
% \item[\is{Weight}] If more than one file is specified, this is required to
%   weight the contributions from each density matrix.
%\end{description}
%
%
%For example, a mixture of the lowest two degenerate bright excited states of the
%\cf{C6H6} molecule:
%\begin{verbatim}
%ReadDensityMatrix = {
%    File = {
%        Name = "DM7.dat"
%        Weight = 0.5
%    }
%    File = {
%        Name = "DM8.dat"
%        Weight = 0.5
%    }
%}
%\end{verbatim}


\subsubsection{ElectrostaticPotential}
\label{sec:dftbp.ESP}

Evaluates the electrostatic potential at specified points in space for SCC
calculations. This data is accumulated in a specified text file.

\begin{ptable}
  \kw{OutputFile} & s  &  & "ESP.dat" & \\
  \kw{AppendFile} & l  & MD or geometry optimisation & No & \\
  \kw{Softening}  & r     & & 1E-6 & \\
  \kw{Points}     & (3r)+ & \is{Grid} not set & \cb  & \\
  \kw{Grid}       & m     & \is{Points} not set & \cb  & \\
\end{ptable}
\begin{description}
\item[\is{OutputFile}] Text file to store the potential. If external electric
  fields are present, an additional column gives their values. See
  p.~\pref{sec:dftbp.esp} for a description of the file.
\item[\is{AppendFile}] If running calculations with multiple geometries, should
  the \is{OutputFile} be appended or only contain the last potential
  information?
\item[\is{Softening}] \modif{\modtype{length}} Modifies the plotted potential to
  remove the $r=0$ divergence of $\sfrac{1}{r}$, by setting $\epsilon$ and
  instead plotting $\sfrac{1}{\sqrt{r^2 +\epsilon^2}}$. Internal potential
  calculations are unaffected, only the exported data.
\item[\is{Points}] \modif{\modtype{length}} List of cartesian points at which to
  evaluate the electrostatic field. In the case Periodic = Yes, the modifier "F"
  may instead be used to specify the points as fractions of the lattice vectors.
\item[\is{Grid}] \modif{\modtype{length}} Specification of a regular 1, 2 or 3
  dimensional grid of points. In the case Periodic = Yes, the modifier "F" may
  instead be used to specify the points as fractions of the lattice vectors.
  \begin{ptable}
    \kw{GridPoints} & 3i  &  & & \\
    \kw{Origin} & 3r  &  & & \\
    \kw{Spacing} & 3r  &  & & \\
    \kw{Directions} & 9r  & Modifier not F & 1 0 0\ \  0 1 0\ \  0 0 1& \\
  \end{ptable}
  \begin{description}
    \item[\is{Spacing}] Separation between points in each direction. This
      inherits the modifier for \is{Grid}.
  \item[\is{Origin}] Location of first point in the grid. This inherits the
    modifier for \is{Grid}.
  \item[\is{GridPoints}] Number of points in each of the three direction of the
    grid (a value of 1 places all points at the \is{Origin} of that direction).
  \item[\is{Directions}] Set of 3 cartesian vectors along which the grid will
    become aligned. This can rotate, skew, {\it etc.}\ the grid. The vectors are
    internally normalised, but must be independent.
  \end{description}
\end{description}

\subsubsection{ElectrostaticPotential}
\label{sec:dftbp.ESP}

Evaluates the electrostatic potential at specified points in space for SCC
calculations. This data is accumulated in a specified text file.

\begin{ptable}
  \kw{OutputFile} & s  &  & "ESP.dat" & \\
  \kw{AppendFile} & l  & MD or geometry optimisation & No & \\
  \kw{Softening}  & r     & & 1E-6 & \\
  \kw{Points}     & (3r)+ & \is{Grid} not set & \cb  & \\
  \kw{Grid}       & m     & \is{Points} not set & \cb  & \\
\end{ptable}
\begin{description}
\item[\is{OutputFile}] Text file to store the potential. If external electric
  fields are present, an additional column gives their values. See
  p.~\pref{sec:dftbp.esp} for a description of the file.
\item[\is{AppendFile}] If running calculations with multiple geometries, should
  the \is{OutputFile} be appended or only contain the last potential
  information?
\item[\is{Softening}] \modif{\modtype{length}} Modifies the plotted potential to
  remove the $r=0$ divergence of $\sfrac{1}{r}$, by setting $\epsilon$ and
  instead plotting $\sfrac{1}{\sqrt{r^2 +\epsilon^2}}$. Internal potential
  calculations are unaffected, only the exported data.
\item[\is{Points}] \modif{\modtype{length}} List of cartesian points at which to
  evaluate the electrostatic field. In the case Periodic = Yes, the modifier "F"
  may instead be used to specify the points as fractions of the lattice vectors.
\item[\is{Grid}] \modif{\modtype{length}} Specification of a regular 1, 2 or 3
  dimensional grid of points. In the case Periodic = Yes, the modifier "F" may
  instead be used to specify the points as fractions of the lattice vectors.
  \begin{ptable}
    \kw{GridPoints} & 3i  &  & & \\
    \kw{Origin} & 3r  &  & & \\
    \kw{Spacing} & 3r  &  & & \\
    \kw{Directions} & 9r  & Modifier not F & 1 0 0\ \  0 1 0\ \  0 0 1& \\
  \end{ptable}
  \begin{description}
    \item[\is{Spacing}] Separation between points in each direction. This
      inherits the modifier for \is{Grid}.
  \item[\is{Origin}] Location of first point in the grid. This inherits the
    modifier for \is{Grid}.
  \item[\is{GridPoints}] Number of points in each of the three direction of the
    grid (a value of 1 places all points at the \is{Origin} of that direction).
  \item[\is{Directions}] Set of 3 cartesian vectors along which the grid will
    become aligned. This can rotate, skew, {\it etc.}\ the grid. The vectors are
    internally normalised, but must be independent.
  \end{description}
\end{description}

%%%%%%%%%%%%%%%%%%%%%%%%%%%%%%%%%%%%%%%%%%%%%%%%%%%%%%%%%%%%%%%%%%%%%%%%%%%%
%%%  Excited State
%%%%%%%%%%%%%%%%%%%%%%%%%%%%%%%%%%%%%%%%%%%%%%%%%%%%%%%%%%%%%%%%%%%%%%%%%%%%
\section{ExcitedState}
\label{sec:dftbp.ExcitedState}

This block collects some options to calculate excited states.
\begin{ptable}
  \kw{Casida} & p & SCC = Yes & \cb & \\
  \kw{PP-RPA} & p & SCC = Yes & \cb & \\
\end{ptable}

\subsection{Casida}
\label{sec:dftbp.Casida}

This tag contains the specifications for a time-dependent DFTB calculation, based on linear response
theory~\cite{niehaus-prb-63-085108}.

\textbf{Note:} the \dftbp{} binary must be compiled with linear response calculations enabled to
make use of these features (the ARPACK~\cite{Lehoucq97arpackusers} library or
ARPACK-ng~\cite{ARPACK-ng} is required).

The calculation of vertical excitation energies and the corresponding oscillator strengths as well
as excited state geometry optimisation can be performed with these options, details of the
resulting output files are given in appendix \ref{sec:tddftb_lr}. Linear response theory is
currently implemented only for the SCC-DFTB level of theory and molecular
systems.\footnote{Excitation energies can also be calculated for gamma point periodic systems, but
  will be incorrect for delocalised excitations or for charge transfer-type excited states.}
Excitations can be calculated for fractional occupations and collinear spin-polarisation, but forces
(and hence geometry optimisation or MD) are only available for spin-unpolarised systems with no
fractional occupations. The specifications for this block have the following properties:

  \begin{ptable}
    \kw{NrOfExcitations}        & i & & - & \\
    \kw{StateOfInterest}        & i & & 0 & \\
    \kw{Symmetry}               & s & SpinPolarisation $=$ \cb~ & - & \\
    \kw{EnergyWindow}           & r & & FORTRAN HUGE() & \\
    \kw{OscillatorWindow}       & r & & -1 & \\
    \kw{WriteTransitions}       & l & & No & \\
    \kw{WriteSPTransitions}     & l & & No & \\
    \kw{WriteMulliken}          & l & & No & \\
    \kw{WriteCoefficients}      & l & & No & \\
    \kw{WriteEigenvectors}      & l & & No & \\
    \kw{WriteDensityMatrix}     & l & & No & \\
    \kw{TotalStateCoeffs}       & l & WriteCoefficients = Yes & No & \\
    \kw{WriteXplusY}            & l & & No & \\
    \kw{WriteTransitionDipole}  & l & & No & \\
    \kw{WriteStatusArnoldi}     & l & & No & \\
    \kw{TestArnoldi}            & l & & No & \\
    \kw{ExcitedStateForces}     & l & \is{CalculateForces} = Yes & Yes & \\
    \kw{CacheCharges}           & l & & Yes & \\
  \end{ptable}

  \begin{description}

  \item[\is{NrOfExcitations}] Specifies the number of vertical excitation energies to be computed
    for every symmetry (singlet or triplet). It is recommended that a value slightly greater than
    the actual number of the states of interest is specified (the eigenvalue solver may not converge
    to the right roots otherwise).

  \item[\is{StateOfInterest}] Specifies the target excited state or states that should be
    calculated. These are numbered from the first (lowest) excited state as 1, and so on. If the
    absorption spectrum at a given geometry is required (i.e., a single-point calculation), this
    parameter should be set to zero (default) and the \is{Driver} section (\ref{sec:dftbp.Driver})
    should be left empty (forces will not be available). A value less than 0 requests that the
    state with the largest dipole transition moment be found (again a single-point calculation).

  \item[\is{Symmetry}] Specifies the spin symmetry of the excited states being computed:
    ``singlet'', ``triplet'' or ``both''. This tag is only applicable for spin restricted
    calculation. For calculations in the ``triplet'' or ``both'' cases, \kw{SpinConstants} must be
    supplied (see p.~\pref{sec:dftbp.SpinConstants}).

  \item[\is{EnergyWindow}]\modif{\modtype{energy}} Energy range above the last transition at
    \is{NrOfExcitations} to be included in excited state spectrum calculation.

  \item[\is{OscillatorWindow}]\modif{\modtype{Dipole moment}} Screening cut-off below which single
    particle transitions are neglected in excitation spectra calculations. This selects from states
    above the top of the \is{EnergyWindow} (if present). This keyword should not be used if
    calculating forces or other excited state properties.

  \item[\is{WriteTransitions}] If set to \is{Yes}, the file TRA.DAT is created. This file contains a
    description of each requested excited state in terms of its single-particle transitions.

  \item[\is{WriteSPTransitions}] If set to \is{Yes}, the file SPX.DAT is created, which contains the
    spectrum at the uncoupled DFTB level (i.e.\ the single-particle excitations).

  \item[\is{WriteMulliken}] If set to \is{Yes}, the files XCH.DAT and XREST.DAT are created. The
    former contains atom-resolved Mulliken (gross) charges for the excited state of interest, the
    latter the excited-state dipole moment of the state.

  \item[\is{WriteCoefficients}] If set to \is{Yes}, the file COEF.DAT is created. This file contains
    the complex eigenvectors (molecular orbital coefficient) for the excited state of interest. They
    are derived from the relaxed excited state density matrix.

  \item[\is{WriteEigenvectors}] If set to \is{Yes}, the file excitedOrbs.bin is created. This file
    contains the natural orbitals for the specified excited state.

  \item[\is{WriteDensityMatrix}] If set to \is{Yes}, the file(s) DM?.bin are
    created. These hold the excited state density matrices, in the atomic
    orbital basis, for the evaluated states.

  \item[\is{TotalStateCoeffs}] Option to control data from
    \is{WriteCoefficients} or \is{WriteEigenvectors}. If set to \is{No} the
    total charge density of the output orbitals corresponds to the change in
    charge from the ground to excited state. If set to \is{Yes} instead it
    corresponds to the total charge density in the excited state.

  \item[\is{WriteXplusY}] If set to \is{Yes}, the file XplusY.DAT is created. This file contains the
    RPA vector $(X+Y)^{I\Sigma}_{ia}$ for all excited states (c.f., Eqn.~(18) in
    Ref.~\cite{heringer2007aes}).

  \item[\is{WriteTransitionDipole}] If set to \is{Yes}, the file TDP.DAT is created. This file
    contains the Mulliken transition dipole for each excited state.

  \item[\is{WriteStatusArnoldi}] If set to \is{Yes}, the file ARPACK.DAT is created, which allows
    the user to follow the progress of the Arnoldi diagonalisation.

  \item[\is{TestArnoldi}] If set to \is{Yes}, the file TEST\_ARPACK.DAT is created, which gives data
    on the quality of the resulting eigenstates.

  \item[\is{ExcitedStateForces}] If set to \is{Yes}, evaluated forces include
    the contributions from an excited state of interest. By default, it is set
    to \is{Yes} if forces are being calculated (for example in geometry
    optimisation) and to \is{No} otherwise. By setting it explicitly to
    \is{No}, you can calculate the excitations during a molecular dynamics
    simulation that is being driven by the ground state forces only.

  \item[\is{CacheCharges}] If set to \is{No}, transition charges are calculated
    on the fly during the excited states calculation, instead of being
    cached. This makes the calculation considerably slower, but can help to
    decrease memory use substantially, if you are short on memory.

  \end{description}
  
  
\subsection{PP-RPA}
\label{sec:dftbp.pprpa}

This tag contains the specifications for the calculation of excitation energies
using the particle-particle random phase approximation
(pp-RPA)~\cite{Yang2017}. This approach, unlike time-dependent DFTB, allows the
computation of double and charge-transfer transitions. However it has the
limitation that the computed excitations have to involve, at least partially,
the highest occupied molecular orbital (HOMO) of the system.

For the computation of the excitation energies of a neutral $N$-electron system,
one needs to set up a ground state calculation for the two-electron deficient
($N-2$) system, i.e.\ a net \mbox{\kw{Charge} = +2.0} calculation. Please note
that if \kw{Charge} is set to 0.0 (the default value), the obtained transition
energies will correspond to a net negative $-2$ charged system (i.e.\ $N+2$
electrons). The system of interest must be closed-shell, therefore the
calculation must also be spin-restricted and performed for an even number of
electrons.

The pp-RPA method is currently implemented only for SCC-DFTB level excitations,
but can be performed on top of both SCC-DFTB or range-separated reference ground
state calculations. The SCC-DFTB calculations can be performed for molecular or
gamma point periodic systems, but the range-separated calculations can only use
molecular boundary conditions.

The specifications for this block have the following properties:

\begin{ptable}
  \kw{NrOfExcitations}   & i & & -  & \\
  \kw{Symmetry}          & s & & -  & \\
  \kw{NrOfVirtualStates} & i & & 0  & \\
  \kw{TammDancoff}       & l & & No & \\
  \kw{HHubbard}          & p & & -  & \\
\end{ptable}

\begin{description}

\item[\is{NrOfExcitations}] Specifies the number of vertical excitation energies
  to be computed for each symmetry (singlet or triplet).

\item[\is{Symmetry}] Specifies the spin symmetry of the excited states being
  computed: \is{singlet}, \is{triplet} or \is{both}. Please note that,
  \is{triplet} and \is{both} are effectively similar, as both singlet and
  triplet excitation energies will be printed out if either of these keywords
  are used.

\item[\is{NrOfVirtualStates}] Optional orbital constraint to speed up the
  calculation. It specifies the number of virtual states entering the pp-RPA
  equation. If set to zero or greater than the total number of virtual states of
  the system no constraint will be applied.

\item[\is{TammDancoff}] If set to \is{Yes}, the Tamm-Dancoff approximation will
  be employed. This will speed up the calculation.
    
\item[\is{HHubbard}] Hubbard-like parameters for each atom type including only
  the Hartree kernel. Values of some of these parameters are given in
  appendix~\ref{app:hhubbard}.

\end{description}
  
The output of the pp-RPA calculation are described in
section~\ref{sec:ppRPAout}.

%%%%%%%%%%%%%%%%%%%%%%%%%%%%%%%%%%%%%%%%%%%%%%%%%%%%%%%%%%%%%%%%%%%%%%%%%%%%
%%%  REKS
%%%%%%%%%%%%%%%%%%%%%%%%%%%%%%%%%%%%%%%%%%%%%%%%%%%%%%%%%%%%%%%%%%%%%%%%%%%%
\section{REKS}
\label{sec:dftbp.REKS}

This block collects some options to calculate REKS in the context of DFTB.
\begin{ptable}
  \kw{SSR22} & p & SCC = Yes, SpinPolarisation $=$ \{\}, SpinConstants $\neq$ \{\} & \cb & \\
\end{ptable}

\subsection{SSR22}
\label{sec:dftbp.SSR22}

This tag contains the specifications for a DFTB/SSR(2,2) calculation~\cite{Lee_JCTC_2019}, based on ensemble DFT theory.

\textbf{Note:} the \dftbp{} binary can be compiled with OpenMP (not MPI) parallelization
and ensemble DFT calculation is not compatible with time-dependent DFTB calculation.
DFTB/SSR is not compatible with spin-polarisation, but it requires spin constants.

In general, REKS calculation can be classified as single-state REKS, SA-REKS and SI-SA-REKS.
In single-state REKS, only ground state is calculated and it can treat the state with multireference
character. SA-REKS and SI-SA-REKS can calculate the vertical excitation energies. The difference
is that the state-interaction term is considered in SI-SA-REKS so that more accurate states can
be generated. The corresponding oscillator strengths as well as excited state geometry optimisation
can be performed with these options, details of the resulting output files are given in appendix
\ref{sec:reks_files}. DFTB/SSR is currently implemented for the LC-DFTB level of theory with external
point charges or dispersion corrections. Third order SCC calculation can be considered in only
energy evaluation. The gamma point periodic systems can be calculated using DFTB/SSR without
range-separated functionals. Finally, only single-state REKS can calculate the stress as well as
lattice optimization. The specifications for this block have the following properties:

  \begin{ptable}
    \kw{EnergyFunctional}                   & i & & 2 & \\
    \kw{EnergyLevel}                          & i & & 1 & \\
    \kw{UseSsrState}                         & i & EnergyFunctional $\neq$ 1 & 1 & \\
    \kw{TargetState}                           & i & & 1 & \\
    \kw{TargetStateL}                          & i & EnergyFunctional $\neq$ 1, UseSsrState = 0 & 0 & \\
    \kw{InitialGuess}                           & i & & 1 & \\
    \kw{FONmaxIter}                           & i & & 20 & \\
    \kw{Shift}                                     & r & & 0.3 & \\
    \kw{SpinTuning}                           & $(\text{r})^*$ & & \{\}~ & \\
    \kw{TransitionDipole}                    & l & EnergyFunctional $\neq$ 1, TargetStateL = 0 & No & \\
    \kw{GradientLevel}                        & i & & 1 & \\
    \kw{CGmaxIter}                            & i & & 20 & \\
    \kw{GradientTolerance}                 & r & & 1e-8 & \\
    \kw{RelaxedDensity}                     & l & & No & \\
    \kw{NonAdiabaticCoupling}            & l & EnergyFunctional $\neq$ 1, UseSsrState = 1 & No & \\
    \kw{PrintLevel}                             & i & & 1 & \\
    \kw{MemoryLevel}                        & i & & 2 & \\
  \end{ptable}

  \begin{description}

  \item[\is{EnergyFunctional}] Specifies the minimized energy functional in DFTB/SSR.
    The minimized energy functionals can be PPS (\is{EnergyFunctional} = 1) or (PPS+OSS)/2
    (\is{EnergyFunctional} = 2) state in DFTB/SSR(2,2) case. The former considers only
    single-state REKS and the latter considers SA-REKS or SI-SA-REKS. The inclusion of
    state-interaction term is determined by \is{UseSsrState} option.

  \item[\is{EnergyLevel}] Specifies the computable energy level with respect to \is{EnergyFunctional}
    in DFTB/SSR. \is{EnergyLevel} should be 1 or 2, which calculate the states only included in
    \is{EnergyFunctional} or the all possible states, respectively. For example, \is{EnergyLevel}
    should be 1 in single-state REKS, but the value can be 1 or 2 in SA-REKS or SI-SA-REKS.
    In the latter case, PPS and OSS states can be calculated with the value of 1, and additional DES state
    can be calculated with the value of 2. The detailed explanation about PPS, OSS and DES states
    is given in the Ref.~\cite{Lee_JCTC_2019}

  \item[\is{UseSsrState}] Determines the inclusion of state-interaction terms. \is{UseSsrState}
    should be 1 or 0, which calculate SA-REKS state or SI-SA-REKS state, respectively. In general,
    SI-SA-REKS state can provide more reliable state when you want to include the excited state.

  \item[\is{TargetState}] Specifies the target state that should be calculated. These are numbered
    from the ground state as 1, and so on. Note that the ordering of this option is different with the option
    \is{StateOfInterest} in time-dependent DFTB calculation.

  \item[\is{TargetStateL}] Specifies the target microstate that should be calculated. The electronic
    configuration is given in the Ref.~\cite{Lee_JCTC_2019} or the source code of \dftbp{}. In SSR(2,2),
    fifth microstate is triplet configuration, thus this microstate can be roughly considered as triplet state.

  \item[\is{InitialGuess}] Specifies the initial guess of eigenvectors in DFTB/SSR calculation.
    In contrast to DFTB calculation, DFTB/SSR requires to know the information about initial eigenvectors
    to construct the microstates, thus it cannot use the \is{ReadInitialCharges} option. \is{InitialGuess}
    determines the eigenvectors obtained from diagonalization of non-SCC Hamiltonian (\is{InitialGuess} = 1)
    or external eigenvec.bin file (\is{InitialGuess} = 2). The first option is usually recommended since
    the second option is not completely implemented.

  \item[\is{FONmaxIter}] Specifies the maximum number of iterations used in the optimization of
    fractional occupation numbers. In general, the value of 20 is enough to converge the fractional
    occupation numbers in SCC cycle.

  \item[\is{Shift}] Specifies the level shift value used in SCC cycle. The shift value should be increased
    to converge the SCC cycle when the orbital energy of the active orbitals is close to each other.

  \item[\is{SpinTuning}] Specifies the scaling constants for atomic spin constants. DFTB/SSR sometimes
    shows wrong spin contribution for triplet microstate, thus the scaling of atomic spin constants are needed
    to generate correct spin contribution for each microstate. The standard to determine the scaling constants
    is provided in the Ref.~\cite{Lee_JCTC_2019}. The number of \is{SpinTuning} elements becomes the number of
    atomic species, and the ordering of \is{SpinTuning} is same as the ordering of atomic species in input geometry file.

  \item[\is{TransitionDipole}] If set to \is{Yes}, the file tdp.dat is created. This file contains a
    description of transition dipole moment between the electronic states in SA-REKS or SI-SA-REKS.

  \item[\is{GradientLevel}] Specifies the method used in the CP-REKS equations. The solutions
    can be obtained by using preconditioned conjugate gradient (\is{GradientLevel} = 1), conjugate
    gradient (\is{GradientLevel} = 2) and direct matrix inversion operation (\is{GradientLevel} = 3).
    The third option requires large memory allocation since it have to save all variables to solve the
    CP-REKS equations. Thus, it cannot be used for large systems. The first option is usually
    recommended for many cases.

  \item[\is{CGmaxIter}] Specifies the maximum number of iterations used in the conjugate gradient
    based method. In general, the value of 20 is enough to solve the CP-REKS equations.

  \item[\is{GradientTolerance}] Specifies the tolerance used in the conjugate gradient based method.
    The \is{CGmaxIter} and \is{GradientTolerance} options are used when \is{GradientLevel} is 1 or 2.

  \item[\is{RelaxedDensity}] If set to \is{Yes}, the file relaxed\_charge.dat is created. This file contains
    a description of relaxed charges for \is{TargetState} or \is{TargetStateL}. The relaxed charges can
    be used with external point charges in QM/MM calculations.

  \item[\is{NonAdiabaticCoupling}] If set to \is{Yes}, the nonadiabatic couplings between SI-SA-REKS
    states are calculated. This option cannot be used in single-state REKS or SA-REKS state.

  \item[\is{PrintLevel}] Specifies the printing level in standard output. This option determines the output up to
    energy information (\is{PrintLevel} = 0), gradient information (\is{PrintLevel} = 1), detailed information about
    SCC cycle and timing in gradient calculation (\is{PrintLevel} = 2).

  \item[\is{MemoryLevel}] Specifies the memory allocation of the variables used in CP-REKS equations.
    First option shows fast computation speed but it requires large memory allocation, increasing as
    $O(N_\mathrm{basis}^4)$. Second option shows relatively slow computation speed but it directly calculate
    the CP-REKS variables without saving the variables. In general, the second option is recommended for large systems.

  \end{description}

Example for 3state SI-SA-REKS calculation using nonadiabatic couplings and modified spin constants:
\begin{verbatim}
REKS = SSR22 {
  EnergyFunctional = 2
  EnergyLevel = 2
  UseSsrState = 1
  TargetState = 2
  TargetStateL = 0
  SpinTuning = { 3.0 3.0 }
  NonAdiabaticCoupling = Yes
}
\end{verbatim}

%%%%%%%%%%%%%%%%%%%%%%%%%%%%%%%%%%%%%%%%%%%%%%%%%%%%%%%%%%%%%%%%%%%%%%%%%%%%
%%%  ParserOptions
%%%%%%%%%%%%%%%%%%%%%%%%%%%%%%%%%%%%%%%%%%%%%%%%%%%%%%%%%%%%%%%%%%%%%%%%%%%%
\section{ParserOptions}
\label{sec:dftbp.ParserOptions}

This block contains the options, which are effecting only the
behaviour of the HSD/XML parser and are not passed to the main
program.
\begin{ptable}
  \kw{ParserVersion} & i & & \textrm{current input version} & \\
  \kw{WriteHSDInput} & l & & Yes & \\
  \kw{WriteXMLInput} & l & & No & \\
  \kw{IgnoreUnprocessedNodes} &l & & No & \\
  \kw{StopAfterParsing} &l & & No & \\
\end{ptable}
\begin{description}
\item[\is{ParserVersion}] Version number of the input parser, which the
  input file was written for. If you are using an input file, which
  was created for an older version of \dftbp{}, you should set it to
  the parser version number of that code version. (The parser version
  number is printed at the beginning of the program run to the
  standard output.) \dftbp{} internally converts the input to its
  current format. The processed input (written to \verb|dftb_pin.hsd|)
  is always in the current format, and the \is{ParserVersion} property
  in it is always set to be the current parser version.

\item[\is{WriteHSDInput}] Specifies, if the processed input should be
  written out in HSD format. (You shouldn't turn it off without
  really good reasons.)

\item[\is{WriteXMLInput}] Specifies, if the processed input should be
  written out in XML format.

\item[\is{IgnoreUnprocessedNodes}] By default the code stops if it
  detects unused or erroneous keywords in the input, which probably
  indicates error(s) in the input. This {\em dangerous} flag suspends
  these checks. Use only for debugging purposes.

\item[\is{StopAfterParsing}] If set to \is{Yes}, the parser stops
  after processing the input and written out the processed input to
  the disc. It can be used to make sanity checks on the input without
  starting an actual calculation.

\end{description}

%%%%%%%%%%%%%%%%%%%%%%%%%%%%%%%%%%%%%%%%%%%%%%%%%%%%%%%%%%%%%%%%%%%%%%%%%%%%
%%%  Parallel
%%%%%%%%%%%%%%%%%%%%%%%%%%%%%%%%%%%%%%%%%%%%%%%%%%%%%%%%%%%%%%%%%%%%%%%%%%%%
\section{Parallel}
\label{sec:dftbp.Parallel}

This block contains the options, which are effecting the parallel behaviour of
the code. They only take effect, if the code was compiled with MPI-support.

\begin{ptable}
  \kw{Groups} & i & 1 & & \\
  \kw{UseOmpThreads} & l & .false. & & \\
  \kw{Blacs} & p & \cb & & \\
\end{ptable}
\begin{description}
\item[\is{Groups}] Number of process groups. Specifying more than one process
  group enables parallelisation over k-points and spin, as processes in
  different process groups are working on different k-points and spins at the
  same time. The number of process groups must be a divisor of the total number
  of MPI-processes. Default: 1 (all processes work at the same k-point and spin
  at a given time). Note that transport calculations between contacts are
  currently incompatible with multiple process groups (see
  section~\ref{app:transp}).

\item[\is{UseOmpThreads}] Enables the usage of OpenMP-threads (hybrid
  MPI/OpenMP-parallelisation). In order to prevent you from accidently running
  more processes and threads than appropriate for your hardware, this feature is
  turned off by default. Consequently in this case the MPI-parallelised binary
  will stop if the maximal number of OpenMP-threads is greater than one when
  DFTB+ is started. (You can usually set the number of maximally allowed
  OpenMP-threads by setting the \is{OMP\_NUM\_THREADS} environment variable in
  your shell.)

  You can enable this option if you wish to run DFTB+ with hybrid
  parallelisation. You would then typically start fewer MPI-processes than
  physical cores on each node and also set the number of threads accordingly.
  This is currently an experimental feature in DFTB+ and is recommended for
  experienced users only.

\item[\is{Blacs}] Contain BLACS specific settings. Currently only supports
  \is{BlockSize}, which specifies the row and column block size for the
  block-cyclic distributions (with default size of 32).

  Example:
\begin{verbatim}
  Parallel {
    Groups = 2
    Blacs {
      BlockSize = 64
    }
  }
\end{verbatim}

\end{description}


\chapter{Output of \dftbp}
\label{sec:dftbp.output}

This chapter contains the description of some of the output files of
\dftbp{} where the output format is not self documenting. Unless
indicated otherwise, numbers in the output files are given in atomic
units (with Hartree as the energy unit).

\section{band.out}
\label{sec:dftbp.bandout}
\index{band.out}

This contains the band energies and occupation of levels in electron volts and
electron charge units as columns one and two. The file is printed if
\is{WriteBandOut} = \is{Yes} (see section \ref{sec:dftbp.Analysis}). Blocks of
numerical results start with a line which labels the k-point and spin channel
for the energies.

See the \dptools{} package for utilities for converting the data in this file
into band-structures and density of states information suitable for plotting.

\section{detailed.out}
\label{sec:dftbp.detailedout}
\index{detailed.out}

This file contains details of the total energy and its components, as well as
optional information on forces, atomic charges and other properties. It is
intended for quick viewing, while values given to more significant figures are
available in results.tag.

Some of the information available in the file will also depend on the method
being used in the calculation. For example, not all electronic solvers make the
ground state electronic entropy available, hence only the internal energy would
be quoted. Similarly, while the free energy of the system which when
differentiated by atomic coordinates or boundary conditions gives the forces or
stresses (printed as \textit{Force related energy}) this is not currently
available for some types of non-equilibrium transport calculations.

Some of the common energy results printed in this file are:\\

\begin{center}
  \begin{tabular}{|l|p{5.5cm}|}
    \hline
    TS& Product of the electron entropy and temperature\\
    Total Electronic energy& The non-SCC energy plus other contributions to the
    electronic energy (SCC, spin, $\ldots$)\\
    Repulsive energy& The pairwise contribution to the total energy\\
    Total energy& Sum of electronic energy\\
    Extrapolated to 0& Estimated zero temperature energy if at finite
    temperatures\\
    Total Mermin free energy& $U - T S$, relevant free energy at finite
    temperatures\\
    Force related energy& Free energy relevant to forces in the system\\
    Gibbs free energy& Energy corrected by $- p V$, i.e. the pressure and volume\\
    MD Kinetic Energy& Kinetic energy of atoms in molecular dynamics\\
    Total MD Energy& Sum of finite temperature electronic, repulsive and atomic
    kinetic energies\\
    \hline
  \end{tabular}
\end{center}

Where available the Fermi level $\mu$ (i.e. the chemical potential of the
electrons in the system) is also printed. For systems with an externally fixed
Fermi level (i.e. where the total charge can change), this contribution is
included in the Force related energy: $$\Delta E = + q_\mathrm{total} \mu,$$ but
for calculations with fixed numbers of electrons it is not included in this
energy. \textbf{Note:} The total energy reference may not match your required
case in some situations, for example a shift with respect to the average
electrostatic potential (in periodic cases) or whether the chemical potential
should be with respect to the valence band maximum may be needed (see for
example the discussion in Ref.~\cite{Lany_2009}).

\section{results.tag}
\label{sec:dftbp.results}
\index{results.tag}

This contains machine readable results labeled with the type and size of the
data blocks. The results are given in atomic units and are formatted as:
\begin{verbatim}
label               :type:shape:
\end{verbatim}

The variable type is real, complex, integer or logical. The shape information is
\newline :ndim: size$_1$,size$_2$,$\ldots$,size$_{ndim}$:\newline where ndim is
the number of dimensions, organised with the Fortran convention and of size
size$_1$ $\times$size$_2$ $\times$size$_2$ $\times \ldots$.

In the special case of scalar variables the shape is :0:.

A typical example of mixed scalar and both one and two dimensional results would
be similar to:
\begin{verbatim}
mermin_energy       :real:0:
 -0.672967201447815E+000
total_energy        :real:0:
 -0.672879398682698E+000
forces              :real:2:3,3
 -0.243590222274811E+000 -0.199780753617099E-001 -0.000000000000000E+000
  0.465478448963764E+000 -0.228550455811745E+000 -0.000000000000000E+000
 -0.221888226688953E+000  0.248528531173455E+000 -0.000000000000000E+000
gross_atomic_charges:real:1:3
  0.171448741143825E+000 -0.254714832621691E+000  0.832660914778645E-001
\end{verbatim}

\section{hamsqrN.dat, oversqr.dat}
\label{sec:dftbp.hamsqr}
\index{hamsqr.dat}\index{oversqr.dat}

The files \verb|hamsqrN.dat| and \verb|oversqr.dat| contain the square
(folded) Hamiltonian and overlap matrices. The number \verb|N| in the
filename \verb|hamrealN.dat| indicates the spin channel. For spin
unpolarised calculation it is 1, for spin polarised calculation it is
1 and 2 for spin-up and spin-down, respectively while for non-collinear
spin it is charge, $x$, $y$ and $z$ for 1, 2, 3 and 4. Spin orbit is
not currently supported for this option.

Only non-comment lines (lines not starting with "\#") are documented:
\begin{itemize}

\item Flag for signalling if matrix is real (\verb|REAL|), number of
  orbitals in the system (\verb|NALLORB|), number of kpoints
  (\verb|NKPOINT|). For non-periodic (cluster) calculations, the
  number of kpoints is set to 1.

\item For every $k$-point:
  \begin{itemize}
  \item Number of the $k$-point. For molecular (non-periodic)
    calculations only 1 $k$-point is printed.
  \item The folded matrix for the given $k$-point. It consists of
    \verb|NALLORB| lines $\times$ \verb|NALLORB| columns. If the
    matrix is not complex (\verb|REAL| is \verb|F|), every column
    contains two numbers (real and imaginary part).
  \end{itemize}
\end{itemize}

The files are produced if requested by \is{WriteHS} = \is{Yes} (see
section~\ref{kw:dftbp.WriteHS}).

\section{hamrealN.dat, overreal.dat}
\label{sec:hamreal}
\index{hamreal.dat}\index{overreal.dat} The files \verb|hamrealN.dat|
and \verb|overreal.dat| contain the real space Hamiltonian and overlap
matrices. The number \verb|N| in the filename \verb|hamrealN.dat|
indicates the spin channel. For spin unpolarised calculation it is 1,
for spin polarised calculation it is 1 and 2 for spin-up and
spin-down, respectively, while for non-collinear spin it is charge,
$x$, $y$ and $z$ for 1, 2, 3 and 4. Spin orbit is not currently
supported for this option.

Note: The sparse format contains only the "lower triangle" of the real
space matrix. For more details about the format and how to obtain the
upper triangle elements, see reference~\cite{dftbp-2007paper}. Also note,
that for periodic systems the sparse format is based on the
\emph{folded} coordinates of the atoms, resulting in translation
vectors (ICELL) which look surprising at first glance.

Only non-comment lines (lines not starting with "\#") are documented:
\begin{itemize}
\item Number of atoms in the system (\verb|NATOM|)
\item For every atom:
  \begin{itemize}
  \item Atom number (\verb|IATOM|), number of neighbours including the
    atom itself (\verb|NNEIGH|), number of orbitals on the atom
    (\verb|NORB|)
  \end{itemize}
\item For every neighbour of every atom:
  \begin{itemize}
  \item Atom number (\verb|IATOM1|), neighbour number (\verb|INEIGH|),
    corresponding image atom to the neighbour in the central cell
    (\verb|IATOM2F|), coefficients of the translation vector between
    the neighbour and its corresponding image (\verb|ICELL(1)|,
    \verb|ICELL(2)|, \verb|ICELL(3)|). Between the coordinates of the
    neighbour $\mathbf{r}_{\text{INEIGH}}$ and the image atom
    $\mathbf{r}_{\text{IATOM2F}}$ the relation
    \begin{equation*}
      \mathbf{r}_{\text{INEIGH}} = \mathbf{r}_{\text{IATOM2F}} + \sum_{i=1}^3
      \text{ICELL}(i)\, \mathbf{a}_i
    \end{equation*}
    holds, where $\mathbf{a}_i$ are the lattice vectors of the supercell.
  \item The corresponding part of the sparse matrix. The data block
    consists of \verb|NORB(IAT1)| lines and \verb|NORB(IAT2F)| columns.
  \end{itemize}
\end{itemize}

The files are produced if requested by \is{WriteRealHS} = \is{Yes}
(see section~\ref{kw:dftbp.WriteRealHS}).

\section{eigenvec.out, eigenvec.bin}
\label{sec:dftbp.eigenvec}
\index{eigenvec.out}\index{eigenvec.bin}

These files contain the eigenvectors from the Hamiltonian, stored
either as plain text (eigenvec.out) or in the native binary format of
your system (eigenvec.bin).

The plain text format file \verb|eigenvec.out| contains a list of the values of
the components of each eigenvector for the basis functions of each atom. The
atom number in the geometry, its chemical type and the particular basis function
are listed, followed by the relevant value from the current eigenvector and then
the Mulliken population for that basis function for that level\index{state
  resolved Mulliken population}. The particular eigenvector, $k$-point and spin
channel are listed at the start of each set of eigenvector data. In the case of
non-collinear spin, the format is generalised for spinor wavefunctions. Complex
coefficients for both the up and down parts of the spinors are given (instead of
single eigenvector coefficient) followed by four values -- total charge, then
$(x,y,z)$ magnetisation.

The binary format file \verb|eigenvec.bin| contains the (unique) runId of the
DFTB+ simulation which produced the output followed by the values of the
eigenvectors. The eigenvector data is ordered so that the individual components
of the current eigenvector are stored, with subsequent eigenvectors for that
$k$-point following sequentially. All $k$-points for the current spin channel
are printed in this order, followed by the data for a second channel if spin
polarised.

The files are produced if requested by setting \is{WriteEigenvectors} =
\is{Yes}, with \is{EigenvectorsAsText} being also required to produce the plain
text file (see section~\ref{kw:dftbp.WriteEigenvectors} for details).

\section{charges.bin / charges.dat}
\label{sec:charges.bin}
\index{charges.bin}

The file \verb|charges.bin| contains the orbitally-resolved charges for each
atom. In later versions of \dftbp{} this format includes a check sum for the
total charge and magnetisation. In the case of orbital potentials
(p.~\pref{sec:DFTB+U}) the file also contains extra population information for
the occupation matrices.

This file is produced as part of the mechanism to restart SCC calculations, see
sections~\ref{kw:dftbp.RestartFrequency} and~\ref{kw:dftbp.MDRestartFrequency}.

Equivalent data can also be present in the file \verb|charges.dat|, but stored
as plain text. The options \is{WriteChargesAsText} and \is{ReadChargesAsText}
control which cases are generated and read respectively.

Appendix \ref{app:restartfiles} contains details of the contents of the file.

\section{md.out}
\label{sec:md.out}
\index{md.out}

This file is only produced for \iscb{VelocityVerlet} calculations (See
p.~\pref{sec:dftbp.VelocityVerlet}). It contains a log of information generated during MD
calculations, and appended every \kw{MDRestartFrequency} steps. In the case of
small numbers of atoms and long MD simulations it may be useful to set
\is{WriteDetailedOut} to \is{No} and examine the information stored in this file
instead.

\section{Electrostatic potential data}
\label{sec:dftbp.esp}
\index{ESP.dat}

The output from evaluating the electrostatic potential. The first line
consists of a comment mark followed by a logical variable as to whether there is
an external electric field (or not), followed by 3 values for any regular grid
pattern present in the system and the total number of points. If the data is
gridded, the next four lines contain the origin and grid separation vectors in
{\AA}ngstroms.

The next line is a comment, then the locations and the potential experience for
a positive charge due to the internal field plus optionally the external field
(from point charges or homogeneous electric fields). Values are given in
Volts. In the case of gridded data, the location field is omitted.

For an example with a regular grid
\begin{verbatim}
#  T     1     1     1 1
#  0.000000000000E+00 -0.200000000000E+01 -0.200000000000E+01
#  0.200000000000E+01  0.000000000000E+00  0.000000000000E+00
#  0.000000000000E+00  0.200000000000E+01  0.000000000000E+00
#  0.000000000000E+00  0.000000000000E+00  0.200000000000E+01
# Internal (V)        External (V)
  0.173386318927E-10  0.314737193575E+00
\end{verbatim}

In the case where there is no regular grid:
\begin{verbatim}
#  T     0     0     0 1
#           Location (AA)             Internal (V)        External (V)
  0.0000E+00 -0.2000E+01 -0.2000E+01  0.173386318927E-10  0.314737193575E+00
\end{verbatim}

In the case where data is generated for multiple geometry steps, this is also
shown in the label:
\begin{verbatim}
#  F     1     5     5 25
#  0.000000000000E+00 -0.200000000000E+01 -0.200000000000E+01
#  0.100000000000E+01  0.000000000000E+00  0.000000000000E+00
#  0.000000000000E+00  0.100000000000E+01  0.000000000000E+00
#  0.000000000000E+00  0.000000000000E+00  0.100000000000E+01
# Internal (V) Geo 0
  0.215249473376E-01
  .
  .
# Internal (V) Geo 10
  0.215815549672E-01
  .
  .
\end{verbatim}

\section{Excited state results files}
\label{sec:tddftb_lr}
Several files are produced during excited state calculations depending on the
particular settings from section~\ref{sec:dftbp.ExcitedState}.

\textbf{Note:} in the case of degeneracies, the oscillator strengths depend on
arbitrary phase choices made by the ground state eigensolver. Only the sum over
the degenerate contributions is well defined for most single particle transition
properties, and label ordering of states may change if changing eigensolver or
platform. For the excited state, properties like the intensities for
individual excitations in degenerate manifolds again depend on phase choices
made by both the ground and excited eigensolvers.


\subsection{ARPACK.DAT}
\index{ARPACK.DAT}

Internal details of the ARPACK solution vectors, see the ARPACK
documentation~\cite{Lehoucq97arpackusers} for details.

\subsection{COEF.DAT}
\index{COEF.DAT}

Data on the projection of this specific excited state onto the ground state
orbitals. For the specific exited state, the (complex) decomposition of its
single particle states onto the ground state single particle levels, together
with its fractional contribution to the full excited state are given.

General format:

\begin{tabular}{|l|p{5.5cm}|}
\hline
{\small T F                                }&Legacy flags\\
{\small   1  1.9999926523  2.0000000000    }&level 1, fraction of total WF, 2.0\\
{\small-0.1944475716  0.0000000000 -0.1196876988  0.0000000000 ....    }&real then
imaginary projection of level 1\\
                                    &onto ground state 1, then ground state 2, etc.\\
{\small-0.1196876988  0.0000000000 -0.1944475703  0.0000000000 ....    }&\\
{\small.}&\\
{\small.}&\\
{\small.}&\\
{\small   2  1.9999866161  2.0000000000    }&level 2\\
{\small-0.2400145188  0.0000000000 -0.1767827333  0.0000000000 ....}& real then
imaginary projection of state 2\\
{\small.}&\\
{\small.}&\\
{\small.}&\\ \hline
\end{tabular}

\subsection{EXC.DAT}
\index{EXC.DAT}

Excitations data including the energies, oscillator strength, dominant Kohn-Sham
transitions and the symmetry.

Example first few transitions for C$_4$H$_4$:

\begin{verbatim}
     w [eV]       Osc.Str.         Transition         Weight      KS [eV]    Sym.

 =========================================

      5.551       0.5143882       11   ->    12        1.000       4.207      S
      5.592       0.0000000       10   ->    12        1.000       5.592      S
\end{verbatim}

Two examples of singlet transitions with energies of 5.551 and 5.592~eV. The
first is dipole allowed, the second not. In both cases they are transitions
primarily (weight of 1.000) to single particle state 12, and are of singlet
character (``S'').

In the case of spin-polarised calculations, an additional column of values are
given instead of the symmetry, showing the level of spin contamination in the
state (labelled as \verb|D<S*S>|), with typically states where a magnitude of
less than 0.5 is usually considered reliable~\cite{garcia14Thesis}.

\subsection{SPX.DAT}
\index{SPX.DAT}

Single particle excitations (SPX) for transitions between filled and empty single
particle states of the ground state. These are given in increasing single
particle energy and show the oscillator strength and index of the Kohn-Sham-like
states that are involved.

\begin{verbatim}
       #      w [eV]       Osc.Str.        Transition

 ============================

       1      5.403       0.2337689       15   ->    16
       2      5.403       0.2337689       14   ->    16
       3      5.403       0.2337689       15   ->    17
       4      5.403       0.2337689       14   ->    17
       5      6.531       0.0000000       13   ->    16
       6      6.531       0.0000000       12   ->    16
\end{verbatim}

\subsection{TDP.DAT}
\index{TDP.DAT}

Detail of the magnitude and direction of the transition dipole from the ground
to excited states.

\subsection{TRA.DAT}
\index{TRA.DAT}

Decomposition of the transition from the ground state to the excited states. The
energy and spin symmetry are given together with the contributions from each of
the single particle transitions.

\subsection{TEST\_ARPACK.DAT}
\index{TEST\_ARPACK.DAT}

Tests on the quality of the eigenvalues and vectors returned by ARPACK. For the
$i^\mathrm{th}$ eigen-pair, the eigenvalue deviation corresponds to the
deviation from $\left( \langle \mathbf{x}_i | H | \mathbf{x}_i\rangle -
\epsilon_i \right)$, The eigen-vector deviation is a measure of rotation of the
vector under the action of the matrix: $\left| \left( H | \mathbf{x}_i\rangle -
\epsilon_i | \mathbf{x}_i\rangle \right) \right|_2$, the normalisation deviation
is $\langle \mathbf{x}_i | \mathbf{x}_i\rangle - 1$ and finally largest failure
in orthogonality to other eigenvectors is given.

Example:\\
\begin{tabular}{lllll}
{\tt State} & {\tt Ei deviation} & {\tt Evec deviation} & {\tt Norm deviation} &
{\tt Max non-orthog}\\ {\tt 1} & {\tt -0.19428903E-15} & {\tt 0.80601119E-15} &
{\tt 0.19984014E-14} & {\tt 0.95562226E-15}\\ {\tt 2} & {\tt 0.27755576E-16} &
{\tt 0.85748374E-15} & {\tt 0.48849813E-14} & {\tt 0.36924443E-15}\\ {\tt 3} &
{\tt -0.12490009E-15} & {\tt 0.88607302E-15} & {\tt 0.88817842E-15} & {\tt
  0.60384195E-15}\\
\end{tabular}

\subsection{XCH.DAT}
\index{XCH.DAT}

Charges on atoms in the specified excited state. The top line contains the
symmetry (Singlet or Triplet) and the number of the excited state. The next line
is the number of atoms in the structure followed by some header text. Then on
subsequent lines the number of each atom in the structure and its charge are
printed.

\subsection{XplusY.DAT}
\index{XplusY.DAT}

Expert file with the RPA  $(X+Y)^{I\Sigma}_{ia}$ data for all the calculated
excited states.

Line 1: number of single particle excitations and the number of calculated
excited states\\
Line 2: Level number 1, nature of the state (S, T, U or D) then excitation
energy (in Hartree)\\
Line 3: expansion in the KS single particle transitions\\
.\\
.\\
.\\
Line 2: Level number 2, nature of the state (S, T, U or D) then excitation
energy (in Hartree)\\

\subsection{XREST.DAT}
\index{XREST.DAT}

Dipole moment of the specified excited state in units of Debye.

<<<<<<< HEAD
\section{Electron dynamics results files}
\label{sec:tddftb_rt}

Real-time dynamics simulations produce the following output files:

\subsection{energyvst.dat}
\index{energyvst.dat}

Time-dependent energy components in Hartree. The column order is the following:

time (in fs), total energy, non-SCC energy, SCC energy, spin energy, external field energy, repulsive energy, nuclear kinetic energy, dispersion energy

\subsection{qsvst.dat}
\index{qsvst.dat}

Net atomic charges in electrons (negative atomic populations) as a function of time, written every \kw{WriteFrequency} steps, with the following column order:

time (in fs), net total charge, charge (atom 1), charge (atom 2), ..., charge (atom N)

where N is the number of atoms, and the net total charge should always be zero (up to numerical presicion) for a neutral system.

\subsection{mu.dat/mux.dat/muy.dat/muz.dat}
\index{mu.dat}

Dipole moment cartesian components $\mu_i$ as a function of time. The name depends on the type or perturbation: for kicks the polarization direction of the Dirac-delta field is indicated in the name of the file; for lasers and pulses, the name is always mu.dat. The column order for a spin unpolarised calculation is the following:

time (in fs), $\mu_x$, $\mu_y$, $\mu_z$

For (collinear) spin polarised calculations, the dipole components are also spin-dependent:

Time (in fs), $\mu_x$ (up), $\mu_y$ (up), $\mu_z$ (up), $\mu_x$ (down), $\mu_y$ (down), $\mu_z$ (down).

\subsection{laser.dat}
\index{laser.dat}

Created if \kw{Perturbation} = \kwcb{Laser} (see \label{sec:dftbp.tdpert}). Laser field components $E_i$ (in V/\AA) as a function of time, in the following order:

time (in fs), $E_x$, $E_y$, $E_z$

\subsection{molpopul1.dat/molpopul2.dat}

Created if \kw{Populations} = Yes. The number $i$ in molPopul$i$.dat indicates the spin channel for spin polarised calculations (if spin unpolarised, only molPopul1.dat is written). It contains the populations projected onto the ground state molecular orbitals (GSMO), written every \kw{WriteFrequency} steps. The projection is done by calculating first the change of basis matrix $\Lambda$ from the coefficients matrix of the GSMO, $\Lambda = C^{-1}$, and then projecting the time-dependent density matrix of the system in the atomic orbital basis:
$$\rho^{GSMO}(t) = \Lambda \rho^{AO}(t) \Lambda^{\dagger} $$
The diagonal elements of $\rho^{GSMO}$ are the seeked populations. The first column is the time (in fs), and from the second one the populations starting from the lowest lying orbital.

\subsection{forcesvst.dat}

Time-dependent forces, calculated within the Ehrenfest approach and ignoring velocity-dependent terms, printed every \kw{WriteFrequency} steps, if \is{Forces} = Yes. The file has $3N +1$ columns where $N$ is the number of atoms, in the following order:

time (in fs), $F_1^x$, $F_1^y$, $F_1^z$, $F_2^x$, $\dots$, $F_N^x$, $F_N^y$, $F_N^z$

\subsection{tdcoords.xyz}

Coordinates and velocities of the atoms saved every \kw{WriteFrequency} steps in XYZ format, if \is{IonDynamics} = Yes.

\subsection{bondenergy.bin}

Pairwise bond energy, written if \is{WriteBondEnergy} = Yes, every \is{WriteFrequency} steps. All numbers are 64 bit real, in the following order:

time (in fs), $BE_{1,1}$, $BE_{2,1}$, $BE_{3,1}$, $\dots$, $BE_{N,1}$, $BE_{1,2}$, $\dots$, $BE_{N,N}$

\subsection{bondorder.bin}

Pairwise bond order, written if \is{WriteBondOrder} = Yes, every \is{WriteFrequency} steps. All numbers are 64 bit real, in the following order:

time (in fs), $BO_{1,1}$, $BO_{2,1}$, $BO_{3,1}$, $\dots$, $BO_{N,1}$, $BO_{1,2}$, $\dots$, $BO_{N,N}$



=======
\section{ppRPA\_ener.DAT}
\index{ppRPA\_ener.DAT}
\label{sec:ppRPAout}

Excitation energies obtained within the pp-RPA formalism (see
section~\ref{sec:dftbp.pprpa}). This output file also includes the most dominant
Kohn-Sham transition, its weight and energy difference as well as the spin
multiplicity of the excited state.

Here are, for instance, the first three singlet-singlet transitions for furan:

\begin{verbatim}
     w [eV]        Transitions                         Weight            KS [eV]              Symm.

 =================================================  

      6.411        HOMO -> LUMO + 0            0.998            5.162                     S
      6.904        HOMO -> LUMO + 1            0.973            6.755                     S
     11.339        HOMO -> LUMO + 0, 0        0.959            5.162,  5.162            S
\end{verbatim}  

The first two excitations are single, whereas the third one is a double
transition with predominant HOMO-to-LUMO character.

\section{REKS results files}
\label{sec:reks_files}
Several files are produced during REKS calculations depending on the
particular settings from section~\ref{sec:dftbp.REKS}.


\subsection{tdp.dat}
\index{tdp-reks.dat}

Detail of the magnitude and direction of the transition dipole between all electronic states.

\subsection{relaxed\_charge.dat}
\index{relaxed\_charge.dat}

Charges on atoms in the specified state. The top line contains the total charge of the system.
>>>>>>> 8b4e5123

%%% Local Variables:
%%% mode: latex
%%% TeX-master: "manual"
%%% End:<|MERGE_RESOLUTION|>--- conflicted
+++ resolved
@@ -3523,13 +3523,7 @@
       SK-files.
     \end{description}
 
-<<<<<<< HEAD
-
-  \item[NeighbourBased] Uses a purely neighbour-list based algorithm. This
-=======
-    
   \item[\is{NeighbourBased}] Uses a purely neighbour-list based algorithm. This
->>>>>>> 8b4e5123
     algorithm is usually considerably slower than the \is{Thresholded}.
 
     \begin{ptable}
@@ -5206,7 +5200,6 @@
 
 Dipole moment of the specified excited state in units of Debye.
 
-<<<<<<< HEAD
 \section{Electron dynamics results files}
 \label{sec:tddftb_rt}
 
@@ -5276,7 +5269,6 @@
 
 
 
-=======
 \section{ppRPA\_ener.DAT}
 \index{ppRPA\_ener.DAT}
 \label{sec:ppRPAout}
@@ -5316,7 +5308,6 @@
 \index{relaxed\_charge.dat}
 
 Charges on atoms in the specified state. The top line contains the total charge of the system.
->>>>>>> 8b4e5123
 
 %%% Local Variables:
 %%% mode: latex
