module helpsetupgeom
  use dftbp_accuracy
  use dftbp_globalenv
  use dftbp_constants
  use dftbp_message
  use dftbp_sorting
  use dftbp_simplealgebra  
  use dftbp_wrappedIntr
  use dftbp_linkedlist
  use dftbp_typeGeometry
  implicit none

  public :: setupGeometry

  contains

  subroutine setupGeometry(geom, iAtInRegion, ContVec, plCutoff, nPLs, translVec, tfold, &
              & printDebug)
    type(TGeometry), intent(inout) :: geom
    type(wrappedInt1), intent(inout) :: iAtInRegion(:)
    real(dp), intent(inout) :: contVec(:,:)
    real(dp), intent(in) :: plCutoff
    integer, intent(in) :: nPLs(:)
    real(dp), intent(in) :: translVec(:)
    logical, intent(in) :: tfold
    logical, intent(in) :: printDebug
   

    type(listIntR1) :: PLlist
    integer, allocatable :: contdir(:)
    integer :: icont, ncont

    if (geom%tfracCoord) then
      call error("setup geometry does not work for fractional coordinates yet")    
    end if

    ! get contact directions (positive or negative)
    ncont = size(iAtInRegion)-1    
    allocate(contDir(ncont))
    do icont=1,ncont
      contDir(icont) = get_contdir(contVec(:,icont))
    end do

    ! 1. Set the indices of atoms in the device region
    call assignDeviceAtoms(geom, iAtInRegion)

    ! 2. Sort each contact along the contact direction
    call sortContacts(geom, iAtInRegion, contDir)

    ! Print atom lists
    if (printDebug) then
      call print_debug(geom, iAtInRegion)
    end if

    ! 3. resort the second contact PL to be a shifted copy of the first
    call arrangeContactPLs(geom, iAtInRegion, contVec, contDir, nPLs, plcutoff)

    ! 4. Define device PLs
    call definePLs(geom, iAtInRegion, plcutoff, PLlist)
  
    ! 5. Translate or fold cell
    call TranslateAndFold(geom, translVec, tfold)

    ! 6. write ordered geometry
    call print_gen(geom, iAtInRegion, PLlist, contDir, plcutoff)
 
    write(stdOut,*)
    write(stdOut,*) "Written processed geometry file 'processed.gen'"
    write(stdOut,*) "Written input lines in 'transport.hsd'"

  end subroutine setupGeometry

  ! -----------------------------------------------------------------------------------------------
  subroutine assignDeviceAtoms(geom, iAtInRegion)
    type(TGeometry), intent(in) :: geom
    type(wrappedInt1), intent(inout) :: iAtInRegion(:)

    integer :: ii, jj, icont, ncont
    logical, allocatable :: mask(:)
    character(15) :: sindx

    ncont = size(iAtInRegion)-1

    allocate(mask(geom%nAtom))
    mask = .true.
    
    do icont = 1, ncont
       do ii = 1, size(iAtInRegion(icont)%data)
         jj = iAtInRegion(icont)%data(ii)
         if (.not.mask(jj)) then 
           write(sindx,'(I10)') jj    
           call error("atom "//adjustl(sindx)//" is found in more than one region")  
         else 
           mask(jj) = .false.    
         end if
       end do
    end do
  
    jj = count(mask)
    if (allocated(iAtInRegion(ncont+1)%data)) then
      deallocate(iAtInRegion(ncont+1)%data)
    end if 
    allocate(iAtInRegion(ncont+1)%data(jj))
    
    jj = 0 
    do ii = 1, geom%nAtom
      if (mask(ii)) then
        jj = jj + 1
        iAtInRegion(ncont+1)%data(jj) = ii
      end if  
    end do
          
  end subroutine assignDeviceAtoms
  
  ! -----------------------------------------------------------------------------------------------
  subroutine sortContacts(geom, iAtInRegion, contDir)
    type(TGeometry), intent(in) :: geom
    type(wrappedInt1), intent(inout) :: iAtInRegion(:)
    integer, intent(inout) :: contDir(:)

    integer :: ii, icont, ncont
    real(dp), allocatable :: subarray(:)
    integer, allocatable :: indxs(:), buffer(:)
    real(dp) :: mean

    ncont = size(iAtInRegion)-1
      
    do icont = 1, ncont
      ! check position of contact w.r.t. device atoms 
      ! and decide sign of contact direction
      mean = 0.0_dp
      associate(data=>iAtInRegion(icont)%data, dir=>contDir(icont))
      do ii = 1, size(data)
        mean = mean + geom%coords(dir, data(ii))
      end do
      if (mean/size(data) < minval(geom%coords(dir,iAtInRegion(ncont+1)%data ))) then
        dir = -dir
      end if   
      end associate

      allocate(subarray(size(iAtInRegion(icont)%data)))
      allocate(indxs(size(subarray)))
      if (contDir(icont)>0) then
        subarray(:)=geom%coords(abs(contDir(icont)), iAtInRegion(icont)%data(:))
      else
        subarray(:)=-geom%coords(abs(contDir(icont)), iAtInRegion(icont)%data(:))
      end if  
      call index_heap_sort(indxs, subarray)
      buffer = iAtInRegion(icont)%data(indxs)
      iAtInRegion(icont)%data = buffer
      deallocate(subarray,indxs,buffer)
    end do
  end subroutine sortContacts
  
<<<<<<< HEAD
  ! -----------------------------------------------------------------------------------------------| 
  subroutine arrangeContactPLs(geom, iAtInRegion, contVec, contDir, nPLs, plcutoff)
=======
  ! -----------------------------------------------------------------------------------------------
  subroutine arrangeContactPLs(geom, iAtInRegion, contVec, contDir, nPLs)
>>>>>>> 0a62b339
    type(TGeometry), intent(inout) :: geom
    type(wrappedInt1), intent(inout) :: iAtInRegion(:)
    real(dp), intent(inout) :: contVec(:,:)
    integer, intent(in) :: contDir(:)
    integer, intent(in) :: nPLs(:)
    real(dp), intent(in) :: plcutoff

    integer :: ii, jj, kk, icont, ncont, PLsize, nAddPLs, iPL
    real(dp) :: vec(3), uu(3), vv(3), tol, bestcross, bestdiff
    character(10) :: sindx


    ncont = size(iAtInRegion)-1

    do icont = 1, ncont
      if (nPLs(icont)==2) then
        associate(data=>iAtInRegion(icont)%data)       
        uu = 0.0_dp
        uu(abs(contDir(icont)))=1.0_dp
        vv = contvec(1:3,icont)
        tol = norm2(vv)*contvec(4,icont)
        PLsize = size(data)/2
        write(stdOut, *) "Contact",icont
        write(stdOut, *) "PL size",PLsize
        write(stdOut, *) "Number of PLs",nPLs(icont)
        write(stdOut, *) "contact vector",contvec(1:3,icont)
        write(stdOut, *) "tolerance",tol
        ! check PL size    
        if (norm2(contvec(1:3,icont))<plcutoff) then
          write(stdOut, *)    
          write(stdOut, *) "The size of the contact PL is shorter than SK cutoff" 
          write(stdOut, *) "Check your input geometry or force SKTruncation"
          write(stdOut, *) "Alternatively, specify 1 PL and let the code adjust contact size"
          call error("")  
        end if
        ! 
        do ii = 1, PLsize
          bestcross = 1e10
          bestdiff = 1e10
          do jj = PLsize+1, 2*PLsize 
            vec(:) = geom%coords(:,data(jj))-geom%coords(:,data(ii))
            if (norm2(cross3(vec,uu))<bestcross) then
               bestcross = norm2(cross3(vec,uu))  
            end if
            if (norm2(vec-vv)<bestdiff) then
               bestdiff = norm2(vec-vv)   
            end if
            if (norm2(vec+vv)<bestdiff) then
               bestdiff = norm2(vec+vv)   
            end if
            if (norm2(cross3(vec,uu))< tol .and. &
                  & (norm2(vec-vv)< tol .or. norm2(vec+vv)<tol) ) then
              exit
            end if  
          end do
          if (bestcross>tol .or. bestdiff>tol) then
             write(stdOut, *) "Atom ",data(ii)   
             write(stdOut, *) "Best cross vector:", bestcross   
             write(stdOut, *) "Best difference:", bestdiff
             call error("Atom not found")
          end if  
          call swap(data(PLsize+ii),data(jj))
        end do  
        end associate
      else if (nPLs(icont)==1) then
        PLsize = size(iAtInRegion(icont)%data)
        write(stdOut, *) "PL size",PLsize
        contVec(1:3,icont) = contVec(1:3,icont)*real(sign(1,contDir(icont)),dp)
        write(stdOut, *) "contact vector",contvec(1:3,icont)
        ! counting number of added PLs. Factor of 2 is needed to get 
        ! always an even total number
        nAddPLs = floor(plcutoff/norm2(contvec(1:3,icont)))*2 + 1
        write(stdOut, *) "Adding",nAddPLs,"PL(s)"
        if (nAddPLs>=3) then
          call warning("More than 1 PL needs to be added") 
        end if
        call reallocate_int(iAtInRegion(icont)%data, nAddPLs*PLsize)
        call reallocate_coords(geom%coords, nAddPLs*PLsize)
        call reallocate_int(geom%species, nAddPLs*PLsize)
        associate(data=>iAtInRegion(icont)%data)
        do iPL = 1, nAddPLs
          do ii = 1, PLsize
            jj = iPL*PLsize+ii
            data(jj) = geom%nAtom + ii !new atoms to the end of structure
            geom%coords(:,data(jj)) = geom%coords(:,data(ii)) + iPL*contVec(1:3,icont)
            geom%species(data(jj)) = geom%species(data(ii))
          end do
        end do
        end associate
        geom%nAtom = geom%nAtom + PLsize*nAddPLs
      else
        call error("Number of PLs in contact must be either 1 or 2")
      end if     
    end do

    contains 
    subroutine reallocate_int(array, addsize)
      integer, intent(inout), allocatable :: array(:)
      integer, intent(in) :: addsize

      integer :: siz
      integer, allocatable :: tmpdata(:) 

      siz = size(array)
      allocate(tmpdata(siz))
      tmpdata=array
      deallocate(array)
      allocate(array(siz+addsize))
      array(1:siz)=tmpdata
      deallocate(tmpdata)
    end subroutine reallocate_int

    subroutine reallocate_coords(array, addsize)
      real(dp), intent(inout), allocatable :: array(:,:)
      integer, intent(in) :: addsize

      integer :: siz
      real(dp), allocatable :: tmpcoords(:,:) 

      siz = size(array,2)
      allocate(tmpcoords(3,siz))
      tmpcoords=array
      deallocate(array)
      allocate(array(3,siz+addsize))
      array(:,1:siz)=tmpcoords
      deallocate(tmpcoords)
    end subroutine reallocate_coords

  end subroutine arrangeContactPLs
  
  ! -----------------------------------------------------------------------------------------------
  subroutine definePLs(geom, iAtInRegion, plcutoff, PLlist)
    type(TGeometry), intent(in) :: geom
    type(wrappedInt1), intent(inout) :: iAtInRegion(:)
    real(dp), intent(in) :: plCutoff
    type(listIntR1), intent(out) :: PLlist

    integer :: ii, jj, iPL, sizeL, sizeD, ncont
    logical, allocatable :: mask(:)
    type(listInt) :: atomsInPL
    integer, allocatable :: buffer(:)
    real(dp) :: vec(3)
    
    ! March from contact 1 in the device. Put atoms within cutoff
    ! in a list then restart from that list to the next 
    call init(PLlist)
    buffer = iAtInRegion(1)%data
    ncont = size(iAtInRegion)-1
    sizeL = size(buffer)    
    sizeD = size(iAtInRegion(ncont+1)%data)
    allocate(mask(sizeD))
    mask=.true.
    iPL = 0

    ! put array of contact atoms in the first node of PLlist
    associate(dataD=>iAtInRegion(ncont+1)%data)
    do while (count(mask)>0) 
      call init(atomsInPL)
      do ii = 1, sizeL
        do jj = 1, sizeD
          vec(:) = geom%coords(:,buffer(ii))-geom%coords(:,dataD(jj))
          if (norm2(vec)<plcutoff .and. mask(jj)) then
            call append(atomsInPL, dataD(jj))
            mask(jj) = .false.   
          end if
        end do 
      end do 
      ! A. transform list to array and add the array to PLlist
      deallocate(buffer)
      allocate(buffer(len(atomsInPL)))
      call asArray(atomsInPL, buffer)
      call destruct(atomsInPL)
      call append(PLlist, buffer) 
      sizeL = size(buffer)
      iPL = iPL + 1
    end do   
    end associate

  end subroutine definePLs
  ! -----------------------------------------------------------------------------------------------

  function get_contdir(contvec) result(dir)
     real(dp), intent(in) :: contvec(:)
     integer :: dir

     real(dp) :: uu(3), vv(3), tol

     vv = contvec(1:3)
     tol = norm2(vv)*contvec(4)
     dir = 0
     uu=0.0_dp
     uu(1) = 1.0_dp
     if (norm2(cross3(vv,uu))<tol) then
       dir = 1
     end if
     uu(1) = 0.0_dp
     uu(2) = 1.0_dp
     if (norm2(cross3(vv,uu))<tol) then
       dir = 2 
     end if
     uu(2) = 0.0_dp
     uu(3) = 1.0_dp
     if (norm2(cross3(vv,uu))<tol) then
       dir = 3 
     end if
     if (dir == 0) then
        call error("Cannot find contact direction")
     end if   

  end function get_contdir

  ! -----------------------------------------------------------------------------------------------
  subroutine swap(a,b)
    integer :: a,b
    integer :: tmp
    tmp=a
    a=b
    b=tmp
  end subroutine swap

  ! -----------------------------------------------------------------------------------------------
  ! debug subroutine
  subroutine print_debug(geom, iAtInRegion)
    type(TGeometry), intent(in) :: geom
    type(wrappedInt1), intent(in) :: iAtInRegion(:)
    
    integer :: icont, ncont, PLsize

    ncont = size(iAtInRegion) - 1

    do icont = 1, ncont
      if (allocated(iAtInRegion(icont)%data)) then
        PLsize = size(iAtInRegion(icont)%data)/2  
        write(stdOut,*) 'Atoms in contact',icont,':'
        write(stdOut,*) iAtInRegion(icont)%data(1:PLsize)
        write(stdOut,*) iAtInRegion(icont)%data(PLsize+1:2*PLsize)
        write(stdOut,*) 
      else
        call error("Atom list not allocated")
      end if    
    end do
    write(stdOut,*) 'Atoms in device:'
    write(stdOut,*) iAtInRegion(ncont+1)%data
    write(stdOut,*) 

  end subroutine print_debug

  ! -----------------------------------------------------------------------------------------------
  subroutine translateAndFold(geom, translVec, tfold)
    type(TGeometry), intent(inout) :: geom
    real(dp), intent(in) :: translVec(:)
    logical, intent(in) :: tfold

    integer :: ii

    if (geom%tPeriodic .and. tfold) then
      geom%coords(1,:) = geom%coords(1,:) - minval(geom%coords(1,:))
      geom%coords(2,:) = geom%coords(2,:) - minval(geom%coords(2,:))
      geom%coords(3,:) = geom%coords(3,:) - minval(geom%coords(3,:))
      call foldCoordToUnitCell(geom%coords, geom%latVecs, geom%recVecs2p)
    end if

    do ii = 1, geom%nAtom
      geom%coords(:,ii) = geom%coords(:,ii) + translVec 
    end do

  end subroutine translateAndFold

        
  ! -----------------------------------------------------------------------------------------------
  subroutine print_gen(geom, iAtInRegion, PLlist, contDir, plCutoff)
    type(TGeometry), intent(in) :: geom
    type(wrappedInt1), intent(in) :: iAtInRegion(:)
    type(listIntR1), intent(inout) :: PLlist
    integer, intent(in) :: contDir(:)
    real(dp), intent(in) :: plCutoff


    integer, allocatable :: atomsInPL(:)
    integer :: ii, jj, kk, icont, ncont, fd1, fd2, fd3, PLsize
    character(10) :: sindx
    
    ncont = size(iAtInRegion)-1    

    open(newunit=fd1, file='processed.gen')
    open(newunit=fd2, file='transport.hsd')
    write(fd2,'(A)') 'Transport{'

    if (geom%tPeriodic) then
      write(fd1,*) geom%natom, 'S'
    else  
      write(fd1,*) geom%natom, 'C'
    endif
    do ii = 1, geom%nSpecies
      write(fd1,'(1x,A,1x)',advance='No') trim(geom%SpeciesNames(ii))
    end do
    write(fd1,*)

    ! Write Device Atoms
    write(fd2,'(2x,A)') 'Device{'
    write(fd2,'(4x,A)', advance='no') 'FirstLayerAtoms={ '
    kk = 0
    do jj = 1, len(PLlist)
      write(sindx,'(I10)') kk+1
      write(fd2,'(A)', advance='no') ' '//trim(adjustl(sindx))
      call get(PLlist, atomsInPL, jj)
      do ii = 1, size(atomsInPL)
        kk = kk + 1
        write(fd1,*) kk, geom%species(atomsInPL(ii)), &
              geom%coords(:,atomsInPL(ii))*Bohr__AA
      end do  
      deallocate(atomsInPL)
    end do  
    write(fd2,*) '}' !close FirstLayerAtoms
    write(sindx,'(I10)') kk
    write(fd2,'(4x,A)') 'AtomRange= 1 '//trim(adjustl(sindx))
    write(fd2,'(2x,A)') '}' !close Device
    ! Write Contact Atoms
    do icont = 1, ncont
      write(fd2,'(2x,A)') 'Contact{'
      write(sindx,'(I10)') kk+1
      write(fd2,'(4x,A)',advance='no') 'AtomRange= '//trim(adjustl(sindx))
      do ii = 1, size(iAtInRegion(icont)%data)
         kk = kk + 1
         write(fd1,*) kk, geom%species(iAtInRegion(icont)%data(ii)), &
            geom%coords(:,iAtInRegion(icont)%data(ii))*Bohr__AA
      end do
      write(sindx,'(I10)') kk
      write(fd2,'(A)') ' '//trim(adjustl(sindx))
      write(fd2,'(2x,A)') '}' !close Contact
    end do
    write(fd2,'(A)') '}' !close Transport
    write(fd2,'(A)') '+Hamiltonian = DFTB{'
    write(fd2,'(2x,A)') '*TruncateSKRange = {'
    write(fd2,'(4x,A,F8.4)') '*SKMaxDistance = ', plCutoff
    write(fd2,'(4x,A)') '*HardCutoff = Yes'
    write(fd2,'(2x,A)') '}'
    write(fd2,'(A)') '}'

    if (geom%tPeriodic) then
      write(fd1,*) geom%origin*Bohr__AA
      write(fd1,*) geom%latVecs(:,1)*Bohr__AA
      write(fd1,*) geom%latVecs(:,2)*Bohr__AA
      write(fd1,*) geom%latVecs(:,3)*Bohr__AA
    end if
    close(fd1)
    close(fd2)
  end subroutine print_gen

  !> Fold coordinates back in the central cell.
  !>
  !> Throw away the integer part of the relative coordinates of every atom. If the resulting
  !> coordinate is very near to 1.0 (closer than 1e-12 in absolute length), fold it to 0.0 to make
  !> the algorithm more predictable and independent of numerical noise.
  subroutine foldCoordToUnitCell(coord, latVec, recVec2p, invShift)

    !> Contains the original coordinates on call and the folded ones on return.
    real(dp), intent(inout) :: coord(:,:)

    !> Lattice vectors (column format).
    real(dp), intent(in) :: latVec(:,:)

    !> Reciprocal vectors in units of 2pi (column format).
    real(dp), intent(in) :: recVec2p(:,:)

    !> Contains difference vectors old_coords - new_coords.
    real(dp), intent(out), optional :: invShift(:,:)


    integer :: nAtom
    integer :: ii, jj
    real(dp) :: frac(3), frac2(3), tmp3(3), vecLen(3)

    nAtom = size(coord, dim=2)

    vecLen(:) = sqrt(sum(latVec(:,:)**2, dim=1))
    do ii = 1, nAtom
      do jj = 1, 3
        frac(jj) = dot_product(recVec2p(:,jj), coord(:,ii))
      end do
      tmp3(:) = coord(:,ii)
      frac2(:) = frac(:) - real(floor(frac(:)), dp)
      where (abs(vecLen*(1.0_dp - frac2)) < 1e-12_dp) frac2 = 0.0_dp
      coord(:, ii) = matmul(latVec, frac2)
      if (present(invShift)) then
        invShift(:,ii) = tmp3(:) - coord(:,ii)
      end if
    end do

  end subroutine foldCoordToUnitCell

end module helpsetupgeom

<|MERGE_RESOLUTION|>--- conflicted
+++ resolved
@@ -152,13 +152,8 @@
     end do
   end subroutine sortContacts
   
-<<<<<<< HEAD
   ! -----------------------------------------------------------------------------------------------| 
   subroutine arrangeContactPLs(geom, iAtInRegion, contVec, contDir, nPLs, plcutoff)
-=======
-  ! -----------------------------------------------------------------------------------------------
-  subroutine arrangeContactPLs(geom, iAtInRegion, contVec, contDir, nPLs)
->>>>>>> 0a62b339
     type(TGeometry), intent(inout) :: geom
     type(wrappedInt1), intent(inout) :: iAtInRegion(:)
     real(dp), intent(inout) :: contVec(:,:)
