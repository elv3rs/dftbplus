!--------------------------------------------------------------------------------------------------!
!  DFTB+: general package for performing fast atomistic simulations                                !
!  Copyright (C) 2006 - 2021  DFTB+ developers group                                               !
!                                                                                                  !
!  See the LICENSE file for terms of usage and distribution.                                       !
!--------------------------------------------------------------------------------------------------!

#:include 'common.fypp'

!> Routines to calculate a Slater type orbital (STO)
module dftbp_slater
<<<<<<< HEAD
  use dftbp_common_assert
  use dftbp_common_accuracy
=======

  use dftbp_assert
  use dftbp_accuracy, only : dp

>>>>>>> 16ca5993
  implicit none

  private
  save


  !> Data for STOs
  type TSlaterOrbital
    private
    integer :: nPow
    integer :: nAlpha
    integer :: ll
    real(dp), allocatable :: aa(:,:)
    real(dp), allocatable :: alpha(:)
    real(dp), allocatable :: gridValue(:)
    real(dp) :: gridDist
    integer :: nGrid
  end type TSlaterOrbital


  !> Initialises a SlaterOrbital
  interface init
    module procedure SlaterOrbital_init
  end interface


  !> Returns the value of a Slater orbital in a given point
  interface getValue
    module procedure SlaterOrbital_getValue
  end interface


  !> Assignement operator for SlaterOrbital to assure proper allocation
  interface assignment(=)
    module procedure SlaterOrbital_assign
  end interface

  public :: RealTessY
  public :: TSlaterOrbital, init, getValue, assignment(=)

contains


  !> Returns the real tesseral spherical harmonics in a given point
  !> This function only work for angular momenta between 0 and 3 (s-f).
  function RealTessY(ll, mm, coord, rrOpt) result (rty)

    !> Angular momentum of the spherical harmonics (0 <= ll <= 3)
    integer, intent(in) :: ll

    !> Magnetic quantum number
    integer, intent(in) :: mm

    !> Coordinate where the value should be calculated
    real(dp), intent(in) :: coord(:)

    !> Length of the coordinate vector, if known in advance
    real(dp), intent(in), optional :: rrOpt

    real(dp) :: rty

    real(dp) :: rr, xx, yy, zz

    if (present(rrOpt)) then
      rr = rrOpt
    else
      rr = sqrt(sum(coord**2))
    end if

    @:ASSERT(ll >= 0 .and. ll <= 3)
    @:ASSERT(abs(mm) <= ll)
    @:ASSERT(size(coord) == 3)
    @:ASSERT(rr >= 0.0_dp)

    xx = coord(1)
    yy = coord(2)
    zz = coord(3)

    if (rr < epsilon(1.0_dp) .and. ll /= 0) then
      rty = 0.0_dp
      return
    end if

    select case (ll)
    case(0)
      rty = 0.2820947917738782_dp
    case(1)
      select case(mm)
      case(-1)
        ! y
        rty = 0.4886025119029198_dp * yy / rr
      case(0)
        ! z
        rty = 0.4886025119029198_dp * zz / rr
      case(1)
        ! x
        rty = 0.4886025119029198_dp * xx / rr
      end select
    case(2)
      select case(mm)
      case(-2)
        ! xy
        rty = 1.092548430592079_dp * xx * yy / rr**2
      case(-1)
        ! yz
        rty = 1.092548430592079_dp * yy * zz / rr**2
      case(0)
        ! z**2
        rty = -0.3153915652525200_dp * (-2.0_dp * zz**2 + xx**2 + yy**2) / rr**2
      case(1)
        ! xz
        rty = 1.092548430592079_dp * xx * zz / rr**2
      case(2)
        ! x**2-y**2
        rty = 0.5462742152960395_dp * (xx**2 - yy**2) / rr**2
      end select
    case(3)

      !> general set for f orbitals (not cubic), see
      !> http://winter.group.shef.ac.uk/orbitron/AOs/4f/equations.html
      select case (mm)
      case(-3)
        ! y(3x**2-y**2)
        rty = 0.5900435899266435_dp * yy * (3.0_dp * xx**2 - yy**2) / rr**3
      case(-2)
        ! x**2+y**2+z**2
        rty = 2.890611442640554_dp * xx * yy *zz / rr**3
      case(-1)
        ! yz**2
        rty = -0.4570457994644658_dp * (-4.0_dp * zz**2 + xx**2 + yy**2) * yy / rr**3
      case(0)
        ! z**3
        rty = -0.3731763325901155_dp * zz * (-2.0_dp * zz**2 + 3.0_dp * xx**2 + 3.0_dp * yy**2)&
            & / rr**3
      case(1)
        ! xz**2
        rty = -0.4570457994644658_dp * (-4.0_dp * zz**2 + xx**2 + yy**2) * xx / rr**3
      case(2)
        ! z(x**2-y**2)
        rty = 1.445305721320277_dp * zz * (xx**2 - yy**2) / rr**3
      case(3)
        ! x(x**2-3y**2)
        rty = 0.5900435899266435_dp * xx * (xx**2 - 3.0_dp * yy**2) / rr**3
      end select
    end select

  end function RealTessY


  !> Initialises a SlaterOrbital.
  subroutine SlaterOrbital_init(this, aa, alpha, ll, resolution, cutoff)

    !> SlaterOrbital instance to initialise
    type(TSlaterOrbital), intent(inout) :: this

    !> Summation coefficients (nCoeffPerAlpha, nAlpha)
    real(dp), intent(in) :: aa(:,:)

    !> Exponential coefficients
    real(dp), intent(in) :: alpha(:)

    !> Angular momentum of the orbital
    integer, intent(in) :: ll

    !> Grid distance for the orbital
    real(dp), intent(in) :: resolution

    !> Cutoff, after which orbital is assumed to be zero
    real(dp), intent(in) :: cutoff

    integer :: nAlpha
    integer :: nPow
    integer :: iGrid
    real(dp) :: rr

    nAlpha = size(alpha)
    nPow = size(aa, dim=1)

    @:ASSERT(size(aa, dim=2) == nAlpha)
    @:ASSERT(cutoff > 0.0_dp)
    @:ASSERT(resolution > 0.0_dp)

    allocate(this%aa(nPow, nAlpha))
    allocate(this%alpha(nAlpha))

    ! Storing parameter. (This is theoretically now superfluous, since the function is calculated
    ! only once at initialisation time and stored on a grid.)
    this%aa(:,:) = aa
    this%alpha(:) = -1.0_dp * alpha
    this%nPow = nPow
    this%nAlpha = nAlpha
    this%ll = ll

    ! Obtain STO on a grid
    this%nGrid = floor(cutoff / resolution) + 2
    this%gridDist = resolution
    allocate(this%gridValue(this%nGrid))
    do iGrid = 1, this%nGrid
      rr = real(iGrid - 1, dp) * resolution
      call SlaterOrbital_getValue_explicit(ll, nPow, nAlpha, aa, this%alpha, rr,&
          & this%gridValue(iGrid))
    end do

  end subroutine SlaterOrbital_init


  !> Retunrns the value of the SlaterOrbital in a given point
  subroutine SlaterOrbital_getValue(this, rr, sto)

    !> SlaterOrbital instance
    type(TSlaterOrbital), intent(in) :: this

    !> Distance, where STO should be calculated
    real(dp), intent(in) :: rr

    !> Contains the value of the function on return
    real(dp), intent(out) :: sto

    integer :: ind
    real(dp) :: frac

    @:ASSERT(rr >= 0.0_dp)

    ! ind = 1 means zero distance as rr = (ind - 1) * gridDist
    ind = floor(rr / this%gridDist) + 1
    if (ind < this%nGrid) then
      frac = mod(rr, this%gridDist) / this%gridDist
      sto = (1.0_dp - frac) * this%gridValue(ind) + frac * this%gridValue(ind+1)
    else
      sto = 0.0_dp
    end if

  end subroutine SlaterOrbital_getValue


  !> Calculates the value of an STO analytically
  subroutine SlaterOrbital_getValue_explicit(ll, nPow, nAlpha, aa, alpha, rr, sto)

    !> Angular momentum of the STO
    integer, intent(in) :: ll

    !> Maximal power of the distance in the STO
    integer, intent(in) :: nPow

    !> Number of exponential coefficients
    integer, intent(in) :: nAlpha

    !> Summation coefficients (nPow, nAlpha)
    real(dp), intent(in) :: aa(:,:)

    !> Exponential coefficients
    real(dp), intent(in) :: alpha(:)

    !> Distance, where the STO should be calculated
    real(dp), intent(in) :: rr

    !> Value of the STO on return
    real(dp), intent(out) :: sto

    real(dp) :: pows(nPow)
    real(dp) :: rTmp
    integer :: ii, jj

    ! Avoid 0.0**0 as it may lead to arithmetic exception
    if (ll == 0 .and. rr < epsilon(1.0_dp)) then
      rTmp = 1.0_dp
    else
      rTmp = rr**ll
    end if
    do ii = 1, nPow
      pows(ii) = rTmp
      rTmp = rTmp * rr
    end do
    sto = 0.0_dp
    do ii = 1, nAlpha
      rTmp = 0.0_dp
      do jj = 1, nPow
        rTmp = rTmp + aa(jj, ii) * pows(jj)
      end do
      sto = sto + rTmp * exp(alpha(ii) * rr)
    end do

  end subroutine SlaterOrbital_getValue_explicit


  !> An STO assignement with proper memory allocation (deep copy)
  elemental subroutine SlaterOrbital_assign(left, right)

    !> Left value of the assignment
    type(TSlaterOrbital), intent(inout) :: left

    !> Right value of the assignment
    type(TSlaterOrbital), intent(in) :: right

    if (allocated(left%aa)) then
      deallocate(left%aa)
      deallocate(left%alpha)
    end if

    allocate(left%aa(size(right%aa, dim=1), size(right%aa, dim=2)))
    allocate(left%alpha(size(right%alpha)))
    allocate(left%gridValue(size(right%gridValue)))

    left%nPow = right%nPow
    left%nAlpha = right%nAlpha
    left%ll = right%ll
    left%aa(:,:) = right%aa(:,:)
    left%alpha(:) = right%alpha(:)
    left%gridValue(:) = right%gridValue(:)
    left%gridDist = right%gridDist
    left%nGrid = right%nGrid

  end subroutine SlaterOrbital_assign

end module dftbp_slater<|MERGE_RESOLUTION|>--- conflicted
+++ resolved
@@ -9,15 +9,8 @@
 
 !> Routines to calculate a Slater type orbital (STO)
 module dftbp_slater
-<<<<<<< HEAD
   use dftbp_common_assert
-  use dftbp_common_accuracy
-=======
-
-  use dftbp_assert
-  use dftbp_accuracy, only : dp
-
->>>>>>> 16ca5993
+  use dftbp_common_accuracy, only :dp
   implicit none
 
   private
