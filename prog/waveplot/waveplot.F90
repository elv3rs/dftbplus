!--------------------------------------------------------------------------------------------------!
!  DFTB+: general package for performing fast atomistic simulations                                !
!  Copyright (C) 2017  DFTB+ developers group                                                      !
!                                                                                                  !
!  See the LICENSE file for terms of usage and distribution.                                       !
!--------------------------------------------------------------------------------------------------!

#:include 'common.fypp'

!> Program for plotting molecular orbitals as cube files.
program waveplot
  use assert
<<<<<<< HEAD
  use io
  use InitProgram
=======
  use InitWaveplot
>>>>>>> 683b562e
  use accuracy
  use CharManip
  use FileId
  use TypeGeometry
  use FileId
  use GridCache
  use MolecularOrbital
  use SimpleAlgebra
  use LinkedList
  use Periodic
  implicit none

  character(len=80) :: comments(2), fileName
  real(dp), pointer :: gridValReal(:,:,:)
  complex(dp), pointer :: gridValCmpl(:,:,:)
  real(dp), allocatable :: buffer(:,:,:), totChrg(:,:,:), atomicChrg(:,:,:,:)
  real(dp), allocatable :: spinUp(:,:,:)
  real(dp), allocatable :: orbitalOcc(:,:)
  real(dp), allocatable :: coords(:,:)
  real(dp) :: shift(3)
  integer, allocatable :: species(:)
  integer :: nBox
  real(dp) :: sumTotChrg, sumChrg, sumAtomicChrg
  integer :: levelIndex(3)
  integer :: iLevel, iKPoint, iSpin, iSpinOld
  integer :: iAtom, iSpecies, iAng, mAng, ind
  logical :: tFinished, tPlotLevel
  real(dp) :: invBoxVecs(3,3), recVecs2p(3,3)
  real(dp) :: cellMiddle(3), boxMiddle(3), frac(3), cubeCorner(3), coord(3)
  real(dp) :: mDist, dist
  real(dp), allocatable :: cellVec(:,:), rCellVec(:,:)
  integer :: i1, i2, i3, iCell
  type(listRealR1) :: coordList
  type(listInt) :: speciesList

  ! Allocate resources
  call initProgramVariables()
  write(stdout, "(/,A,/)") "Starting main program"

  ! Allocating buffer for general grid, total charge and spin up
  allocate(buffer(nPoints(1), nPoints(2), nPoints(3)))
  if (tCalcTotChrg) then
    allocate(totChrg(nPoints(1), nPoints(2), nPoints(3)))
    totChrg = 0.0_dp
    if (tPlotTotSpin) then
      allocate(spinUp(nPoints(1), nPoints(2), nPoints(3)))
    end if
  end if
  write (comments(1), "(A)") "Cube file generated by WAVEPLOT from data &
      &created by DFTB+"

  ! Repeat boxes if necessary
  nBox = product(repeatBox)
  if (nBox > 1) then
    ! If tFillBox is off, coordinates must be repeated here. Otherwise the part for filling with
    ! atoms will do that.
    if (.not. tFillBox) then
      allocate(coords(3, size(geo%coords)))
      allocate(species(size(geo%species)))
      coords(:,:) = geo%coords(:,:)
      species(:) = geo%species(:)
      deallocate(geo%coords)
      deallocate(geo%species)
      allocate(geo%coords(3, nBox * geo%nAtom))
      allocate(geo%species(nBox * geo%nAtom))
      ind = 0
      do i1 = 0, repeatBox(1) - 1
        do i2 = 0, repeatBox(2) - 1
          do i3 = 0, repeatBox(3) - 1
            shift(:) = matmul(boxVecs, real((/ i1, i2, i3/), dp))
            do iAtom = 1, geo%nAtom
              geo%coords(:,ind+iAtom) = coords(:,iAtom) + shift(:)
            end do
            geo%species(ind+1:ind+geo%nAtom) = species(:)
            ind = ind + geo%nAtom
          end do
        end do
      end do
      geo%nAtom = nBox * geo%nAtom
    end if
    do i1 = 1, 3
      boxVecs(:,i1) = boxVecs(:,i1) * real(repeatBox(i1), dp)
    end do
  end if

  write(stdout, "(A)") "Origin"
  write(stdout, "(2X,3(F0.5,1X))") origin(:)
  write(stdout, "(A)") "Box"
  do i1 = 1, 3
    write(stdout, "(2X,3(F0.5,1X))") boxVecs(:, i1)
  end do
  write(stdout, "(A)") "Spatial resolution [1/Bohr]:"
  write(stdout, "(2X,3(F0.5,1X))") 1.0_dp / sqrt(sum(gridVec**2, dim=1))
  write(stdout, *)

  ! Create density superposition of the atomic orbitals. Occupation is distributed equally on
  ! orbitals with the same angular momentum.
  if (tCalcAtomDens) then
    allocate(atomicChrg(nPoints(1), nPoints(2), nPoints(3), 1))
    allocate(orbitalOcc(nOrb, 1))
    ind = 1
    do iAtom = 1, geo%nAtom
      iSpecies = geo%species(iAtom)
      do iAng = 1, size(basis(iSpecies)%angMoms)
        mAng = 2 * basis(iSpecies)%angMoms(iAng) + 1
        orbitalOcc(ind:ind+mAng-1,1) = basis(iSpecies)%occupations(iAng) &
            &/ real(mAng, dp)
        ind = ind + mAng
      end do
    end do
    call getValue(molorb, gridOrigin, gridVec, orbitalOcc, atomicChrg, &
        &addDensities=.true.)
    sumAtomicChrg = sum(atomicChrg) * gridVol

    if (tVerbose) then
      write(stdout, "('Total charge of atomic densities:',F12.6,/)") sumAtomicChrg
    end if
    if (tPlotAtomDens) then
      write (comments(2), 9989) identity
9989  format('Calc-Id:',I11,', atomdens')
      fileName = "wp-atomdens.cube"
      call writeCubeFile(geo, atomicNumbers, gridVec, gridOrigin, buffer, &
          &fileName, comments, repeatBox)
      write(stdout, "(A)") "File '" // trim(fileName) // "' written"
    end if
  end if

  if (tVerbose) then
    write(stdout, "(/,A5,' ',A6,' ',A6,' ',A7,' ',A11,' ',A11)") "Spin", "KPoint", &
        &"State", "Action", "Norm", "W. Occup."
  end if

  ! Fold in coordinates
  if (tFoldCoords) then
    call invert33(invBoxVecs, boxVecs)
    call invert33(recVecs2p, geo%latVecs)
    recVecs2p = reshape(recVecs2p, (/3, 3/), order=(/2, 1/))
    call foldCoordToUnitCell(geo%coords(:,:), geo%latVecs, recVecs2p)
  end if

  ! Fill the box with atoms
  if (tFillBox) then
    ! Shifting plotted region by integer lattice vectors, to have its center as close to the center
    ! of the lattice unit cell as possible.
    cellMiddle(:) = 0.5_dp * sum(geo%latVecs, dim=2)
    boxMiddle(:) = origin(:) + 0.5_dp * sum(boxVecs, dim=2)
    frac(:) = matmul(boxMiddle - cellMiddle, recVecs2p)
    origin(:) = origin(:) - matmul(geo%latVecs, real(anint(frac), dp))
    gridOrigin(:) = gridOrigin(:) - matmul(geo%latVecs, real(anint(frac), dp))
    ! We need all cells around, which could contain atoms in the sphere, drawn from the center of
    ! the unit cell, containing entire plotted region
    mDist = 0.0_dp
    do i1 = 0, 1
      do i2 = 0, 1
        do i3 = 0, 1
          cubeCorner(:) = origin(:) &
              &+ matmul(boxVecs, real((/ i1, i2, i3 /), dp))
          dist = sqrt(sum((cubeCorner - cellMiddle)**2))
          mDist = max(dist, mDist)
        end do
      end do
    end do
    call getCellTranslations(cellVec, rCellVec, geo%latVecs, recVecs2p, mDist)
    ! Check all atoms in the shifted cells, if they fall in the plotted region
    call init(coordList)
    call init(speciesList)
    do iCell = 1, size(rCellVec, dim=2)
      do iAtom = 1, geo%nAtom
        coord(:) = geo%coords(:,iAtom) + rCellVec(:,iCell)
        frac(:) = matmul(invBoxVecs, coord - origin)
        if (all(frac > -1e-4_dp) .and. all(frac < 1.0_dp + 1e-4_dp)) then
          call append(coordList, coord)
          call append(speciesList, geo%species(iAtom))
        end if
      end do
    end do
    deallocate(geo%coords)
    deallocate(geo%species)
    geo%nAtom = len(coordList)
    allocate(geo%coords(3, geo%nAtom))
    allocate(geo%species(geo%nAtom))
    call asArray(coordList, geo%coords)
    call asArray(speciesList, geo%species)
    deallocate(cellVec)
    deallocate(rCellVec)
  end if

  ! Calculate the molecular orbitals and write them to the disc
  iSpinOld = 1
  tFinished = .false.
  lpStates: do while (.not. tFinished)
    ! Get the next grid and its parameters
    if (tRealHam) then
      call next(grid, gridValReal, levelIndex, tFinished)
    else
      call next(grid, gridValCmpl, levelIndex, tFinished)
    end if
    iLevel = levelIndex(1)
    iKPoint = levelIndex(2)
    iSpin = levelIndex(3)

    ! Save spin up density before processing first level for spin down
    if (tPlotTotSpin .and. (iSpinOld /= iSpin)) then
      iSpinOld = iSpin
      spinUp(:,:,:) = totChrg(:,:,:)
    end if

    ! Build charge if needed for total charge or was explicitely required
    tPlotLevel = any(plottedSpins == iSpin) &
        &.and. any(plottedKPoints == iKPoint) .and. any(plottedLevels == iLevel)
    if (tCalcTotChrg .or. (tPlotLevel .and. (tPlotChrg.or.tPlotChrgDiff))) then
      if (tRealHam) then
        buffer = gridValReal**2
      else
        buffer = abs(gridValCmpl)**2
      end if
      if (tCalcTotChrg) then
        totChrg(:,:,:) = totChrg(:,:,:) &
            &+ occupations(iLevel, iKPoint, iSpin) * buffer(:,:,:)
      end if
      sumChrg = sum(buffer) * gridVol
      if (tVerbose) then
        write(stdout, "(I5,I7,I7,A8,F12.6,F12.6)") iSpin, iKPoint, iLevel, "calc",&
            &sumChrg, occupations(iLevel, iKPoint, iSpin)
      end if
    end if

    ! Build and dump desired properties of the current level
    if (tPlotLevel) then
      if (tPlotChrg) then
        write (comments(2), 9990) identity, iSpin, iKPoint, iLevel
9990    format('Calc-Id:',I11,', Spin:',I2,', K-Point:',I6,', State:',I6, &
            &', abs2')
        fileName = "wp-" // i2c(iSpin) // "-" // i2c(iKPoint) // "-" &
            &//i2c(iLevel) // "-abs2.cube"
        call writeCubeFile(geo, atomicNumbers, gridVec, gridOrigin, buffer, &
            &fileName, comments, repeatBox)
        write(stdout, "(A)") "File '" // trim(fileName) // "' written"
      end if

      if (tPlotChrgDiff) then
        buffer = buffer - (sumChrg / sumAtomicChrg) * atomicChrg(:,:,:,1)
        write (comments(2), 9995) identity, iSpin, iKPoint, iLevel
9995    format('Calc-Id:',I11,', Spin:',I2,', K-Point:',I6,', State:',I6, &
            &', abs2diff')
        fileName = "wp-" // i2c(iSpin) // "-" // i2c(iKPoint) // "-" &
            &//i2c(iLevel) // "-abs2diff.cube"
        call writeCubeFile(geo, atomicNumbers, gridVec, gridOrigin, buffer, &
            &fileName, comments, repeatBox)
        write(stdout, "(A)") "File '" // trim(fileName) // "' written"
      end if

      if (tPlotReal) then
        if (tRealHam) then
          buffer = gridValReal
        else
          buffer = real(gridValCmpl, dp)
        end if
        write (comments(2), 9991) identity, iSpin, iKPoint, iLevel
9991    format('Calc-Id:',I11,', Spin:',I2,', K-Point:',I6,', State:',I6, &
            &', real')
        fileName = "wp-" // i2c(iSpin) // "-" // i2c(iKPoint) // "-" &
            &//i2c(iLevel) // "-real.cube"
        call writeCubeFile(geo, atomicNumbers, gridVec, gridOrigin, buffer, &
            &fileName, comments, repeatBox)
        write(stdout, "(A)") "File '" // trim(fileName) // "' written"
      end if

      if (tPlotImag) then
        buffer = aimag(gridValCmpl)
        write (comments(2), 9992) identity, iSpin, iKPoint, iLevel
9992    format('Calc-Id:',I11,', Spin:',I2,', K-Point:',I6,', State:',I6, &
            &', imag')
        fileName = "wp-" // i2c(iSpin) // "-" // i2c(iKPoint) // "-" &
            &//i2c(iLevel) // "-imag.cube"
        call writeCubeFile(geo, atomicNumbers, gridVec, gridOrigin, buffer, &
            &fileName, comments, repeatBox)
        write(stdout, "(A)") "File '" // trim(fileName) // "' written"
      end if
    end if
  end do lpStates

  ! Dump total charge, if required
  if (tCalcTotChrg) then
    sumTotChrg = sum(totChrg) * gridVol
  end if
  if (tPlotTotChrg) then
    write (comments(2), 9993) identity
9993 format('Calc-Id:',I11,', abs2')
    fileName = "wp-abs2.cube"
    call writeCubeFile(geo, atomicNumbers, gridVec, gridOrigin, totChrg, &
        &fileName, comments, repeatBox)
    write(stdout, "(A)") "File '" // trim(fileName) // "' written"
    if (tVerbose) then
      write(stdout, "(/,'Total charge:',F12.6,/)") sumTotChrg
    end if
  end if

  ! Dump total charge difference
  if (tPlotTotDiff) then
    buffer = totChrg - (sumTotChrg / sumAtomicChrg) * atomicChrg(:,:,:,1)
    write (comments(2), 9994) identity
9994 format('Calc-Id:',I11,', abs2diff')
    fileName = 'wp-abs2diff.cube'
    call writeCubeFile(geo, atomicNumbers, gridVec, gridOrigin, buffer, &
        &fileName, comments, repeatBox)
    write(stdout, "(A)") "File '" // trim(fileName) // "' written"
  end if

  ! Dump spin polarisation
  if (tPlotTotSpin) then
    buffer = 2.0_dp * spinUp - totChrg
    write (comments(2), 9996) identity
9996 format('Calc-Id:',I11,', spinpol')
    fileName = 'wp-spinpol.cube'
    call writeCubeFile(geo, atomicNumbers, gridVec, gridOrigin, buffer, &
        &fileName, comments, repeatBox)
    write(stdout, "(A)") "File '" // trim(fileName) // "' written"
  end if

contains


  !> Writes a 3D function as cube file.
  subroutine writeCubeFile(geo, atomicNumbers, gridVecs, origin, gridVal, &
      &fileName, comments, repeatBox)

    !> Geometry information about the structure
    type(TGeometry), intent(in) :: geo

    !> Atomic numbers correpsonding to each species
    integer, intent(in) :: atomicNumbers(:)

    !> Grid vectors
    real(dp), intent(in) :: gridVecs(:,:)

    !> Origin of the grid
    real(dp), intent(in) :: origin(:)

    !> Value of the 3D function in the grid points
    real(dp), intent(in) :: gridVal(:,:,:)

    !> Name of the file to create
    character(len=*), intent(in) :: fileName

    !> First two comment lines of the file
    character(len=*), intent(in), optional :: comments(:)

    !> How often the grid should be repeated along the direction of the grid vectors
    integer, intent(in), optional :: repeatBox(:)

    integer, parameter :: bufferSize = 4
    real(dp) :: buffer(bufferSize)
    character(len=*), parameter :: formBuffer = "(4E18.10)"
    integer :: rep(3)

    integer, save :: fd = -1
    integer :: ii, i1, i2, i3, ir1, ir2, ir3

    @:ASSERT(size(atomicNumbers) == size(geo%speciesNames))
    @:ASSERT(all(shape(gridVecs) == (/3, 3/)))
    @:ASSERT(size(origin) == 3)
    @:ASSERT(all(shape(gridVal) >= (/ 0, 0, 0 /)))
  #:call ASSERT_CODE
    if (present(comments)) then
      @:ASSERT(size(comments) == 2)
    end if
    if (present(repeatBox)) then
      @:ASSERT(size(repeatBox) == 3)
      @:ASSERT(all(repeatBox > 0))
    end if
  #:endcall ASSERT_CODE

    if (present(repeatBox)) then
      rep(:) = repeatBox(:)
    else
      rep(:) = (/ 1, 1, 1 /)
    end if

    if (fd == -1) then
      fd = getFileId()
    end if

    open(fd, file=fileName, action="write", status="replace")
    if (present(comments)) then
      write (fd, "(A)") trim(comments(1))
      write (fd, "(A)") trim(comments(2))
    else
      write (fd, "(A)") "Made by waveplot"
      write (fd, *)
    end if
    write (fd,"(I10,3E18.10)") geo%nAtom, origin(:)
    write (fd,"(I10,3E18.10)") rep(1) * size(gridVal, dim=1), gridVecs(:,1)
    write (fd,"(I10,3E18.10)") rep(2) * size(gridVal, dim=2), gridVecs(:,2)
    write (fd,"(I10,3E18.10)") rep(3) * size(gridVal, dim=3), gridVecs(:,3)
    do ii = 1, geo%nAtom
      write (fd, "(I4,4E18.10)") atomicNumbers(geo%species(ii)), 0.0_dp, &
          &geo%coords(:, ii)
    end do

    do ir1 = 1, rep(1)
      do i1 = 1, size(gridVal, dim=1)
        do ir2 = 1, rep(2)
          do i2 = 1, size(gridVal, dim=2)
            do ir3 = 1, rep(3)
              do i3 = 1, size(gridVal, dim=3)
                ii = mod(i3-1, bufferSize) + 1
                buffer(ii) = gridVal(i1, i2, i3)
                if (ii == bufferSize) then
                  write (fd,formBuffer) buffer(:)
                end if
              end do
              if (ii /= bufferSize) then
                write (fd, "(" // i2c(ii) // "E18.10)") buffer(:ii)
              end if
            end do
          end do
        end do
      end do
    end do
    close(fd)

  end subroutine writeCubeFile

end program waveplot<|MERGE_RESOLUTION|>--- conflicted
+++ resolved
@@ -10,12 +10,8 @@
 !> Program for plotting molecular orbitals as cube files.
 program waveplot
   use assert
-<<<<<<< HEAD
   use io
-  use InitProgram
-=======
   use InitWaveplot
->>>>>>> 683b562e
   use accuracy
   use CharManip
   use FileId
