--- conflicted
+++ resolved
@@ -10,23 +10,12 @@
 !> Contains routines to calculate the value of one or more molecular orbitals composed from STOs on
 !> an equidistant grid.
 module dftbp_molecularorbital
-<<<<<<< HEAD
   use dftbp_common_assert
-  use dftbp_common_accuracy
-  use dftbp_type_typegeometry
-  use dftbp_slater
-  use dftbp_math_simplealgebra
+  use dftbp_common_accuracy, only : dp
+  use dftbp_type_typegeometry, only : TGeometry
+  use dftbp_slater, only : TSlaterOrbital, RealTessY, getValue, init
+  use dftbp_math_simplealgebra, only : invert33
   use dftbp_dftb_periodic, only: getCellTranslations, foldCoordToUnitCell
-=======
-
-  use dftbp_assert
-  use dftbp_accuracy, only : dp
-  use dftbp_typegeometry, only : TGeometry
-  use dftbp_slater, only : TSlaterOrbital, RealTessY, getValue, init
-  use dftbp_simplealgebra, only : invert33
-  use dftbp_periodic, only: getCellTranslations, foldCoordToUnitCell
-
->>>>>>> 16ca5993
   implicit none
 
   private
