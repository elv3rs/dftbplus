--- conflicted
+++ resolved
@@ -2,22 +2,15 @@
 
 set(sources-fpp
   ${curdir}/linresp.F90
-<<<<<<< HEAD
+  ${curdir}/linrespcommon.F90
+  ${curdir}/linrespgrad.F90
   ${curdir}/linresptypes.F90
-=======
-  ${curdir}/pprpa.F90)
+  ${curdir}/pprpa.F90
+  ${curdir}/transcharges.F90)
 
 if(WITH_ARPACK)
   list(APPEND sources-fpp
-    ${curdir}/linrespgrad.F90
     ${curdir}/rs_linresp.F90)
 endif(WITH_ARPACK)
 
-list(APPEND sources-fpp
->>>>>>> 8e2a506f
-  ${curdir}/linrespcommon.F90
-  ${curdir}/linrespgrad.F90
-  ${curdir}/pprpa.F90
-  ${curdir}/transcharges.F90)
-
 set(ALL-SOURCES-FPP ${ALL-SOURCES-FPP} ${sources-fpp} PARENT_SCOPE)