set(curdir "lib_timedep")

set(sources-fpp
<<<<<<< HEAD
  ${curdir}/dynamics.F90
  ${curdir}/linresp.F90)
=======
  ${curdir}/linresp.F90
  ${curdir}/pprpa.F90)
>>>>>>> 8b4e5123

if(WITH_ARPACK)
  list(APPEND sources-fpp ${curdir}/linrespgrad.F90)
endif(WITH_ARPACK)

list(APPEND sources-fpp
  ${curdir}/linrespcommon.F90
  ${curdir}/transcharges.F90)

set(ALL-SOURCES-FPP ${ALL-SOURCES-FPP} ${sources-fpp} PARENT_SCOPE)<|MERGE_RESOLUTION|>--- conflicted
+++ resolved
@@ -1,13 +1,9 @@
 set(curdir "lib_timedep")
 
 set(sources-fpp
-<<<<<<< HEAD
   ${curdir}/dynamics.F90
-  ${curdir}/linresp.F90)
-=======
   ${curdir}/linresp.F90
   ${curdir}/pprpa.F90)
->>>>>>> 8b4e5123
 
 if(WITH_ARPACK)
   list(APPEND sources-fpp ${curdir}/linrespgrad.F90)
