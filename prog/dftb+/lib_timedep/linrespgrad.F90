--- conflicted
+++ resolved
@@ -1518,33 +1518,16 @@
 
     ! Missing sum_kb 4 K_ijkb Z_kb term in W_ij: zq(iAt1) = sum_kb q^kb(iAt1) Z_kb
     zq(:) = 0.0_dp
-<<<<<<< HEAD
     call transCharges%qMatVec(iAtomStart, stimc, c, getij, win, zz, zq)
-=======
-    do ia = 1, nxov
-      call indxov(win, ia, getij, i, a)
-      updwn = (win(ia) <= nmatup)
-      call transq(i, a, iAtomStart, updwn, stimc, c, qij)
-      zq(:) = zq + zz(ia) * qij
-    end do
->>>>>>> 72e8b013
 
     call hemv(gamxpyq, gammaMat, zq)
 
     ! sum_iAt1 qij(iAt1) gamxpyq(iAt1)
     do ij = 1, nxoo
       call indxoo(homo, nocc, ij, i, j)
-<<<<<<< HEAD
       qij(:) = transq(i, j, iAtomStart, updwn, stimc, c)
-      do iAt1 = 1, natom
-        ! W contains 1/2 for i == j.
-        woo(ij) = woo(ij) + 4.0_dp * qij(iAt1) * gamxpyq(iAt1)
-      end do
-=======
-      call transq(i, j, iAtomStart, updwn, stimc, c, qij)
       ! W contains 1/2 for i == j.
       woo(ij) = woo(ij) + 4.0_dp * sum(qij * gamxpyq)
->>>>>>> 72e8b013
     end do
 
     ! Divide diagonal elements of W_ij by 2.
