!--------------------------------------------------------------------------------------------------!
!  DFTB+: general package for performing fast atomistic simulations                                !
!  Copyright (C) 2006 - 2020  DFTB+ developers group                                               !
!                                                                                                  !
!  See the LICENSE file for terms of usage and distribution.                                       !
!--------------------------------------------------------------------------------------------------!

#:include 'common.fypp'

!> Implements real-time Ehrenfest time-dependent DFTB by numerically propagating the electronic
!> one-electron density matrix of the system and the nuclei in the presence of an external
!> perturbation (kick or laser) Bonafé, F. P., Aradi, B., Hourahine, B., Medrano, C. R., Hernandez,
!> F. J., Frauenheim, T., & Sánchez, C. G.  Journal of Chemical Theory and Computation (2020)
!> https://doi.org/10.1021/acs.jctc.9b01217

module dftbp_timeprop
  use dftbp_globalenv
  use dftbp_commontypes
  use dftbp_potentials
  use dftbp_scc
  use dftbp_shift
  use dftbp_accuracy
  use dftbp_constants
  use dftbp_sparse2dense
  use dftbp_densitymatrix
  use dftbp_blasroutines
  use dftbp_lapackroutines
  use dftbp_populations
  use dftbp_bondpops
  use dftbp_blas
  use dftbp_lapack
  use dftbp_spin
  use dftbp_forces
  use dftbp_repulsive
  use dftbp_slakocont
  use dftbp_repcont
  use dftbp_thermostat
  use dftbp_mdintegrator
  use dftbp_dummytherm
  use dftbp_mdcommon
  use dftbp_ranlux
  use dftbp_periodic
  use dftbp_velocityverlet
  use dftbp_nonscc
  use dftbp_dftbplusu, only : TDftbU
  use dftbp_energytypes, only : TEnergies, TEnergies_init
  use dftbp_getenergies, only : calcEnergies, calcRepulsiveEnergy, calcDispersionEnergy, sumEnergies
  use dftbp_thirdorder, only : TThirdOrder
  use dftbp_solvation, only : TSolvation
  use dftbp_populations
  use dftbp_eigenvects
  use dftbp_sk
  use dftbp_dispiface
  use dftbp_dispersions
  use dftbp_environment
  use dftbp_repcont
  use dftbp_timer
  use dftbp_taggedoutput
  use dftbp_hamiltonian
  use dftbp_onsitecorrection
  use dftbp_message
  use dftbp_elecsolvers, only : TElectronicSolver
  use dftbp_simplealgebra
  use dftbp_RangeSeparated, only : TRangeSepFunc
  use dftbp_qdepextpotproxy, only : TQDepExtPotProxy
  use dftbp_reks, only : TReksCalc
  implicit none
  private

  public :: runDynamics, TElecDynamics_init
  public :: initializeDynamics, doTdStep
  public :: TElecDynamicsInp, TElecDynamics
  public :: pertTypes, envTypes, tdSpinTypes

  !> Data type to  initialize electronic dynamics variables from parser
  type TElecDynamicsInp
    !> External field peak intensity
    real(dp) :: tdfield

    !> Timestep for propagation
    real(dp) :: dt

    !> Electric field angular frequency
    real(dp) :: omega

    !> Real part of the polarization direction for laser fields
    real(dp) :: reFieldPolVec(3)

    !> Imaginary part of the polarization direction for laser fields
    real(dp) :: imFieldPolVec(3)

    !> Initial time of pulse
    real(dp) :: time0

    !> Final time of pulse
    real(dp) :: time1

    !> Phase applied of the laser field
    real(dp) :: phase

    !> Polarization direction of kicks
    integer :: polDir

    !> Number of steps to propagate
    integer :: steps

    !> Frequency of output writing for charges and populations
    integer :: writeFreq

    !> Should additional data files be printed, covering atom dynamics, charges and energies
    logical :: tdWriteExtras

    !> Type of external perturbation applied
    integer :: pertType

    !> Envelope shape for laser perturbation
    integer :: envType

    !> Spin type of absorption spectrum for spin polarised calculations
    integer :: spType

    !> Frequency of variable dumping to restart file
    integer :: restartFreq

    !> If time-dependent populations should be calculated
    logical :: tPopulations

    !> If calculation should be restarted from dump file
    logical :: tReadRestart

    !> If dump file should be written during the dynamics
    logical :: tWriteRestart

    !> If a dump file is read, should it be ascii (T) or binary (F)
    logical :: tReadRestartAscii = .false.

    !> If a dump file is read, should it be ascii (T) or binary (F)
    logical :: tWriteRestartAscii = .false.

    !> Index of the moved atoms
    integer, allocatable :: indMovedAtom(:)

    !> Index of the excited atoms
    integer, allocatable :: indExcitedAtom(:)

    !> Number of moved atoms
    integer :: nMovedAtom

    !> Number of steps every which an Euler step is applied (to kill numerical noise)
    integer :: eulerFreq

    !> Number of total system snapshots to be saved during pump simulation
    integer :: tdPPFrames

    !> Number of excited atoms
    integer :: nExcitedAtom

    !> Initial and final times to save the snapshots during pump simulation
    real(dp) :: tdPpRange(2)

    !> if forces should be calculated during propagation
    logical :: tForces

    !> if nuclei should be moved during propagation
    logical :: tIons

    !> if velocities are supplied from input
    logical :: tReadMDVelocities

    !> if Euler steps should be done during simulation
    logical :: tEulers

    !> if pairwise bond energy should be calculated and written
    logical :: tBondE

    !> if pairwise bond population should be calculated and written
    logical :: tBondP

    !> if this is a pump trajectory (for a pump-probe simulation)
    logical :: tPump

    !> if this is a probe trajectory (for a pump-probe simulation)
    logical :: tProbe

    !> atomic (initial) kinetic temperature
    real(dp) :: tempAtom

    !> field strength for KickAndLaser perturbations
    real(dp) :: tdLaserField = 0.0_dp

    !> intial atomic velocities if supplied
    real(dp), allocatable :: initialVelocities(:,:)

    !> if initial fillings are provided in an external file
    logical :: tFillingsFromFile

  end type TElecDynamicsInp

  !> Data type for electronic dynamics internal settings
  type TElecDynamics
    private
    real(dp) :: field, omega, time0, time1, phase
    real(dp), allocatable :: tdFunction(:, :)
    complex(dp) :: fieldDir(3)
    integer :: writeFreq, pertType, envType, spType
    integer :: nAtom, nOrbs, nSpin=1, currPolDir=1, restartFreq
    logical :: tdWriteExtras
    integer, allocatable :: species(:), polDirs(:), speciesAll(:)
    character(mc), allocatable :: speciesName(:)
    logical :: tPopulations, tSpinPol=.false.
    logical :: tReadRestart, tWriteRestart, tRestartAscii, tWriteRestartAscii, tWriteAutotest
    logical :: tLaser = .false., tKick = .false., tKickAndLaser = .false., tEnvFromFile = .false.
    type(TScc), allocatable :: sccCalc
    character(mc) :: autotestTag

    real(dp), allocatable :: initialVelocities(:,:), movedVelo(:,:), movedMass(:,:)
    real(dp) :: mCutoff, skCutoff, laserField
    real(dp), allocatable :: rCellVec(:,:), cellVec(:,:), kPoint(:,:), KWeight(:)
    real(dp), allocatable :: atomEigVal(:,:)
    integer :: nExcitedAtom, nMovedAtom, nSparse, eulerFreq, PpFreq, PpIni, PpEnd
    integer, allocatable :: iCellVec(:), indMovedAtom(:), indExcitedAtom(:)
    logical :: tIons, tForces, ReadMDVelocities, tPump, tProbe, tRealHS
    logical :: isRangeSep
    logical :: FirstIonStep = .true., tEulers = .false., tBondE = .false., tBondP = .false.
    logical :: tPeriodic = .false., tFillingsFromFile = .false.
    logical :: tNetCharges = .false.
    type(TThermostat), allocatable :: pThermostat
    type(TMDIntegrator), allocatable :: pMDIntegrator
    class(TDispersionIface), allocatable :: dispersion
    type(TNonSccDiff), allocatable :: derivator
    type(TParallelKS), allocatable :: parallelKS
    real(dp), allocatable :: latVec(:,:), invLatVec(:,:)
    real(dp), allocatable :: initCoord(:,:)
    complex(dp), allocatable :: Ssqr(:,:,:)
    complex(dp), allocatable :: Sinv(:,:,:)
    complex(dp), allocatable :: H1(:,:,:)
    complex(dp), allocatable :: RdotSprime(:,:)
    complex(dp), pointer :: rho(:,:,:), rhoOld(:,:,:)
    complex(dp), allocatable :: trho(:,:,:)
    complex(dp), allocatable :: trhoOld(:,:,:)
    real(dp), allocatable :: qq(:,:,:)
    real(dp), allocatable :: rhoPrim(:,:), ham0(:), ErhoPrim(:), chargePerShell(:,:,:)
    complex(dp), allocatable :: H1LC(:,:), deltaRho(:,:,:)
    real(dp), allocatable :: coordNew(:,:)
    real(dp), allocatable :: movedAccel(:,:)
    real(dp), allocatable :: qBlock(:,:,:,:), qNetAtom(:)
    complex(dp), allocatable :: Eiginv(:,:,:), EiginvAdj(:,:,:)
    real(dp), allocatable :: bondWork(:, :)
    real(dp) :: time, startTime, timeElec, energyKin, lastBondPopul
    integer, allocatable :: populDat(:)
    integer :: dipoleDat, qDat, energyDat
    integer :: forceDat, coorDat, fdBondPopul, fdBondEnergy
    type(TPotentials) :: potential

    !> count of the number of times dynamics has been initialised
    integer :: nDynamicsInit = 0

    !> Number of times this has been called
    integer, public :: iCall

    logical, public :: tPropagatorsInitialized = .false.
    logical, public :: tdFieldIsSet = .false.
    logical, public :: tdFieldThroughAPI = .false.
    type(TEnergies), public :: energy
    real(dp), allocatable, public :: dipole(:,:), totalForce(:,:), occ(:), deltaQ(:,:)
    real(dp), public :: presentField(3)
    real(dp), public :: dt
    integer, public :: nSteps

  end type TElecDynamics

  type :: TDPertTypeEnum
    !> Dirac delta kick to DM
    integer :: kick = 1

    !> Sinusoidal external field
    integer :: laser = 2

    !> No external perturbation, free dynamics
    integer :: noTDPert = 3

    !> Simultaneous kick (at t=0) and external monochromatic field
    integer :: kickAndLaser = 4

  end type TDPertTypeEnum

  !> Container for enumerated available types of perturbation
  type(TDPertTypeEnum), parameter :: pertTypes = TDPertTypeEnum()

  type :: TDEnvelopeFunctionEnum

    !> Constant envelope
    integer :: constant = 1

    !> Gaussian envelope
    integer :: gaussian = 2

    !> Sin^2 envelope
    integer :: sin2 = 3

    !> Read field from file
    integer :: fromFile = 4

  end type TDEnvelopeFunctionEnum

  !> Container for enumerated available types of envelope function
  type(TDEnvelopeFunctionEnum), parameter :: envTypes = TDEnvelopeFunctionEnum()

  type :: TDSpinTypesEnum

    ! only singlet excitations (no change of total spin)
    integer :: singlet = 1

    ! only triplet excitations (with change of total spin = 1)
    integer :: triplet = 2

  end type TDSpinTypesEnum

  !> Container for enumerated types of spin polarized spectra
  type(TDSpinTypesEnum), parameter :: tdSpinTypes = TDSpinTypesEnum()

  !> version number for restart format, please increment if you change the file format (and consider
  !> adding backward compatibility)
  integer, parameter :: tdDumpFormat = 1

  !> Prefix for dump files for restart
  character(*), parameter :: restartFileName = 'tddump'

contains

  !> Initialisation of input variables
  subroutine TElecDynamics_init(this, inp, species, speciesName, tWriteAutotest, autotestTag,&
      & randomThermostat, mass, nAtom, skCutoff, mCutoff, atomEigVal, dispersion, nonSccDeriv,&
      & tPeriodic, parallelKS, tRealHS, kPoint, kWeight, isRangeSep, sccCalc)

    !> ElecDynamics instance
    type(TElecDynamics), intent(out) :: this

    !> ElecDynamicsInp instance
    type(TElecDynamicsInp), intent(in) :: inp

    !> label for each atomic chemical species
    character(mc), allocatable, intent(in) :: speciesName(:)

    !> produce tagged output?
    logical, intent(in) :: tWriteAutotest

    !> Tagged output files (machine readable)
    character(*), intent(in) :: autotestTag

    !> self energy (orbital, atom)
    real(dp), intent(in), allocatable :: atomEigVal(:,:)

    !> nr. of atoms
    integer, intent(in) :: nAtom

    ! thermostat object
    type(TRanlux), allocatable, intent(inout) :: randomThermostat

    !> longest range of interactions for which neighbours are required
    real(dp), intent(in) :: mCutoff

    !> Cut off distance for Slater-Koster interactions
    real(dp) :: skCutoff

    !> list of atomic masses
    real(dp) :: mass(:)

    !> dispersion data and calculations
    class(TDispersionIface), allocatable, intent(inout) :: dispersion

    !> Differentiation method for (H^0,S)
    type(TNonSccDiff), intent(in) :: nonSccDeriv

    !> types of the atoms (nAtom)
    integer, intent(in) :: species(:)

    !> if calculation is periodic
    logical, intent(in) :: tPeriodic

    !> dummy thermostat objetct
    type(TDummyThermostat), allocatable :: pDummyTherm

    !> MD Framework
    type(TMDCommon), allocatable :: pMDFrame

    !> Contains (iK, iS) tuples to be processed in parallel by various processor groups
    type(TParallelKS), intent(in) :: parallelKS

    !> H and S are real
    logical, intent(in) :: tRealHS

    !> K-points
    real(dp) :: kPoint(:,:)

    !> weight of the K-Points
    real(dp) :: KWeight(:)

    !> LC correction
    logical, intent(in) :: isRangeSep

    !> SCC module internal variables
    type(TScc), intent(in), allocatable :: sccCalc

    real(dp) :: norm, tempAtom
    logical :: tMDstill
    integer :: iAtom

    this%field = inp%tdField
    this%dt = inp%dt
    this%nSteps = inp%steps
    this%pertType = inp%pertType
    this%envType = inp%envType
    this%spType = inp%spType
    this%tPopulations = inp%tPopulations
    this%tReadRestart = inp%tReadRestart
    this%tWriteRestart = inp%tWriteRestart
    this%tRestartAscii = inp%tReadRestartAscii
    this%tWriteRestartAscii = inp%tWriteRestartAscii
    this%phase = inp%phase
    this%writeFreq = inp%writeFreq
    this%tdWriteExtras = inp%tdWriteExtras
    this%restartFreq = inp%restartFreq
    this%speciesName = speciesName
    this%tFillingsFromFile = inp%tFillingsFromFile
    this%tRealHS = tRealHS
    this%kPoint = kPoint
    this%KWeight = KWeight
    allocate(this%parallelKS, source=parallelKS)
    allocate(this%populDat(this%parallelKS%nLocalKS))
    if (.not. allocated(sccCalc)) then
      call error("SCC calculations are currently required for dynamics")
    else
      this%sccCalc = sccCalc
    end if

    if (inp%envType /= envTypes%constant) then
      this%time0 = inp%time0
      this%time1 = inp%time1
    end if

    select case(inp%pertType)
    case(pertTypes%laser)
      this%tLaser = .true.
    case(pertTypes%kick)
      this%tKick = .true.
    case(pertTypes%kickAndLaser)
      this%tKick = .true.
      this%tLaser = .true.
      this%laserField = inp%tdLaserField
      this%tKickAndLaser = .true.
    case(pertTypes%noTDPert)
      this%tKick = .false.
      this%tLaser = .false.
    case default
      call error("Wrong type of perturbation.")
    end select

    if (this%tLaser) then
      if (tPeriodic) then
        call warning('Polarization components of the laser in a periodic direction do not work. &
            & Make sure you are polarizing the field in non-periodic directions.')
        if (any(inp%imFieldPolVec > epsilon(1.0_dp))) then
          call warning('Using circular or elliptical polarization with periodic structures might&
              & not work.')
        end if
      end if
      this%omega = inp%omega
      this%fieldDir = inp%reFieldPolVec + imag * inp%imFieldPolVec
      norm = sqrt(dot_product(real(this%fieldDir, dp),real(this%fieldDir, dp)))
      this%fieldDir = this%fieldDir / norm
      this%tEnvFromFile = (this%envType == envTypes%fromFile)
      this%indExcitedAtom = inp%indExcitedAtom
      this%nExcitedAtom = inp%nExcitedAtom
    end if

    if (this%tKick) then
      if (inp%polDir == 4) then
        this%polDirs = [1, 2, 3]
      else
        this%polDirs = [inp%polDir]
        this%currPolDir = inp%polDir
      end if
    end if

    this%tWriteAutotest = tWriteAutotest
    this%autotestTag = autotestTag

    this%tIons = inp%tIons
    this%tForces = inp%tForces
    this%tEulers = inp%tEulers
    this%eulerFreq = inp%eulerFreq
    this%tBondE = inp%tBondE
    if (this%tBondE .and. .not. this%tRealHS) then
      call error("Real hamiltonian required for bond energies")
    end if
    this%tBondP = inp%tBondP
    this%species = species
    this%tPeriodic = tPeriodic
    this%isRangeSep = isRangeSep

    if (this%tIons) then
      if (.not. this%tRealHS) then
        call error("Ion dynamics is not implemented yet for imaginary Hamiltonians.")
      elseif (isRangeSep) then
        call error("Ion dynamics is not implemented yet for range separated calculations.")
      end if
      this%tForces = .true.
      this%indMovedAtom = inp%indMovedAtom
      this%nMovedAtom = inp%nMovedAtom
      tempAtom = inp%tempAtom
      tMDstill = .false.
      allocate(this%initialVelocities(3, this%nMovedAtom))

      this%ReadMDVelocities = allocated(inp%initialVelocities)
      if (this%ReadMDVelocities) then
        this%initialVelocities(:,:) = inp%initialVelocities
      end if

      allocate(this%movedVelo(3, this%nMovedAtom))
      allocate(this%movedMass(3, this%nMovedAtom))
      this%movedMass(:,:) = spread(mass(this%indMovedAtom), 1, 3)

      allocate(this%coordNew(3, nAtom))
      allocate(this%movedAccel(3, this%nMovedAtom))

      allocate(this%pThermostat)
      allocate(pMDFrame)
      call init(pMDFrame, this%nMovedAtom, nAtom, tMDstill)
      allocate(pDummyTherm)
      call init(pDummyTherm, tempAtom, mass(this%indMovedAtom), randomThermostat, pMDFrame)
      call init(this%pThermostat, pDummyTherm)
      allocate(this%derivator, source=nonSccDeriv)
    else
      if (this%tForces) then
        this%nMovedAtom = nAtom
        allocate(this%movedMass(3, nAtom))
        this%movedMass(:,:) = spread(mass, 1, 3)
        allocate(this%derivator, source=nonSccDeriv)
        this%indMovedAtom = [(iAtom, iAtom = 1, nAtom)]
      else
        this%nMovedAtom = 0
      end if
      allocate(this%movedVelo(3, nAtom))
      this%movedVelo(:,:) = 0.0_dp
    end if

    if (this%tIons .or. this%tForces) then
      if (this%nExcitedAtom /= nAtom) then
        if (this%tLaser) then
          call error("Ion dynamics and forces are not implemented for excitation of a subgroup of&
              & atoms")
        else
          this%nExcitedAtom = nAtom
        end if
      end if
    end if

    this%tNetCharges = .false.
    if (allocated(dispersion)) then
      allocate(this%dispersion, source=dispersion)
    #:if WITH_MBD
      select type (dispersion)
      type is (TDispMbd)
        this%tNetCharges = .true.
      end select
    #:endif
    end if

    this%skCutoff = skCutoff
    this%mCutoff = mCutoff
    allocate(this%atomEigVal, source=atomEigVal)

    this%tPump = inp%tPump
    if (inp%tPump) then
      this%PpIni = int(inp%tdPpRange(1)/this%dt)
      this%PpEnd = int(inp%tdPpRange(2)/this%dt)
      this%PpFreq = int((this%PpEnd - this%PpIni) / inp%tdPPFrames)
    end if
    this%tProbe = inp%tProbe
    if (this%tProbe) then
      this%tReadRestart = .true.
      this%tWriteRestart = .false.
    end if
  end subroutine TElecDynamics_init


  !> Driver of time dependent propagation to calculate with either spectrum or laser
  subroutine runDynamics(this, eigvecs, ham, H0, speciesAll, q0, referenceN0, over, filling,&
      & neighbourList, nNeighbourSK, nNeighbourLC, iSquare, iSparseStart, img2CentCell, orb, coord,&
      & spinW, pRepCont, env, tDualSpinOrbit, xi, thirdOrd, solvation, rangeSep,&
      & qDepExtPot, dftbU, iAtInCentralRegion, tFixEf, Ef, coordAll,&
      & onSiteElements, skHamCont, skOverCont, latVec, invLatVec, iCellVec, rCellVec, cellVec,&
      & electronicSolver, eigvecsCplx, taggedWriter, refExtPot)

    !> ElecDynamics instance
    type(TElecDynamics) :: this

    !> Real Eigenvectors
    real(dp), intent(inout), allocatable :: eigvecs(:,:,:)

    !> Complex Eigevenctors
    complex(dp), intent(inout), allocatable :: eigvecsCplx(:,:,:)

    !> Sparse non-SCC hamiltonian
    real(dp), intent(in) :: H0(:)

    !> species of all atoms in the system
    integer, intent(in) :: speciesAll(:)

    !> reference atomic occupations
    real(dp), intent(inout) :: q0(:,:,:)

    !> Reference charges from the Slater-Koster file
    real(dp), intent(in) :: referenceN0(:,:)

    !> resulting hamiltonian (sparse)
    real(dp), allocatable, intent(inout) :: ham(:,:)

    !> overlap (sparse)
    real(dp), allocatable, intent(inout) :: over(:)

    !> central atomic coordinates
    real(dp), allocatable, intent(inout) :: coord(:,:)

    !> all atomic coordinates
    real(dp), allocatable, intent(inout) :: coordAll(:,:)

    !> spin constants
    real(dp), allocatable, intent(in) :: spinW(:,:,:)

    !> occupations
    real(dp), intent(inout) :: filling(:,:,:)

    !> Number of neighbours for each of the atoms
    integer, intent(inout) :: nNeighbourSK(:)

    !> Number of neighbours for each of the atoms with the range separated hybrid
    integer, intent(inout), allocatable :: nNeighbourLC(:)

    !> index array for location of atomic blocks in large sparse arrays
    integer, allocatable, intent(inout) :: iSparseStart(:,:)

    !> image atoms to their equivalent in the central cell
    integer, allocatable, intent(inout) :: img2CentCell(:)

    !> Index array for start of atomic block in dense matrices
    integer, intent(in) :: iSquare(:)

    !> list of neighbours for each atom
    type(TNeighbourList), intent(inout) :: neighbourList

    !> repulsive information
    type(TRepCont), intent(in) :: pRepCont

    !> Atomic orbital information
    type(TOrbitals), intent(in) :: orb

    !> Environment settings
    type(TEnvironment), intent(inout) :: env

    type(TSlakoCont), intent(in) :: skHamCont, skOverCont

    !> Is dual spin orbit being used (block potentials)
    logical, intent(in) :: tDualSpinOrbit

    !> Spin orbit constants if required
    real(dp), allocatable, intent(in) :: xi(:,:)

    !> 3rd order settings
    type(TThirdOrder), intent(inout), allocatable :: thirdOrd

    !> Solvation model
    class(TSolvation), allocatable, intent(inout) :: solvation

    !> Range separation contributions
    type(TRangeSepFunc), allocatable, intent(inout) :: rangeSep

    !> Proxy for querying Q-dependant external potentials
    type(TQDepExtPotProxy), intent(inout), allocatable :: qDepExtPot

    !> DFTB+U functional (if used)
    type(TDftbU), intent(in), allocatable :: dftbU

    !> Atoms over which to sum the total energies
    integer, intent(in) :: iAtInCentralRegion(:)

    !> Whether fixed Fermi level(s) should be used. (No charge conservation!)
    logical, intent(in) :: tFixEf

    !> If tFixEf is .true. contains reservoir chemical potential, otherwise the Fermi levels found
    !> from the given number of electrons
    real(dp), intent(inout) :: Ef(:)

    !> Corrections terms for on-site elements
    real(dp), intent(in), allocatable :: onSiteElements(:,:,:,:)

    !> Lattice vectors if periodic
    real(dp), intent(in) :: latVec(:,:)

    !> Inverse of the lattice vectors
    real(dp), intent(in) :: invLatVec(:,:)

    !> cell vectors in absolute units
    real(dp), intent(in) :: rCellVec(:,:)

    !> Vectors (in units of the lattice constants) to cells of the lattice
    real(dp), intent(in) :: cellVec(:,:)

    !> index of cell in cellVec and rCellVec for each atom
    integer, allocatable, intent(in) :: iCellVec(:)

    !> Electronic solver information
    type(TElectronicSolver), intent(inout) :: electronicSolver

    !> Tagged writer object
    type(TTaggedWriter), intent(inout) :: taggedWriter

    !> Reference external potential (usual provided via API)
    type(TRefExtPot) :: refExtPot

    integer :: iPol
    logical :: tWriteAutotest

    tWriteAutotest = this%tWriteAutotest
    this%iCall = 1
    if (allocated(this%polDirs)) then
      if (size(this%polDirs) > 1) then
        this%initCoord = coord
      end if
    end if
    if (this%tKick) then
      do iPol = 1, size(this%polDirs)
        this%currPolDir = this%polDirs(iPol)
        ! Make sure only last component enters autotest
        tWriteAutotest = tWriteAutotest .and. (iPol == size(this%polDirs))
        call doDynamics(this, eigvecs, ham, H0, q0, referenceN0, over, filling, neighbourList,&
            & nNeighbourSK, nNeighbourLC, iSquare, iSparseStart, img2CentCell, orb, coord, spinW,&
            & pRepCont, env, tDualSpinOrbit, xi, thirdOrd, solvation, rangeSep, qDepExtPot,&
            & dftbU, iAtInCentralRegion, tFixEf, Ef, tWriteAutotest,&
            & coordAll, onSiteElements, skHamCont, skOverCont, electronicSolver, speciesAll,&
            & eigvecsCplx, taggedWriter, refExtPot, latVec, invLatVec, iCellVec, rCellVec, cellVec)
        this%iCall = this%iCall + 1
      end do
    else
      call doDynamics(this, eigvecs, ham, H0, q0, referenceN0, over, filling, neighbourList,&
          & nNeighbourSK, nNeighbourLC, iSquare, iSparseStart, img2CentCell, orb, coord, spinW,&
          & pRepCont, env, tDualSpinOrbit, xi, thirdOrd, solvation, rangeSep, qDepExtPot,&
          & dftbU, iAtInCentralRegion, tFixEf, Ef, tWriteAutotest,&
          & coordAll, onSiteElements, skHamCont, skOverCont, electronicSolver, speciesAll,&
          & eigvecsCplx, taggedWriter, refExtPot, latVec, invLatVec, iCellVec, rCellVec, cellVec)
    end if

  end subroutine runDynamics


  !> Runs the electronic dynamics of the system
  subroutine doDynamics(this, eigvecsReal, ham, H0, q0, referenceN0, over, filling, neighbourList,&
      & nNeighbourSK, nNeighbourLC, iSquare, iSparseStart, img2CentCell, orb, coord, spinW,&
      & pRepCont, env, tDualSpinOrbit, xi, thirdOrd, solvation, rangeSep, qDepExtPot, dftbU,&
      & iAtInCentralRegion, tFixEf, Ef, tWriteAutotest, coordAll,&
      & onSiteElements, skHamCont, skOverCont, electronicSolver, speciesAll,&
      & eigvecsCplx, taggedWriter, refExtPot, latVec, invLatVec, iCellVec, rCellVec, cellVec)

    !> ElecDynamics instance
    type(TElecDynamics) :: this

    !> Real Eigenvectors
    real(dp), intent(inout), allocatable :: eigvecsReal(:,:,:)

    !> Complex Eigevenctors
    complex(dp), intent(inout), allocatable :: eigvecsCplx(:,:,:)

    !> Sparse storage for non-SCC hamiltonian
    real(dp), intent(in) :: H0(:)

    !> reference atomic occupations
    real(dp), intent(inout) :: q0(:,:,:)

    !> Reference charges from the Slater-Koster file
    real(dp), intent(in) :: referenceN0(:,:)

    !> resulting hamiltonian (sparse)
    real(dp), allocatable, intent(inout) :: ham(:,:)

    !> overlap (sparse)
    real(dp), allocatable, intent(inout) :: over(:)

    !> atomic coordinates
    real(dp), allocatable, intent(inout) :: coord(:,:)

    !> all atomic coordinates
    real(dp), allocatable, intent(inout) :: coordAll(:,:)

    !> spin constants
    real(dp), allocatable, intent(in) :: spinW(:,:,:)

    !> occupations
    real(dp), intent(inout) :: filling(:,:,:)

    !> Number of neighbours for each of the atoms
    integer, intent(inout) :: nNeighbourSK(:)

    !> Number of neighbours for each of the atoms with the range separated hybrid
    integer, intent(inout), allocatable :: nNeighbourLC(:)

    !> index array for location of atomic blocks in large sparse arrays
    integer, allocatable, intent(inout) :: iSparseStart(:,:)

    !> image atoms to their equivalent in the central cell
    integer, allocatable, intent(inout) :: img2CentCell(:)

    !> Index array for start of atomic block in dense matrices
    integer, intent(in) :: iSquare(:)

    !> list of neighbours for each atom
    type(TNeighbourList), intent(inout) :: neighbourList

    !> repulsive information
    type(TRepCont), intent(in) :: pRepCont

    !> Atomic orbital information
    type(TOrbitals), intent(in) :: orb

    !> Environment settings
    type(TEnvironment), intent(inout) :: env

    !> Raw H^0 hamiltonian data
    type(TSlakoCont), intent(in) :: skHamCont

    !> Raw overlap data
    type(TSlakoCont), intent(in) :: skOverCont

    !> Is dual spin orbit being used (block potentials)
    logical, intent(in) :: tDualSpinOrbit

    !> DFTB+U functional (if used)
    type(TDftbU), intent(in), allocatable :: dftbU

    !> Spin orbit constants if required
    real(dp), allocatable, intent(in) :: xi(:,:)

    !> 3rd order settings
    type(TThirdOrder), intent(inout), allocatable :: thirdOrd

    !> Solvation model
    class(TSolvation), allocatable, intent(inout) :: solvation

    !> Range separation contributions
    type(TRangeSepFunc), allocatable, intent(inout) :: rangeSep

    !> Proxy for querying Q-dependant external potentials
    type(TQDepExtPotProxy), intent(inout), allocatable :: qDepExtPot

    !> Atoms over which to sum the total energies
    integer, intent(in) :: iAtInCentralRegion(:)

    !> Whether fixed Fermi level(s) should be used. (No charge conservation!)
    logical, intent(in) :: tFixEf

    !> If tFixEf is .true. contains reservoir chemical potential, otherwise the Fermi levels found
    !> from the given number of electrons
    real(dp), intent(inout) :: Ef(:)

    !> Should autotest data be written?
    logical, intent(in) :: tWriteAutotest

    !> Corrections terms for on-site elements
    real(dp), intent(in), allocatable :: onSiteElements(:,:,:,:)

    !> Electronic solver information
    type(TElectronicSolver), intent(inout) :: electronicSolver

    !> Tagged writer object
    type(TTaggedWriter), intent(inout) :: taggedWriter

    !> Reference external potential (usual provided via API)
    type(TRefExtPot) :: refExtPot

<<<<<<< HEAD
    !> Lattice vectors if periodic
    real(dp), intent(in) :: latVec(:,:)
=======
    complex(dp), allocatable :: Ssqr(:,:,:)
    complex(dp), allocatable :: Sinv(:,:,:)
    complex(dp), allocatable, target :: trho(:,:,:)
    complex(dp), allocatable, target :: trhoOld(:,:,:)
    complex(dp), pointer :: rho(:,:,:), rhoOld(:,:,:)
    complex(dp), allocatable :: H1(:,:,:)
    complex(dp), allocatable :: Eiginv(:,:,:), EiginvAdj(:,:,:)
    real(dp) :: qq(orb%mOrb, this%nAtom, this%nSpin), deltaQ(this%nAtom,this%nSpin)
    real(dp) :: dipole(3,this%nSpin), chargePerShell(orb%mShell,this%nAtom,this%nSpin)
    real(dp), allocatable :: rhoPrim(:,:), ham0(:), ErhoPrim(:)
    complex(dp), allocatable :: H1LC(:,:), deltaRho(:,:,:)
    real(dp) :: time, startTime, timeElec
    integer :: dipoleDat, qDat, energyDat, populDat(this%parallelKS%nLocalKS)
    integer :: forceDat, coorDat
    integer :: fdBondPopul, fdBondEnergy
    integer :: iStep, iKS
    type(TPotentials) :: potential
    type(TEnergies) :: energy
    type(TTimer) :: loopTime
    real(dp), allocatable :: qBlock(:,:,:,:), qNetAtom(:)


    complex(dp), allocatable :: RdotSprime(:,:)
    real(dp) :: coordNew(3, this%nAtom), totalForce(3, this%nAtom)
    real(dp), allocatable :: bondWork(:, :)
    real(dp) :: movedAccel(3, this%nMovedAtom), energyKin, new3Coord(3, this%nMovedAtom)
    real(dp) :: occ(this%nOrbs)
    character(sc) :: dumpIdx
    logical :: tProbeFrameWrite
    real(dp) :: lastBondPopul
    real(dp), allocatable :: velInternal(:,:)

    allocate(Ssqr(this%nOrbs,this%nOrbs,this%parallelKS%nLocalKS))
    allocate(Sinv(this%nOrbs,this%nOrbs,this%parallelKS%nLocalKS))
    allocate(trho(this%nOrbs,this%nOrbs,this%parallelKS%nLocalKS))
    allocate(trhoOld(this%nOrbs,this%nOrbs,this%parallelKS%nLocalKS))
    allocate(H1(this%nOrbs,this%nOrbs,this%parallelKS%nLocalKS))
    allocate(RdotSprime(this%nOrbs,this%nOrbs))

    call env%globalTimer%startTimer(globalTimers%elecDynInit)

    iStep = 0
    startTime = 0.0_dp
    timeElec = 0.0_dp
    RdotSprime(:,:) = 0.0_dp

    if (this%tReadRestart) then
      call readRestartFile(trho, trhoOld, coord, this%movedVelo, startTime, this%dt,&
          & restartFileName, this%tRestartAscii)
      call updateH0S(this, Ssqr, Sinv, coord, orb, neighbourList, nNeighbourSK, iSquare,&
          & iSparseStart, img2CentCell, skHamCont, skOverCont, ham, ham0, over, env, rhoPrim,&
          & ErhoPrim, coordAll)
      if (this%tIons) then

        this%initialVelocities(:,:) = this%movedVelo

        this%ReadMDVelocities = .true.
      end if
    else if (iCall > 1 .and. this%tIons) then
      coord(:,:) = this%initCoord
      call updateH0S(this, Ssqr, Sinv, coord, orb, neighbourList, nNeighbourSK, iSquare,&
          & iSparseStart, img2CentCell, skHamCont, skOverCont, ham, ham0, over, env, rhoPrim,&
          & ErhoPrim, coordAll)
      this%initialVelocities(:,:) = this%movedVelo
      this%ReadMDVelocities = .true.
    end if
    if (this%tLaser) then
      call getTDFunction(this, startTime)
    end if

    call initializeTDVariables(this, trho, H1, Ssqr, Sinv, H0, ham0, over, ham, eigvecsReal,&
        & filling, orb, rhoPrim, potential, neighbourList%iNeighbour, nNeighbourSK, iSquare,&
        & iSparseStart, img2CentCell, Eiginv, EiginvAdj, energy, ErhoPrim, skOverCont, qBlock,&
        & qNetAtom, allocated(dftbU), onSiteElements, eigvecsCplx, H1LC, bondWork, fdBondEnergy,&
        & fdBondPopul, lastBondPopul, time)

    if (this%tPeriodic) then
      call initLatticeVectors(this)
    end if

    call this%sccCalc%updateCoords(env, coord, coordAll, this%speciesAll, neighbourList)
    if (allocated(this%dispersion)) then
      call this%dispersion%updateCoords(env, neighbourList, img2CentCell, coordAll,&
          & this%speciesAll)
      this%mCutOff = max(this%mCutOff, this%dispersion%getRCutOff())
    end if

    call initTDOutput(this, dipoleDat, qDat, energyDat, populDat, forceDat, coorDat)
>>>>>>> 1ec65582

    !> Inverse of the lattice vectors
    real(dp), intent(in) :: invLatVec(:,:)

    !> cell vectors in absolute units
    real(dp), intent(in) :: rCellVec(:,:)

    !> Vectors (in units of the lattice constants) to cells of the lattice
    real(dp), intent(in) :: cellVec(:,:)

    !> index of cell in cellVec and rCellVec for each atom
    integer, allocatable, intent(in) :: iCellVec(:)

    !> species of all atoms in the system
    integer, intent(in) :: speciesAll(:)

    type(TTimer) :: loopTime
    integer :: iStep

    call env%globalTimer%startTimer(globalTimers%elecDynInit)

    call initializeDynamics(this, coord, orb, neighbourList, nNeighbourSK,&
       & iSquare, iSparseStart, img2CentCell, skHamCont, skOverCont, ham, over, env, coordAll,&
       & H0, spinW, tDualSpinOrbit, xi, thirdOrd, dftbU, onSiteElements,&
       & refExtPot, solvation, rangeSep, referenceN0, q0, pRepCont, iAtInCentralRegion, &
       & eigvecsReal, eigvecsCplx, filling, qDepExtPot, tFixEf, Ef, latVec, invLatVec, iCellVec,&
       & rCellVec, cellVec, speciesAll)

    call env%globalTimer%stopTimer(globalTimers%elecDynInit)

    call env%globalTimer%startTimer(globalTimers%elecDynLoop)
    call loopTime%start()

    write(stdOut, "(A)")
    write(stdOut, "(A)") 'Starting electronic dynamics...'
    write(stdOut, "(A80)") repeat("-", 80)

    ! Main loop
    do iStep = 0, this%nSteps

      call doTdStep(this, iStep, coord, orb, neighbourList, nNeighbourSK,&
       & iSquare, iSparseStart, img2CentCell, skHamCont, skOverCont, ham, over, env,&
       & coordAll, q0, referenceN0, spinW, tDualSpinOrbit, xi, thirdOrd, dftbU,&
       & onSiteElements, refExtPot, solvation, rangeSep, pRepCont,&
       & iAtInCentralRegion, tFixEf, Ef, electronicSolver, qDepExtPot)

      if (mod(iStep, max(this%nSteps / 10, 1)) == 0) then
        call loopTime%stop()
        this%timeElec  = loopTime%getWallClockTime()
        write(stdOut, "(A,2x,I6,2(2x,A,F10.6))") 'Step ', iStep, 'elapsed loop time: ',&
            & this%timeElec, 'average time per loop ', this%timeElec / (iStep + 1)
      end if

    end do

    write(stdOut, "(A)") 'Dynamics finished OK!'
    call env%globalTimer%stopTimer(globalTimers%elecDynLoop)

    call finalizeDynamics(this, coord, tWriteAutotest, taggedWriter)

  end subroutine doDynamics


  !> Updates the hamiltonian with SCC and external TD field (if any) contributions
  subroutine updateH(this, H1, ham, over, H0, speciesAll, qq, q0, coord, orb, potential,&
      & neighbourList, nNeighbourSK, iSquare, iSparseStart, img2CentCell, iStep, chargePerShell,&
      & spinW, env, tDualSpinOrbit, xi, thirdOrd, qBlock, dftbU, onSiteElements, refExtPot,&
      & deltaRho, H1LC, Ssqr, solvation, rangeSep, dispersion, rho)

    !> ElecDynamics instance
    type(TElecDynamics) :: this

    !> Square hamiltonian at each spin and k-point
    complex(dp), intent(inout) :: H1(:,:,:)

    !> resulting hamiltonian (sparse)
    real(dp), intent(inout) :: ham(:,:)

    !> overlap (sparse)
    real(dp), intent(inout) :: over(:)

    !> Sparse storage for non-SCC hamiltonian
    real(dp), intent(in) :: H0(:)

    !> species of all atoms in the system
    integer, intent(in) :: speciesAll(:)

    !> atomic ocupations
    real(dp), intent(inout) :: qq(:,:,:)

    !> reference atomic occupations
    real(dp), intent(inout) :: q0(:,:,:)

    !> atomic coordinates
    real(dp), allocatable, intent(inout) :: coord(:,:)

    !> Atomic orbital information
    type(TOrbitals), intent(in) :: orb

    !> potential acting on the system
    type(TPotentials), intent(inout) :: potential

    !> list of neighbours for each atom
    type(TNeighbourList), intent(inout) :: neighbourList

    !> Number of neighbours for each of the atoms
    integer, intent(in) :: nNeighbourSK(:)

    !> Index array for start of atomic block in dense matrices
    integer, intent(in) :: iSquare(:)

    !> index array for location of atomic blocks in large sparse arrays
    integer, intent(in) :: iSparseStart(0:,:)

    !> image atoms to their equivalent in the central cell
    integer, intent(in) :: img2CentCell(:)

    !> current step of the propagation
    integer, intent(in) :: iStep

    !> electrons in each atomi shell
    real(dp), intent(inout) :: chargePerShell(:,:,:)

    !> spin constants
    real(dp), allocatable, intent(in) :: spinW(:,:,:)

    !> Environment settings
    type(TEnvironment), intent(inout) :: env

    !> Is dual spin orbit being used (block potentials)
    logical, intent(in) :: tDualSpinOrbit

    !> Spin orbit constants if required
    real(dp), allocatable, intent(in) :: xi(:,:)

    !> 3rd order settings
    type(TThirdOrder), intent(inout), allocatable :: thirdOrd

    !> block (dual) atomic populations
    real(dp), intent(inout), allocatable :: qBlock(:,:,:,:)

    !> DFTB+U functional (if used)
    type(TDftbU), intent(in), allocatable :: dftbU

    !> Corrections terms for on-site elements
    real(dp), intent(in), allocatable :: onSiteElements(:,:,:,:)

    !> Reference external potential (usual provided via API)
    type(TRefExtPot) :: refExtPot

    !> Change in density matrix
    complex(dp), allocatable, intent(inout) :: deltaRho(:,:,:)

    !> LC contribution to hamiltonian
    complex(dp), allocatable, intent(inout) :: H1LC(:,:)

    !> Square overlap
    complex(dp), intent(in) :: Ssqr(:,:,:)

    !> Solvation model
    class(TSolvation), allocatable, intent(inout) :: solvation

    !> Range separation contributions
    type(TRangeSepFunc), allocatable, intent(inout) :: rangeSep

    !> dispersion data and calculations
    class(TDispersionIface), allocatable, intent(in) :: dispersion

    !> Density matrix
    complex(dp), intent(in) :: rho(:,:,:)

    real(dp), allocatable :: qiBlock(:,:,:,:) ! not allocated since no imaginary ham
    real(dp), allocatable :: iHam(:,:) ! not allocated since no imaginary ham
    real(dp), allocatable :: T2(:,:)
    integer :: iAtom, iEatom, iSpin, iKS, iK
    logical :: tImHam

    allocate(T2(this%nOrbs,this%nOrbs))

    ham(:,:) = 0.0_dp

    if (this%nSpin == 2) then
      call ud2qm(qq)
      call ud2qm(q0)
    end if

    tImHam = .false. ! for the moment

    call resetExternalPotentials(refExtPot, potential)
    call resetInternalPotentials(tDualSpinOrbit, xi, orb, speciesAll, potential)

    call getChargePerShell(qq, orb, speciesAll, chargePerShell)
    call addChargePotentials(env, this%sccCalc, .true., qq, q0, chargePerShell, orb, speciesAll,&
        & neighbourList, img2CentCell, spinW, solvation, thirdOrd, potential, dispersion)

    if (allocated(dftbU) .or. allocated(onSiteElements)) then
      ! convert to qm representation
      call ud2qm(qBlock)
    end if

    if (allocated(dftbU)) then
      call addBlockChargePotentials(qBlock, qiBlock, dftbU, .false., speciesAll, orb, potential)
    end if
    if (allocated(onSiteElements)) then
      call addOnsShift(potential%intBlock, potential%iOrbitalBlock, qBlock, qiBlock, q0,&
          & onSiteElements, speciesAll, orb)
    end if

    ! Add time dependent field if necessary
    if (this%tLaser) then
      call setPresentField(this, iStep)
      do iAtom = 1, this%nExcitedAtom
        iEatom = this%indExcitedAtom(iAtom)
        potential%extAtom(iEatom, 1) = dot_product(coord(:,iEatom), this%presentField)
      end do
      call total_shift(potential%extShell, potential%extAtom, orb, speciesAll)
      call total_shift(potential%extBlock, potential%extShell, orb, speciesAll)
    end if

    potential%intBlock = potential%intBlock + potential%extBlock
    potential%intShell = potential%intShell + potential%extShell

    call getSccHamiltonian(H0, over, nNeighbourSK, neighbourList, speciesAll, orb, iSparseStart,&
        & img2CentCell, potential, .false., ham, iHam)

    ! Hack due to not using Pauli-type structure outside of this part of the routine
    if (this%nSpin == 2) then
      ham = 2.0_dp * ham
      call qm2ud(ham)
      call qm2ud(q0)
      call qm2ud(qq)
    end if

    do iKS = 1, this%parallelKS%nLocalKS
      iK = this%parallelKS%localKS(1, iKS)
      iSpin = this%parallelKS%localKS(2, iKS)
      if (this%tRealHS) then
        call unpackHS(T2, ham(:,iSpin), neighbourList%iNeighbour, nNeighbourSK, iSquare,&
            & iSparseStart, img2CentCell)
        call blockSymmetrizeHS(T2, iSquare)
        H1(:,:,iSpin) = cmplx(T2, 0.0_dp, dp)
      else
        call unpackHS(H1(:,:,iKS), ham(:,iSpin), this%kPoint(:,iK), neighbourList%iNeighbour,&
            & nNeighbourSK, this%iCellVec, this%cellVec, iSquare, iSparseStart, img2CentCell)
        call blockHermitianHS(H1(:,:,iKS), iSquare)
      end if
    end do

    ! add LC correction
    if (this%isRangeSep) then
      deltaRho = rho
      select case(this%nSpin)
      case(2)
        do iSpin = 1, this%nSpin
          call denseSubtractDensityOfAtoms(q0, iSquare, deltaRho, iSpin)
        end do
      case(1)
        call denseSubtractDensityOfAtoms(q0, iSquare, deltaRho)
      case default
        call error("Range separation not implemented for non-colinear spin")
      end select
      do iSpin = 1, this%nSpin
        H1LC(:,:) = (0.0_dp, 0.0_dp)
        call rangeSep%addLrHamiltonianMatrixCmplx(iSquare, sSqr(:,:,iSpin), deltaRho(:,:,iSpin),&
            & H1LC)
        call blockHermitianHS(H1LC, iSquare)
        H1(:,:,iSpin) = H1(:,:,iSpin) + H1LC
      end do
    end if

  end subroutine updateH


  !> Kick the density matrix for spectrum calculations
  subroutine kickDM(this, rho, Ssqr, Sinv, iSquare, coord)

    !> ElecDynamics instance
    type(TElecDynamics), intent(in) :: this

    !> Square overlap
    complex(dp), intent(in) :: Ssqr(:,:,:)

    !> Square overlap inverse
    complex(dp), intent(in) :: Sinv(:,:,:)

    !> Density matrix
    complex(dp), intent(inout) :: rho(:,:,:)

    !> atomic coordinates
    real(dp), allocatable, intent(in) :: coord(:,:)

    !> Index array for start of atomic block in dense matrices
    integer, intent(in) :: iSquare(:)

    complex(dp), allocatable :: T1(:, :, :), T2(:, :), T3(:, :, :), T4(:, :)
    integer :: iAt, iStart, iEnd, iKS, iSpin, iOrb
    real(dp) :: pkick(this%nSpin)

    character(1), parameter :: localDir(3) = ['x', 'y', 'z']

    allocate(T1(this%nOrbs, this%nOrbs, this%parallelKS%nLocalKS))
    allocate(T2(this%nOrbs, this%nOrbs))
    allocate(T3(this%nOrbs, this%nOrbs, this%parallelKS%nLocalKS))
    allocate(T4(this%nOrbs, this%nOrbs))

    T1(:,:,:) = cmplx(0,0,dp)
    T2(:,:) = cmplx(0,0,dp)
    T3(:,:,:) = cmplx(0,0,dp)
    T4(:,:) = cmplx(0,0,dp)

    pkick(1) = this%field

    if (this%nSpin == 2) then
      select case(this%spType)
      case (tdSpinTypes%singlet)
        pkick(2) = pkick(1)
      case(tdSpinTypes%triplet)
        pkick(2) = -pkick(1)
      end select
    end if

    do iKS = 1, this%parallelKS%nLocalKS
      iSpin = this%parallelKS%localKS(2, iKS)
      do iAt = 1, this%nAtom
        iStart = iSquare(iAt)
        iEnd = iSquare(iAt + 1) - 1
        do iOrb = iStart, iEnd
          T1(iOrb, iOrb, iKS) = exp(cmplx(0, -pkick(iSpin) * coord(this%currPolDir, iAt), dp))
          T3(iOrb, iOrb, iKS) = exp(cmplx(0,  pkick(iSpin) * coord(this%currPolDir, iAt), dp))
        end do
      end do
    end do

    do iKS = 1, this%parallelKS%nLocalKS
      call gemm(T2, T1(:,:,iKS), rho(:,:,iKS))
      call gemm(T4, T2, Ssqr(:,:,iKS), cmplx(1, 0, dp))
      call gemm(T2, T4, T3(:,:,iKS))
      call gemm(rho(:,:,iKS), T2, Sinv(:,:,iKS), cmplx(0.5, 0, dp))
      call gemm(rho(:,:,iKS), Sinv(:,:,iKS), T2, cmplx(0.5, 0, dp), cmplx(1, 0, dp), 'N', 'C')
    end do

    write(stdout,"(A)")'Density kicked along ' // localDir(this%currPolDir) //'!'

  end subroutine kickDM


  !> Creates array for external TD field
  subroutine getTDFunction(this, startTime)

    !> ElecDynamics instance
    type(TElecDynamics), intent(inout) :: this

    !> starting time of the simulation, if relevant
    real(dp), intent(in) :: startTime

    real(dp) :: midPulse, deltaT, angFreq, E0, time, envelope
    real(dp) :: tdfun(3)
    integer :: iStep, laserDat

    allocate(this%tdFunction(3, 0:this%nSteps))
    this%tdFunction(:,:) = 0.0_dp

    midPulse = (this%time0 + this%time1)/2.0_dp
    deltaT = this%time1 - this%time0
    angFreq = this%omega
    E0 = this%field
    if (this%tKickAndLaser) then
      E0 = this%laserField
    end if
    if (this%tEnvFromFile) then
      E0 = 0.0_dp !this is to make sure we never sum the current field with the read from file
    end if

    call openFile(this, laserDat, 'laser.dat')
    if (.not. this%tEnvFromFile) then
      write(laserDat, "(A)") "#     time (fs)  |  E_x (eV/ang)  | E_y (eV/ang) | E_z (eV/ang)"
    end if

    do iStep = 0,this%nSteps
      time = iStep * this%dt + startTime

      if (this%envType == envTypes%constant) then
        envelope = 1.0_dp
      else if (this%envType == envTypes%gaussian) then
        envelope = exp(-4.0_dp*pi*(time-midPulse)**2 / deltaT**2)
      else if (this%envType == envTypes%sin2 .and. time >= this%time0 .and. time <= this%time1) then
        envelope = sin(pi*(time-this%time0)/deltaT)**2
      else
        envelope = 0.0_dp
      end if

      if (this%tEnvFromFile) then
        read(laserDat, *)time, tdfun(1), tdfun(2), tdfun(3)
        this%tdFunction(:, iStep) = tdfun * (Bohr__AA / Hartree__eV)
      else
        this%tdFunction(:, iStep) = E0 * envelope * aimag(exp(imag*(time*angFreq + this%phase))&
            & * this%fieldDir)
        write(laserDat, "(5F15.8)") time * au__fs,&
            & this%tdFunction(:, iStep) * (Hartree__eV / Bohr__AA)
      end if

    end do

    close(laserDat)

  end subroutine getTDFunction


  !> Calculate charges, dipole moments
  subroutine getChargeDipole(this, deltaQ, qq, dipole, q0, rho, Ssqr, coord, iSquare, qBlock,&
      & qNetAtom)

    !> ElecDynamics instance
    type(TElecDynamics), intent(in) :: this

    !> Negative gross charge
    real(dp), intent(out) :: deltaQ(:,:)

    !> Dipole moment
    real(dp), intent(out) :: dipole(:,:)

    !> atomic ocupations
    real(dp), intent(out) :: qq(:,:,:)

    !> reference atomic occupations
    real(dp), intent(in) :: q0(:,:,:)

    !> atomic coordinates
    real(dp), intent(in) :: coord(:,:)

    !> Density matrix
    complex(dp), intent(in) :: rho(:,:,:)

    !> Square overlap matrix
    complex(dp), intent(in) :: Ssqr(:,:,:)

    !> Index array for start of atomic block in dense matrices
    integer, intent(in) :: iSquare(:)

    !> Mulliken block charges
    real(dp), allocatable, intent(inout) :: qBlock(:,:,:,:)

    !> Net (on-site only) atomic charge
    real(dp), allocatable, intent(inout) :: qNetAtom(:)

    integer :: iAt, iSpin, iOrb1, iOrb2, nOrb, iKS, iK, ii

    qq(:,:,:) = 0.0_dp
    if (this%tRealHS) then

      do iSpin = 1, this%nSpin
        do iAt = 1, this%nAtom
          iOrb1 = iSquare(iAt)
          iOrb2 = iSquare(iAt+1)-1
          ! hermitian transpose used as real part only is needed
          qq(:iOrb2-iOrb1+1,iAt,iSpin) = real(sum(&
              & rho(:,iOrb1:iOrb2,iSpin)*Ssqr(:,iOrb1:iOrb2,iSpin), dim=1), dp)
        end do
      end do

    else

      do iKS = 1, this%parallelKS%nLocalKS
        iK = this%parallelKS%localKS(1, iKS)
        iSpin = this%parallelKS%localKS(2, iKS)

        do iAt = 1, this%nAtom
          iOrb1 = iSquare(iAt)
          iOrb2 = iSquare(iAt+1)-1
          ! only real part is needed
          qq(:iOrb2-iOrb1+1,iAt,iSpin) = qq(:iOrb2-iOrb1+1,iAt,iSpin) + this%kWeight(iK) * &
              & real(sum(rho(:,iOrb1:iOrb2,iKS) * conjg(Ssqr(:,iOrb1:iOrb2,iKS)), dim=1), dp)
        end do
      end do

    end if

    deltaQ(:,:) = sum((qq - q0), dim=1)
    dipole(:,:) = -matmul(coord, deltaQ)

    if (allocated(qBlock)) then
      if (.not. this%tRealHS) then
        call error("Not implemented yet")
      end if
      qBlock(:,:,:,:) = 0.0_dp
      do iKS = 1, this%parallelKS%nLocalKS
        iK = this%parallelKS%localKS(1, iKS)
        iSpin = this%parallelKS%localKS(2, iKS)
        do iAt = 1, this%nAtom
          iOrb1 = iSquare(iAt)
          iOrb2 = iSquare(iAt+1)
          nOrb = iOrb2 - iOrb1
          qBlock(:nOrb,:nOrb,iAt,iSpin) = qBlock(:nOrb,:nOrb,iAt,iSpin) + this%kWeight(iK) *&
              & real(matmul(Ssqr(iOrb1:iOrb2-1,:,iSpin), rho(:,iOrb1:iOrb2-1,iSpin)), dp)
        end do
      end do
      do iAt = 1, this%nAtom
        iOrb1 = iSquare(iAt)
        iOrb2 = iSquare(iAt+1)
        nOrb = iOrb2 - iOrb1
        qBlock(:nOrb,:nOrb,iAt,iSpin) = 0.5_dp * (qBlock(:nOrb,:nOrb,iAt,iSpin)&
            & + transpose(qBlock(:nOrb,:nOrb,iAt,iSpin)) )
      end do
    end if

    if (allocated(qNetAtom)) then
      qNetAtom(:) = 0.0_dp
      do iKS = 1, this%parallelKS%nLocalKS
        iK = this%parallelKS%localKS(1, iKS)
        do iAt = 1, this%nAtom
          iOrb1 = iSquare(iAt)
          iOrb2 = iSquare(iAt+1)-1
          do ii = iOrb1, iOrb2
            ! only real part is needed
            qNetAtom(iAt) = qNetAtom(iAt) + this%kWeight(iK) * real(rho(ii,ii,iKS))
          end do
        end do
      end do
    end if

  end subroutine getChargeDipole


  !> Calculate energy - modify to include new way to calculate energy
  !> Repulsive energy and dispersion energies must be calculated before calling this subroutine
  subroutine getTDEnergy(this, energy, rhoPrim, rho, neighbourList, nNeighbourSK, orb, iSquare,&
      & iSparseStart, img2CentCell, ham0, qq, q0, potential, chargePerShell, energyKin,&
      & tDualSpinOrbit, thirdOrd, solvation, rangeSep, qDepExtPot, qBlock, dftbU, xi,&
      & iAtInCentralRegion, tFixEf, Ef, onSiteElements)

    !> ElecDynamics instance
    type(TElecDynamics), intent(inout) :: this

    !> data type for energy components and total
    type(TEnergies), intent(inout) :: energy

    !> sparse density matrix
    real(dp), allocatable, intent(inout) :: rhoPrim(:,:)

    !> Density matrix
    complex(dp), intent(in) :: rho(:,:,:)

    !> Sparse storage for non-SCC hamiltonian
    real(dp), intent(in) :: ham0(:)

    !> atomic ocupations
    real(dp), intent(inout) :: qq(:,:,:)

    !> reference atomic occupations
    real(dp), intent(in) :: q0(:,:,:)

    !> Atomic orbital information
    type(TOrbitals), intent(in) :: orb

    !> neighbour list
    type(TNeighbourList), intent(in) :: neighbourList

    !> Number of neighbours for each of the atoms
    integer, intent(in) :: nNeighbourSK(:)

    !> Index array for start of atomic block in dense matrices
    integer, intent(in) :: iSquare(:)

    !> index array for location of atomic blocks in large sparse arrays
    integer, intent(in) :: iSparseStart(0:,:)

    !> image atoms to their equivalent in the central cell
    integer, intent(in) :: img2CentCell(:)

    !> electrons in each atomi shell
    real(dp), intent(in) :: chargePerShell(:,:,:)

    !> potential acting on the system
    type(TPotentials), intent(in) :: potential

    !> kinetic energy
    real(dp), intent(out) :: energyKin

    !> Is dual spin orbit being used
    logical, intent(in) :: tDualSpinOrbit

    !> 3rd order settings
    type(TThirdOrder), intent(inout), allocatable :: thirdOrd

    !> Solvation model
    class(TSolvation), allocatable, intent(inout) :: solvation

    !> Range separation contributions
    type(TRangeSepFunc), allocatable, intent(inout) :: rangeSep

    !> Proxy for querying Q-dependant external potentials
    type(TQDepExtPotProxy), intent(inout), allocatable :: qDepExtPot

    !> block (dual) atomic populations
    real(dp), intent(in), allocatable :: qBlock(:,:,:,:)

    !> DFTB+U functional (if used)
    type(TDftbU), intent(in), allocatable :: dftbU

    !> Spin orbit constants
    real(dp), intent(in), allocatable :: xi(:,:)

    !> Atoms over which to sum the total energies
    integer, intent(in) :: iAtInCentralRegion(:)

    !> Whether fixed Fermi level(s) should be used. (No charge conservation!)
    logical, intent(in) :: tFixEf

    !> If tFixEf is .true. contains reservoir chemical potential, otherwise the Fermi levels found
    !> from the given number of electrons
    real(dp), intent(inout) :: Ef(:)

    !> Corrections terms for on-site elements
    real(dp), intent(in), allocatable :: onSiteElements(:,:,:,:)

    real(dp), allocatable :: qiBlock(:,:,:,:) ! never allocated
    integer :: iKS, iK, iSpin
    real(dp) :: TS(this%nSpin)
    type(TReksCalc), allocatable :: reks ! never allocated

    ! if Forces are calculated, rhoPrim has already been calculated
    ! check allways that calcEnergy is called AFTER getForces
    if (.not. this%tForces) then
      rhoPrim(:,:) = 0.0_dp
      do iKS = 1, this%parallelKS%nLocalKS
        iSpin = this%parallelKS%localKS(2, iKS)
        if (this%tRealHS) then
          call packHS(rhoPrim(:,iSpin), real(rho(:,:,iSpin), dp), neighbourlist%iNeighbour,&
              & nNeighbourSK, orb%mOrb, iSquare, iSparseStart, img2CentCell)
        else
          iK = this%parallelKS%localKS(1, iKS)
          call packHS(rhoPrim(:,iSpin), rho(:,:,iKS), this%kPoint(:,iK), this%kWeight(iK),&
              & neighbourList%iNeighbour, nNeighbourSK, orb%mOrb, this%iCellVec, this%cellVec,&
              & iSquare, iSparseStart, img2CentCell)
        end if
      end do
    end if
    call ud2qm(rhoPrim)

    TS = 0.0_dp
    call calcEnergies(this%sccCalc, qq, q0, chargePerShell, this%speciesAll, this%tLaser, .false.,&
        & dftbU, tDualSpinOrbit, rhoPrim, ham0, orb, neighbourList, nNeighbourSK, img2CentCell,&
        & iSparseStart, 0.0_dp, 0.0_dp, TS, potential, energy, thirdOrd, solvation, rangeSep, reks,&
        & qDepExtPot, qBlock, qiBlock, xi, iAtInCentralRegion, tFixEf, Ef, onSiteElements)
    call sumEnergies(energy)
    ! calcEnergies then sumEnergies returns the total energy Etotal including repulsive and
    ! dispersions energies

    ! Calculate nuclear kinetic energy
    energyKin = 0.0_dp
    if (this%tIons) then
      energyKin = 0.5_dp * sum(this%movedMass(:,:) * this%movedVelo(:,:)**2)
      energy%Etotal = energy%Etotal + energyKin
    end if

  end subroutine getTDEnergy


  !> Create all necessary matrices and instances for dynamics
  subroutine initializeTDVariables(this, rho, H1, Ssqr, Sinv, H0, ham0, over, ham, eigvecsReal,&
      & filling, orb, rhoPrim, potential, iNeighbour, nNeighbourSK, iSquare, iSparseStart,&
      & img2CentCell, Eiginv, EiginvAdj, energy, ErhoPrim, skOverCont, qBlock, qNetAtom, isDftbU,&
      & onSiteElements, eigvecsCplx, H1LC, bondWork, fdBondEnergy, fdBondPopul, lastBondPopul, time)

    !> ElecDynamics instance
    type(TElecDynamics), intent(inout) :: this

    !> Real Eigenvectors
    real(dp), intent(inout), allocatable :: eigvecsReal(:,:,:)

    !> Complex Eigevenctors
    complex(dp), intent(inout), allocatable :: eigvecsCplx(:,:,:)

    !> overlap (sparse)
    real(dp), allocatable, intent(in) :: over(:)

    !> resulting hamiltonian (sparse)
    real(dp), allocatable, intent(in) :: ham(:,:)

    !> occupations
    real(dp), intent(inout) :: filling(:,:,:)

    !> Atomic neighbour data
    integer, intent(in) :: iNeighbour(0:,:)

    !> Number of neighbours for each of the atoms
    integer, intent(in) :: nNeighbourSK(:)

    !> Index array for start of atomic block in dense matrices
    integer, intent(in) :: iSquare(:)

    !> index array for location of atomic blocks in large sparse arrays
    integer, intent(in) :: iSparseStart(0:,:)

    !> image atoms to their equivalent in the central cell
    integer, intent(in) :: img2CentCell(:)

    !> Atomic orbital information
    type(TOrbitals), intent(in) :: orb

    !> potential acting on the system
    type(TPotentials), intent(out) :: potential

    !> data type for energy components and total
    type(TEnergies), intent(out) :: energy

    !> sparse density matrix
    real(dp), allocatable, intent(out) :: rhoPrim(:,:)

    !> Square overlap matrix
    complex(dp), intent(inout) :: Ssqr(:,:,:)

    !> Square overlap inverse
    complex(dp), intent(inout) :: Sinv(:,:,:)

    !> Square hamiltonian
    complex(dp), intent(out) :: H1(:,:,:)

    !> Density matrix
    complex(dp), intent(inout) :: rho(:,:,:)

    !> Inverse of eigenvectors matrix (for populations)
    complex(dp), allocatable, intent(out) :: Eiginv(:,:,:)

    !> Adjoint of the inverse of eigenvectors matrix (for populations)
    complex(dp), allocatable, intent(out) :: EiginvAdj(:,:,:)

    !> Non-SCC hamiltonian
    real(dp), intent(in) :: H0(:)

    !> Local sparse storage for non-SCC hamiltonian
    real(dp), allocatable, intent(out) :: ham0(:)

    !> Raw overlap data
    type(TSlakoCont), intent(in) :: skOverCont

    !> Energy weighted density matrix
    real(dp), allocatable, intent(out) :: ErhoPrim(:)

    !> block (dual) atomic populations
    real(dp), intent(inout), allocatable :: qBlock(:,:,:,:)

    !> net (onsite only) atomic charges
    real(dp), intent(inout), allocatable :: qNetAtom(:)

    !> Is this a DFTB+U calculation
    logical, intent(in) :: isDftbU

    !> Corrections terms for on-site elements
    real(dp), intent(in), allocatable :: onSiteElements(:,:,:,:)

    !> LC contribution to hamiltonian
    complex(dp), allocatable, intent(inout) :: H1LC(:,:)

    !> Container for either bond populations or bond energy
    real(dp), allocatable, intent(inout) :: bondWork(:, :)

    !> Last calculated bond population (for tagged output)
    real(dp), intent(inout) :: lastBondPopul

    !> Pairwise bond population output file ID
    integer, intent(inout) :: fdBondPopul

    !> Pairwise bond energy output file ID
    integer, intent(inout) :: fdBondEnergy

    !> simulation time (in atomic units)
    real(dp), intent(in) :: time

    real(dp), allocatable :: T2(:,:), T3(:,:)
    complex(dp), allocatable :: T4(:,:)
    integer :: iSpin, iOrb, iOrb2, fillingsIn, iKS, iK

    allocate(rhoPrim(size(ham, dim=1), this%nSpin))
    allocate(ErhoPrim(size(ham, dim=1)))
    this%nSparse = size(H0)
    allocate(ham0(size(H0)))
    ham0(:) = H0

    if (this%tRealHS) then
      allocate(T2(this%nOrbs,this%nOrbs))
      allocate(T3(this%nOrbs, this%nOrbs))
    else
      allocate(T4(this%nOrbs,this%nOrbs))
    end if

    if (.not. this%tReadRestart) then
      Ssqr(:,:,:) = 0.0_dp
      Sinv(:,:,:) = 0.0_dp
      do iKS = 1, this%parallelKS%nLocalKS
        if (this%tRealHS) then
          call unpackHS(T2, over, iNeighbour, nNeighbourSK, iSquare, iSparseStart, img2CentCell)
          call blockSymmetrizeHS(T2, iSquare)
          Ssqr(:,:,iKS) = cmplx(T2, 0, dp)
          T3(:,:) = 0.0_dp
          do iOrb = 1, this%nOrbs
            T3(iOrb, iOrb) = 1.0_dp
          end do
          call gesv(T2, T3)
          Sinv(:,:,iKS) = cmplx(T3, 0, dp)
        else
          iK = this%parallelKS%localKS(1, iKS)
          iSpin = this%parallelKS%localKS(2, iKS)
          T4(:,:) = cmplx(0,0,dp)
          call unpackHS(T4, over, this%kPoint(:,iK), iNeighbour, nNeighbourSK, this%iCellVec,&
              & this%cellVec, iSquare, iSparseStart, img2CentCell)
          call blockHermitianHS(T4, iSquare)
          Ssqr(:,:,iKS) = T4
          Sinv(:,:,iKS) = cmplx(0,0,dp)
          do iOrb = 1, this%nOrbs
            Sinv(iOrb, iOrb, iKS) = 1.0_dp
          end do
          call gesv(T4, Sinv(:,:,iKS))
        end if
      end do
      write(stdOut,"(A)")'S inverted'

      do iKS = 1, this%parallelKS%nLocalKS
        iK = this%parallelKS%localKS(1, iKS)
        iSpin = this%parallelKS%localKS(2, iKS)
        if (this%tRealHS) then
          call unpackHS(T3, ham(:,iSpin), iNeighbour, nNeighbourSK, iSquare, iSparseStart,&
              & img2CentCell)
          call blockSymmetrizeHS(T3, iSquare)
          H1(:,:,iKS) = cmplx(T3, 0, dp)
        else
          call unpackHS(H1(:,:,iKS), ham(:,iSpin), this%kPoint(:,iK), iNeighbour, nNeighbourSK,&
              & this%iCellVec, this%cellVec, iSquare, iSparseStart, img2CentCell)
          call blockHermitianHS(H1(:,:,iKS), iSquare)
        end if
      end do
    end if

    if (this%tPopulations) then
      allocate(Eiginv(this%nOrbs, this%nOrbs, this%parallelKS%nLocalKS))
      allocate(EiginvAdj(this%nOrbs, this%nOrbs, this%parallelKS%nLocalKS))
      do iKS = 1, this%parallelKS%nLocalKS
        if (this%tRealHS) then
          call tdPopulInit(this, Eiginv(:,:,iKS), EiginvAdj(:,:,iKS), eigvecsReal(:,:,iKS))
        else
          call tdPopulInit(this, Eiginv(:,:,iKS), EiginvAdj(:,:,iKS), &
              & eigvecsCplx=eigvecsCplx(:,:,iKS))
        end if
      end do
    end if

    if (this%tFillingsFromFile) then
      filling(:,:,:) = 0.0_dp
      open(newunit=fillingsIn, file='fillings.in')
      do iSpin=1,this%nSpin
        do iOrb=1,this%nOrbs
          read(fillingsIn, *) filling(iOrb,1,iSpin)
        end do
      end do
    end if

    if (.not.this%tReadRestart) then
      rho(:,:,:) = 0.0_dp
      do iKS = 1, this%parallelKS%nLocalKS
        iK = this%parallelKS%localKS(1, iKS)
        iSpin = this%parallelKS%localKS(2, iKS)
        if (this%tRealHS) then
          T2(:,:) = 0.0_dp
          call makeDensityMatrix(T2, eigvecsReal(:,:,iKS), filling(:,1,iSpin))
          rho(:,:,iKS) = cmplx(T2, 0, dp)
        else
          call makeDensityMatrix(rho(:,:,iKS), eigvecsCplx(:,:,iKS), filling(:,iK,iSpin))
        end if
        do iOrb = 1, this%nOrbs-1
          do iOrb2 = iOrb+1, this%nOrbs
            rho(iOrb, iOrb2, iKS) = conjg(rho(iOrb2, iOrb, iKS))
          end do
        end do
      end do
    end if

    call init(potential, orb, this%nAtom, this%nSpin)
    call TEnergies_init(energy, this%nAtom, this%nSpin)

    if (isDftbU .or. allocated(onSiteElements)) then
      allocate(qBlock(orb%mOrb, orb%mOrb, this%nAtom, this%nSpin))
    end if

    if (this%tNetCharges) then
      allocate(qNetAtom(this%nAtom))
    end if

    if (this%isRangeSep) then
      allocate(H1LC(this%nOrbs, this%nOrbs))
    end if

    if (this%tBondE .or. this%tBondP) then
      allocate(bondWork(this%nAtom, this%nAtom))
    end if
    if (this%tBondE) then
      call openFile(this, fdBondEnergy, 'bondenergy.bin', isBinary = .true.)
    end if
    if (this%tBondP) then
      call openFile(this, fdBondPopul, 'bondpop.bin', isBinary = .true.)
    end if
    call getBondPopulAndEnergy(this, bondWork, lastBondPopul, rhoPrim, ham0, over, iNeighbour,&
        & nNeighbourSK, iSparseStart, img2CentCell, iSquare, fdBondEnergy, fdBondPopul, time)

  end subroutine initializeTDVariables


  !> Perfoms a step backwards to boot the dynamics using the Euler algorithm.
  !> Output is rho(deltaT) called rhoNew, input is rho(t=0) (ground state) called rho
  subroutine initializePropagator(this, step, rho, rhoNew, H1, Sinv, coordAll, skOverCont,&
      & orb, neighbourList, nNeighbourSK, img2CentCell, iSquare, rangeSep)

    !> ElecDynamics instance
    type(TElecDynamics), intent(inout) :: this

    !> Density matrix at next step
    complex(dp), intent(inout) :: rhoNew(:,:,:)

    !> Square overlap inverse
    complex(dp), intent(in) :: Sinv(:,:,:)

    !> Square hamiltonian
    complex(dp), intent(inout) :: H1(:,:,:)

    !> Density matrix
    complex(dp), intent(in) :: rho(:,:,:)

    !> Time step in atomic units (with sign, to perform step backwards or forwards)
    real(dp), intent(in) :: step

    !> Coords of the atoms (3, nAllAtom)
    real(dp), intent(in) :: coordAll(:,:)

    !> Raw overlap data
    type(TSlakoCont), intent(in) :: skOverCont

    !> data type for atomic orbital information
    type(TOrbitals), intent(in) :: orb

    !> ADT for neighbour parameters
    type(TNeighbourList), intent(in) :: neighbourList

    !> nr. of neighbours for atoms out to max interaction distance (excluding Ewald terms)
    integer, intent(in) :: nNeighbourSK(:)

    !> Index array for start of atomic block in dense matrices
    integer, intent(in) :: iSquare(:)

    !> image atoms to their equivalent in the central cell
    integer, intent(in) :: img2CentCell(:)

    !> Range separation contributions
    type(TRangeSepFunc), allocatable, intent(inout) :: rangeSep

    integer :: iKS
    complex(dp), allocatable :: RdotSprime(:,:)

    allocate(RdotSprime(this%nOrbs,this%nOrbs))

    if (this%tIons) then
      call getRdotSprime(this, RdotSprime, coordAll, skOverCont, orb, img2CentCell, &
          &neighbourList, nNeighbourSK, iSquare)
    else
      RdotSprime(:,:) = 0.0_dp
    end if

    do iKS = 1, this%parallelKS%nLocalKS
      if (this%tIons .or. (.not. this%tRealHS) .or. allocated(rangeSep)) then
        H1(:,:,iKS) = RdotSprime + imag * H1(:,:,iKS)
        call propagateRho(this, rhoNew(:,:,iKS), rho(:,:,iKS), H1(:,:,iKS), Sinv(:,:,iKS), step)
      else
        ! The following line is commented to make the fast propagate work since it needs a real H
        !H1(:,:,iKS) = imag * H1(:,:,iKS)
        call propagateRhoRealH(this, rhoNew(:,:,iKS), rho(:,:,iKS), H1(:,:,iKS), Sinv(:,:,iKS),&
            & step)
      end if
    end do

  end subroutine initializePropagator


  !> Propagate rho, notice that H = iH (coeficients are real)
  subroutine propagateRho(this, rhoOld, rho, H1, Sinv, step)

    !> ElecDynamics instance
    type(TElecDynamics), intent(inout) :: this

    !> Density matrix at previous step
    complex(dp), intent(inout) :: rhoOld(:,:)

    !> Density matrix
    complex(dp), intent(in) :: rho(:,:)

    !> Square imaginary hamiltonian plus non-adiabatic contribution
    complex(dp), intent(in) :: H1(:,:)

    !> Square overlap inverse
    complex(dp), intent(in) :: Sinv(:,:)

    !> Time step in atomic units
    real(dp), intent(in) :: step

    complex(dp), allocatable :: T1(:,:)
    allocate(T1(this%nOrbs,this%nOrbs))

    T1(:,:) = 0.0_dp
    call gemm(T1, Sinv, H1)
    call gemm(rhoOld, T1, rho, cmplx(-step, 0, dp), cmplx(1, 0, dp))
    call gemm(rhoOld, rho, T1, cmplx(-step, 0, dp), cmplx(1, 0, dp), 'N', 'C')

  end subroutine propagateRho


  !> Propagate rho for real Hamiltonian (used for frozen nuclei dynamics and gamma point periodic)
  subroutine propagateRhoRealH(this, rhoOld, rho, H1, Sinv, step)

    !> ElecDynamics instance
    type(TElecDynamics), intent(inout) :: this

    !> Density matrix at previous step
    complex(dp), intent(inout) :: rhoOld(:,:)

    !> Density matrix
    complex(dp), intent(in) :: rho(:,:)

    !> Square hamiltonian
    complex(dp), intent(in) :: H1(:,:)

    !> Square overlap inverse
    complex(dp), intent(in) :: Sinv(:,:)

    !> Time step in atomic units
    real(dp), intent(in) :: step

    real(dp), allocatable :: T1R(:,:),T2R(:,:)
    real(dp), allocatable :: T3R(:,:),T4R(:,:),T5R(:,:)
    integer :: i,j

    allocate(T1R(this%nOrbs,this%nOrbs))
    allocate(T2R(this%nOrbs,this%nOrbs))
    allocate(T3R(this%nOrbs,this%nOrbs))
    allocate(T4R(this%nOrbs,this%nOrbs))
    allocate(T5R(this%nOrbs,this%nOrbs))


    ! The code below takes into account that Sinv and H1 are real, this is twice as fast as the
    ! original above (propageteRho)

    ! get the real part of Sinv and H1
    T1R(:,:) = real(H1)
    T2R(:,:) = real(Sinv)
    call gemm(T3R,T2R,T1R)

    ! calculate the first term products for the real and imaginary parts independently
    T1R(:,:) = real(rho)
    T2R(:,:) = aimag(rho)
    call gemm(T4R,T3R,T1R)
    call gemm(T5R,T3R,T2R)

    ! build the commutator combining the real and imaginary parts of the previous result
    !$omp parallel do private(i,j)
    do i=1,this%nOrbs
      do j=1,this%nOrbs
        rhoOld(i,j) = rhoOld(i,j) + cmplx(0, -step, dp) * (T4R(i,j) + imag * T5R(i,j)) &
            + cmplx(0, step, dp) * conjg(T4R(j,i) + imag * T5R(j,i))
      enddo
    enddo
    !$omp end parallel do

  end subroutine propagateRhoRealH


  !> Initialize output files
  subroutine initTDOutput(this, dipoleDat, qDat, energyDat, populDat, forceDat, coorDat)
    !> ElecDynamics instance
    type(TElecDynamics), intent(in) :: this

    !> Dipole output file ID
    integer, intent(out) :: dipoleDat

    !> Charge output file ID
    integer, intent(out) :: qDat

    !> Energy output file ID
    integer, intent(out) :: energyDat

    !> Populations  output file ID
    integer, intent(out) :: populDat(:)

    !> Forces output file ID
    integer, intent(out) :: forceDat

    !> Coords  output file ID
    integer, intent(out) :: coorDat

    character(20) :: dipoleFileName
    character(1) :: strSpin
    character(3) :: strK
    integer :: iSpin, iKS, iK

    if (this%tKick) then
      if (this%currPolDir == 1) then
        dipoleFileName = 'mux.dat'
      else if (this%currPolDir == 2) then
        dipoleFileName = 'muy.dat'
      else if (this%currPolDir == 3) then
        dipoleFileName = 'muz.dat'
      end if
    else
      dipoleFileName = 'mu.dat'
    end if
    call openFile(this, dipoleDat, dipoleFileName)

    write(dipoleDat, "(A)", advance = "NO")"#           time (fs)    |"
    select case(this%nSpin)
    case(1)
      write(dipoleDat, "(A)", advance = "NO")"     mu_x (e.angstrom)   |"
      write(dipoleDat, "(A)", advance = "NO")"     mu_y (e.angstrom)   |"
      write(dipoleDat, "(A)", advance = "NO")"     mu_z (e.angstrom)   |"
    case(2)
      write(dipoleDat, "(A)", advance = "NO")"  mu_x (up) (e.angstrom) |"
      write(dipoleDat, "(A)", advance = "NO")"  mu_y (up) (e.angstrom) |"
      write(dipoleDat, "(A)", advance = "NO")"  mu_z (up) (e.angstrom) |"
      write(dipoleDat, "(A)", advance = "NO")" mu_x (down) (e.angstrom)|"
      write(dipoleDat, "(A)", advance = "NO")" mu_y (down) (e.angstrom)|"
      write(dipoleDat, "(A)", advance = "NO")" mu_z (down) (e.angstrom)|"
    end select
    write(dipoleDat, "(A)")

    if (this%tdWriteExtras) then
      call openFile(this, qDat, 'qsvst.dat')
      write(qDat, "(A)", advance = "NO")"#             time (fs)      |"
      write(qDat, "(A)", advance = "NO")"   total net charge (e)  |"
      write(qDat, "(A)", advance = "NO")"   charge (atom_1) (e)   |"
      write(qDat, "(A)", advance = "NO")"   charge (atom_2) (e)   |"
      write(qDat, "(A)", advance = "NO")"        ...        |"
      write(qDat, "(A)", advance = "NO")"   charge (atom_N) (e)   |"
      write(qDat, "(A)")

      call openFile(this, energyDat, 'energyvst.dat')
      write(energyDat, "(A)", advance = "NO")"#                  time (fs)         |"
      write(energyDat, "(A)", advance = "NO")"        E total (H)         |"
      write(energyDat, "(A)", advance = "NO")"        E non-SCC (H)       |"
      write(energyDat, "(A)", advance = "NO")"            E SCC (H)       |"
      write(energyDat, "(A)", advance = "NO")"           E spin (H)       |"
      write(energyDat, "(A)", advance = "NO")"       E external (H)       |"
      write(energyDat, "(A)", advance = "NO")"            E rep (H)       |"
      write(energyDat, "(A)", advance = "NO")"E kinetic nuclear (H)       |"
      write(energyDat, "(A)", advance = "NO")"     E dispersion (H)       |"
      write(energyDat, "(A)")

      if (this%tForces) then
        call openFile(this, forceDat, 'forcesvst.dat')
        write(forceDat, "(A)", advance = "NO")"#           time (fs)       |"
        write(forceDat, "(A)", advance = "NO")" force (atom_1) (H/b)   |  force (atom_2) (H/b)  |"
        write(forceDat, "(A)", advance = "NO")"           ...          |  force (atom_N) (H/b)  |"
        write(forceDat, "(A)")
      end if

      if (this%tIons) then
        call openFile(this, coorDat, 'tdcoords.xyz')
      end if
    end if

    if (this%tPopulations) then
      do iKS = 1, this%parallelKS%nLocalKS
        iSpin = this%parallelKS%localKS(2, iKS)
        write(strSpin,'(i1)')iSpin
        if (this%tRealHS) then
          call openFile(this, populDat(iKS), 'molpopul' // trim(strSpin) // '.dat')
          write(populDat(iKS), "(A,A)") "#  GS molecular orbital populations, spin channel : ",&
              & trim(strSpin)
        else
          iK = this%parallelKS%localKS(1, iKS)
          write(strK,'(i0.3)')iK
          call openFile(this, populDat(iKS), 'molpopul' // trim(strSpin) // '-' // trim(strK) //&
              & '.dat')
          write(populDat(iKS), "(A,A,A,A)") "#  GS molecular orbital populations, spin channel : ",&
              & trim(strSpin), ", k-point number: ", trim(strK)
        end if
        write(populDat(iKS), "(A)", advance = "NO")"#          time (fs)            |"
        write(populDat(iKS), "(A)", advance = "NO")"   population (orb 1)       |"
        write(populDat(iKS), "(A)", advance = "NO")"    population (orb 2)      |"
        write(populDat(iKS), "(A)", advance = "NO")"           ...              |"
        write(populDat(iKS), "(A)", advance = "NO")"    population (orb N)      |"
        write(populDat(iKS), "(A)")
      end do
    end if

  end subroutine initTDOutput


  !> Close output files
  subroutine closeTDOutputs(this, dipoleDat, qDat, energyDat, populDat, forceDat, coorDat,&
      & fdBondPopul, fdBondEnergy)

    !> ElecDynamics instance
    type(TElecDynamics), intent(in) :: this

    !> Dipole output file ID
    integer, intent(in) :: dipoleDat

    !> Charge output file ID
    integer, intent(in) :: qDat

    !> Energy output file ID
    integer, intent(in) :: energyDat

    !> Populations output file ID
    integer, intent(in) :: populDat(:)

    !> Forces output file ID
    integer, intent(in) :: forceDat

    !> Coords output file ID
    integer, intent(in) :: coorDat

    !> Pairwise bond population output file ID
    integer, intent(in) :: fdBondPopul

    !> Pairwise bond energy output file ID
    integer, intent(in) :: fdBondEnergy

    integer :: iKS

    close(dipoleDat)

    if (this%tdWriteExtras) then
      close(qDat)
      close(energyDat)

      if (this%tPopulations) then
        do iKS = 1, this%parallelKS%nLocalKS
          close(populDat(iKS))
        end do
      end if

      if (this%tIons) then
        close(coorDat)
      end if

      if (this%tForces) then
        close(forceDat)
      end if

    end if

    if (this%tBondP) then
      close(fdBondPopul)
    end if

    if (this%tBondE) then
      close(fdBondEnergy)
    end if

  end subroutine closeTDOutputs


  !> Open files in different ways depending on their previous existance
  subroutine openFile(this, unitName, fileName, isBinary)

    !> ElecDynamics instance
    type(TElecDynamics), intent(in) :: this

    !> File ID
    integer, intent(out) :: unitName

    !> Name of the file to open
    character(*), intent(in) :: fileName

    !> should this be a binary file?
    logical, intent(in), optional :: isBinary

    character(lc) :: newName

    character(lc) :: strCount

    logical :: exist=.false.

    integer :: iCount

    logical :: isBinary_

    if (present(isBinary)) then
      isBinary_ = isBinary
    else
      isBinary_ = .false.
    end if

    newName = fileName
    ! changed the append by this block to rename the restarted output
    if (this%tReadRestart) then
      inquire(file=fileName, exist=exist)
      iCount = 1
      do while (exist)
        write(strCount,'(I0)') iCount
        newName = "rest" // trim(strCount) // "_" // fileName
        inquire(file=newName, exist=exist)
        iCount = iCount + 1
      end do
    end if

    if (isBinary_) then
      open(newunit=unitName, file=newName, form='unformatted', access='stream')
    else
      open(newunit=unitName, file=newName, action="write")
    end if

  end subroutine openFile


  !> Write to restart file
  subroutine writeRestartFile(rho, rhoOld, coord, veloc, time, dt, fileName, tAsciiFile)

    !> Density matrix
    complex(dp), intent(in) :: rho(:,:,:)

    !> Density matrix at previous time step
    complex(dp), intent(in) :: rhoOld(:,:,:)

    !> atomic coordinates
    real(dp), intent(in) :: coord(:,:)

    !> atomic velocities
    real(dp), intent(in) :: veloc(:,:)

    !> simulation time (in atomic units)
    real(dp), intent(in) :: time

    !> time step being used (in atomic units)
    real(dp), intent(in) :: dt

    !> name of the dump file
    character(len=*), intent(in) :: fileName

    !> Should restart data be written as ascii (cross platform, but potentially lower
    !> reproducibility) or binary files
    logical, intent(in) :: tAsciiFile

    integer :: fd, ii, jj, kk, iErr
    character(len=120) :: error_string


    if (tAsciiFile) then
      open(newunit=fd, file=trim(fileName) // '.dat', position="rewind", status="replace",&
          & iostat=iErr)
    else
      open(newunit=fd, file=trim(fileName) // '.bin', form='unformatted', access='stream',&
          & action='write', iostat=iErr)
    end if

    if (iErr /= 0) then
      if (tAsciiFile) then
        write(error_string, "(A,A,A)") "Failure to open external restart file ",trim(fileName),&
            & ".dat for writing"
      else
        write(error_string, "(A,A,A)") "Failure to open external restart file ",trim(fileName),&
            & ".bin for writing"
      end if
      call error(error_string)
    end if

    if (tAsciiFile) then

      write(fd, *)tdDumpFormat
      write(fd, *)size(rho, dim=1), size(rho, dim=3), size(coord, dim=2), time, dt
      do ii = 1, size(rho, dim=3)
        do jj = 1, size(rho, dim=2)
          do kk = 1, size(rho, dim=1)
            write(fd, *)rho(kk,jj,ii)
          end do
        end do
      end do
      do ii = 1, size(rhoOld, dim=3)
        do jj = 1, size(rhoOld, dim=2)
          do kk = 1, size(rhoOld, dim=1)
            write(fd, *)rhoOld(kk,jj,ii)
          end do
        end do
      end do
      do ii = 1, size(coord, dim=2)
        write(fd, *)coord(:,ii)
      end do
      do ii = 1, size(veloc, dim=2)
        write(fd, *)veloc(:,ii)
      end do

    else

      write(fd)tdDumpFormat
      write(fd)size(rho, dim=1), size(rho, dim=3), size(coord, dim=2), time, dt
      write(fd) rho, rhoOld, coord, veloc

    end if

    close(fd)

  end subroutine writeRestartFile


  !> read a restart file containing density matrix, overlap, coordinates and time step
  subroutine readRestartFile(rho, rhoOld, coord, veloc, time, dt, fileName, tAsciiFile)

    !> Density Matrix
    complex(dp), intent(out) :: rho(:,:,:)

    !> Previous density Matrix
    complex(dp), intent(out) :: rhoOld(:,:,:)

    !> atomic coordinates
    real(dp), intent(out) :: coord(:,:)

    !> Previous simulation elapsed time until restart file writing
    real(dp), intent(out) :: time

    !> time step being currently used (in atomic units) for checking compatibility
    real(dp), intent(in) :: dt

    !> Name of the file to open
    character(*), intent(in) :: fileName

    !> atomic velocities
    real(dp), intent(out) :: veloc(:,:)

    !> Should restart data be read as ascii (cross platform, but potentially lower reproducibility)
    !> or binary files
    logical, intent(in) :: tAsciiFile

    integer :: fd, ii, jj, kk, nOrb, nSpin, nAtom, version, iErr
    real(dp) :: deltaT
    logical :: tExist
    character(len=120) :: error_string

    if (tAsciiFile) then
      inquire(file=trim(fileName)//'.dat', exist=tExist)
      if (.not. tExist) then
        call error("TD restart file " // trim(fileName)//'.dat' // " is missing")
      end if
    else
      inquire(file=trim(fileName)//'.bin', exist=tExist)
      if (.not. tExist) then
        call error("TD restart file " // trim(fileName)//'.bin' // " is missing")
      end if
    end if

    if (tAsciiFile) then
      open(newunit=fd, file=trim(fileName)//'.dat', status='old', action='READ', iostat=iErr)
    else
      open(newunit=fd, file=trim(fileName)//'.bin', form='unformatted', access='stream',&
          & action='read', iostat=iErr)
    end if

    if (iErr /= 0) then
      if (tAsciiFile) then
        write(error_string, "(A,A,A)") "Failure to open external tddump file",trim(fileName), ".dat"
      else
        write(error_string, "(A,A,A)") "Failure to open external tddump file",trim(fileName), ".bin"
      end if
      call error(error_string)
    end if
    rewind(fd)

    if (tAsciiFile) then
      read(fd, *)version
      if (version /= tdDumpFormat) then
        call error("Unknown TD format")
      end if
      read(fd, *) nOrb, nSpin, nAtom, time, deltaT
      if (nOrb /= size(rho, dim=1)) then
        write(error_string, "(A,I0,A,I0)")"Incorrect number of orbitals, ",nOrb,&
            & " in tddump file, should be ",size(rho, dim=1)
        call error(error_string)
      end if
      if (nSpin /= size(rho, dim=3)) then
        write(error_string, "(A,I1,A,I1)")"Incorrect number of spin channels, ",nSpin,&
            & " in tddump file, should be ",size(rho, dim=3)
        call error(error_string)
      end if
      if (nAtom /= size(coord, dim=2)) then
        write(error_string, "(A,I0,A,I0)")"Incorrect number of atoms, ",nAtom,&
            & " in tddump file, should be ", size(coord, dim=2)
        call error(error_string)
      end if
      if (abs(deltaT - dt) > epsilon(0.0_dp)) then
        write(error_string, "(A,E14.8,A,E14.8)")"Restart file generated for time step",&
            & deltaT, " instead of current timestep of", dt
      end if
      do ii = 1, size(rho, dim=3)
        do jj = 1, size(rho, dim=2)
          do kk = 1, size(rho, dim=1)
            read(fd, *)rho(kk,jj,ii)
          end do
        end do
      end do
      do ii = 1, size(rhoOld, dim=3)
        do jj = 1, size(rhoOld, dim=2)
          do kk = 1, size(rhoOld, dim=1)
            read(fd, *)rhoOld(kk,jj,ii)
          end do
        end do
      end do
      do ii = 1, size(coord, dim=2)
        read(fd, *)coord(:,ii)
      end do
      do ii = 1, size(veloc, dim=2)
        read(fd, *)veloc(:,ii)
      end do
    else
      read(fd)version
      if (version /= tdDumpFormat) then
        call error("Unknown TD format")
      end if
      read(fd) nOrb, nSpin, nAtom, time, deltaT
      if (nOrb /= size(rho, dim=1)) then
        write(error_string, "(A,I0,A,I0)")"Incorrect number of orbitals, ",nOrb,&
            & " in tddump file, should be ",size(rho, dim=1)
        call error(error_string)
      end if
      if (nSpin /= size(rho, dim=3)) then
        write(error_string, "(A,I1,A,I1)")"Incorrect number of spin channels, ",nSpin,&
            & " in tddump file, should be ",size(rho, dim=3)
        call error(error_string)
      end if
      if (nAtom /= size(coord, dim=2)) then
        write(error_string, "(A,I0,A,I0)")"Incorrect number of atoms, ",nAtom,&
            & " in tddump file, should be ", size(coord, dim=2)
        call error(error_string)
      end if
      if (abs(deltaT - dt) > epsilon(0.0_dp)) then
        write(error_string, "(A,E14.8,A,E14.8)")"Restart file generated for time step",&
            & deltaT, " instead of current timestep of", dt
      end if
      read(fd) rho, rhoOld, coord, veloc
    end if
    close(fd)

  end subroutine readRestartFile


  !> Write results to file
  subroutine writeTDOutputs(this, dipoleDat, qDat, energyDat, forceDat, coorDat, fdBondPopul,&
      & fdBondEnergy, time, energy, energyKin, dipole, deltaQ, coord, totalForce, iStep)

    !> ElecDynamics instance
    type(TElecDynamics), intent(in) :: this

    !> data type for energy components and total
    type(TEnergies), intent(in) :: energy

    !> Dipole output file ID
    integer, intent(in) :: dipoleDat

    !> Charge output file ID
    integer, intent(in) :: qDat

    !> Energy output file ID
    integer, intent(in) :: energyDat

    !> Elapsed simulation time
    real(dp), intent(in) :: time

    !> Dipole moment
    real(dp), intent(in) :: dipole(:,:)

    !> Negative gross charge
    real(dp), intent(in) :: deltaQ(:,:)

    !> current step of the propagation
    integer, intent(in) :: iStep

    !> Forces output file ID
    integer, intent(in) :: forceDat

    !> Coords output file ID
    integer, intent(in) :: coorDat

    !> Pairwise bond population output file ID
    integer, intent(in) :: fdBondPopul

    !> Pairwise bond energy output file ID
    integer, intent(in) :: fdBondEnergy

    !> atomic coordinates
    real(dp), intent(in) :: coord(:,:)

    !> Kinetic energy
    real(dp), intent(in) :: energyKin

    !> forces (3, nAtom)
    real(dp), intent(in) :: totalForce(:,:)

    real(dp) :: auxVeloc(3, this%nAtom)
    integer :: iAtom, iSpin, iDir

    write(dipoleDat, '(7F25.15)') time * au__fs, ((dipole(iDir, iSpin) * Bohr__AA, iDir=1, 3),&
        & iSpin=1, this%nSpin)

    if (this%tdWriteExtras) then
      write(energydat, '(9F30.15)') time * au__fs, energy%Etotal, energy%EnonSCC, energy%eSCC,&
          & energy%Espin, energy%Eext, energy%Erep, energyKin, energy%eDisp
    end if

    if (mod(iStep, this%writeFreq) == 0) then
      if (this%tdWriteExtras) then
        write(qDat, "(2X,2F25.15)", advance="no") time * au__fs, -sum(deltaQ)
        do iAtom = 1, this%nAtom
          write(qDat, "(F25.15)", advance="no")-sum(deltaQ(iAtom,:))
        end do
        write(qDat,*)
      end if
    end if

    if (this%tIons .and. (mod(iStep,this%writeFreq) == 0)) then
      if (this%tdWriteExtras) then
        auxVeloc = 0.0_dp
        auxVeloc(:, this%indMovedAtom) = this%movedVelo
        write(coorDat,'(I5)')this%nAtom
        write(coorDat,*) 'MD step:', iStep, 'time', time * au__fs
        do iAtom=1,this%nAtom
          write(coorDat, '(A2, 6F16.8)') trim(this%speciesName(this%species(iAtom))), &
              &coord(:, iAtom) * Bohr__AA, auxVeloc(:, iAtom) * Bohr__AA / au__fs
        end do
      endif
    end if

    if (this%tForces .and. (mod(iStep,this%writeFreq) == 0)) then
      if (this%tdWriteExtras) then
        write(forceDat, "(F25.15)", advance="no") time * au__fs
        do iAtom = 1, this%nAtom
          write(forceDat, "(3F25.15)", advance="no") totalForce(:,iAtom)
        end do
        write(forceDat,*)
      end if
    end if

    ! Flush output every 5% of the simulation
    if (mod(iStep, max(this%nSteps / 20, 1)) == 0 .and. iStep > this%writeFreq) then
      if (this%tdWriteExtras) then
        flush(qDat)
        flush(energyDat)
        if (this%tIons) then
          flush(coorDat)
        end if
        if (this%tForces) then
          flush(forceDat)
        end if
        if (this%tBondP) then
          flush(fdBondPopul)
        end if
        if (this%tBondE) then
          flush(fdBondEnergy)
        end if
      end if
    end if

  end subroutine writeTDOutputs


  !> Initialize matrices for populations
  !> Note, this will need to get generalised for complex eigenvectors
  subroutine tdPopulInit(this, Eiginv, EiginvAdj, eigvecsReal, eigvecsCplx)

    !> ElecDynamics instance
    type(TElecDynamics), intent(in) :: this

    !> Inverse of eigenvectors matrix (for populations)
    complex(dp), intent(out) :: Eiginv(:,:)

    !> Adjoint of the inverse of eigenvectors matrix (for populations)
    complex(dp), intent(out) :: EiginvAdj(:,:)

    !> Eigenvectors
    real(dp), intent(in), optional :: eigvecsReal(:,:)

    !> Complex Eigevenctors
    complex(dp), intent(in), optional :: eigvecsCplx(:,:)

    complex(dp), allocatable :: T2(:,:), T3(:,:)
    integer :: iOrb

    allocate(T2(this%nOrbs, this%nOrbs), T3(this%nOrbs, this%nOrbs))

    if (this%tRealHS) then
      T2 = cmplx(eigvecsReal, 0, dp)
    else
      T2 = eigvecsCplx
    end if

    T3 = 0.0_dp
    do iOrb = 1, this%nOrbs
      T3(iOrb, iOrb) = 1.0_dp
    end do
    call gesv(T2,T3)
    Eiginv(:,:) = T3

    if (this%tRealHS) then
      T2 = cmplx(transpose(eigvecsReal), 0, dp)
    else
      T2 = conjg(transpose(eigvecsCplx))
    end if

    T3 = 0.0_dp
    do iOrb = 1, this%nOrbs
      T3(iOrb, iOrb) = 1.0_dp
    end do
    call gesv(T2,T3)
    EiginvAdj(:,:) = T3

    deallocate(T2, T3)

  end subroutine tdPopulInit


  ! updates Eiginv and EiginvAdj if nuclear dynamics is done
  ! important to call after H1 has been updated with new charges and before D is included in H1
  subroutine updateBasisMatrices(this, env, electronicSolver, Eiginv, EiginvAdj, H1, Ssqr)

    !> ElecDynamics instance
    type(TElecDynamics), intent(in) :: this

    !> Environment
    type(TEnvironment), intent(in) :: env

    !> Electronic solver information
    type(TElectronicSolver), intent(inout) :: electronicSolver

    !> Inverse of eigenvectors matrix (for populations)
    complex(dp), intent(inout), allocatable :: Eiginv(:,:,:)

    !> Adjoint of the inverse of eigenvectors matrix (for populations)
    complex(dp), intent(inout), allocatable :: EiginvAdj(:,:,:)

    !> Square hamiltonian
    complex(dp), intent(in) :: H1(:,:,:)

    !> Square overlap matrix
    complex(dp), intent(inout) :: Ssqr(:,:,:)

    !> Auxiliary matrix
    complex(dp), allocatable :: T1(:,:)

    !> Auxiliary matrix
    real(dp), allocatable :: T2(:,:)

    !> K-Spin mixed index
    integer :: iKS

    real(dp) :: eigen(this%nOrbs)

    allocate(T1(this%nOrbs,this%nOrbs))
    allocate(T2(this%nOrbs,this%nOrbs))
    do iKS = 1, this%parallelKS%nLocalKS
      !check if this works with both complex and real
      T1(:,:) = H1(:,:,iKS)
      call diagDenseMtx(env, electronicSolver, 'V', T1, Ssqr(:,:,iKS), eigen)
      if (this%tRealHS) then
        T2(:,:) = real(T1, dp)
        call tdPopulInit(this, Eiginv(:,:,iKS), EiginvAdj(:,:,iKS), T2)
      else
        call tdPopulInit(this, Eiginv(:,:,iKS), EiginvAdj(:,:,iKS), eigvecsCplx=T1)
      end if
    end do
    deallocate(T1, T2)

  end subroutine updateBasisMatrices


  !> Calculate populations at each time step
  subroutine getTDPopulations(this, occ, rho, Eiginv, EiginvAdj, populDat, time, iKS)

    !> ElecDynamics instance
    type(TElecDynamics), intent(in) :: this

    !> Density Matrix
    complex(dp), intent(in) :: rho(:,:,:)

    !> Inverse of eigenvectors matrix (for populations)
    complex(dp), intent(inout), allocatable :: Eiginv(:,:,:)

    !> Adjoint of the inverse of eigenvectors matrix (for populations)
    complex(dp), intent(inout), allocatable :: EiginvAdj(:,:,:)

    !> Elapsed simulation time
    real(dp), intent(in) :: time

    !> Populations output file ID
    integer, intent(in) :: populDat(:)

    !> K-Spin mixed index
    integer, intent(in) :: iKS

    !> Molecular orbital occupations
    real(dp), intent(inout) :: occ(:)

    !> Auxiliary matrix
    complex(dp) :: T1(this%nOrbs,this%nOrbs)

    integer :: ii

    call gemm(T1, rho(:,:,iKS), EiginvAdj(:,:,iKS))
    T1 = transpose(Eiginv(:,:,iKS)) * T1

    occ = real(sum(T1,dim=1), dp)
    write(populDat(iKS),'(*(2x,F25.15))', advance='no') time * au__fs
    do ii = 1, size(occ)
      write(populDat(iKS),'(*(2x,F25.15))', advance='no')occ(ii)
    end do
    write(populDat(iKS),*)

  end subroutine getTDPopulations


  !> Write time-dependent tagged information to autotestTag file
  subroutine writeTDAutotest(this, dipole, energy, deltaQ, coord, totalForce, occ, lastBondPopul,&
      & taggedWriter)

    !> ElecDynamics instance
    type(TElecDynamics), intent(in) :: this

    !> Dipole moment
    real(dp), intent(in) :: dipole(:,:)

    !> data type for energy components and total
    type(TEnergies), intent(in) :: energy

    !> Negative gross charge
    real(dp), intent(in) :: deltaQ(:,:)

    !> atomic coordinates
    real(dp), intent(in) :: coord(:,:)

    !> forces (3, nAtom)
    real(dp), intent(in) :: totalForce(:,:)

    !> molecular orbital projected populations
    real(dp), intent(in) :: occ(:)

    !> Last bond population in the run
    real(dp), intent(in) :: lastBondPopul

    !> Tagged writer object
    type(TTaggedWriter), intent(inout) :: taggedWriter

    integer :: fdAutotest

    open(newunit=fdAutotest, file=trim(this%autotestTag), position="append")

    call taggedWriter%write(fdAutotest, tagLabels%tdenergy, energy%eSCC)
    call taggedWriter%write(fdAutotest, tagLabels%tddipole, dipole)
    call taggedWriter%write(fdAutotest, tagLabels%tdcharges, deltaQ)
    if (this%tIons) then
      call taggedWriter%write(fdAutotest, tagLabels%ehrencoords, coord)
      call taggedWriter%write(fdAutotest, tagLabels%ehrenvelos, this%movedVelo)
    end if
    if (this%tForces) then
      call taggedWriter%write(fdAutotest, tagLabels%ehrenforces, totalForce)
    end if
    if (this%tPopulations) then
      call taggedWriter%write(fdAutotest, tagLabels%tdprojocc, occ)
    end if
    if (this%tBondP) then
      call taggedWriter%write(fdAutotest, tagLabels%sumBondPopul, lastBondPopul)
    end if

    close(fdAutotest)

  end subroutine writeTDAutotest


  !> Initialize ion dynamics
  subroutine initIonDynamics(this, coordNew, coord, movedAccel)

    !> ElecDynamics instance
    type(TElecDynamics), intent(inout) :: this

    !> coordinates of next step
    real(dp), intent(out) :: coordNew(:,:)

    !> atomic coordinates
    real(dp), intent(in) :: coord(:,:)

    !> acceleration on moved atoms (3, nMovedAtom)
    real(dp), intent(in) :: movedAccel(:,:)

    ! Data for the velocity verlet integrator
    type(TVelocityVerlet), allocatable :: pVelocityVerlet

    if (this%nDynamicsInit == 0) then
      allocate(pVelocityVerlet)
    end if

    if (this%ReadMDVelocities) then
      this%movedVelo(:, :) = this%initialVelocities
    else
      this%movedVelo(:, :) = 0.0_dp
    end if

    if (this%nDynamicsInit == 0) then
      if (this%tReadRestart) then
        call init(pVelocityVerlet, this%dt, coord(:, this%indMovedAtom), this%pThermostat,&
            & this%movedVelo, this%ReadMDVelocities, tHalfVelocities=.true.)
      else
        call init(pVelocityVerlet, this%dt, coord(:, this%indMovedAtom), this%pThermostat,&
            & this%movedVelo, this%ReadMDVelocities, tHalfVelocities=.true.)
      end if
      this%initialVelocities(:, this%indMovedAtom) = this%movedVelo
    else
      call reset(this%pMDIntegrator, coordNew(:, this%indMovedAtom), this%initialVelocities,&
          & tHalfVelocities=.true.)
    end if

    ! Euler step from 1st VV step
    ! Ensures good initialization and puts velocity and coords on common time step
    this%movedVelo(:,:) = this%movedVelo - 0.5_dp * movedAccel * this%dt
    coordNew(:,:) = coord
    coordNew(:,this%indMovedAtom) = coord(:,this%indMovedAtom) &
        & + this%movedVelo(:,:) * this%dt + 0.5_dp * movedAccel(:,:) * this%dt**2
    ! This re-initializes the VVerlet propagator with coordNew
    this%movedVelo(:,:) = this%movedVelo + 0.5_dp * movedAccel * this%dt

    if (this%nDynamicsInit == 0) then
      call reset(pVelocityVerlet, coordNew(:, this%indMovedAtom), this%movedVelo,&
          & tHalfVelocities=.true.)
      allocate(this%pMDIntegrator)
      call init(this%pMDIntegrator, pVelocityVerlet)
    else
      call reset(this%pMDIntegrator, coordNew(:, this%indMovedAtom), this%movedVelo,&
          & tHalfVelocities=.true.)
    end if

    this%nDynamicsInit = this%nDynamicsInit + 1

  end subroutine initIonDynamics


  !> Calculates nonscc hamiltonian and overlap for new geometry and reallocates sparse arrays
  subroutine updateH0S(this, Ssqr, Sinv, coord, orb, neighbourList, nNeighbourSK, iSquare,&
      & iSparseStart, img2CentCell, skHamCont, skOverCont, ham, ham0, over, env, rhoPrim,&
      & ErhoPrim, coordAll)

    !> ElecDynamics instance
    type(TElecDynamics), intent(inout), target :: this

    !> Square overlap inverse
    complex(dp), intent(inout) :: Sinv(:,:,:)

    !> Square overlap matrix
    complex(dp), intent(inout), allocatable :: Ssqr(:,:,:)

    !> Local sparse storage for non-SCC hamiltonian
    real(dp), allocatable, intent(inout) :: ham0(:)

    !> scc hamiltonian (sparse)
    real(dp), allocatable, intent(inout) :: ham(:,:)

    !> overlap (sparse)
    real(dp), allocatable, intent(inout) :: over(:)

    !> atomic coordinates
    real(dp), allocatable, intent(inout) :: coord(:,:)

    !> Coords of the atoms (3, nAllAtom)
    real(dp), allocatable, intent(inout) :: coordAll(:,:)

    !> ADT for neighbour parameters
    type(TNeighbourList), intent(inout) :: neighbourList

    !> nr. of neighbours for atoms out to max interaction distance (excluding Ewald terms)
    integer, intent(inout) :: nNeighbourSK(:)

    !> index array for location of atomic blocks in large sparse arrays
    integer, allocatable, intent(inout) :: iSparseStart(:,:)

    !> image atoms to their equivalent in the central cell
    integer, allocatable, intent(inout) :: img2CentCell(:)

    !> Index array for start of atomic block in dense matrices
    integer, intent(in) :: iSquare(:)

    !> data type for atomic orbital information
    type(TOrbitals), intent(in) :: orb

    !> Raw H^0 hamiltonian data
    type(TSlakoCont), intent(in) :: skHamCont

    !> Raw overlap data
    type(TSlakoCont), intent(in) :: skOverCont

    !> Environment settings
    type(TEnvironment), intent(inout) :: env

    !> sparse density matrix
    real(dp), allocatable, intent(inout) :: rhoPrim(:,:)

    !> Energy weighted density matrix
    real(dp), allocatable, intent(inout) :: ErhoPrim(:)

    real(dp), allocatable :: Sreal(:,:), SinvReal(:,:)
    complex(dp), allocatable :: T4(:,:)
    real(dp) :: coord0Fold(3,this%nAtom)
    integer :: nAllAtom, iSpin, sparseSize, iOrb, iKS, iK

    coord0Fold(:,:) = coord
    if (this%tPeriodic) then
      call foldCoordToUnitCell(coord0Fold, this%latVec, this%invLatVec)
    end if

    call updateNeighbourListAndSpecies(coordAll, this%speciesAll, img2CentCell, this%iCellVec, &
        &neighbourList, nAllAtom, coord0Fold, this%species, this%mCutoff, this%rCellVec)
    call getNrOfNeighboursForAll(nNeighbourSK, neighbourList, this%skCutoff)
    call getSparseDescriptor(neighbourList%iNeighbour, nNeighbourSK, img2CentCell, orb,&
        & iSparseStart, sparseSize)

    this%nSparse = sparseSize
    if (.not. allocated(ham0)) then
      allocate(ham0(this%nSparse))
    end if
    if (.not. allocated(rhoPrim)) then
      allocate(rhoPrim(this%nSparse, this%nSpin))
    end if
    call reallocateTDSparseArrays(this, ham, over, ham0, rhoPrim, ErhoPrim)

<<<<<<< HEAD
    if (this%tPeriodic) then
      call initLatticeVectors(this)
    end if
    call this%sccCalc%updateCoords(env, coordAll, this%speciesAll, neighbourList)
=======
    call this%sccCalc%updateCoords(env, coord, coordAll, this%speciesAll, neighbourList)
>>>>>>> 1ec65582

    if (allocated(this%dispersion)) then
      call this%dispersion%updateCoords(env, neighbourList, img2CentCell, coordAll,&
          & this%speciesAll)
    end if

    call buildH0(env, ham0, skHamCont, this%atomEigVal, coordAll, nNeighbourSK, &
        & neighbourList%iNeighbour, this%speciesAll, iSparseStart, orb)
    call buildS(env, over, skOverCont, coordAll, nNeighbourSK, neighbourList%iNeighbour,&
        & this%speciesAll, iSparseStart, orb)

    if (this%tRealHS) then
      allocate(Sreal(this%nOrbs,this%nOrbs))
      allocate(SinvReal(this%nOrbs,this%nOrbs))
      Sreal = 0.0_dp
      call unpackHS(Sreal, over, neighbourList%iNeighbour, nNeighbourSK, iSquare, iSparseStart,&
          & img2CentCell)
      call blockSymmetrizeHS(Sreal, iSquare)
      do iKS = 1, this%parallelKS%nLocalKS
        Ssqr(:,:,iKS) = cmplx(Sreal, 0, dp)
      end do

      SinvReal = 0.0_dp
      do iOrb = 1, this%nOrbs
        SinvReal(iOrb, iOrb) = 1.0_dp
      end do
      call gesv(Sreal, SinvReal)

      do iKS = 1, this%parallelKS%nLocalKS
        Sinv(:,:,iKS) = cmplx(SinvReal, 0, dp)
      end do

    else

      allocate(T4(this%nOrbs,this%nOrbs))
      Ssqr(:,:,:) = cmplx(0,0,dp)
      do iKS = 1, this%parallelKS%nLocalKS
        iK = this%parallelKS%localKS(1, iKS)
        iSpin = this%parallelKS%localKS(2, iKS)
        T4(:,:) = cmplx(0,0,dp)
        call unpackHS(T4, over, this%kPoint(:,iK), neighbourList%iNeighbour, nNeighbourSK,&
            & this%iCellVec, this%cellVec, iSquare, iSparseStart, img2CentCell)
        call blockHermitianHS(T4, iSquare)
        Ssqr(:,:,iKS) = T4
        Sinv(:,:,iKS) = cmplx(0,0,dp)
        do iOrb = 1, this%nOrbs
          Sinv(iOrb, iOrb, iKS) = cmplx(1,0,dp)
        end do
        call gesv(T4, Sinv(:,:,iKS))
      end do
      deallocate(T4)

    end if

  end subroutine updateH0S


  !> Calculates force
  subroutine getForces(this, movedAccel, totalForce, rho, H1, Sinv, neighbourList, nNeighbourSK,&
      & img2CentCell, iSparseStart, iSquare, potential, orb, skHamCont, skOverCont, qq, q0,&
      & pRepCont, coordAll, rhoPrim, ErhoPrim, iStep, env, rangeSep, deltaRho)

    !> ElecDynamics instance
    type(TElecDynamics), intent(inout) :: this

    !> Density Matrix
    complex(dp), intent(in) :: rho(:,:,:)

    !> Square hamiltonian
    complex(dp), intent(in) :: H1(:,:,:)

    !> Square inverse overlap
    complex(dp), intent(in) :: Sinv(:,:,:)

    !> ADT for neighbour parameters
    type(TNeighbourList), intent(inout) :: neighbourList

    !> nr. of neighbours for atoms out to max interaction distance (excluding Ewald terms)
    integer, intent(in) :: nNeighbourSK(:)

    !> index array for location of atomic blocks in large sparse arrays
    integer, intent(in) :: iSparseStart(:,:)

    !> image atoms to their equivalent in the central cell
    integer, intent(in) :: img2CentCell(:)

    !> Index array for start of atomic block in dense matrices
    integer, intent(in) :: iSquare(:)

    !> data type for atomic orbital information
    type(TOrbitals), intent(in) :: orb

    !> Raw H^0 hamiltonian data
    type(TSlakoCont), intent(in) :: skHamCont

    !> Raw overlap data
    type(TSlakoCont), intent(in) :: skOverCont

    !> sparse density matrix
    real(dp), intent(inout) :: rhoPrim(:,:)

    !> Energy weighted density matrix
    real(dp), intent(inout) :: ErhoPrim(:)

    !> forces (3, nAtom)
    real(dp), intent(out) :: totalForce(:,:)

    !> acceleration on moved atoms (3, nMovedAtom)
    real(dp), intent(out) :: movedAccel(:,:)

    !> potential acting on the system
    type(TPotentials), intent(in) :: potential

    !> atomic ocupations
    real(dp), intent(inout) :: qq(:,:,:)

    !> reference atomic occupations
    real(dp), intent(inout) :: q0(:,:,:)

    !> repulsive information
    type(TRepCont), intent(in) :: pRepCont

    !> Coords of the atoms (3, nAllAtom)
    real(dp), intent(in) :: coordAll(:,:)

    !> current step of the propagation
    integer, intent(in) :: iStep

    !> Environment settings
    type(TEnvironment), intent(inout) :: env

    !> Range separation contributions
    type(TRangeSepFunc), allocatable, intent(inout) :: rangeSep

    !> Real part of density matrix, adjusted by reference charges
    complex(dp), allocatable, intent(inout) :: deltaRho(:,:,:)

    real(dp), allocatable :: T1R(:,:), T2R(:,:)
    complex(dp), allocatable :: T1C(:,:), T2C(:,:)
    real(dp) :: derivs(3,this%nAtom), repulsiveDerivs(3,this%nAtom), totalDeriv(3, this%nAtom)
    integer :: iSpin, iDir, iKS, iK

    ErhoPrim(:) = 0.0_dp
    rhoPrim(:,:) = 0.0_dp

    !    do iSpin = 1, this%nSpin
    !       call gemm(T1, real(rho(:,:,iSpin), dp), real(H1(:,:,iSpin), dp))
    !       call her2k(T2, real(Sinv(:,:,iSpin), dp), T1, 0.5_dp)
    !       call packHS(rhoPrim(:,iSpin), real(rho(:,:,iSpin), dp), neighbourList%iNeighbour,&
    !           & nNeighbourSK, orb%mOrb, iSquare, iSparseStart, img2CentCell)
    !       call packHS(ErhoPrim, T2, neighbourList%iNeighbour, nNeighbourSK, orb%mOrb, iSquare,&
    !           & iSparseStart, img2CentCell)
    !    end do

    if (this%tRealHS) then
      allocate(T1R(this%nOrbs,this%nOrbs))
      allocate(T2R(this%nOrbs,this%nOrbs))
      do iKS = 1, this%parallelKS%nLocalKS
        iK = this%parallelKS%localKS(1, iKS)
        iSpin = this%parallelKS%localKS(2, iKS)
        call packHS(rhoPrim(:,iSpin), real(rho(:,:,iKS), dp), neighbourList%iNeighbour,&
            & nNeighbourSK, orb%mOrb, iSquare, iSparseStart, img2CentCell)
        call gemm(T1R, real(rho(:,:,iKS), dp), real(H1(:,:,iKS), dp))
        call her2k(T2R, real(Sinv(:,:,iKS), dp), T1R, 0.5_dp)
        call packHS(ErhoPrim, T2R, neighbourList%iNeighbour, nNeighbourSK, orb%mOrb, iSquare,&
            & iSparseStart, img2CentCell)
      end do
    else
      allocate(T1C(this%nOrbs,this%nOrbs))
      allocate(T2C(this%nOrbs,this%nOrbs))
      do iKS = 1, this%parallelKS%nLocalKS
        iK = this%parallelKS%localKS(1, iKS)
        iSpin = this%parallelKS%localKS(2, iKS)
        call packHS(rhoPrim(:,iSpin), rho(:,:,iKS), this%kPoint(:,iK), this%kWeight(iK),&
            & neighbourList%iNeighbour, nNeighbourSK, orb%mOrb, this%iCellVec, this%cellVec,&
            & iSquare, iSparseStart, img2CentCell)
        call gemm(T1C, rho(:,:,iKS), H1(:,:,iKS))
        call her2k(T2C, Sinv(:,:,iKS), T1C, (0.5_dp,0.0_dp))
        call packHS(ErhoPrim, T2C, this%kPoint(:,iK), this%kWeight(iK), neighbourList%iNeighbour,&
            & nNeighbourSK, orb%mOrb, this%iCellVec, this%cellVec, iSquare, iSparseStart,&
            & img2CentCell)
      end do
    end if

    call ud2qm(qq)
    call ud2qm(q0)
    call ud2qm(rhoPrim)

    derivs(:,:) = 0.0_dp
    repulsiveDerivs(:,:) = 0.0_dp

    call derivative_shift(env, derivs, this%derivator, rhoPrim, ErhoPrim, skHamCont,&
        & skOverCont, coordAll, this%speciesAll, neighbourList%iNeighbour, nNeighbourSK, &
        & img2CentCell, iSparseStart, orb, potential%intBlock)
    call this%sccCalc%updateCharges(env, qq, q0, orb, this%speciesAll)
    call this%sccCalc%addForceDc(env, derivs, this%speciesAll, neighbourList%iNeighbour, &
        & img2CentCell)
    call getERepDeriv(repulsiveDerivs, coordAll, nNeighbourSK, neighbourList%iNeighbour,&
        & this%speciesAll, pRepCont, img2CentCell)

    if (this%isRangeSep) then
      call error("Ehrenfest forces not implemented yet with range separated calculations.")
      !call rangeSep%addLRGradients(derivs, this%derivator, deltaRho, skHamCont, skOverCont,&
      ! & coordAll, this%speciesAll, orb, iSquare, sSqr, neighbourList%iNeighbour, nNeighbourSK)
    end if

    if (this%tLaser) then
      call setPresentField(this, iStep)
      do iDir = 1, 3
        derivs(iDir,:) = derivs(iDir,:)&
            & - sum(q0(:,:,1) - qq(:,:,1), dim=1) * this%presentField(iDir)
      end do
    end if

    totalDeriv(:,:) = repulsiveDerivs + derivs
    if (allocated(this%dispersion)) then
      call this%dispersion%addGradients(totalDeriv)
    end if

    totalForce(:,:) = - totalDeriv
    movedAccel(:,:) = totalForce(:, this%indMovedAtom) / this%movedMass

    call qm2ud(qq)
    call qm2ud(q0)
    call qm2ud(rhoPrim)

  end subroutine getForces


  !> Calculates nonadiabatic matrix: overlap gradient (Sprime) times velocities (Rdot)
  subroutine getRdotSprime(this, RdotSprime, coordAll, skOverCont, orb, img2CentCell, &
      &neighbourList, nNeighbourSK, iSquare)

    !> ElecDynamics instance
    type(TElecDynamics), intent(in), target :: this

    !> Raw overlap data
    type(TSlakoCont), intent(in) :: skOverCont

    ! nonadiabatic coupling matrix elements
    complex(dp), intent(out) :: RdotSprime(:,:)

    !> data type for atomic orbital information
    type(TOrbitals), intent(in) :: orb

    !> Coords of the atoms (3, nAllAtom)
    real(dp), intent(in) :: coordAll(:,:)

    !> ADT for neighbour parameters
    type(TNeighbourList), intent(in) :: neighbourList

    !> nr. of neighbours for atoms out to max interaction distance (excluding Ewald terms)
    integer, intent(in) :: nNeighbourSK(:)

    !> Index array for start of atomic block in dense matrices
    integer, intent(in) :: iSquare(:)

    !> image atoms to their equivalent in the central cell
    integer, intent(in) :: img2CentCell(:)

    real(dp) :: sPrimeTmp(orb%mOrb,orb%mOrb,3)
    real(dp) :: sPrimeTmp2(orb%mOrb,orb%mOrb), dcoord(3,this%nAtom)
    integer :: iAtom1, iStart1, iEnd1, iSp1, nOrb1, iDir
    integer :: iNeigh, iStart2, iEnd2, iAtom2, iAtom2f, iSp2, nOrb2

    dcoord(:,:) = 0.0_dp
    dcoord(:, this%indMovedAtom) = this%movedVelo(:,1:this%nMovedAtom)
    sPrimeTmp(:,:,:) = 0.0_dp
    RdotSprime(:,:) = 0.0_dp

    !$OMP PARALLEL DO PRIVATE(iAtom1,iStart1,iEnd1,iSp1,nOrb1,sPrimeTmp2,iNeigh,iAtom2, &
    !$OMP& iAtom2f,iStart2,iEnd2,iSp2,nOrb2,sPrimeTmp,iDir) DEFAULT(SHARED) &
    !$OMP& SCHEDULE(RUNTIME)
    do iAtom1 = 1, this%nAtom
      iStart1 = iSquare(iAtom1)
      iEnd1 = iSquare(iAtom1+1)-1
      iSp1 = this%species(iAtom1)
      nOrb1 = orb%nOrbAtom(iAtom1)

      do iNeigh = 1, nNeighbourSK(iAtom1)
        iAtom2 = neighbourList%iNeighbour(iNeigh, iAtom1)
        iAtom2f = img2CentCell(iAtom2)
        iStart2 = iSquare(iAtom2f)
        iEnd2 = iSquare(iAtom2f+1)-1
        iSp2 = this%species(iAtom2f)
        nOrb2 = orb%nOrbAtom(iAtom2f)
        if (iAtom2f /= iAtom1) then
          call this%derivator%getFirstDeriv(sPrimeTmp, skOverCont, coordAll, this%speciesAll,&
              & iAtom1, iAtom2, orb)

          sPrimeTmp2(:,:) = 0.0_dp
          do iDir=1,3
            sPrimeTmp2(:,:) = sPrimeTmp2 + sPrimeTmp(:,:,iDir) * dcoord(iDir,iAtom1)
          end do
          RdotSprime(iStart2:iEnd2,iStart1:iEnd1) = RdotSprime(iStart2:iEnd2,iStart1:iEnd1)&
              & + cmplx(sPrimeTmp2(1:nOrb2,1:nOrb1), 0, dp)

          sPrimeTmp2(:,:) = 0.0_dp
          do iDir=1,3
            sPrimeTmp2(:,:) = sPrimeTmp2 - sPrimeTmp(:,:,iDir) * dcoord(iDir,iAtom2f)
          end do
          RdotSprime(iStart1:iEnd1,iStart2:iEnd2) = RdotSprime(iStart1:iEnd1,iStart2:iEnd2)&
              & + cmplx(transpose(sPrimeTmp2(1:nOrb2,1:nOrb1)), 0, dp)
        end if
      end do
    end do
    !$OMP END PARALLEL DO

  end subroutine getRdotSprime


  !> Reallocates sparse arrays after change of coordinates
  subroutine reallocateTDSparseArrays(this, ham, over, ham0, rhoPrim, ErhoPrim)

    !> ElecDynamics instance
    type(TElecDynamics), intent(in), target :: this

    !> scc hamiltonian (sparse)
    real(dp), allocatable, intent(inout) :: ham(:,:)

    !> overlap (sparse)
    real(dp), allocatable, intent(inout) :: over(:)

    !> Local sparse storage for non-SCC hamiltonian
    real(dp), allocatable, intent(inout) :: ham0(:)

    !> sparse density matrix
    real(dp), allocatable, intent(inout) :: rhoPrim(:,:)

    !> Energy weighted density matrix
    real(dp), allocatable, intent(inout) :: ErhoPrim(:)

    deallocate(ham)
    deallocate(over)
    deallocate(ham0)
    deallocate(rhoPrim)
    allocate(ham(this%nSparse, this%nSpin))
    allocate(over(this%nSparse))
    allocate(ham0(this%nSparse))
    allocate(rhoPrim(this%nSparse, this%nSpin))

    if (allocated(ErhoPrim)) then
      deallocate(ErhoPrim)
      allocate(ErhoPrim(this%nSparse))
    end if

  end subroutine reallocateTDSparseArrays


  !updates SCC module with lattice vectors
  subroutine initLatticeVectors(this)

    !> ElecDynamics instance
    type(TElecDynamics), intent(inout), target :: this

    real(dp) :: cellVol, recVecs(3,3), recVecs2p(3,3)

    cellVol = abs(determinant33(this%latVec))
    recVecs2p(:,:) = this%latVec
    call matinv(recVecs2p)
    recVecs2p = transpose(recVecs2p)
    recVecs = 2.0_dp * pi * recVecs2p
    call this%sccCalc%updateLatVecs(this%latVec, recVecs, cellVol)
    this%mCutOff = max(this%mCutOff, this%sccCalc%getCutOff())

    if (allocated(this%dispersion)) then
      call this%dispersion%updateLatVecs(this%latVec)
      this%mCutOff = max(this%mCutOff, this%dispersion%getRCutOff())
    end if
  end subroutine initLatticeVectors


  !> Calculates repulsive and dispersion energies
  subroutine  getPositionDependentEnergy(this, energy, coordAll, img2CentCell, nNeighbourSK,&
      & neighbourList, pRepCont, iAtInCentralRegion)

    !> ElecDynamics instance
    type(TElecDynamics), intent(inout), target :: this

    !> data type for energy components and total
    type(TEnergies), intent(inout) :: energy

    !> All atomic coordinates
    real(dp), intent(in) :: coordAll(:,:)

    !> Image atom indices to central cell atoms
    integer, intent(in) :: img2CentCell(:)

    !> Number of neighbours for each of the atoms
    integer, intent(in) :: nNeighbourSK(:)

    !> List of neighbours for each atom
    type(TNeighbourList), intent(in) :: neighbourList

    !> Repulsive interaction data
    type(TRepCont), intent(in) :: pRepCont

    !> atoms in the central cell
    integer, intent(in) :: iAtInCentralRegion(:)

    ! using here nNeighbourSK instead of nNeighbourRep
    call calcRepulsiveEnergy(coordAll, this%speciesAll, img2CentCell, nNeighbourSK, neighbourList,&
        & pRepCont, energy%atomRep, energy%Erep, iAtInCentralRegion)

    if (allocated(this%dispersion)) then
      call calcDispersionEnergy(this%dispersion, energy%atomDisp, energy%eDisp, iAtInCentralRegion)
    else
      energy%atomDisp(:) = 0.0_dp
      energy%eDisp = 0.0_dp
    end if

  end subroutine getPositionDependentEnergy


  !> Calculates bond populations and bond energies if requested
  subroutine getBondPopulAndEnergy(this, bondWork, lastBondPopul, rhoPrim, ham0, over, iNeighbour,&
      & nNeighbourSK, iSparseStart, img2CentCell, iSquare,  fdBondEnergy, fdBondPopul, time)

    !> ElecDynamics instance
    type(TElecDynamics), intent(inout) :: this

    !> Container for either bond populations or bond energy
    real(dp), allocatable, intent(inout) :: bondWork(:, :)

    !> Last calculated bond population (for tagged output)
    real(dp), intent(inout) :: lastBondPopul

    !> sparse density matrix
    real(dp), intent(in) :: rhoPrim(:,:)

    !> overlap (sparse)
    real(dp), intent(in) :: over(:)

    !> Local sparse storage for non-SCC hamiltonian
    real(dp), intent(in) :: ham0(:)

    !> Atomic neighbour data
    integer, intent(in) :: iNeighbour(0:,:)

    !> nr. of neighbours for atoms out to max interaction distance (excluding Ewald terms)
    integer, intent(in) :: nNeighbourSK(:)

    !> index array for location of atomic blocks in large sparse arrays
    integer, intent(in) :: iSparseStart(:,:)

    !> image atoms to their equivalent in the central cell
    integer, intent(in) :: img2CentCell(:)

    !> Index array for start of atomic block in dense matrices
    integer, intent(in) :: iSquare(:)

    !> File descriptor for bond energy
    integer, intent(in) :: fdBondEnergy

    !> File descriptor for bond populations
    integer, intent(in) :: fdBondPopul

    !> Elapsed simulation time
    real(dp), intent(in) :: time

    integer :: iSpin

    if (this%tBondE) then
      bondWork(:,:) = 0.0_dp
      do iSpin = 1, this%nSpin
        call addPairWiseBondInfo(bondWork, rhoPrim(:,iSpin), ham0, iSquare,&
            & iNeighbour, nNeighbourSK, img2CentCell, iSparseStart)
      end do
      write(fdBondEnergy) time * au__fs, sum(bondWork), bondWork
    end if
    if (this%tBondP) then
      bondWork(:,:) = 0.0_dp
      do iSpin = 1, this%nSpin
        call addPairWiseBondInfo(bondWork, rhoPrim(:,1), over, iSquare,&
            & iNeighbour, nNeighbourSK, img2CentCell, iSparseStart)
      end do
      write(fdBondPopul) time * au__fs, sum(bondWork), bondWork
      if (this%tWriteAutotest) then
        lastBondPopul = sum(bondWork)
      end if
    end if

  end subroutine getBondPopulAndEnergy


  !> sets electric field at present timestep
  subroutine setPresentField(this, iStep)
    !> ElecDynamics instance
    type(TElecDynamics), intent(inout) :: this

    !> current step of the propagation
    integer, intent(in) :: iStep

    if (.not. this%tdFieldThroughAPI) then
      this%presentField(:) = this%tdFunction(:, iStep)
    elseif (.not. this%tdFieldIsSet) then
      if (iStep == 0) then
        this%presentField(:) = 0.0_dp
      else
        call error("External field has not been set.")
      end if
    end if

  end subroutine setPresentField


  !> Handles the initializations of the variables needed for the time propagation
  subroutine initializeDynamics(this, coord, orb, neighbourList, nNeighbourSK,&
       & iSquare, iSparseStart, img2CentCell, skHamCont, skOverCont, ham, over, env, coordAll,&
       & H0, spinW, tDualSpinOrbit, xi, thirdOrd, dftbU, onSiteElements,&
       & refExtPot, solvation, rangeSep, referenceN0, q0, pRepCont, iAtInCentralRegion, &
       & eigvecsReal, eigvecsCplx, filling, qDepExtPot, tFixEf, Ef, latVec, invLatVec, iCellVec,&
       & rCellVec, cellVec, speciesAll)
    !> ElecDynamics instance
    type(TElecDynamics), intent(inout), target :: this

    !> Real Eigenvectors
    real(dp), intent(inout), allocatable :: eigvecsReal(:,:,:)

    !> Complex Eigevenctors
    complex(dp), intent(inout), allocatable :: eigvecsCplx(:,:,:)

    !> Sparse storage for non-SCC hamiltonian
    real(dp), intent(in) :: H0(:)

    !> reference atomic occupations
    real(dp), intent(inout) :: q0(:,:,:)

    !> Reference charges from the Slater-Koster file
    real(dp), intent(in) :: referenceN0(:,:)

    !> resulting hamiltonian (sparse)
    real(dp), allocatable, intent(inout) :: ham(:,:)

    !> overlap (sparse)
    real(dp), allocatable, intent(inout) :: over(:)

    !> atomic coordinates
    real(dp), allocatable, intent(inout) :: coord(:,:)

    !> all atomic coordinates
    real(dp), allocatable, intent(inout) :: coordAll(:,:)

    !> spin constants
    real(dp), allocatable, intent(in) :: spinW(:,:,:)

    !> occupations
    real(dp), intent(inout) :: filling(:,:,:)

    !> Number of neighbours for each of the atoms
    integer, intent(inout) :: nNeighbourSK(:)

    !> index array for location of atomic blocks in large sparse arrays
    integer, allocatable, intent(inout) :: iSparseStart(:,:)

    !> image atoms to their equivalent in the central cell
    integer, allocatable, intent(inout) :: img2CentCell(:)

    !> Index array for start of atomic block in dense matrices
    integer, intent(in) :: iSquare(:)

    !> list of neighbours for each atom
    type(TNeighbourList), intent(inout) :: neighbourList

    !> repulsive information
    type(TRepCont), intent(in) :: pRepCont

    !> Atomic orbital information
    type(TOrbitals), intent(in) :: orb

    !> Environment settings
    type(TEnvironment), intent(inout) :: env

    !> Raw H^0 hamiltonian data
    type(TSlakoCont), intent(in) :: skHamCont

    !> Raw overlap data
    type(TSlakoCont), intent(in) :: skOverCont

    !> Is dual spin orbit being used (block potentials)
    logical, intent(in) :: tDualSpinOrbit

    !> DFTB+U functional (if used)
    type(TDftbU), intent(in), allocatable :: dftbU

    !> Spin orbit constants if required
    real(dp), allocatable, intent(in) :: xi(:,:)

    !> 3rd order settings
    type(TThirdOrder), intent(inout), allocatable :: thirdOrd

    !> Solvation model
    class(TSolvation), allocatable, intent(inout) :: solvation

    !> Range separation contributions
    type(TRangeSepFunc), allocatable, intent(inout) :: rangeSep

    !> Proxy for querying Q-dependant external potentials
    type(TQDepExtPotProxy), intent(inout), allocatable :: qDepExtPot

    !> Atoms over which to sum the total energies
    integer, intent(in) :: iAtInCentralRegion(:)

    !> Whether fixed Fermi level(s) should be used. (No charge conservation!)
    logical, intent(in) :: tFixEf

    !> If tFixEf is .true. contains reservoir chemical potential, otherwise the Fermi levels found
    !> from the given number of electrons
    real(dp), intent(inout) :: Ef(:)

    !> Corrections terms for on-site elements
    real(dp), intent(in), allocatable :: onSiteElements(:,:,:,:)

    !> Reference external potential (usual provided via API)
    type(TRefExtPot) :: refExtPot

    !> Lattice vectors if periodic
    real(dp), intent(in) :: latVec(:,:)

    !> Inverse of the lattice vectors
    real(dp), intent(in) :: invLatVec(:,:)

    !> cell vectors in absolute units
    real(dp), intent(in) :: rCellVec(:,:)

    !> Vectors (in units of the lattice constants) to cells of the lattice
    real(dp), intent(in) :: cellVec(:,:)

    !> index of cell in cellVec and rCellVec for each atom
    integer, allocatable, intent(in) :: iCellVec(:)

    !> species of all atoms in the system
    integer, intent(in) :: speciesAll(:)

    this%startTime = 0.0_dp
    this%timeElec = 0.0_dp

    this%speciesAll = speciesAll
    this%nSpin = size(ham(:,:), dim=2)
    if (this%nSpin > 1) then
      call qm2ud(q0)
    end if

    if (this%tRealHS .and. .not. this%isRangeSep) then
      this%nOrbs = size(eigvecsReal, dim=1)
    else
      this%nOrbs = size(eigvecsCplx, dim=1)
    end if

    this%nAtom = size(coord, dim=2)
    this%latVec = latVec
    this%invLatVec = invLatVec
    this%iCellVec = iCellVec
    this%rCellVec = rCellVec
    this%cellVec = cellVec

    allocate(this%trho(this%nOrbs,this%nOrbs,this%parallelKS%nLocalKS))
    allocate(this%trhoOld(this%nOrbs,this%nOrbs,this%parallelKS%nLocalKS))
    allocate(this%Ssqr(this%nOrbs,this%nOrbs,this%parallelKS%nLocalKS))
    allocate(this%Sinv(this%nOrbs,this%nOrbs,this%parallelKS%nLocalKS))
    allocate(this%H1(this%nOrbs,this%nOrbs,this%parallelKS%nLocalKS))
    allocate(this%qq(orb%mOrb, this%nAtom, this%nSpin))
    allocate(this%deltaQ(this%nAtom,this%nSpin))
    allocate(this%dipole(3,this%nSpin))
    allocate(this%chargePerShell(orb%mShell,this%nAtom,this%nSpin))

    allocate(this%occ(this%nOrbs))
    allocate(this%RdotSprime(this%nOrbs,this%nOrbs))
    allocate(this%totalForce(3, this%nAtom))
    this%RdotSprime(:,:) = 0.0_dp
    this%totalForce(:,:) = 0.0_dp
    this%occ(:) = 0.0_dp

    if (this%tReadRestart) then
      call readRestartFile(this%trho, this%trhoOld, coord, this%movedVelo, this%startTime, this%dt,&
          & restartFileName, this%tRestartAscii)
      call updateH0S(this, this%Ssqr, this%Sinv, coord, orb, neighbourList, nNeighbourSK, iSquare,&
          & iSparseStart, img2CentCell, skHamCont, skOverCont, ham, this%ham0, over, env, this%rhoPrim,&
          & this%ErhoPrim, coordAll)
      if (this%tIons) then

        this%initialVelocities(:,:) = this%movedVelo

        this%ReadMDVelocities = .true.
      end if
    else if (this%iCall > 1 .and. this%tIons) then
      coord(:,:) = this%initCoord
      call updateH0S(this, this%Ssqr, this%Sinv, coord, orb, neighbourList, nNeighbourSK, iSquare,&
          & iSparseStart, img2CentCell, skHamCont, skOverCont, ham, this%ham0, over, env, this%rhoPrim,&
          & this%ErhoPrim, coordAll)
      this%initialVelocities(:,:) = this%movedVelo
      this%ReadMDVelocities = .true.
    end if
    if (this%tLaser .and. .not. this%tdFieldThroughAPI) then
      call getTDFunction(this, this%startTime)
    end if

    call initializeTDVariables(this, this%trho, this%H1, this%Ssqr, this%Sinv, H0, this%ham0, &
        & over, ham, eigvecsReal, filling, orb, this%rhoPrim, this%potential, &
        & neighbourList%iNeighbour, nNeighbourSK, iSquare, iSparseStart, img2CentCell,&
        & this%Eiginv, this%EiginvAdj, this%energy, this%ErhoPrim, skOverCont, this%qBlock,&
        & this%qNetAtom, allocated(dftbU), onSiteElements, eigvecsCplx, this%H1LC, this%bondWork, &
        & this%fdBondEnergy, this%fdBondPopul, this%lastBondPopul, this%time)

    if (this%tPeriodic) then
      call initLatticeVectors(this)
    end if

    call this%sccCalc%updateCoords(env, coordAll, this%speciesAll, neighbourList)
    if (allocated(this%dispersion)) then
      call this%dispersion%updateCoords(env, neighbourList, img2CentCell, coordAll,&
          & this%speciesAll)
      this%mCutOff = max(this%mCutOff, this%dispersion%getRCutOff())
    end if

    call initTDOutput(this, this%dipoleDat, this%qDat, this%energyDat,&
        & this%populDat, this%forceDat, this%coorDat)

    call getChargeDipole(this, this%deltaQ, this%qq, this%dipole, q0, this%trho, this%Ssqr,&
        & coord, iSquare, this%qBlock, this%qNetAtom)
    if (allocated(this%dispersion)) then
      call this%dispersion%updateOnsiteCharges(this%qNetAtom, orb, referenceN0,&
          & this%speciesAll(:this%nAtom), .true.)
    end if

    call updateH(this, this%H1, ham, over, this%ham0, this%speciesAll, this%qq, q0, coord, orb, this%potential,&
        & neighbourList, nNeighbourSK, iSquare, iSparseStart, img2CentCell, 0, this%chargePerShell,&
        & spinW, env, tDualSpinOrbit, xi, thirdOrd, this%qBlock, dftbU,&
        & onSiteElements, refExtPot, this%deltaRho, this%H1LC, this%Ssqr, solvation, rangeSep, this%dispersion,&
        & this%trho)

    if (this%tForces) then
      this%totalForce(:,:) = 0.0_dp
      call getForces(this, this%movedAccel, this%totalForce, this%trho, this%H1, this%Sinv, neighbourList, nNeighbourSK, &
          & img2CentCell, iSparseStart, iSquare, this%potential, orb, skHamCont, skOverCont, this%qq, q0, &
          & pRepCont, coordAll, this%rhoPrim, this%ErhoPrim, 0, env, rangeSep, this%deltaRho)
      if (this%tIons) then
        call initIonDynamics(this, this%coordNew, coord, this%movedAccel)
      end if
    end if

    ! Apply kick to rho if necessary (in restart case, check it starttime is 0 or not)
    if (this%tKick .and. this%startTime < this%dt / 10.0_dp) then
      call kickDM(this, this%trho, this%Ssqr, this%Sinv, iSquare, coord)
    end if

    ! had to add the "or tKick" option to override rhoOld if tReadRestart = yes, otherwise it will
    ! be badly initialised
    if (.not.this%tReadRestart .or. (this%tKick .and. this%startTime < this%dt / 10.0_dp)) then
      ! Initialize electron dynamics
      ! rhoOld is now the GS DM, rho will be the DM at time=dt
      this%trhoOld(:,:,:) = this%trho
      call initializePropagator(this, this%dt, this%trhoOld, this%trho, this%H1, this%Sinv, coordAll, skOverCont, orb,&
          & neighbourList, nNeighbourSK, img2CentCell, iSquare, rangeSep)
    end if

    this%rho => this%trho
    this%rhoOld => this%trhoOld

    call getPositionDependentEnergy(this, this%energy, coordAll, img2CentCell, nNeighbourSK,&
        & neighbourList, pRepCont, iAtInCentralRegion)

    call getTDEnergy(this, this%energy, this%rhoPrim, this%trhoOld, neighbourList, nNeighbourSK, orb,&
        & iSquare, iSparseStart, img2CentCell, this%ham0, this%qq, q0, this%potential, this%chargePerShell,&
        & this%energyKin, tDualSpinOrbit, thirdOrd, solvation, rangeSep, qDepExtPot, this%qBlock,&
        & dftbu, xi, iAtInCentralRegion, tFixEf, Ef, onSiteElements)

    ! after calculating the TD function, set initial time to zero for probe simulations
    ! this is to properly calculate the dipole fourier transform after the simulation
    if (this%tProbe) then
      this%startTime = 0.0_dp
    end if

    this%tPropagatorsInitialized = .true.

  end subroutine initializeDynamics


  !> Do one TD step, propagating electrons and nuclei (if IonDynamics is enabled)
  subroutine doTdStep(this, iStep, coord, orb, neighbourList, nNeighbourSK,&
       & iSquare, iSparseStart, img2CentCell, skHamCont, skOverCont, ham, over, env,&
       & coordAll, q0, referenceN0, spinW, tDualSpinOrbit, xi, thirdOrd, dftbU,&
       & onSiteElements, refExtPot, solvation, rangeSep, pRepCont,&
       & iAtInCentralRegion, tFixEf, Ef, electronicSolver, qDepExtPot)
    !> ElecDynamics instance
    type(TElecDynamics), intent(inout), target :: this

    !> current step of the propagation
    integer, intent(in) :: iStep

    !> reference atomic occupations
    real(dp), intent(inout) :: q0(:,:,:)

    !> Reference charges from the Slater-Koster file
    real(dp), intent(in) :: referenceN0(:,:)

    !> resulting hamiltonian (sparse)
    real(dp), allocatable, intent(inout) :: ham(:,:)

    !> overlap (sparse)
    real(dp), allocatable, intent(inout) :: over(:)

    !> atomic coordinates
    real(dp), allocatable, intent(inout) :: coord(:,:)

    !> all atomic coordinates
    real(dp), allocatable, intent(inout) :: coordAll(:,:)

    !> spin constants
    real(dp), allocatable, intent(in) :: spinW(:,:,:)

    !> Number of neighbours for each of the atoms
    integer, intent(inout) :: nNeighbourSK(:)

    !> index array for location of atomic blocks in large sparse arrays
    integer, allocatable, intent(inout) :: iSparseStart(:,:)

    !> image atoms to their equivalent in the central cell
    integer, allocatable, intent(inout) :: img2CentCell(:)

    !> Index array for start of atomic block in dense matrices
    integer, intent(in) :: iSquare(:)

    !> list of neighbours for each atom
    type(TNeighbourList), intent(inout) :: neighbourList

    !> repulsive information
    type(TRepCont), intent(in) :: pRepCont

    !> Atomic orbital information
    type(TOrbitals), intent(in) :: orb

    !> Environment settings
    type(TEnvironment), intent(inout) :: env

    !> Raw H^0 hamiltonian data
    type(TSlakoCont), intent(in) :: skHamCont

    !> Raw overlap data
    type(TSlakoCont), intent(in) :: skOverCont

    !> Is dual spin orbit being used (block potentials)
    logical, intent(in) :: tDualSpinOrbit

    !> DFTB+U functional (if used)
    type(TDftbU), intent(in), allocatable :: dftbU

    !> Spin orbit constants if required
    real(dp), allocatable, intent(in) :: xi(:,:)

    !> 3rd order settings
    type(TThirdOrder), intent(inout), allocatable :: thirdOrd

    !> Solvation model
    class(TSolvation), allocatable, intent(inout) :: solvation

    !> Range separation contributions
    type(TRangeSepFunc), allocatable, intent(inout) :: rangeSep

    !> Proxy for querying Q-dependant external potentials
    type(TQDepExtPotProxy), intent(inout), allocatable :: qDepExtPot

    !> Atoms over which to sum the total energies
    integer, intent(in) :: iAtInCentralRegion(:)

    !> Whether fixed Fermi level(s) should be used. (No charge conservation!)
    logical, intent(in) :: tFixEf

    !> If tFixEf is .true. contains reservoir chemical potential, otherwise the Fermi levels found
    !> from the given number of electrons
    real(dp), intent(inout) :: Ef(:)

    !> Corrections terms for on-site elements
    real(dp), intent(in), allocatable :: onSiteElements(:,:,:,:)

    !> Reference external potential (usual provided via API)
    type(TRefExtPot) :: refExtPot

    !> Electronic solver information
    type(TElectronicSolver), intent(inout) :: electronicSolver

    real(dp), allocatable :: velInternal(:,:)
    real(dp) :: new3Coord(3, this%nMovedAtom)
    character(sc) :: dumpIdx
    logical :: tProbeFrameWrite
    integer :: iKS

    this%time = iStep * this%dt + this%startTime

    if (this%tWriteRestart .and. iStep > 0 .and. mod(iStep, max(this%restartFreq,1)) == 0) then
      allocate(velInternal(3,size(this%movedVelo, dim=2)))
      if (this%tIons) then
        call state(this%pMDIntegrator, velocities=velInternal)
      else
        velInternal(:,:) = 0.0_dp
      end if
      call writeRestartFile(this%rho, this%rhoOld, coord, velInternal, this%time, this%dt, &
          &restartFileName, this%tWriteRestartAscii)
      deallocate(velInternal)
    end if

    ! WORKAROUND for gfort9 using max() as mod(0,0) can be reached and fails with this compiler
    tProbeFrameWrite = this%tPump .and. (iStep >= this%PpIni) .and. (iStep <= this%PpEnd)&
        & .and. (mod(iStep-this%PpIni, max(this%PpFreq,1)) == 0)
    if (tProbeFrameWrite) then
      write(dumpIdx,'(I0)')int((iStep-this%PpIni)/this%PpFreq)
      allocate(velInternal(3,size(this%movedVelo, dim=2)))
      if (this%tIons) then
        call state(this%pMDIntegrator, velocities=velInternal)
      else
        velInternal(:,:) = 0.0_dp
      end if
      call writeRestartFile(this%rho, this%rhoOld, coord, velInternal, this%time, this%dt,&
          & trim(dumpIdx) // 'ppdump', this%tWriteRestartAscii)
      deallocate(velInternal)
    end if

    if (.not. this%tReadRestart .or. (iStep > 0) .or. this%tProbe) then
      call writeTDOutputs(this, this%dipoleDat, this%qDat, this%energyDat, &
          & this%forceDat, this%coorDat, this%fdBondPopul, this%fdBondEnergy,&
          & this%time, this%energy, this%energyKin, this%dipole, this%deltaQ, coord, this%totalForce, iStep)
    end if

    if (this%tIons) then
      coord(:,:) = this%coordNew
      call updateH0S(this, this%Ssqr, this%Sinv, coord, orb, neighbourList, nNeighbourSK, iSquare,&
          & iSparseStart, img2CentCell, skHamCont, skOverCont, ham, this%ham0, over, env, this%rhoPrim,&
          & this%ErhoPrim, coordAll)
    end if

    call getChargeDipole(this, this%deltaQ, this%qq, this%dipole, q0, this%rho, this%Ssqr, coord, iSquare, this%qBlock,&
        & this%qNetAtom)
    if (allocated(this%dispersion)) then
      call this%dispersion%updateOnsiteCharges(this%qNetAtom, orb, referenceN0,&
          & this%speciesAll(:this%nAtom), .true.)
    end if

    call updateH(this, this%H1, ham, over, this%ham0, this%speciesAll, this%qq, q0, coord, orb, this%potential,&
        & neighbourList, nNeighbourSK, iSquare, iSparseStart, img2CentCell, iStep,&
        & this%chargePerShell, spinW, env, tDualSpinOrbit, xi, thirdOrd, this%qBlock, dftbU,&
        & onSiteElements, refExtPot, this%deltaRho, this%H1LC, this%Ssqr, solvation, rangeSep,&
        & this%dispersion,this%rho)

    if (this%tForces) then
      call getForces(this, this%movedAccel, this%totalForce, this%rho, this%H1, this%Sinv, neighbourList,&  !F_1
          & nNeighbourSK, img2CentCell, iSparseStart, iSquare, this%potential, orb, skHamCont, &
          & skOverCont, this%qq, q0, pRepCont, coordAll, this%rhoPrim, this%ErhoPrim, iStep, env, rangeSep,&
          & this%deltaRho)
    end if

    if (this%tIons) then
      new3Coord(:,:) = this%coordNew(:, this%indMovedAtom)
      call next(this%pMDIntegrator, this%movedAccel, new3Coord, this%movedVelo)
      this%coordNew(:, this%indMovedAtom) = new3Coord
      call getRdotSprime(this, this%RdotSprime, coordAll, skOverCont, orb, img2CentCell, &
          &neighbourList, nNeighbourSK, iSquare)
      if ((this%tPopulations) .and. (mod(iStep, this%writeFreq) == 0)) then
        call updateBasisMatrices(this, env, electronicSolver, this%Eiginv, this%EiginvAdj, this%H1, this%Ssqr)
      end if

      call getPositionDependentEnergy(this, this%energy, coordAll, img2CentCell, nNeighbourSK,&
          & neighbourList, pRepCont, iAtInCentralRegion)
    end if

    call getTDEnergy(this, this%energy, this%rhoPrim, this%rho, neighbourList, nNeighbourSK, orb, iSquare,&
        & iSparseStart, img2CentCell, this%ham0, this%qq, q0, this%potential, this%chargePerShell, this%energyKin,&
        & tDualSpinOrbit, thirdOrd, solvation, rangeSep, qDepExtPot, this%qBlock, dftbU,&
        & xi, iAtInCentralRegion, tFixEf, Ef, onSiteElements)

    if ((mod(iStep, this%writeFreq) == 0)) then
      call getBondPopulAndEnergy(this, this%bondWork, this%lastBondPopul, this%rhoPrim, this%ham0, over,&
          & neighbourList%iNeighbour, nNeighbourSK, iSparseStart, img2CentCell, iSquare,&
          & this%fdBondEnergy, this%fdBondPopul, this%time)
    end if

    do iKS = 1, this%parallelKS%nLocalKS
      if (this%tIons .or. (.not. this%tRealHS) .or. this%isRangeSep) then
        this%H1(:,:,iKS) = this%RdotSprime + imag * this%H1(:,:,iKS)

        if (this%tEulers .and. (iStep > 0) .and. (mod(iStep, max(this%eulerFreq,1)) == 0)) then
          call zcopy(this%nOrbs*this%nOrbs, this%rho(:,:,iKS), 1, this%rhoOld(:,:,iKS), 1)
          call propagateRho(this, this%rhoOld(:,:,iKS), this%rho(:,:,iKS),&
              & this%H1(:,:,iKS), this%Sinv(:,:,iKS), this%dt)
        else
          call propagateRho(this, this%rhoOld(:,:,iKS), this%rho(:,:,iKS),&
              & this%H1(:,:,iKS), this%Sinv(:,:,iKS), 2.0_dp * this%dt)
        end if
      else
        call propagateRhoRealH(this, this%rhoOld(:,:,iKS), this%rho(:,:,iKS),&
            & this%H1(:,:,iKS), this%Sinv(:,:,iKS), 2.0_dp * this%dt)
      end if
    end do

    if (mod(iStep, 2) == 1) then
      this%rho => this%trho
      this%rhoOld => this%trhoOld
    else
      this%rho => this%trhoOld
      this%rhoOld => this%trho
    end if

    if ((this%tPopulations) .and. (mod(iStep, this%writeFreq) == 0)) then
      do iKS = 1, this%parallelKS%nLocalKS
        call getTDPopulations(this, this%occ, this%rho, this%Eiginv, this%EiginvAdj, this%populDat, this%time, iKS)
      end do
    end if

  end subroutine doTdStep

  !> Handles deallocation, closing outputs and autotest writing
  subroutine finalizeDynamics(this, coord, tWriteAutotest, taggedWriter)

    !> ElecDynamics instance
    type(TElecDynamics), intent(inout) :: this

    !> atomic coordinates
    real(dp), allocatable, intent(inout) :: coord(:,:)

    !> Should autotest data be written?
    logical, intent(in) :: tWriteAutotest

    !> Tagged writer object
    type(TTaggedWriter), intent(inout) :: taggedWriter

    if (tWriteAutotest) then
      call writeTDAutotest(this, this%dipole, this%energy, this%deltaQ, coord, this%totalForce,&
          & this%occ, this%lastBondPopul, taggedWriter)
    end if

    call closeTDOutputs(this, this%dipoleDat, this%qDat, this%energyDat, this%populDat,&
        & this%forceDat, this%coorDat, this%fdBondPopul, this%fdBondEnergy)

    deallocate(this%Ssqr)
    deallocate(this%Sinv)
    deallocate(this%H1)
    deallocate(this%RdotSprime)
    deallocate(this%qq)
    deallocate(this%deltaQ)
    deallocate(this%dipole)
    deallocate(this%chargePerShell)
    deallocate(this%occ)
    deallocate(this%totalForce)
    deallocate(this%trho)
    deallocate(this%trhoOld)

    deallocate(this%rhoPrim)
    deallocate(this%ErhoPrim)
    if (allocated(this%H1LC)) then
      deallocate(this%H1LC)
    end if
    if (allocated(this%deltaRho)) then
      deallocate(this%deltaRho)
    end if
    if (allocated(this%qBlock)) then
      deallocate(this%qBlock)
    end if
    if (allocated(this%qNetAtom)) then
      deallocate(this%qNetAtom)
    end if
    if (this%tPopulations) then
      deallocate(this%Eiginv)
      deallocate(this%EiginvAdj)
    end if
    if (this%tBondE .or. this%tBondP) then
      deallocate(this%bondWork)
    end if

    if (this%tIons) then
      if (allocated(this%polDirs)) then
        if (size(this%polDirs) <  (this%nDynamicsInit + 1)) then
          deallocate(this%pMDIntegrator)
        end if
      end if
    end if

  end subroutine finalizeDynamics
end module dftbp_timeprop<|MERGE_RESOLUTION|>--- conflicted
+++ resolved
@@ -877,99 +877,8 @@
     !> Reference external potential (usual provided via API)
     type(TRefExtPot) :: refExtPot
 
-<<<<<<< HEAD
     !> Lattice vectors if periodic
     real(dp), intent(in) :: latVec(:,:)
-=======
-    complex(dp), allocatable :: Ssqr(:,:,:)
-    complex(dp), allocatable :: Sinv(:,:,:)
-    complex(dp), allocatable, target :: trho(:,:,:)
-    complex(dp), allocatable, target :: trhoOld(:,:,:)
-    complex(dp), pointer :: rho(:,:,:), rhoOld(:,:,:)
-    complex(dp), allocatable :: H1(:,:,:)
-    complex(dp), allocatable :: Eiginv(:,:,:), EiginvAdj(:,:,:)
-    real(dp) :: qq(orb%mOrb, this%nAtom, this%nSpin), deltaQ(this%nAtom,this%nSpin)
-    real(dp) :: dipole(3,this%nSpin), chargePerShell(orb%mShell,this%nAtom,this%nSpin)
-    real(dp), allocatable :: rhoPrim(:,:), ham0(:), ErhoPrim(:)
-    complex(dp), allocatable :: H1LC(:,:), deltaRho(:,:,:)
-    real(dp) :: time, startTime, timeElec
-    integer :: dipoleDat, qDat, energyDat, populDat(this%parallelKS%nLocalKS)
-    integer :: forceDat, coorDat
-    integer :: fdBondPopul, fdBondEnergy
-    integer :: iStep, iKS
-    type(TPotentials) :: potential
-    type(TEnergies) :: energy
-    type(TTimer) :: loopTime
-    real(dp), allocatable :: qBlock(:,:,:,:), qNetAtom(:)
-
-
-    complex(dp), allocatable :: RdotSprime(:,:)
-    real(dp) :: coordNew(3, this%nAtom), totalForce(3, this%nAtom)
-    real(dp), allocatable :: bondWork(:, :)
-    real(dp) :: movedAccel(3, this%nMovedAtom), energyKin, new3Coord(3, this%nMovedAtom)
-    real(dp) :: occ(this%nOrbs)
-    character(sc) :: dumpIdx
-    logical :: tProbeFrameWrite
-    real(dp) :: lastBondPopul
-    real(dp), allocatable :: velInternal(:,:)
-
-    allocate(Ssqr(this%nOrbs,this%nOrbs,this%parallelKS%nLocalKS))
-    allocate(Sinv(this%nOrbs,this%nOrbs,this%parallelKS%nLocalKS))
-    allocate(trho(this%nOrbs,this%nOrbs,this%parallelKS%nLocalKS))
-    allocate(trhoOld(this%nOrbs,this%nOrbs,this%parallelKS%nLocalKS))
-    allocate(H1(this%nOrbs,this%nOrbs,this%parallelKS%nLocalKS))
-    allocate(RdotSprime(this%nOrbs,this%nOrbs))
-
-    call env%globalTimer%startTimer(globalTimers%elecDynInit)
-
-    iStep = 0
-    startTime = 0.0_dp
-    timeElec = 0.0_dp
-    RdotSprime(:,:) = 0.0_dp
-
-    if (this%tReadRestart) then
-      call readRestartFile(trho, trhoOld, coord, this%movedVelo, startTime, this%dt,&
-          & restartFileName, this%tRestartAscii)
-      call updateH0S(this, Ssqr, Sinv, coord, orb, neighbourList, nNeighbourSK, iSquare,&
-          & iSparseStart, img2CentCell, skHamCont, skOverCont, ham, ham0, over, env, rhoPrim,&
-          & ErhoPrim, coordAll)
-      if (this%tIons) then
-
-        this%initialVelocities(:,:) = this%movedVelo
-
-        this%ReadMDVelocities = .true.
-      end if
-    else if (iCall > 1 .and. this%tIons) then
-      coord(:,:) = this%initCoord
-      call updateH0S(this, Ssqr, Sinv, coord, orb, neighbourList, nNeighbourSK, iSquare,&
-          & iSparseStart, img2CentCell, skHamCont, skOverCont, ham, ham0, over, env, rhoPrim,&
-          & ErhoPrim, coordAll)
-      this%initialVelocities(:,:) = this%movedVelo
-      this%ReadMDVelocities = .true.
-    end if
-    if (this%tLaser) then
-      call getTDFunction(this, startTime)
-    end if
-
-    call initializeTDVariables(this, trho, H1, Ssqr, Sinv, H0, ham0, over, ham, eigvecsReal,&
-        & filling, orb, rhoPrim, potential, neighbourList%iNeighbour, nNeighbourSK, iSquare,&
-        & iSparseStart, img2CentCell, Eiginv, EiginvAdj, energy, ErhoPrim, skOverCont, qBlock,&
-        & qNetAtom, allocated(dftbU), onSiteElements, eigvecsCplx, H1LC, bondWork, fdBondEnergy,&
-        & fdBondPopul, lastBondPopul, time)
-
-    if (this%tPeriodic) then
-      call initLatticeVectors(this)
-    end if
-
-    call this%sccCalc%updateCoords(env, coord, coordAll, this%speciesAll, neighbourList)
-    if (allocated(this%dispersion)) then
-      call this%dispersion%updateCoords(env, neighbourList, img2CentCell, coordAll,&
-          & this%speciesAll)
-      this%mCutOff = max(this%mCutOff, this%dispersion%getRCutOff())
-    end if
-
-    call initTDOutput(this, dipoleDat, qDat, energyDat, populDat, forceDat, coorDat)
->>>>>>> 1ec65582
 
     !> Inverse of the lattice vectors
     real(dp), intent(in) :: invLatVec(:,:)
@@ -2991,14 +2900,10 @@
     end if
     call reallocateTDSparseArrays(this, ham, over, ham0, rhoPrim, ErhoPrim)
 
-<<<<<<< HEAD
     if (this%tPeriodic) then
       call initLatticeVectors(this)
     end if
-    call this%sccCalc%updateCoords(env, coordAll, this%speciesAll, neighbourList)
-=======
     call this%sccCalc%updateCoords(env, coord, coordAll, this%speciesAll, neighbourList)
->>>>>>> 1ec65582
 
     if (allocated(this%dispersion)) then
       call this%dispersion%updateCoords(env, neighbourList, img2CentCell, coordAll,&
@@ -3707,7 +3612,7 @@
       call initLatticeVectors(this)
     end if
 
-    call this%sccCalc%updateCoords(env, coordAll, this%speciesAll, neighbourList)
+    call this%sccCalc%updateCoords(env, coord, coordAll, this%speciesAll, neighbourList)
     if (allocated(this%dispersion)) then
       call this%dispersion%updateCoords(env, neighbourList, img2CentCell, coordAll,&
           & this%speciesAll)
