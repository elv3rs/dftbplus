--- conflicted
+++ resolved
@@ -3652,7 +3652,6 @@
       this%totalForce(:,:) = 0.0_dp
       call getForces(this, this%movedAccel, this%totalForce, this%trho, this%H1, this%Sinv, neighbourList, nNeighbourSK, &
           & img2CentCell, iSparseStart, iSquare, this%potential, orb, skHamCont, skOverCont, this%qq, q0, &
-<<<<<<< HEAD
           & pRepCont, coordAll, this%rhoPrim, this%ErhoPrim, 0, env, rangeSep, this%deltaRho)
     end if
 
@@ -3661,12 +3660,6 @@
     ! coordNew stores the coordinates at t=dt
     if (this%tIons) then
       call initIonDynamics(this, this%coordNew, coord, this%movedAccel)
-=======
-          & repulsive, coordAll, this%rhoPrim, this%ErhoPrim, 0, env, rangeSep, this%deltaRho)
-      if (this%tIons) then
-        call initIonDynamics(this, this%coordNew, coord, this%movedAccel)
-      end if
->>>>>>> e325befa
     end if
 
     ! Apply kick to rho if necessary (in restart case, check it starttime is 0 or not)
@@ -3711,17 +3704,12 @@
     this%rho => this%trho
     this%rhoOld => this%trhoOld
 
-<<<<<<< HEAD
     if (this%tIons) then
       coord(:,:) = this%coordNew
       call updateH0S(this, this%Ssqr, this%Sinv, coord, orb, neighbourList, nNeighbourSK, iSquare,&
           & iSparseStart, img2CentCell, skHamCont, skOverCont, ham, this%ham0, over, env, this%rhoPrim,&
           & this%ErhoPrim, coordAll)
     end if
-=======
-    call getPositionDependentEnergy(this, this%energy, coordAll, img2CentCell, nNeighbourSK,&
-        & neighbourList, repulsive, iAtInCentralRegion)
->>>>>>> e325befa
 
     call getChargeDipole(this, this%deltaQ, this%qq, this%dipole, q0, this%rho, this%Ssqr, coord, iSquare, this%qBlock,&
         & this%qNetAtom)
@@ -3871,16 +3859,6 @@
       elseif (.not. this%tdCoordsAndVelosAreSet) then
         call error("Coordinates and velocities were not set externally.")
       end if
-
-<<<<<<< HEAD
-=======
-    if (this%tForces) then
-      call getForces(this, this%movedAccel, this%totalForce, this%rho, this%H1, this%Sinv, neighbourList,&  !F_1
-          & nNeighbourSK, img2CentCell, iSparseStart, iSquare, this%potential, orb, skHamCont, &
-          & skOverCont, this%qq, q0, repulsive, coordAll, this%rhoPrim, this%ErhoPrim, iStep, env,&
-          & rangeSep, this%deltaRho)
->>>>>>> e325befa
-    end if
 
     if (this%tIons) then
       call getRdotSprime(this, this%RdotSprime, coordAll, skOverCont, orb, img2CentCell, &
