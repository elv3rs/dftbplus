--- conflicted
+++ resolved
@@ -203,13 +203,7 @@
     end if
 
     this%tWriteAutotest = tWriteAutotest
-<<<<<<< HEAD
     this%autotestTag = autotestTag
-=======
-    if (tWriteAutotest) then
-      open(newunit=this%fdAutotest, file=autotestTag, position="append")
-    end if
->>>>>>> 1a46e0e3
 
   end subroutine TElecDynamics_init
 
@@ -292,34 +286,20 @@
         this%currPolDir = this%polDirs(iPol)
         ! Make sure only last component enters autotest
         tWriteAutotest = tWriteAutotest .and. (iPol == size(this%polDirs))
-<<<<<<< HEAD
-        call doDynamics(this, Hsq, ham, H0, q0, over, filling, neighborList, nNeighbor,&
-            & iSquare, iPair, img2CentCell, orb, coord, W, pRepCont, env, tWriteAutotest)
-      end do
-    else
-      call doDynamics(this, Hsq, ham, H0, q0, over, filling, neighborList, nNeighbor,&
-          & iSquare, iPair, img2CentCell, orb, coord, W, pRepCont, env, tWriteAutotest)
-=======
         call doDynamics(this, Hsq, ham, H0, q0, over, filling, neighbourList, nNeighbour,&
             & iSquare, iPair, img2CentCell, orb, coord, W, pRepCont, env)
       end do
     else
       call doDynamics(this, Hsq, ham, H0, q0, over, filling, neighbourList, nNeighbour,&
           & iSquare, iPair, img2CentCell, orb, coord, W, pRepCont, env)
->>>>>>> 1a46e0e3
     end if
 
   end subroutine runDynamics
 
 
   !> Runs the electronic dynamics of the system
-<<<<<<< HEAD
-  subroutine doDynamics(this, Hsq, ham, H0, q0, over, filling, neighborList, nNeighbor, &
-      & iSquare, iPair, img2CentCell, orb, coord, W, pRepCont, env, tWriteAutotest)
-=======
   subroutine doDynamics(this, Hsq, ham, H0, q0, over, filling, neighbourList, nNeighbour, &
       & iSquare, iPair, img2CentCell, orb, coord, W, pRepCont, env)
->>>>>>> 1a46e0e3
 
     !> ElecDynamics instance
     type(TElecDynamics) :: this
@@ -372,22 +352,12 @@
     !> Environment settings
     type(TEnvironment), intent(inout) :: env
 
-<<<<<<< HEAD
-    !> whether to write autotest.tag file
-    logical, intent(in) :: tWriteAutotest
 
     complex(dp) :: Ssqr(this%nOrbs,this%nOrbs), Sinv(this%nOrbs,this%nOrbs)
     complex(dp) :: Rho(this%nOrbs,this%nOrbs,this%nSpin), Rhoold(this%nOrbs,this%nOrbs,this%nSpin)
     complex(dp) :: H1(this%nOrbs,this%nOrbs,this%nSpin), T1(this%nOrbs,this%nOrbs)
     complex(dp) :: Rhonew(this%nOrbs,this%nOrbs,this%nSpin)
     complex(dp), allocatable :: Eiginv(:,:,:), EiginvAdj(:,:,:)
-=======
-    complex(cp) :: Ssqr(this%nOrbs,this%nOrbs), Sinv(this%nOrbs,this%nOrbs)
-    complex(cp) :: Rho(this%nOrbs,this%nOrbs,this%nSpin), Rhoold(this%nOrbs,this%nOrbs,this%nSpin)
-    complex(cp) :: H1(this%nOrbs,this%nOrbs,this%nSpin), T1(this%nOrbs,this%nOrbs)
-    complex(cp) :: Rhonew(this%nOrbs,this%nOrbs,this%nSpin)
-    complex(cp), allocatable :: Eiginv(:,:,:), EiginvAdj(:,:,:)
->>>>>>> 1a46e0e3
     real(dp) :: qq(orb%mOrb, this%nAtom, this%nSpin), deltaQ(this%nAtom,this%nSpin)
     real(dp) :: dipole(3,this%nSpin), chargePerShell(orb%mShell,this%nAtom,this%nSpin)
     real(dp), allocatable :: rhoPrim(:,:), ham0(:)
@@ -404,13 +374,8 @@
       call readRestart(Rho, Ssqr, coord, startTime)
     end if
 
-<<<<<<< HEAD
     call initializeTDVariables(this, Rho, H1, Ssqr, Sinv, H0, ham0, over, ham, Hsq, filling, orb,&
-        & rhoPrim, potential, neighborList%iNeighbor, nNeighbor, iSquare, iPair, img2CentCell, &
-=======
-    call createMatrices(this, Rho, H1, Ssqr, Sinv, H0, ham0, over, ham, Hsq, filling, orb,&
         & rhoPrim, potential, neighbourList%iNeighbour, nNeighbour, iSquare, iPair, img2CentCell, &
->>>>>>> 1a46e0e3
         & Eiginv, EiginvAdj, energy)
 
     call initTDOutput(this, dipoleDat, qDat, energyDat, populDat)
@@ -481,7 +446,7 @@
     write(stdOut, "(A)") 'Dynamics finished OK!'
     call env%globalTimer%stopTimer(globalTimers%elecDynLoop)
 
-    if (tWriteAutotest) then
+    if (this%tWriteAutotest) then
       call writeTDAutotest(this, dipole, energy, deltaQ)
     end if
 
@@ -1395,7 +1360,7 @@
 
     integer :: fdAutotest
 
-    open(newunit=fdAutotest, file=this%autotestTag, position="append")
+    open(newunit=fdAutotest, file=trim(this%autotestTag), position="append")
 
     call writeTagged(fdAutotest, tag_tdenergy, energy%eSCC)
     call writeTagged(fdAutotest, tag_tddipole, dipole)
