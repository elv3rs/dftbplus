!--------------------------------------------------------------------------------------------------!
!  DFTB+: general package for performing fast atomistic simulations                                !
!  Copyright (C) 2017  DFTB+ developers group                                                      !
!                                                                                                  !
!  See the LICENSE file for terms of usage and distribution.                                       !
!--------------------------------------------------------------------------------------------------!

#:include 'common.fypp'

!> Implements real-time time-dependent DFTB by numerically propagating the electronic one-electron
!> density matrix of the system in the presence of an external perturbation (kick or laser)
!>
!> 1) Oviedo, M. B., Negre, C. F. A. & Sánchez, C. G. Physical Chemistry Chemical Physics,
!> 12(25), 6706 (2010) https://doi.org/10.1039/b926051j
!> 2) Negre, C. F. A, Fuertes, V. C., Oviedo, M. B., Oliva, F. Y. & Sanchez, C. G.
!> Journal of Physical Chemistry C, 116(28), 14748–14753 (2012) https://doi.org/10.1021/jp210248k
!>
module timeprop_module
  use globalenv
  use commontypes
  use potentials
  use scc
  use shift
  use accuracy
  use constants
  use sparse2dense
  use densitymatrix
  use blasroutines
  use lapackroutines
  use populations
  use blas
  use lapack
  use spin
  use repcont
  use energies, only: TEnergies, init
  use evaluateenergies
  use thirdorder_module, only : ThirdOrder
  use populations
  use repulsive
  use periodic
  use environment
  use timer
  use taggedoutput
  use hamiltonian
  use solvertypes
  implicit none
  private

  public :: runDynamics, TElecDynamics_init
  public :: TElecDynamicsInp, TElecDynamics
  public :: iKick, iLaser, iNoTDPert
  public :: iTDConstant, iTDGaussian, iTDSin2, iTDFromFile
  public :: iTDSinglet, iTDTriplet

  !> Data type to  initialize electronic dynamics variables from parser
  type TElecDynamicsInp
    !> External field peak intensity
    real(dp) :: tdField

    !> Timestep for propagation
    real(dp) :: dt

    !> Electric field angular frequency
    real(dp) :: omega

    !> Real part of the polarization direction for laser fields
    real(dp) :: reFieldPolVec(3)

    !> Imaginary part of the polarization direction for laser fields
    real(dp) :: imFieldPolVec(3)

    !> Initial time of pulse
    real(dp) :: time0

    !> Final time of pulse
    real(dp) :: time1

    !> Phase applied of the laser field
    real(dp) :: phase

    !> Polarization direction of kicks
    integer :: polDir

    !> Number of steps to propagate
    integer :: steps

    !> Frequency of output writing for charges and populations
    integer :: writeFreq

    !> Type of external perturbation applied
    integer :: pertType

    !> Envelope shape for laser perturbation
    integer :: envType

    !> Spin type of absorption spectrum for spin polarised calculations
    integer :: spType

    !> Frequency of variable dumping to restart file
    integer :: restartFreq

    !> If time-dependent populations should be calculated
    logical :: tPopulations

    !> If calculation should be restarted from dump file
    logical :: tRestart

    !> If dump file should be written during the dynamics
    logical :: tWriteRestart
  end type TElecDynamicsInp

  !> Data type for electronic dynamics internal settings
  type TElecDynamics
    private
    real(dp) :: field, dt, omega, time0, time1
    complex(dp) :: fieldDir(3)
    real(dp), allocatable :: tdFunction(:, :), phase
    integer :: nSteps, writeFreq, pertType, envType, spType
    integer :: nAtom, nOrbs, nSpin=1, currPolDir=1, restartFreq
    integer, allocatable :: polDirs(:)
    logical :: tPopulations
    logical :: tRestart, tWriteRestart, tWriteAutotest
    logical :: tLaser = .false., tKick = .false., tEnvFromFile = .false.
    type(TScc), allocatable :: sccCalc
    character(mc) :: autotestTag
  end type TElecDynamics

  !> Enumerating available types of perturbation
  integer, parameter :: iKick = 1, iLaser = 2, iNoTDPert = 3

  !> Enumerating available types of envelope function
  integer, parameter :: iTDConstant = 1, iTDGaussian = 2, iTDSin2 = 3, iTDFromFile = 4

  !> Enumerating available types of spin polarized spectra
  integer, parameter :: iTDSinglet = 1, iTDTriplet = 2


contains


  !> Initialisation of input variables
  subroutine TElecDynamics_init(this, inp, tWriteAutotest, autotestTag)

    !> ElecDynamics instance
    type(TElecDynamics), intent(out) :: this

    !> ElecDynamicsInp instance
    type(TElecDynamicsInp), intent(in) :: inp

    !> produce tagged output?
    logical, intent(in) :: tWriteAutotest

    !> Tagged output files (machine readable)
    character(*), intent(in) :: autotestTag

    real(dp) :: norm

    this%field = inp%tdfield
    this%dt = inp%dt
    this%nSteps = inp%steps
    this%pertType = inp%pertType
    this%envType = inp%envType
    this%spType = inp%spType
    this%tPopulations = inp%tPopulations
    this%tRestart = inp%tRestart
    this%tWriteRestart = inp%tWriteRestart
    this%phase = inp%phase
    this%writeFreq = inp%writeFreq
    this%restartFreq = inp%restartFreq
    allocate(this%sccCalc)

    if (inp%envType /= iTDConstant) then
      this%time0 = inp%time0
      this%time1 = inp%time1
    end if

    if (inp%pertType == iLaser) then
      this%tLaser = .true.
    else if (inp%pertType == iKick) then
      this%tKick = .true.
    end if

    if (this%tLaser) then
      this%omega = inp%omega
      this%fieldDir = inp%reFieldPolVec + imag * inp%imFieldPolVec
      norm = sqrt(real(dot_product(this%fieldDir,this%fieldDir)))
      ! normalize polarization vector
      this%fieldDir = this%fieldDir / norm
      allocate(this%tdFunction(3, 0:this%nSteps))
      this%tEnvFromFile = (this%envType == iTDFromFile)
    end if

    if (this%tKick) then
      if (inp%polDir == 4) then
        this%polDirs = [1, 2, 3]
      else
        this%polDirs = [inp%polDir]
      end if
    end if

    this%tWriteAutotest = tWriteAutotest
    this%autotestTag = autotestTag

  end subroutine TElecDynamics_init


  !> Driver of time dependent propagation to calculate wither spectrum or laser
  subroutine runDynamics(this, Hsq, ham, H0, species, q0, over, filling, neighbourList,&
      & nNeighbourSK, iSquare, iSparseStart, img2CentCell, orb, coord, spinW, pRepCont, sccCalc,&
      & env, tDualSpinOrbit, xi, thirdOrd, qBlock, qiBlock, nDftbUFunc, UJ, nUJ, iUJ, niUJ, iHam,&
      & iAtInCentralRegion, tFixEf, Ef)

    !> ElecDynamics instance
    type(TElecDynamics) :: this

    !> Eigenvectors
    real(dp), intent(inout) :: Hsq(:,:,:)

    !> Sparse non-SCC hamitonian
    real(dp), intent(in) :: H0(:)

    !> species of all atoms in the system
    integer, intent(in) :: species(:)

    !> reference atomic occupations
    real(dp), intent(inout) :: q0(:,:,:)

    !> resulting hamitonian (sparse)
    real(dp), allocatable, intent(inout) :: ham(:,:)

    !> overlap (sparse)
    real(dp), allocatable, intent(inout) :: over(:)

    !> atomic coordinates
    real(dp), allocatable, intent(inout) :: coord(:,:)

    !> spin constants
    real(dp), allocatable, intent(in) :: spinW(:,:,:)

    !> occupations
    real(dp), intent(in) :: filling(:,:,:)

    !> Number of neighbours for each of the atoms
    integer, intent(inout) :: nNeighbourSK(:)

    !> index array for location of atomic blocks in large sparse arrays
    integer, allocatable, intent(inout) :: iSparseStart(:,:)

    !> image atoms to their equivalent in the central cell
    integer, allocatable, intent(inout) :: img2CentCell(:)

    !> Index array for start of atomic block in dense matrices
    integer, intent(in) :: iSquare(:)

    !> list of neighbours for each atom
    type(TNeighbourList), intent(inout) :: neighbourList

    !> repulsive information
    type(ORepCont), intent(in) :: pRepCont

    !> Atomic orbital information
    type(TOrbitals), intent(in) :: orb

    !> SCC module internal variables
    type(TScc), intent(in) :: sccCalc

    !> Environment settings
    type(TEnvironment), intent(inout) :: env

    !> Is dual spin orbit being used (block potentials)
    logical, intent(in) :: tDualSpinOrbit

    !> Spin orbit constants if required
    real(dp), allocatable, intent(in) :: xi(:,:)

    !> 3rd order settings
    type(ThirdOrder), intent(inout), allocatable :: thirdOrd

    !> block (dual) atomic populations
    real(dp), intent(in), allocatable :: qBlock(:,:,:,:)

    !> Imaginary part of block atomic populations
    real(dp), intent(in), allocatable :: qiBlock(:,:,:,:)

    !> which DFTB+U functional (if used)
    integer, intent(in), optional :: nDftbUFunc

    !> U-J prefactors in DFTB+U
    real(dp), intent(in), allocatable :: UJ(:,:)

    !> Number DFTB+U blocks of shells for each atom type
    integer, intent(in), allocatable :: nUJ(:)

    !> which shells are in each DFTB+U block
    integer, intent(in), allocatable :: iUJ(:,:,:)

    !> Number of shells in each DFTB+U block
    integer, intent(in), allocatable :: niUJ(:,:)

    !> Imaginary part of sparse hamiltonian storage
    real(dp), allocatable, intent(inout) :: iHam(:,:)

    !> Atoms over which to sum the total energies
    integer, intent(in) :: iAtInCentralRegion(:)

    !> Whether fixed Fermi level(s) should be used. (No charge conservation!)
    logical, intent(in) :: tFixEf

    !> If tFixEf is .true. contains reservoir chemical potential, otherwise the Fermi levels found
    !> from the given number of electrons
    real(dp), intent(inout) :: Ef(:)

    integer :: iPol
    logical :: tWriteAutotest

    this%sccCalc = sccCalc

    this%nSpin = size(ham(:,:), dim=2)
    if (this%nSpin > 1) then
      call qm2ud(q0)
    end if

    this%nOrbs = size(Hsq, dim=1)
    this%nAtom = size(coord, dim=2)

    tWriteAutotest = this%tWriteAutotest
    if (this%tKick) then
      do iPol = 1, size(this%polDirs)
        this%currPolDir = this%polDirs(iPol)
        ! Make sure only last component enters autotest
        tWriteAutotest = tWriteAutotest .and. (iPol == size(this%polDirs))
<<<<<<< HEAD
        call doDynamics(this, Hsq, ham, H0, species, q0, over, filling, neighbourList,&
            & nNeighbourSK, iSquare, iSparseStart, img2CentCell, orb, coord, spinW, pRepCont, env,&
            & tDualSpinOrbit, xi, thirdOrd, qBlock, qiBlock, nDftbUFunc, UJ, nUJ, iUJ, niUJ, iHam,&
            & iAtInCentralRegion, tFixEf, Ef)
      end do
    else
      call doDynamics(this, Hsq, ham, H0, species, q0, over, filling, neighbourList, nNeighbourSK,&
          & iSquare, iSparseStart, img2CentCell, orb, coord, spinW, pRepCont, env, tDualSpinOrbit,&
          & xi, thirdOrd, qBlock, qiBlock, nDftbUFunc, UJ, nUJ, iUJ, niUJ, iHam,&
          & iAtInCentralRegion, tFixEf, Ef)
=======
        call doDynamics(this, Hsq, ham, H0, q0, over, filling, neighbourList, nNeighbour,&
            & iSquare, iPair, img2CentCell, orb, coord, W, pRepCont, env, tWriteAutotest)
      end do
    else
      call doDynamics(this, Hsq, ham, H0, q0, over, filling, neighbourList, nNeighbour,&
          & iSquare, iPair, img2CentCell, orb, coord, W, pRepCont, env, tWriteAutotest)
>>>>>>> 8d5d4c4d
    end if

  end subroutine runDynamics


  !> Runs the electronic dynamics of the system
<<<<<<< HEAD
  subroutine doDynamics(this, Hsq, ham, H0, species, q0, over, filling, neighbourList,&
      & nNeighbourSK, iSquare, iSparseStart, img2CentCell, orb, coord, spinW, pRepCont, env,&
      & tDualSpinOrbit, xi, thirdOrd, qBlock, qiBlock, nDftbUFunc, UJ, nUJ, iUJ, niUJ, iHam,&
      & iAtInCentralRegion, tFixEf, Ef)
=======
  subroutine doDynamics(this, Hsq, ham, H0, q0, over, filling, neighbourList, nNeighbour, &
      & iSquare, iPair, img2CentCell, orb, coord, W, pRepCont, env, tWriteAutotest)
>>>>>>> 8d5d4c4d

    !> ElecDynamics instance
    type(TElecDynamics) :: this

    !> Eigenvectors
    real(dp), intent(inout) :: Hsq(:,:,:)

    !> Sparse storage for non-SCC hamitonian
    real(dp), intent(in) :: H0(:)

    !> species of all atoms in the system
    integer, intent(in) :: species(:)

    !> reference atomic occupations
    real(dp), intent(inout) :: q0(:,:,:)

    !> resulting hamitonian (sparse)
    real(dp), allocatable, intent(inout) :: ham(:,:)

    !> overlap (sparse)
    real(dp), allocatable, intent(inout) :: over(:)

    !> atomic coordinates
    real(dp), allocatable, intent(inout) :: coord(:,:)

    !> spin constants
    real(dp), allocatable, intent(in) :: spinW(:,:,:)

    !> occupations
    real(dp), intent(in) :: filling(:,:,:)

    !> Number of neighbours for each of the atoms
    integer, intent(inout) :: nNeighbourSK(:)

    !> index array for location of atomic blocks in large sparse arrays
    integer, allocatable, intent(inout) :: iSparseStart(:,:)

    !> image atoms to their equivalent in the central cell
    integer, allocatable, intent(inout) :: img2CentCell(:)

    !> Index array for start of atomic block in dense matrices
    integer, intent(in) :: iSquare(:)

    !> list of neighbours for each atom
    type(TNeighbourList), intent(inout) :: neighbourList

    !> repulsive information
    type(ORepCont), intent(in) :: pRepCont

    !> Atomic orbital information
    type(TOrbitals), intent(in) :: orb

    !> Environment settings
    type(TEnvironment), intent(inout) :: env

<<<<<<< HEAD
    !> Is dual spin orbit being used (block potentials)
    logical, intent(in) :: tDualSpinOrbit

    !> block (dual) atomic populations
    real(dp), intent(in), allocatable :: qBlock(:,:,:,:)

    !> Imaginary part of block atomic populations
    real(dp), intent(in), allocatable :: qiBlock(:,:,:,:)

    !> which DFTB+U functional (if used)
    integer, intent(in), optional :: nDftbUFunc

    !> U-J prefactors in DFTB+U
    real(dp), intent(in), allocatable :: UJ(:,:)

    !> Number DFTB+U blocks of shells for each atom type
    integer, intent(in), allocatable :: nUJ(:)

    !> which shells are in each DFTB+U block
    integer, intent(in), allocatable :: iUJ(:,:,:)

    !> Number of shells in each DFTB+U block
    integer, intent(in), allocatable :: niUJ(:,:)

    !> Spin orbit constants if required
    real(dp), allocatable, intent(in) :: xi(:,:)

    !> 3rd order settings
    type(ThirdOrder), intent(inout), allocatable :: thirdOrd

    !> Imaginary part of sparse hamiltonian storage
    real(dp), allocatable, intent(inout) :: iHam(:,:)

    !> Atoms over which to sum the total energies
    integer, intent(in) :: iAtInCentralRegion(:)

    !> Whether fixed Fermi level(s) should be used. (No charge conservation!)
    logical, intent(in) :: tFixEf

    !> If tFixEf is .true. contains reservoir chemical potential, otherwise the Fermi levels found
    !> from the given number of electrons
    real(dp), intent(inout) :: Ef(:)
=======
    !> Should autotest data be written?
    logical, intent(in) :: tWriteAutotest
>>>>>>> 8d5d4c4d

    complex(dp) :: Ssqr(this%nOrbs,this%nOrbs), Sinv(this%nOrbs,this%nOrbs)
    complex(dp) :: rho(this%nOrbs,this%nOrbs,this%nSpin), rhoOld(this%nOrbs,this%nOrbs,this%nSpin)
    complex(dp) :: H1(this%nOrbs,this%nOrbs,this%nSpin), T1(this%nOrbs,this%nOrbs)
    complex(dp), allocatable :: Eiginv(:,:,:), EiginvAdj(:,:,:)
    real(dp) :: qq(orb%mOrb, this%nAtom, this%nSpin), deltaQ(this%nAtom,this%nSpin)
    real(dp) :: dipole(3,this%nSpin), chargePerShell(orb%mShell,this%nAtom,this%nSpin)
    real(dp), allocatable :: rhoPrim(:,:)
    real(dp) :: time, startTime = 0.0_dp, timeElec = 0.0_dp
    integer :: dipoleDat, qDat, energyDat, populDat(2)
    integer :: iStep = 0, iSpin
    type(TPotentials) :: potential
    type(TEnergies) :: energy
    type(TTimer) :: loopTime
    real(dp) :: TS(this%nSpin)

    call env%globalTimer%startTimer(globalTimers%elecDynInit)
    if (this%tRestart) then
      call readRestart(rho, rhoOld, Ssqr, coord, startTime)
    end if

    if (this%tLaser) then
      call getTDFunction(this, startTime)
    end if

    call initializeTDVariables(this, rho, H1, Ssqr, Sinv, over, ham, Hsq, filling, orb,&
        & rhoPrim, potential, neighbourList%iNeighbour, nNeighbourSK, iSquare, iSparseStart,&
        & img2CentCell, Eiginv, EiginvAdj, energy)

    ! Calculate repulsive energy
    call getERep(energy%atomRep, coord, nNeighbourSK, neighbourList%iNeighbour, species, pRepCont,&
        & img2CentCell)
    energy%Erep = sum(energy%atomRep)

    call initTDOutput(this, dipoleDat, qDat, energyDat, populDat)

    call getChargeDipole(this, deltaQ, qq, dipole, q0, rho, Ssqr, coord, iSquare)

    call updateH(this, H1, ham, over, H0, species, qq, q0, coord, orb, potential,&
        & neighbourList, nNeighbourSK, iSquare, iSparseStart, img2CentCell, iStep,&
        & chargePerShell, spinW, env, tDualSpinOrbit, xi, thirdOrd, iHam, qBlock, qiBlock,&
        & nDftbUFunc, UJ, nUJ, iUJ, niUJ)

    ! Apply kick to rho if necessary
    if (this%tKick) then
      call kickDM(this, rho, Ssqr, Sinv, iSquare, coord)
    end if

    ! had to add the "or tKick" option to override rhoOld if tRestart = yes, otherwise it will be
    ! badly initialised
    if (.not.this%tRestart .or. this%tKick) then
      ! Initialize electron dynamics
      rhoOld(:,:,:) = rho
      call initializePropagator(this, this%dt, rho, rhoOld, H1, Sinv)
    end if

    rhoPrim(:,:) = 0.0_dp
    do iSpin = 1, this%nSpin
      call packHS(rhoPrim(:,iSpin), real(rho(:,:,iSpin), dp), neighbourList%iNeighbour,&
          & nNeighbourSK, orb%mOrb, iSquare, iSparseStart, img2CentCell)
    end do

    TS = 0.0_dp
    call getEnergies(this%sccCalc, qq, q0, chargePerShell, species, this%tLaser, .false.,&
        & .false., tDualSpinOrbit, rhoPrim, H0, orb, neighbourList, nNeighbourSK, img2CentCell,&
        & iSparseStart, 0.0_dp, 0.0_dp, TS, potential, energy, thirdOrd, qBlock, qiBlock,&
        & nDftbUFunc, UJ, nUJ, iUJ, niUJ, xi, iAtInCentralRegion, tFixEf, Ef)

    call env%globalTimer%stopTimer(globalTimers%elecDynInit)

    ! Main loop
    call env%globalTimer%startTimer(globalTimers%elecDynLoop)
    call loopTime%start()

    write(stdOut, "(A)") 'Starting dynamics'

    do iStep = 0, this%nSteps
      time = iStep * this%dt + startTime

      if (.not. this%tRestart .or. iStep > 0) then
        call writeTDOutputs(this, dipoleDat, qDat, energyDat, time, energy, dipole, deltaQ, iStep)
      end if

      call getChargeDipole(this, deltaQ, qq, dipole, q0, rho, Ssqr, coord, iSquare)

      call updateH(this, H1, ham, over, H0, species, qq, q0, coord, orb, potential,&
          & neighbourList, nNeighbourSK, iSquare, iSparseStart, img2CentCell, iStep,&
          & chargePerShell, spinW, env, tDualSpinOrbit, xi, thirdOrd, iHam, qBlock, qiBlock,&
          & nDftbUFunc, UJ, nUJ, iUJ, niUJ)

      if ((this%tWriteRestart) .and. (iStep > 0) .and. (mod(iStep, this%restartFreq) == 0)) then
        call writeRestart(rho, rhoOld, Ssqr, coord, time)
      end if

      rhoPrim(:,:) = 0.0_dp
      do iSpin = 1, this%nSpin
        call packHS(rhoPrim(:,iSpin), real(rho(:,:,iSpin), dp), neighbourList%iNeighbour,&
            & nNeighbourSK, orb%mOrb, iSquare, iSparseStart, img2CentCell)
      end do

      TS = 0.0_dp
      call getEnergies(this%sccCalc, qq, q0, chargePerShell, species, this%tLaser, .false.,&
          & .false., tDualSpinOrbit, rhoPrim, H0, orb, neighbourList, nNeighbourSK, img2CentCell,&
          & iSparseStart, 0.0_dp, 0.0_dp, TS, potential, energy, thirdOrd, qBlock, qiBlock,&
          & nDftbUFunc, UJ, nUJ, iUJ, niUJ, xi, iAtInCentralRegion, tFixEf, Ef)

      do iSpin = 1, this%nSpin
        call scal(H1(:,:,iSpin), imag)
        call propagateRho(rhoOld(:,:,iSpin), rho(:,:,iSpin), H1(:,:,iSpin), Sinv, T1,&
            & 2.0_dp * this%dt)
        call swap(rhoOld(:,:,iSpin), rho(:,:,iSpin))

        if ((this%tPopulations) .and. (mod(iStep, this%writeFreq) == 0)) then
          call getTDPopulations(rho, Eiginv, EiginvAdj, T1, populDat, time, iSpin)
        end if
      end do

      if (mod(iStep, this%nSteps / 10) == 0) then
        call loopTime%stop()
        timeElec  = loopTime%getWallClockTime()
        write(stdOut, "(A,2x,I6,2(2x,A,F10.6))") 'Step ', iStep, 'elapsed loop time: ',&
            & timeElec, 'average time per loop ', timeElec / (iStep + 1)
      end if
    end do

    write(stdOut, "(A)") 'Dynamics finished OK!'
    call env%globalTimer%stopTimer(globalTimers%elecDynLoop)

    if (tWriteAutotest) then
      call writeTDAutotest(this, dipole, energy, deltaQ)
    end if

    call closeTDOutputs(this, dipoleDat, qDat, energyDat, populDat)

  end subroutine doDynamics


  !> Updates the hamiltonian with SCC and external TD field (if any) contributions
  subroutine updateH(this, H1, ham, over, H0, species, qq, q0, coord, orb, potential,&
      & neighbourList, nNeighbourSK, iSquare, iSparseStart, img2CentCell, iStep, chargePerShell,&
      & spinW, env, tDualSpinOrbit, xi, thirdOrd, iHam, qBlock, qiBlock, nDftbUFunc, UJ, nUJ, iUJ,&
      & niUJ)

    !> ElecDynamics instance
    type(TElecDynamics) :: this

    !> Square hamiltonian
    complex(dp), intent(inout) :: H1(:,:,:)

    !> resulting hamitonian (sparse)
    real(dp), allocatable, intent(inout) :: ham(:,:)

    !> overlap (sparse)
    real(dp), allocatable, intent(inout) :: over(:)

    !> Sparse storage for non-SCC hamitonian
    real(dp), intent(in) :: H0(:)

    !> species of all atoms in the system
    integer, intent(in) :: species(:)

    !> atomic ocupations
    real(dp), intent(inout) :: qq(:,:,:)

    !> reference atomic occupations
    real(dp), intent(inout) :: q0(:,:,:)

    !> atomic coordinates
    real(dp), allocatable, intent(inout) :: coord(:,:)

    !> Atomic orbital information
    type(TOrbitals), intent(in) :: orb

    !> potential acting on the system
    type(TPotentials), intent(inout) :: potential

    !> list of neighbours for each atom
    type(TNeighbourList), intent(inout) :: neighbourList

    !> Number of neighbours for each of the atoms
    integer, intent(in) :: nNeighbourSK(:)

    !> Index array for start of atomic block in dense matrices
    integer, intent(in) :: iSquare(:)

    !> index array for location of atomic blocks in large sparse arrays
    integer, intent(in) :: iSparseStart(0:,:)

    !> image atoms to their equivalent in the central cell
    integer, intent(in) :: img2CentCell(:)

    !> current step of the propagation
    integer, intent(in) :: iStep

    !> electrons in each atomi shell
    real(dp), intent(inout) :: chargePerShell(:,:,:)

    !> spin constants
    real(dp), allocatable, intent(in) :: spinW(:,:,:)

    !> Environment settings
    type(TEnvironment), intent(inout) :: env

    !> Is dual spin orbit being used (block potentials)
    logical, intent(in) :: tDualSpinOrbit

    !> Spin orbit constants if required
    real(dp), allocatable, intent(in) :: xi(:,:)

    !> 3rd order settings
    type(ThirdOrder), intent(inout), allocatable :: thirdOrd

    !> Imaginary part of sparse hamiltonian storage
    real(dp), allocatable, intent(inout) :: iHam(:,:)

    !> block (dual) atomic populations
    real(dp), intent(in), allocatable :: qBlock(:,:,:,:)

    !> Imaginary part of block atomic populations
    real(dp), intent(in), allocatable :: qiBlock(:,:,:,:)

    !> which DFTB+U functional (if used)
    integer, intent(in), optional :: nDftbUFunc

    !> U-J prefactors in DFTB+U
    real(dp), intent(in), allocatable :: UJ(:,:)

    !> Number DFTB+U blocks of shells for each atom type
    integer, intent(in), allocatable :: nUJ(:)

    !> which shells are in each DFTB+U block
    integer, intent(in), allocatable :: iUJ(:,:,:)

    !> Number of shells in each DFTB+U block
    integer, intent(in), allocatable :: niUJ(:,:)


    real(dp) :: T2(this%nOrbs,this%nOrbs)
    integer :: iAtom, iSpin
    logical :: tDFTBU, tImHam

    ! left over from Poisson shift upload from transport being messy
    real(dp), allocatable :: dummy(:,:)

    ham = 0.0_dp
    if (this%nSpin == 2) then
      call ud2qm(qq)
      call ud2qm(q0)
    end if

    tDFTBU = .false.
    if (allocated(UJ)) then
      if (size(UJ) > 0) then
        tDFTBU = .true.
      end if
    end if
    tImHam = .false. ! for the moment

    call resetExternalPotentials(potential)
    call resetInternalPotentials(tDualSpinOrbit, xi, orb, species, potential)

    call getChargePerShell(qq, orb, species, chargePerShell)
    call addChargePotentials(env, this%sccCalc, qq, q0, chargePerShell, orb, species,&
        & neighbourList, img2CentCell, spinW, thirdOrd, potential, gammaf, .false., .false., dummy)
    call addBlockChargePotentials(qBlock, qiBlock, tDftbU, tImHam, species, orb, nDftbUFunc, UJ,&
        & nUJ, iUJ, niUJ, potential)

    ! Add time dependent field if necessary
    if (this%tLaser) then
      do iAtom = 1, this%nAtom
        potential%extAtom(iAtom, 1) = dot_product(coord(:,iAtom), this%tdFunction(:, iStep))
      end do
      call total_shift(potential%extShell, potential%extAtom, orb, species)
      call total_shift(potential%extBlock, potential%extShell, orb, species)
    end if

    potential%intBlock = potential%intBlock + potential%extBlock

    call getSccHamiltonian(H0, over, nNeighbourSK, neighbourList, species, orb, iSparseStart,&
        & img2CentCell, potential, ham, iHam)

    ! Hack due to not using Pauli-type structure outside of this part of the routine
    if (this%nSpin == 2) then
      ham = 2.0_dp * ham
      call qm2ud(ham)
      call qm2ud(q0)
    end if

    do iSpin=1,this%nSpin
      call unpackHS(T2, ham(:,iSpin), neighbourList%iNeighbour, nNeighbourSK, iSquare,&
          & iSparseStart, img2CentCell)
      call blockSymmetrizeHS(T2,iSquare)
      H1(:,:,iSpin) = cmplx(T2, 0.0_dp, dp)
    end do

  end subroutine updateH


  !> Kick the density matrix for spectrum calculations
  subroutine kickDM(this, rho, Ssqr, Sinv, iSquare, coord)

    !> ElecDynamics instance
    type(TElecDynamics), intent(in) :: this

    !> Square overlap
    complex(dp), intent(in) :: Ssqr(:,:)

    !> Square overlap inverse
    complex(dp), intent(in) :: Sinv(:,:)

    !> Density matrix
    complex(dp), intent(inout) :: rho(:,:,:)

    !> atomic coordinates
    real(dp), allocatable, intent(in) :: coord(:,:)

    !> Index array for start of atomic block in dense matrices
    integer, intent(in) :: iSquare(:)

    complex(dp) :: T1(this%nOrbs, this%nOrbs, this%nSpin), T3(this%nOrbs, this%nOrbs, this%nSpin)
    complex(dp) :: T2(this%nOrbs, this%nOrbs), T4(this%nOrbs, this%nOrbs)
    integer :: iAt, iStart, iEnd, iSpin, iOrb
    real(dp) :: pkick(this%nSpin)

    character(1), parameter :: localDir(3) = ['x', 'y', 'z']

    pkick(1) = this%field

    if (this%nSpin == 2) then
      select case(this%spType)
      case (iTDSinglet)
        pkick(2) = pkick(1)
      case(iTDTriplet)
        pkick(2) = - pkick(1)
      end select
    end if

    T1(:,:,:) = 0.0_dp
    T2(:,:) = 0.0_dp
    T3(:,:,:) = 0.0_dp
    T4(:,:) = 0.0_dp

    do iSpin= 1, this%nSpin
      do iAt = 1, this%nAtom
        iStart = iSquare(iAt)
        iEnd = iSquare(iAt + 1) - 1
        do iOrb = iStart, iEnd
          T1(iOrb, iOrb, iSpin) = exp(cmplx(0, -pkick(iSpin) * coord(this%currPolDir, iAt), dp))
          T3(iOrb, iOrb, iSpin) = exp(cmplx(0,  pkick(iSpin) * coord(this%currPolDir, iAt), dp))
        end do
      end do
    end do

    do iSpin=1,this%nSpin
      call gemm(T2, T1(:,:,iSpin), rho(:,:,iSpin))
      call gemm(T4, T2, Ssqr, cmplx(1, 0, dp))
      call gemm(T2, T4, T3(:,:,iSpin))
      call gemm(rho(:,:,iSpin), T2, Sinv, cmplx(0.5, 0, dp))
      call gemm(rho(:,:,iSpin), Sinv, T2, cmplx(0.5, 0, dp), cmplx(1, 0, dp), 'N', 'C')
    end do

    write(stdout,"(A)")'Density kicked along ' // localDir(this%currPolDir) //'!'

  end subroutine kickDM


  !> Creates array for external TD field
  subroutine getTDFunction(this, startTime)

    !> ElecDynamics instance
    type(TElecDynamics), intent(inout) :: this

    !> starting time of the simulation, if relevant
    real(dp), intent(in) :: startTime

    real(dp) :: midPulse, deltaT, angFreq, E0, time, envelope
    real(dp) :: tdfun(3)
    integer :: iStep, laserDat

    midPulse = (this%time0 + this%time1)/2.0_dp
    deltaT = this%time1 - this%time0
    angFreq = this%omega
    E0 = this%field
    this%tdFunction(:,:) = 0.0_dp

    open(newunit=laserDat, file='laser.dat')

    do iStep = 0,this%nSteps
      time = iStep * this%dt + startTime

      if (this%envType == iTDConstant) then
        envelope = 1.0_dp
      else if (this%envType == iTDGaussian) then
        envelope = exp(-4.0_dp*pi*(time-midPulse)**2 / deltaT**2)
      else if (this%envType == iTDSin2 .and. (time >= this%time0) .and. (time <= this%time1)) then
        envelope = sin(pi*(time-this%time0)/deltaT)**2
      else
        envelope = 0.0_dp
      end if

      if (this%tEnvFromFile) then
        read(laserDat, *)time, tdfun(1), tdfun(2), tdfun(3)
        this%tdFunction(:, iStep) = tdfun * (Bohr__AA / Hartree__eV)
      else
        this%tdFunction(:, iStep) = E0 * envelope * aimag(exp(imag*(time*angFreq + this%phase))&
             & * this%fieldDir)
        write(laserDat, "(5F15.8)") time * au__fs,&
            & this%tdFunction(:, iStep) * (Hartree__eV / Bohr__AA)
      end if

    end do

    close(laserDat)

  end subroutine getTDFunction


  !> Calculate charges, dipole moments
  subroutine getChargeDipole(this, deltaQ, qq, dipole, q0, rho, Ssqr, coord, iSquare)

    !> ElecDynamics instance
    type(TElecDynamics), intent(in) :: this

    !> Negative gross charge
    real(dp), intent(out) :: deltaQ(:,:)

    !> Dipole moment
    real(dp), intent(out) :: dipole(:,:)

    !> atomic ocupations
    real(dp), intent(out) :: qq(:,:,:)

    !> reference atomic occupations
    real(dp), intent(in) :: q0(:,:,:)

    !> atomic coordinates
    real(dp), intent(in) :: coord(:,:)

    !> Density matrix
    complex(dp), intent(in) :: rho(:,:,:)

    !> Square overlap matrix
    complex(dp), intent(in) :: Ssqr(:,:)

    !> Index array for start of atomic block in dense matrices
    integer, intent(in) :: iSquare(:)

    integer :: iAt, iSpin, iOrb1, iOrb2

    qq = 0.0_dp
    do iSpin=1, this%nSpin
      do iAt = 1, this%nAtom
        iOrb1 = iSquare(iAt)
        iOrb2 = iSquare(iAt+1)-1
        ! hermitian transpose used as real part only is needed
        qq(:iOrb2-iOrb1+1,iAt,iSpin) = real(sum(rho(:, iOrb1:iOrb2, iSpin) * Ssqr(:, iOrb1:iOrb2),&
            & dim=1), dp)
      end do
    end do

    deltaQ(:,:) = sum((qq - q0), dim=1)
    dipole(:,:) = -matmul(coord(:,:), deltaQ(:,:))

  end subroutine getChargeDipole


  !> Create all necessary matrices and instances for dynamics
  subroutine initializeTDVariables(this, rho, H1, Ssqr, Sinv, over, ham, Hsq, filling,&
      & orb, rhoPrim, potential, iNeighbour, nNeighbourSK, iSquare, iSparseStart, img2CentCell,&
      & Eiginv, EiginvAdj, energy)

    !> ElecDynamics instance
    type(TElecDynamics), intent(inout) :: this

    !> Eigenvectors
    real(dp), intent(inout) :: Hsq(:,:,:)

    !> overlap (sparse)
    real(dp), allocatable, intent(in) :: over(:)

    !> resulting hamitonian (sparse)
    real(dp), allocatable, intent(in) :: ham(:,:)

    !> occupations
    real(dp), intent(in) :: filling(:,:,:)

    !> Atomic neighbour data
    integer, intent(in) :: iNeighbour(0:,:)

    !> Number of neighbours for each of the atoms
    integer, intent(in) :: nNeighbourSK(:)

    !> Index array for start of atomic block in dense matrices
    integer, intent(in) :: iSquare(:)

    !> index array for location of atomic blocks in large sparse arrays
    integer, intent(in) :: iSparseStart(0:,:)

    !> image atoms to their equivalent in the central cell
    integer, intent(in) :: img2CentCell(:)

    !> Atomic orbital information
    type(TOrbitals), intent(in) :: orb

    !> potential acting on the system
    type(TPotentials), intent(out) :: potential

    !> data type for energy components and total
    type(TEnergies), intent(out) :: energy

    !> sparse density matrix
    real(dp), allocatable, intent(out) :: rhoPrim(:,:)

    !> Square overlap matrix
    complex(dp), intent(out) :: Ssqr(:,:)

    !> Square overlap inverse
    complex(dp), intent(out) :: Sinv(:,:)

    !> Square hamiltonian
    complex(dp), intent(out) :: H1(:,:,:)

    !> Density matrix
    complex(dp), intent(inout) :: rho(:,:,:)

    !> Inverse of eigenvectors matrix (for populations)
    complex(dp), allocatable, intent(out), optional :: Eiginv(:,:,:)

    !> Adjoint of the inverse of eigenvectors matrix (for populations)
    complex(dp), allocatable, intent(out), optional :: EiginvAdj(:,:,:)

    real(dp) :: T2(this%nOrbs,this%nOrbs), T3(this%nOrbs, this%nOrbs)
    integer :: iSpin, iOrb, iOrb2

    allocate(rhoPrim(size(ham, dim=1), this%nSpin))

    T2 = 0.0_dp
    T3 = 0.0_dp
    call unpackHS(T2,over,iNeighbour,nNeighbourSK,iSquare,iSparseStart,img2CentCell)
    call blockSymmetrizeHS(T2,iSquare)
    Ssqr(:,:) = cmplx(T2, 0, dp)

    do iSpin=1,this%nSpin
      call unpackHS(T3,ham(:,iSpin),iNeighbour,nNeighbourSK,iSquare,iSparseStart,img2CentCell)
      call blockSymmetrizeHS(T3,iSquare)
      H1(:,:,iSpin) = cmplx(T3, 0, dp)
      T3 = 0.0_dp
    end do

    if (this%tPopulations) then
      allocate(Eiginv(this%nOrbs, this%nOrbs, this%nSpin))
      allocate(EiginvAdj(this%nOrbs, this%nOrbs, this%nSpin))
      do iSpin=1,this%nSpin
        call tdPopulInit(this, Eiginv, EiginvAdj, HSq, iSpin)
      end do
    end if

    do iOrb = 1, this%nOrbs
      T3(iOrb, iOrb) = 1.0_dp
    end do
    call gesv(T2, T3)
    Sinv(:,:) = cmplx(T3, 0, dp)
    write(stdOut,"(A)")'S inverted'

    if (.not.this%tRestart) then
      do iSpin=1,this%nSpin
        T2 = 0.0_dp
        call makeDensityMatrix(T2,Hsq(:,:,iSpin),filling(:,1,iSpin))
        rho(:,:,iSpin) = cmplx(T2, 0, dp)
        do iOrb = 1, this%nOrbs-1
          do iOrb2 = iOrb+1, this%nOrbs
            rho(iOrb, iOrb2, iSpin) = rho(iOrb2, iOrb, iSpin)
          end do
        end do
      end do
    end if

    call init(potential, orb, this%nAtom, this%nSpin)
    call init(energy, this%nAtom)

  end subroutine initializeTDVariables


  !> Perfoms a step backwards to boot the dynamics using the Euler algorithm
  subroutine initializePropagator(this, step, rhoOld, rho, H1, Sinv)

    !> ElecDynamics instance
    type(TElecDynamics), intent(in) :: this

    !> Density matrix
    complex(dp), intent(in) :: rho(:,:,:)

    !> Square overlap inverse
    complex(dp), intent(in) :: Sinv(:,:)

    !> Square hamiltonian
    complex(dp), intent(inout) :: H1(:,:,:)

    !> Density matrix at previous step
    complex(dp), intent(out) :: rhoOld(:,:,:)

    !> Time step in atomic units (with sign, to perform step backwards or forwards)
    real(dp), intent(in) :: step

    complex(dp) :: T1(this%nOrbs,this%nOrbs)
    integer :: iSpin

    rhoOld(:,:,:) = rho

    do iSpin=1,this%nSpin
      T1 = 0.0_dp
      H1(:,:,iSpin) = imag * H1(:,:,iSpin)
      call propagateRho(rhoOld(:,:,iSpin), rho(:,:,iSpin), H1(:,:,iSpin), Sinv, T1, step)
    end do

  end subroutine initializePropagator


  !> Propagate rho, notice that H = iH (coeficients are real)
  subroutine propagateRho(rhoOld, rho, H1, Sinv, T1, step)

    !> Density matrix at previous step
    complex(dp), intent(inout) :: rhoOld(:,:)

    !> Density matrix
    complex(dp), intent(in) :: rho(:,:)

    !> Square hamiltonian
    complex(dp), intent(in) :: H1(:,:)

    !> Square overlap inverse
    complex(dp), intent(in) :: Sinv(:,:)

    !> Auxiliary matrix
    complex(dp), intent(out) :: T1(:,:)

    !> Time step in atomic units
    real(dp), intent(in) :: step

    call gemm(T1, Sinv, H1)
    call gemm(rhoOld, T1, rho, cmplx(-step, 0, dp), cmplx(1, 0, dp))
    call gemm(rhoOld, rho, T1, cmplx(-step, 0, dp), cmplx(1, 0, dp), 'N', 'C')

  end subroutine propagateRho


  !> Initialize output files
  subroutine initTDOutput(this, dipoleDat, qDat, energyDat, populDat)

    !> ElecDynamics instance
    type(TElecDynamics), intent(in) :: this

    !> Dipole output file ID
    integer, intent(out) :: dipoleDat

    !> Charge output file ID
    integer, intent(out) :: qDat

    !> Energy output file ID
    integer, intent(out) :: energyDat

    !> Populations  output file ID
    integer, intent(out) :: populDat(2)

    character(20) :: dipoleFileName
    character(1) :: strSpin
    integer :: iSpin

    if (this%tKick) then
      if (this%currPolDir == 1) then
        dipoleFileName = 'mux.dat'
      else if (this%currPolDir == 2) then
        dipoleFileName = 'muy.dat'
      else if (this%currPolDir == 3) then
        dipoleFileName = 'muz.dat'
      end if
    else
      dipoleFileName = 'mu.dat'
    end if

    call openFile(this, dipoleDat, dipoleFileName)
    call openFile(this, qDat, 'qsvst.dat')
    call openFile(this, energyDat, 'energyvst.dat')

    if (this%tPopulations) then
      do iSpin=1,this%nSpin
        write(strSpin,'(i1)')iSpin
        call openFile(this, populDat(iSpin), 'molPopul' // trim(strSpin) // '.dat')
      end do
    end if

  end subroutine initTDOutput


  !> Close output files
  subroutine closeTDOutputs(this, dipoleDat, qDat, energyDat, populDat)

    !> ElecDynamics instance
    type(TElecDynamics), intent(in) :: this

    !> Dipole output file ID
    integer, intent(in) :: dipoleDat

    !> Charge output file ID
    integer, intent(in) :: qDat

    !> Energy output file ID
    integer, intent(in) :: energyDat

    !> Populations output file ID
    integer, intent(in) :: populDat(2)

    integer :: iSpin

    close(dipoleDat)
    close(qDat)
    close(energyDat)

    if (this%tPopulations) then
      do iSpin = 1, this%nSpin
        close(populDat(iSpin))
      end do
    end if

  end subroutine closeTDOutputs


  !> Open files in different ways deppending on their previous existance
  subroutine openFile(this, unitName, fileName)

    !> ElecDynamics instance
    type(TElecDynamics), intent(in) :: this

    !> File ID
    integer :: unitName

    !> Name of the file to open
    character(*) :: fileName

    character(30) :: newName

    character(1) :: strCount

    logical :: exist=.false.

    integer :: count

    ! changed the append by this block to rename the restarted output
    if (this%tRestart) then
      inquire(file=fileName, exist=exist)
      count = 1
      do while (exist)
        write(strCount,'(i1)') count
        newName = "rest" // trim(strCount) // "_" // fileName
        inquire(file=newName, exist=exist)
        count = count + 1
     end do
    else
      newName = fileName
    end if

    open(newunit=unitName, file=newName, action="write")

  end subroutine openFile


  !> Write to and read from restart files
  subroutine writeRestart(rho, rhoOld, Ssqr, coord, time, dumpName)

    complex(dp), intent(in) :: rho(:,:,:), rhoOld(:,:,:), Ssqr(:,:)
    !> atomic coordinates
    real(dp), intent(in) :: coord(:,:)

    !> elapsed simulated time in atomic units
    real(dp), intent(in) :: time

    !> name of the dump file
    character(len=*), intent(in), optional :: dumpName

    integer :: dumpBin

    if (present(dumpName)) then
      open(newunit=dumpBin, file=dumpName, form='unformatted', access='stream', action='write')
    else
      open(newunit=dumpBin, file='tddump.bin', form='unformatted', access='stream', action='write')
    end if
    write(dumpBin) rho, rhoOld, Ssqr, coord, time
    close(dumpBin)
  end subroutine writeRestart


  !> read a restart file containing density matrix, overlap, coordinates and time step
  subroutine readRestart(rho, rhoOld, Ssqr, coord, time)

    !> Density Matrix
    complex(dp), intent(out) :: rho(:,:,:)

    !> Previous density Matrix
    complex(dp), intent(out) :: rhoOld(:,:,:)

    !> Square overlap matrix
    complex(dp), intent(out) :: Ssqr(:,:)

    !> atomic coordinates
    real(dp), intent(out) :: coord(:,:)

    !> Previous simulation elapsed time until restart file writing
    real(dp), intent(out) :: time

    integer :: dumpBin

    open(newunit=dumpBin, file='tddump.bin', form='unformatted', access='stream', action='read')
    read(dumpBin) rho, rhoOld, Ssqr, coord, time
    close(dumpBin)

  end subroutine readRestart


  !> Write results to file
  subroutine writeTDOutputs(this, dipoleDat, qDat, energyDat, time, energy, dipole, deltaQ, iStep)

    !> ElecDynamics instance
    type(TElecDynamics), intent(in) :: this

    !> data type for energy components and total
    type(TEnergies), intent(in) :: energy

    !> Dipole output file ID
    integer, intent(in) :: dipoleDat

    !> Charge output file ID
    integer, intent(in) :: qDat

    !> Energy output file ID
    integer, intent(in) :: energyDat

    !> Elapsed simulation time
    real(dp), intent(in) :: time

    !> Dipole moment
    real(dp), intent(in) :: dipole(:,:)

    !> Negative gross charge
    real(dp), intent(in) :: deltaQ(:,:)

    !> current step of the propagation
    integer, intent(in) :: iStep

    integer :: iAtom, iSpin, iDir

    write(energydat, '(9F25.15)') time * au__fs, energy%Etotal, energy%EnonSCC, energy%eSCC,&
        & energy%Espin, energy%Eext, energy%Erep

    write(dipoleDat, '(7F25.15)') time * au__fs, ((dipole(iDir, iSpin) * Bohr__AA, iDir=1, 3),&
        & iSpin=1, this%nSpin)

    if (mod(iStep, this%writeFreq) == 0) then
      write(qDat, "(2X,2F25.15)", advance="no") time * au__fs, -sum(deltaQ)
      do iAtom = 1, this%nAtom
        write(qDat, "(F25.15)", advance="no")-sum(deltaQ(iAtom,:))
      end do
      write(qDat,*)
    end if

  end subroutine writeTDOutputs


  !> Initialize matrices for populations
  subroutine tdPopulInit(this, Eiginv, EiginvAdj, HSq, iSpin)

    !> ElecDynamics instance
    type(TElecDynamics), intent(in) :: this

    !> Inverse of eigenvectors matrix (for populations)
    complex(dp), intent(out) :: Eiginv(:,:,:)

    !> Adjoint of the inverse of eigenvectors matrix (for populations)
    complex(dp), intent(out) :: EiginvAdj(:,:,:)

    !> Eigenvectors
    real(dp), intent(in) :: Hsq(:,:,:)

    !> Spin index
    integer, intent(in) :: iSpin

    real(dp), allocatable :: T2(:,:), T3(:,:)
    integer :: iOrb

    allocate(T2(this%nOrbs, this%nOrbs), T3(this%nOrbs, this%nOrbs))

    T2 = Hsq(:,:,iSpin)
    T3 = 0.0_dp
    do iOrb = 1, this%nOrbs
      T3(iOrb, iOrb) = 1.0_dp
    end do
    call gesv(T2,T3)
    Eiginv(:, :, iSpin) = cmplx(T3, 0, dp)

    T2(:,:) = transpose(Hsq(:,:,iSpin))
    T3 = 0.0_dp
    do iOrb = 1, this%nOrbs
      T3(iOrb, iOrb) = 1.0_dp
    end do
    call gesv(T2,T3)
    EiginvAdj(:, :, iSpin) = cmplx(T3, 0, dp)

    deallocate(T2, T3)

  end subroutine tdPopulInit


  !> Calculate populations at each time step
  subroutine getTDPopulations(rho, Eiginv, EiginvAdj, T1, populDat, time, iSpin)

    !> Density Matrix
    complex(dp), intent(in) :: rho(:,:,:)
    !> Inverse of eigenvectors matrix (for populations)

    complex(dp), intent(inout) :: Eiginv(:,:,:)

    !> Adjoint of the inverse of eigenvectors matrix (for populations)
    complex(dp), intent(inout) :: EiginvAdj(:,:,:)

    !> Auxiliary matrix
    complex(dp), intent(inout) :: T1(:,:)

    !> Elapsed simulation time
    real(dp), intent(in) :: time

    !> Populations output file ID
    integer, intent(in) :: populDat(2)

    !> Spin index
    integer, intent(in) :: iSpin

    real(dp) :: occ(size(T1,dim=2))
    integer :: ii

    call gemm(T1, rho(:,:,iSpin), EiginvAdj(:,:,iSpin))
    T1 = transpose(Eiginv(:,:,iSpin)) * T1

    occ = real(sum(T1,dim=1))
    write(populDat(iSpin),'(*(2x,F25.15))', advance='no') time * au__fs
    do ii = 1, size(occ)
      write(populDat(iSpin),'(*(2x,F25.15))', advance='no')occ(ii)
    end do
    write(populDat(iSpin),*)

  end subroutine getTDPopulations


  !> Write time-dependent tagged information to autotestTag file
  subroutine writeTDAutotest(this, dipole, energy, deltaQ)

    !> ElecDynamics instance
    type(TElecDynamics), intent(in) :: this

    !> Dipole moment
    real(dp), intent(in) :: dipole(:,:)

    !> data type for energy components and total
    type(TEnergies), intent(in) :: energy

    !> Negative gross charge
    real(dp), intent(in) :: deltaQ(:,:)

    integer :: fdAutotest

    open(newunit=fdAutotest, file=trim(this%autotestTag), position="append")

    call writeTagged(fdAutotest, tag_tdenergy, energy%eSCC)
    call writeTagged(fdAutotest, tag_tddipole, dipole)
    call writeTagged(fdAutotest, tag_tdcharges, deltaQ)

    close(fdAutotest)

  end subroutine writeTDAutotest

end module timeprop_module<|MERGE_RESOLUTION|>--- conflicted
+++ resolved
@@ -329,40 +329,26 @@
         this%currPolDir = this%polDirs(iPol)
         ! Make sure only last component enters autotest
         tWriteAutotest = tWriteAutotest .and. (iPol == size(this%polDirs))
-<<<<<<< HEAD
         call doDynamics(this, Hsq, ham, H0, species, q0, over, filling, neighbourList,&
             & nNeighbourSK, iSquare, iSparseStart, img2CentCell, orb, coord, spinW, pRepCont, env,&
             & tDualSpinOrbit, xi, thirdOrd, qBlock, qiBlock, nDftbUFunc, UJ, nUJ, iUJ, niUJ, iHam,&
-            & iAtInCentralRegion, tFixEf, Ef)
+            & iAtInCentralRegion, tFixEf, Ef, tWriteAutotest)
       end do
     else
       call doDynamics(this, Hsq, ham, H0, species, q0, over, filling, neighbourList, nNeighbourSK,&
           & iSquare, iSparseStart, img2CentCell, orb, coord, spinW, pRepCont, env, tDualSpinOrbit,&
           & xi, thirdOrd, qBlock, qiBlock, nDftbUFunc, UJ, nUJ, iUJ, niUJ, iHam,&
-          & iAtInCentralRegion, tFixEf, Ef)
-=======
-        call doDynamics(this, Hsq, ham, H0, q0, over, filling, neighbourList, nNeighbour,&
-            & iSquare, iPair, img2CentCell, orb, coord, W, pRepCont, env, tWriteAutotest)
-      end do
-    else
-      call doDynamics(this, Hsq, ham, H0, q0, over, filling, neighbourList, nNeighbour,&
-          & iSquare, iPair, img2CentCell, orb, coord, W, pRepCont, env, tWriteAutotest)
->>>>>>> 8d5d4c4d
+          & iAtInCentralRegion, tFixEf, Ef, tWriteAutotest)
     end if
 
   end subroutine runDynamics
 
 
   !> Runs the electronic dynamics of the system
-<<<<<<< HEAD
   subroutine doDynamics(this, Hsq, ham, H0, species, q0, over, filling, neighbourList,&
       & nNeighbourSK, iSquare, iSparseStart, img2CentCell, orb, coord, spinW, pRepCont, env,&
       & tDualSpinOrbit, xi, thirdOrd, qBlock, qiBlock, nDftbUFunc, UJ, nUJ, iUJ, niUJ, iHam,&
-      & iAtInCentralRegion, tFixEf, Ef)
-=======
-  subroutine doDynamics(this, Hsq, ham, H0, q0, over, filling, neighbourList, nNeighbour, &
-      & iSquare, iPair, img2CentCell, orb, coord, W, pRepCont, env, tWriteAutotest)
->>>>>>> 8d5d4c4d
+      & iAtInCentralRegion, tFixEf, Ef, tWriteAutotest)
 
     !> ElecDynamics instance
     type(TElecDynamics) :: this
@@ -418,7 +404,6 @@
     !> Environment settings
     type(TEnvironment), intent(inout) :: env
 
-<<<<<<< HEAD
     !> Is dual spin orbit being used (block potentials)
     logical, intent(in) :: tDualSpinOrbit
 
@@ -461,10 +446,10 @@
     !> If tFixEf is .true. contains reservoir chemical potential, otherwise the Fermi levels found
     !> from the given number of electrons
     real(dp), intent(inout) :: Ef(:)
-=======
+    
     !> Should autotest data be written?
     logical, intent(in) :: tWriteAutotest
->>>>>>> 8d5d4c4d
+
 
     complex(dp) :: Ssqr(this%nOrbs,this%nOrbs), Sinv(this%nOrbs,this%nOrbs)
     complex(dp) :: rho(this%nOrbs,this%nOrbs,this%nSpin), rhoOld(this%nOrbs,this%nOrbs,this%nSpin)
