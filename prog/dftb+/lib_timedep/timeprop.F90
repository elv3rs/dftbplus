!--------------------------------------------------------------------------------------------------!
!  DFTB+: general package for performing fast atomistic simulations                                !
!  Copyright (C) 2006 - 2021  DFTB+ developers group                                               !
!                                                                                                  !
!  See the LICENSE file for terms of usage and distribution.                                       !
!--------------------------------------------------------------------------------------------------!

#:include 'common.fypp'

!> Implements real-time Ehrenfest time-dependent DFTB by numerically propagating the electronic
!> one-electron density matrix of the system and the nuclei in the presence of an external
!> perturbation (kick or laser) Bonafé, F. P., Aradi, B., Hourahine, B., Medrano, C. R., Hernandez,
!> F. J., Frauenheim, T., & Sánchez, C. G.  Journal of Chemical Theory and Computation (2020)
!> https://doi.org/10.1021/acs.jctc.9b01217

<<<<<<< HEAD
module dftbp_timedep_timeprop
  use dftbp_common_accuracy, only : dp
  use dftbp_common_constants, only : au__fs, pi, Bohr__AA, imag, Hartree__eV
  use dftbp_common_environment, only : TEnvironment, globalTimers
  use dftbp_common_globalenv, only : stdOut
  use dftbp_common_timer, only : TTimer
  use dftbp_dftb_bondpopulations, only : addPairWiseBondInfo
  use dftbp_dftb_densitymatrix, only : makeDensityMatrix
  use dftbp_dftb_dftbplusu, only : TDftbU
  use dftbp_dftb_dispersions, only : TDispersionIface
  use dftbp_dftb_energytypes, only : TEnergies, TEnergies_init
  use dftbp_dftb_forces, only : derivative_shift
  use dftbp_dftb_getenergies, only : calcEnergies, calcDispersionEnergy, sumEnergies
  use dftbp_dftb_hamiltonian, only : TRefExtPot, resetExternalPotentials, resetInternalPotentials,&
=======
module dftbp_timeprop
  use dftbp_globalenv, only : stdOut
  use dftbp_commontypes, only : TParallelKS, TOrbitals
  use dftbp_potentials, only : TPotentials, TPotentials_init
  use dftbp_scc, only : TScc
  use dftbp_shift, only : total_shift
  use dftbp_accuracy, only : dp
  use dftbp_constants, only : au__fs, pi, Bohr__AA, imag, Hartree__eV
  use dftbp_sparse2dense, only : packHS, unpackHS, blockSymmetrizeHS, blockHermitianHS
  use dftbp_densitymatrix, only : makeDensityMatrix
  use dftbp_blasroutines, only : mc, sc, lc, gemm, her2k
  use dftbp_lapackroutines, only : matinv, gesv 
  use dftbp_bondpops, only : addPairWiseBondInfo
  use dftbp_spin, only : ud2qm, qm2ud
  use dftbp_forces, only : derivative_shift
  use dftbp_slakocont, only : TSlakoCont
  use dftbp_thermostat, only : TThermostat
  use dftbp_mdintegrator, only : TMDIntegrator, reset, init, state, next
  use dftbp_dummytherm, only : TDummyThermostat
  use dftbp_mdcommon, only : TMDCommon
  use dftbp_ranlux, only : TRanlux
  use dftbp_periodic, only : TNeighbourList, foldCoordToUnitCell, updateNeighbourListAndSpecies,&
      & getNrOfNeighboursForAll, getSparseDescriptor
  use dftbp_velocityverlet, only : TVelocityVerlet
  use dftbp_nonscc, only : TNonSccDiff, buildH0, buildS
  use dftbp_dftbplusu, only : TDftbU
  use dftbp_energytypes, only : TEnergies, TEnergies_init
  use dftbp_getenergies, only : calcEnergies, calcDispersionEnergy, sumEnergies
  use dftbp_thirdorder, only : TThirdOrder
  use dftbp_tblite, only : TTBLite
  use dftbp_solvation, only : TSolvation
  use dftbp_populations, only :  getChargePerShell, denseSubtractDensityOfAtoms
  use dftbp_eigenvects, only : diagDenseMtx
  use dftbp_dispersions, only : TDispersionIface
  use dftbp_repulsive, only : TRepulsive
  use dftbp_timer, only : TTimer
  use dftbp_taggedoutput, only : TTaggedWriter, tagLabels
  use dftbp_hamiltonian, only : TRefExtPot, resetExternalPotentials, resetInternalPotentials,&
>>>>>>> dd6f51e1
      & addBlockChargePotentials, addChargePotentials, getSccHamiltonian
  use dftbp_dftb_nonscc, only : TNonSccDiff, buildH0, buildS
  use dftbp_dftb_onsitecorrection, only : addOnsShift
  use dftbp_dftb_periodic, only : TNeighbourList, foldCoordToUnitCell,& 
      updateNeighbourListAndSpecies, getNrOfNeighboursForAll, getSparseDescriptor
  use dftbp_dftb_populations, only :  getChargePerShell, denseSubtractDensityOfAtoms
  use dftbp_dftb_potentials, only : TPotentials, TPotentials_init
  use dftbp_dftb_rangeseparated, only : TRangeSepFunc
  use dftbp_dftb_repcont, only : TRepCont
  use dftbp_dftb_repulsive, only : TRepulsive
  use dftbp_dftb_scc, only : TScc
  use dftbp_dftb_shift, only : total_shift
  use dftbp_dftb_slakocont, only : TSlakoCont
  use dftbp_dftb_sparse2dense, only : packHS, unpackHS, blockSymmetrizeHS, blockHermitianHS
  use dftbp_dftb_spin, only : ud2qm, qm2ud
  use dftbp_dftb_thirdorder, only : TThirdOrder
  use dftbp_dftbplus_eigenvects, only : diagDenseMtx
  use dftbp_dftbplus_qdepextpotproxy, only : TQDepExtPotProxy
  use dftbp_elecsolvers_elecsolvers, only : TElectronicSolver
  use dftbp_io_message, only : error, warning
  use dftbp_io_taggedoutput, only : TTaggedWriter, tagLabels
  use dftbp_math_blasroutines, only : mc, sc, lc, gemm, her2k
  use dftbp_math_lapackroutines, only : matinv, gesv 
  use dftbp_math_ranlux, only : TRanlux
  use dftbp_math_simplealgebra, only : determinant33
  use dftbp_md_dummytherm, only : TDummyThermostat
  use dftbp_md_mdcommon, only : TMDCommon
  use dftbp_md_mdintegrator, only : TMDIntegrator, reset, init, state, next
  use dftbp_md_thermostat, only : TThermostat
  use dftbp_md_velocityverlet, only : TVelocityVerlet
  use dftbp_reks_reks, only : TReksCalc
  use dftbp_solvation_solvation, only : TSolvation
  use dftbp_type_commontypes, only : TParallelKS, TOrbitals
  #:if WITH_MBD
    use dftbp_dftb_dispmbd, only : TDispMbd
  #:endif
  implicit none
  
  private
  public :: runDynamics, TElecDynamics_init
  public :: initializeDynamics, doTdStep
  public :: TElecDynamicsInp, TElecDynamics
  public :: pertTypes, envTypes, tdSpinTypes

  !> Data type to  initialize electronic dynamics variables from parser
  type TElecDynamicsInp
    !> External field peak intensity
    real(dp) :: tdfield

    !> Timestep for propagation
    real(dp) :: dt

    !> Electric field angular frequency
    real(dp) :: omega

    !> Real part of the polarization direction for laser fields
    real(dp) :: reFieldPolVec(3)

    !> Imaginary part of the polarization direction for laser fields
    real(dp) :: imFieldPolVec(3)

    !> Initial time of pulse
    real(dp) :: time0

    !> Final time of pulse
    real(dp) :: time1

    !> Phase applied of the laser field
    real(dp) :: phase

    !> Polarization direction of kicks
    integer :: polDir

    !> Number of steps to propagate
    integer :: steps

    !> Frequency of output writing for charges and populations
    integer :: writeFreq

    !> Should additional data files be printed, covering atom dynamics, charges and energies
    logical :: tdWriteExtras

    !> Type of external perturbation applied
    integer :: pertType

    !> Envelope shape for laser perturbation
    integer :: envType

    !> Spin type of absorption spectrum for spin polarised calculations
    integer :: spType

    !> Frequency of variable dumping to restart file
    integer :: restartFreq

    !> If time-dependent populations should be calculated
    logical :: tPopulations

    !> If calculation should be restarted from dump file
    logical :: tReadRestart

    !> If dump file should be written during the dynamics
    logical :: tWriteRestart

    !> If a dump file is read, should it be ascii (T) or binary (F)
    logical :: tReadRestartAscii = .false.

    !> If a dump file is read, should it be ascii (T) or binary (F)
    logical :: tWriteRestartAscii = .false.

    !> Index of the moved atoms
    integer, allocatable :: indMovedAtom(:)

    !> Index of the excited atoms
    integer, allocatable :: indExcitedAtom(:)

    !> Number of moved atoms
    integer :: nMovedAtom

    !> Number of steps every which an Euler step is applied (to kill numerical noise)
    integer :: eulerFreq

    !> Number of total system snapshots to be saved during pump simulation
    integer :: tdPPFrames

    !> Number of excited atoms
    integer :: nExcitedAtom

    !> Initial and final times to save the snapshots during pump simulation
    real(dp) :: tdPpRange(2)

    !> if forces should be calculated during propagation
    logical :: tForces

    !> if nuclei should be moved during propagation
    logical :: tIons

    !> if velocities are supplied from input
    logical :: tReadMDVelocities

    !> if Euler steps should be done during simulation
    logical :: tEulers

    !> if pairwise bond energy should be calculated and written
    logical :: tBondE

    !> if pairwise bond population should be calculated and written
    logical :: tBondP

    !> if this is a pump trajectory (for a pump-probe simulation)
    logical :: tPump

    !> if this is a probe trajectory (for a pump-probe simulation)
    logical :: tProbe

    !> atomic (initial) kinetic temperature
    real(dp) :: tempAtom

    !> field strength for KickAndLaser perturbations
    real(dp) :: tdLaserField = 0.0_dp

    !> intial atomic velocities if supplied
    real(dp), allocatable :: initialVelocities(:,:)

    !> if initial fillings are provided in an external file
    logical :: tFillingsFromFile

  end type TElecDynamicsInp

  !> Data type for electronic dynamics internal settings
  type TElecDynamics
    private
    real(dp) :: field, omega, time0, time1, phase
    real(dp), allocatable :: tdFunction(:, :)
    complex(dp) :: fieldDir(3)
    integer :: writeFreq, pertType, envType, spType
    integer :: nAtom, nOrbs, nSpin=1, currPolDir=1, restartFreq
    logical :: tdWriteExtras
    integer, allocatable :: species(:), polDirs(:), speciesAll(:)
    character(mc), allocatable :: speciesName(:)
    logical :: tPopulations, tSpinPol=.false.
    logical :: tReadRestart, tWriteRestart, tRestartAscii, tWriteRestartAscii, tWriteAutotest
    logical :: tLaser = .false., tKick = .false., tKickAndLaser = .false., tEnvFromFile = .false.
    type(TScc), allocatable :: sccCalc
    type(TTBLite), allocatable :: tblite
    character(mc) :: autotestTag

    real(dp), allocatable :: initialVelocities(:,:), movedMass(:,:)
    real(dp) :: mCutoff, skCutoff, laserField
    real(dp), allocatable :: rCellVec(:,:), cellVec(:,:), kPoint(:,:), KWeight(:)
    real(dp), allocatable :: atomEigVal(:,:)
    integer :: nExcitedAtom, nMovedAtom, nSparse, eulerFreq, PpFreq, PpIni, PpEnd
    integer, allocatable :: iCellVec(:), indExcitedAtom(:)
    logical :: tForces, ReadMDVelocities, tPump, tProbe, tRealHS
    logical :: isRangeSep
    logical :: FirstIonStep = .true., tEulers = .false., tBondE = .false., tBondP = .false.
    logical :: tPeriodic = .false., tFillingsFromFile = .false.
    logical :: tNetCharges = .false.
    type(TThermostat), allocatable :: pThermostat
    type(TMDIntegrator), allocatable :: pMDIntegrator
    class(TDispersionIface), allocatable :: dispersion
    type(TNonSccDiff), allocatable :: derivator
    type(TParallelKS), allocatable :: parallelKS
    real(dp), allocatable :: latVec(:,:), invLatVec(:,:)
    real(dp), allocatable :: initCoord(:,:)
    complex(dp), allocatable :: Ssqr(:,:,:)
    complex(dp), allocatable :: Sinv(:,:,:)
    complex(dp), allocatable :: H1(:,:,:)
    complex(dp), allocatable :: RdotSprime(:,:)
    complex(dp), pointer :: rho(:,:,:), rhoOld(:,:,:)
    complex(dp), allocatable :: trho(:,:,:)
    complex(dp), allocatable :: trhoOld(:,:,:)
    real(dp), allocatable :: qq(:,:,:)
    real(dp), allocatable :: rhoPrim(:,:), ham0(:), ErhoPrim(:), chargePerShell(:,:,:)
    complex(dp), allocatable :: H1LC(:,:), deltaRho(:,:,:)
    real(dp), allocatable :: movedAccel(:,:)
    real(dp), allocatable :: qBlock(:,:,:,:), qNetAtom(:)
    complex(dp), allocatable :: Eiginv(:,:,:), EiginvAdj(:,:,:)
    real(dp), allocatable :: bondWork(:, :)
    real(dp) :: time, startTime, timeElec, energyKin, lastBondPopul
    integer, allocatable :: populDat(:)
    integer :: dipoleDat, qDat, energyDat
    integer :: forceDat, coorDat, fdBondPopul, fdBondEnergy
    type(TPotentials) :: potential

    !> count of the number of times dynamics has been initialised
    integer :: nDynamicsInit = 0

    !> Number of times this has been called
    integer, public :: iCall

    logical, public :: tPropagatorsInitialized = .false.
    logical, public :: tdFieldIsSet = .false.
    logical, public :: tdFieldThroughAPI = .false.
    logical, public :: tdCoordsAndVelosAreSet = .false.
    logical, public :: tdCoordsAndVelosThroughAPI = .false.
    logical, public :: tIons
    real(dp), allocatable, public :: coordNew(:,:), movedVelo(:,:)
    integer, allocatable, public :: indMovedAtom(:)
    type(TEnergies), public :: energy
    real(dp), allocatable, public :: dipole(:,:), totalForce(:,:), occ(:), deltaQ(:,:)
    real(dp), public :: presentField(3)
    real(dp), public :: dt
    integer, public :: nSteps

  end type TElecDynamics

  type :: TDPertTypeEnum
    !> Dirac delta kick to DM
    integer :: kick = 1

    !> Sinusoidal external field
    integer :: laser = 2

    !> No external perturbation, free dynamics
    integer :: noTDPert = 3

    !> Simultaneous kick (at t=0) and external monochromatic field
    integer :: kickAndLaser = 4

  end type TDPertTypeEnum

  !> Container for enumerated available types of perturbation
  type(TDPertTypeEnum), parameter :: pertTypes = TDPertTypeEnum()

  type :: TDEnvelopeFunctionEnum

    !> Constant envelope
    integer :: constant = 1

    !> Gaussian envelope
    integer :: gaussian = 2

    !> Sin^2 envelope
    integer :: sin2 = 3

    !> Read field from file
    integer :: fromFile = 4

  end type TDEnvelopeFunctionEnum

  !> Container for enumerated available types of envelope function
  type(TDEnvelopeFunctionEnum), parameter :: envTypes = TDEnvelopeFunctionEnum()

  type :: TDSpinTypesEnum

    ! only singlet excitations (no change of total spin)
    integer :: singlet = 1

    ! only triplet excitations (with change of total spin = 1)
    integer :: triplet = 2

  end type TDSpinTypesEnum

  !> Container for enumerated types of spin polarized spectra
  type(TDSpinTypesEnum), parameter :: tdSpinTypes = TDSpinTypesEnum()

  !> version number for restart format, please increment if you change the file format (and consider
  !> adding backward compatibility)
  integer, parameter :: tdDumpFormat = 1

  !> Prefix for dump files for restart
  character(*), parameter :: restartFileName = 'tddump'

contains

  !> Initialisation of input variables
  subroutine TElecDynamics_init(this, inp, species, speciesName, tWriteAutotest, autotestTag,&
      & randomThermostat, mass, nAtom, skCutoff, mCutoff, atomEigVal, dispersion, nonSccDeriv,&
      & tPeriodic, parallelKS, tRealHS, kPoint, kWeight, isRangeSep, sccCalc, tblite, solvation)

    !> ElecDynamics instance
    type(TElecDynamics), intent(out) :: this

    !> ElecDynamicsInp instance
    type(TElecDynamicsInp), intent(in) :: inp

    !> label for each atomic chemical species
    character(mc), allocatable, intent(in) :: speciesName(:)

    !> produce tagged output?
    logical, intent(in) :: tWriteAutotest

    !> Tagged output files (machine readable)
    character(*), intent(in) :: autotestTag

    !> self energy (orbital, atom)
    real(dp), intent(in), allocatable :: atomEigVal(:,:)

    !> nr. of atoms
    integer, intent(in) :: nAtom

    ! thermostat object
    type(TRanlux), allocatable, intent(inout) :: randomThermostat

    !> longest range of interactions for which neighbours are required
    real(dp), intent(in) :: mCutoff

    !> Cut off distance for Slater-Koster interactions
    real(dp) :: skCutoff

    !> list of atomic masses
    real(dp) :: mass(:)

    !> dispersion data and calculations
    class(TDispersionIface), allocatable, intent(inout) :: dispersion

    !> Differentiation method for (H^0,S)
    type(TNonSccDiff), intent(in) :: nonSccDeriv

    !> types of the atoms (nAtom)
    integer, intent(in) :: species(:)

    !> if calculation is periodic
    logical, intent(in) :: tPeriodic

    !> dummy thermostat objetct
    type(TDummyThermostat), allocatable :: pDummyTherm

    !> MD Framework
    type(TMDCommon), allocatable :: pMDFrame

    !> Contains (iK, iS) tuples to be processed in parallel by various processor groups
    type(TParallelKS), intent(in) :: parallelKS

    !> H and S are real
    logical, intent(in) :: tRealHS

    !> K-points
    real(dp) :: kPoint(:,:)

    !> weight of the K-Points
    real(dp) :: KWeight(:)

    !> LC correction
    logical, intent(in) :: isRangeSep

    !> SCC module internal variables
    type(TScc), intent(in), allocatable :: sccCalc

    !> Library interface handler
    type(TTBLite), intent(in), allocatable :: tblite

    !> Solvation data and calculations
    class(TSolvation), allocatable, intent(in) :: solvation

    real(dp) :: norm, tempAtom
    logical :: tMDstill
    integer :: iAtom

    this%field = inp%tdField
    this%dt = inp%dt
    this%nSteps = inp%steps
    this%pertType = inp%pertType
    this%envType = inp%envType
    this%spType = inp%spType
    this%tPopulations = inp%tPopulations
    this%tReadRestart = inp%tReadRestart
    this%tWriteRestart = inp%tWriteRestart
    this%tRestartAscii = inp%tReadRestartAscii
    this%tWriteRestartAscii = inp%tWriteRestartAscii
    this%phase = inp%phase
    this%writeFreq = inp%writeFreq
    this%tdWriteExtras = inp%tdWriteExtras
    this%restartFreq = inp%restartFreq
    this%speciesName = speciesName
    this%tFillingsFromFile = inp%tFillingsFromFile
    this%tRealHS = tRealHS
    this%kPoint = kPoint
    this%KWeight = KWeight
    allocate(this%parallelKS, source=parallelKS)
    allocate(this%populDat(this%parallelKS%nLocalKS))
    if (.not. allocated(sccCalc)) then
      call error("SCC calculations are currently required for dynamics")
    else
      this%sccCalc = sccCalc
    end if
    if (allocated(tblite)) then
      this%tblite = tblite
    end if

    if (inp%envType /= envTypes%constant) then
      this%time0 = inp%time0
      this%time1 = inp%time1
    end if

    select case(inp%pertType)
    case(pertTypes%laser)
      this%tLaser = .true.
    case(pertTypes%kick)
      this%tKick = .true.
    case(pertTypes%kickAndLaser)
      this%tKick = .true.
      this%tLaser = .true.
      this%laserField = inp%tdLaserField
      this%tKickAndLaser = .true.
    case(pertTypes%noTDPert)
      this%tKick = .false.
      this%tLaser = .false.
    case default
      call error("Wrong type of perturbation.")
    end select

    if (allocated(solvation)) then
      if (solvation%isEFieldModified() .and. (this%tKick .or. this%tLaser)) then
        call error("This type of solvation model currently unsupported for electron dyanamics")
      end if
    end if

    if (this%tLaser) then
      if (tPeriodic) then
        call warning('Polarization components of the laser in a periodic direction do not work. &
            & Make sure you are polarizing the field in non-periodic directions.')
        if (any(inp%imFieldPolVec > epsilon(1.0_dp))) then
          call warning('Using circular or elliptical polarization with periodic structures might&
              & not work.')
        end if
      end if
      this%omega = inp%omega
      this%fieldDir = inp%reFieldPolVec + imag * inp%imFieldPolVec
      norm = sqrt(dot_product(real(this%fieldDir, dp),real(this%fieldDir, dp)))
      this%fieldDir = this%fieldDir / norm
      this%tEnvFromFile = (this%envType == envTypes%fromFile)
      this%indExcitedAtom = inp%indExcitedAtom
      this%nExcitedAtom = inp%nExcitedAtom
    end if

    if (this%tKick) then
      if (inp%polDir == 4) then
        this%polDirs = [1, 2, 3]
      else
        this%polDirs = [inp%polDir]
        this%currPolDir = inp%polDir
      end if
    end if

    this%tWriteAutotest = tWriteAutotest
    this%autotestTag = autotestTag

    this%tIons = inp%tIons
    this%tForces = inp%tForces
    this%tEulers = inp%tEulers
    this%eulerFreq = inp%eulerFreq
    this%tBondE = inp%tBondE
    if (this%tBondE .and. .not. this%tRealHS) then
      call error("Real hamiltonian required for bond energies")
    end if
    this%tBondP = inp%tBondP
    this%species = species
    this%tPeriodic = tPeriodic
    this%isRangeSep = isRangeSep

    if (this%tIons) then
      if (.not. this%tRealHS) then
        call error("Ion dynamics is not implemented yet for imaginary Hamiltonians.")
      elseif (isRangeSep) then
        call error("Ion dynamics is not implemented yet for range separated calculations.")
      end if
      this%tForces = .true.
      this%indMovedAtom = inp%indMovedAtom
      this%nMovedAtom = inp%nMovedAtom
      tempAtom = inp%tempAtom
      tMDstill = .false.

      allocate(this%movedVelo(3, this%nMovedAtom))
      allocate(this%movedMass(3, this%nMovedAtom))
      this%movedMass(:,:) = spread(mass(this%indMovedAtom), 1, 3)

      allocate(this%initialVelocities(3, this%nMovedAtom))
      this%ReadMDVelocities = allocated(inp%initialVelocities)
      if (this%ReadMDVelocities) then
        this%initialVelocities(:,:) = inp%initialVelocities
        this%movedVelo(:, :) = this%initialVelocities
      else
        this%movedVelo(:, :) = 0.0_dp
      end if

      allocate(this%coordNew(3, nAtom))
      allocate(this%movedAccel(3, this%nMovedAtom))

      allocate(this%pThermostat)
      allocate(pMDFrame)
      call init(pMDFrame, this%nMovedAtom, nAtom, tMDstill)
      allocate(pDummyTherm)
      call init(pDummyTherm, tempAtom, mass(this%indMovedAtom), randomThermostat, pMDFrame)
      call init(this%pThermostat, pDummyTherm)
      allocate(this%derivator, source=nonSccDeriv)
    else
      if (this%tForces) then
        this%nMovedAtom = nAtom
        allocate(this%movedMass(3, nAtom))
        this%movedMass(:,:) = spread(mass, 1, 3)
        allocate(this%derivator, source=nonSccDeriv)
        this%indMovedAtom = [(iAtom, iAtom = 1, nAtom)]
      else
        this%nMovedAtom = 0
      end if
      allocate(this%movedVelo(3, nAtom))
      this%movedVelo(:,:) = 0.0_dp
    end if

    if (this%tIons .or. this%tForces) then
      if (this%nExcitedAtom /= nAtom) then
        if (this%tLaser) then
          call error("Ion dynamics and forces are not implemented for excitation of a subgroup of&
              & atoms")
        else
          this%nExcitedAtom = nAtom
        end if
      end if
    end if

    this%tNetCharges = .false.
    if (allocated(dispersion)) then
      allocate(this%dispersion, source=dispersion)
    #:if WITH_MBD
      select type (dispersion)
      type is (TDispMbd)
        this%tNetCharges = .true.
      end select
    #:endif
    end if

    this%skCutoff = skCutoff
    this%mCutoff = mCutoff
    allocate(this%atomEigVal, source=atomEigVal)

    this%tPump = inp%tPump
    if (inp%tPump) then
      this%PpIni = int(inp%tdPpRange(1)/this%dt)
      this%PpEnd = int(inp%tdPpRange(2)/this%dt)
      this%PpFreq = int((this%PpEnd - this%PpIni) / inp%tdPPFrames)
    end if
    this%tProbe = inp%tProbe
    if (this%tProbe) then
      this%tReadRestart = .true.
      this%tWriteRestart = .false.
    end if
  end subroutine TElecDynamics_init


  !> Driver of time dependent propagation to calculate with either spectrum or laser
  subroutine runDynamics(this, eigvecs, ham, H0, speciesAll, q0, referenceN0, over, filling,&
      & neighbourList, nNeighbourSK, nNeighbourLC, iSquare, iSparseStart, img2CentCell, orb, coord,&
      & spinW, repulsive, env, tDualSpinOrbit, xi, thirdOrd, solvation, rangeSep,&
      & qDepExtPot, dftbU, iAtInCentralRegion, tFixEf, Ef, coordAll,&
      & onSiteElements, skHamCont, skOverCont, latVec, invLatVec, iCellVec, rCellVec, cellVec,&
      & electronicSolver, eigvecsCplx, taggedWriter, refExtPot)

    !> ElecDynamics instance
    type(TElecDynamics) :: this

    !> Real Eigenvectors
    real(dp), intent(inout), allocatable :: eigvecs(:,:,:)

    !> Complex Eigevenctors
    complex(dp), intent(inout), allocatable :: eigvecsCplx(:,:,:)

    !> Sparse non-SCC hamiltonian
    real(dp), intent(in) :: H0(:)

    !> species of all atoms in the system
    integer, intent(in) :: speciesAll(:)

    !> reference atomic occupations
    real(dp), intent(inout) :: q0(:,:,:)

    !> Reference charges from the Slater-Koster file
    real(dp), intent(in) :: referenceN0(:,:)

    !> resulting hamiltonian (sparse)
    real(dp), allocatable, intent(inout) :: ham(:,:)

    !> overlap (sparse)
    real(dp), allocatable, intent(inout) :: over(:)

    !> central atomic coordinates
    real(dp), allocatable, intent(inout) :: coord(:,:)

    !> all atomic coordinates
    real(dp), allocatable, intent(inout) :: coordAll(:,:)

    !> spin constants
    real(dp), allocatable, intent(in) :: spinW(:,:,:)

    !> occupations
    real(dp), intent(inout) :: filling(:,:,:)

    !> Number of neighbours for each of the atoms
    integer, intent(inout) :: nNeighbourSK(:)

    !> Number of neighbours for each of the atoms with the range separated hybrid
    integer, intent(inout), allocatable :: nNeighbourLC(:)

    !> index array for location of atomic blocks in large sparse arrays
    integer, allocatable, intent(inout) :: iSparseStart(:,:)

    !> image atoms to their equivalent in the central cell
    integer, allocatable, intent(inout) :: img2CentCell(:)

    !> Index array for start of atomic block in dense matrices
    integer, intent(in) :: iSquare(:)

    !> list of neighbours for each atom
    type(TNeighbourList), intent(inout) :: neighbourList

    !> repulsive information
    class(TRepulsive), allocatable, intent(inout) :: repulsive

    !> Atomic orbital information
    type(TOrbitals), intent(in) :: orb

    !> Environment settings
    type(TEnvironment), intent(inout) :: env

    type(TSlakoCont), intent(in) :: skHamCont, skOverCont

    !> Is dual spin orbit being used (block potentials)
    logical, intent(in) :: tDualSpinOrbit

    !> Spin orbit constants if required
    real(dp), allocatable, intent(in) :: xi(:,:)

    !> 3rd order settings
    type(TThirdOrder), intent(inout), allocatable :: thirdOrd

    !> Solvation model
    class(TSolvation), allocatable, intent(inout) :: solvation

    !> Range separation contributions
    type(TRangeSepFunc), allocatable, intent(inout) :: rangeSep

    !> Proxy for querying Q-dependant external potentials
    type(TQDepExtPotProxy), intent(inout), allocatable :: qDepExtPot

    !> DFTB+U functional (if used)
    type(TDftbU), intent(in), allocatable :: dftbU

    !> Atoms over which to sum the total energies
    integer, intent(in) :: iAtInCentralRegion(:)

    !> Whether fixed Fermi level(s) should be used. (No charge conservation!)
    logical, intent(in) :: tFixEf

    !> If tFixEf is .true. contains reservoir chemical potential, otherwise the Fermi levels found
    !> from the given number of electrons
    real(dp), intent(inout) :: Ef(:)

    !> Corrections terms for on-site elements
    real(dp), intent(in), allocatable :: onSiteElements(:,:,:,:)

    !> Lattice vectors if periodic
    real(dp), intent(in) :: latVec(:,:)

    !> Inverse of the lattice vectors
    real(dp), intent(in) :: invLatVec(:,:)

    !> cell vectors in absolute units
    real(dp), intent(in) :: rCellVec(:,:)

    !> Vectors (in units of the lattice constants) to cells of the lattice
    real(dp), intent(in) :: cellVec(:,:)

    !> index of cell in cellVec and rCellVec for each atom
    integer, allocatable, intent(in) :: iCellVec(:)

    !> Electronic solver information
    type(TElectronicSolver), intent(inout) :: electronicSolver

    !> Tagged writer object
    type(TTaggedWriter), intent(inout) :: taggedWriter

    !> Reference external potential (usual provided via API)
    type(TRefExtPot) :: refExtPot

    integer :: iPol
    logical :: tWriteAutotest

    tWriteAutotest = this%tWriteAutotest
    this%iCall = 1
    if (allocated(this%polDirs)) then
      if (size(this%polDirs) > 1) then
        this%initCoord = coord
      end if
    end if
    if (this%tKick) then
      do iPol = 1, size(this%polDirs)
        this%currPolDir = this%polDirs(iPol)
        ! Make sure only last component enters autotest
        tWriteAutotest = tWriteAutotest .and. (iPol == size(this%polDirs))
        call doDynamics(this, eigvecs, ham, H0, q0, referenceN0, over, filling, neighbourList,&
            & nNeighbourSK, nNeighbourLC, iSquare, iSparseStart, img2CentCell, orb, coord, spinW,&
            & repulsive, env, tDualSpinOrbit, xi, thirdOrd, solvation, rangeSep, qDepExtPot,&
            & dftbU, iAtInCentralRegion, tFixEf, Ef, tWriteAutotest,&
            & coordAll, onSiteElements, skHamCont, skOverCont, electronicSolver, speciesAll,&
            & eigvecsCplx, taggedWriter, refExtPot, latVec, invLatVec, iCellVec, rCellVec, cellVec)
        this%iCall = this%iCall + 1
      end do
    else
      call doDynamics(this, eigvecs, ham, H0, q0, referenceN0, over, filling, neighbourList,&
          & nNeighbourSK, nNeighbourLC, iSquare, iSparseStart, img2CentCell, orb, coord, spinW,&
          & repulsive, env, tDualSpinOrbit, xi, thirdOrd, solvation, rangeSep, qDepExtPot,&
          & dftbU, iAtInCentralRegion, tFixEf, Ef, tWriteAutotest,&
          & coordAll, onSiteElements, skHamCont, skOverCont, electronicSolver, speciesAll,&
          & eigvecsCplx, taggedWriter, refExtPot, latVec, invLatVec, iCellVec, rCellVec, cellVec)
    end if

  end subroutine runDynamics


  !> Runs the electronic dynamics of the system
  subroutine doDynamics(this, eigvecsReal, ham, H0, q0, referenceN0, over, filling, neighbourList,&
      & nNeighbourSK, nNeighbourLC, iSquare, iSparseStart, img2CentCell, orb, coord, spinW,&
      & repulsive, env, tDualSpinOrbit, xi, thirdOrd, solvation, rangeSep, qDepExtPot, dftbU,&
      & iAtInCentralRegion, tFixEf, Ef, tWriteAutotest, coordAll,&
      & onSiteElements, skHamCont, skOverCont, electronicSolver, speciesAll,&
      & eigvecsCplx, taggedWriter, refExtPot, latVec, invLatVec, iCellVec, rCellVec, cellVec)

    !> ElecDynamics instance
    type(TElecDynamics) :: this

    !> Real Eigenvectors
    real(dp), intent(inout), allocatable :: eigvecsReal(:,:,:)

    !> Complex Eigevenctors
    complex(dp), intent(inout), allocatable :: eigvecsCplx(:,:,:)

    !> Sparse storage for non-SCC hamiltonian
    real(dp), intent(in) :: H0(:)

    !> reference atomic occupations
    real(dp), intent(inout) :: q0(:,:,:)

    !> Reference charges from the Slater-Koster file
    real(dp), intent(in) :: referenceN0(:,:)

    !> resulting hamiltonian (sparse)
    real(dp), allocatable, intent(inout) :: ham(:,:)

    !> overlap (sparse)
    real(dp), allocatable, intent(inout) :: over(:)

    !> atomic coordinates
    real(dp), allocatable, intent(inout) :: coord(:,:)

    !> all atomic coordinates
    real(dp), allocatable, intent(inout) :: coordAll(:,:)

    !> spin constants
    real(dp), allocatable, intent(in) :: spinW(:,:,:)

    !> occupations
    real(dp), intent(inout) :: filling(:,:,:)

    !> Number of neighbours for each of the atoms
    integer, intent(inout) :: nNeighbourSK(:)

    !> Number of neighbours for each of the atoms with the range separated hybrid
    integer, intent(inout), allocatable :: nNeighbourLC(:)

    !> index array for location of atomic blocks in large sparse arrays
    integer, allocatable, intent(inout) :: iSparseStart(:,:)

    !> image atoms to their equivalent in the central cell
    integer, allocatable, intent(inout) :: img2CentCell(:)

    !> Index array for start of atomic block in dense matrices
    integer, intent(in) :: iSquare(:)

    !> list of neighbours for each atom
    type(TNeighbourList), intent(inout) :: neighbourList

    !> repulsive information
    class(TRepulsive), allocatable, intent(inout) :: repulsive

    !> Atomic orbital information
    type(TOrbitals), intent(in) :: orb

    !> Environment settings
    type(TEnvironment), intent(inout) :: env

    !> Raw H^0 hamiltonian data
    type(TSlakoCont), intent(in) :: skHamCont

    !> Raw overlap data
    type(TSlakoCont), intent(in) :: skOverCont

    !> Is dual spin orbit being used (block potentials)
    logical, intent(in) :: tDualSpinOrbit

    !> DFTB+U functional (if used)
    type(TDftbU), intent(in), allocatable :: dftbU

    !> Spin orbit constants if required
    real(dp), allocatable, intent(in) :: xi(:,:)

    !> 3rd order settings
    type(TThirdOrder), intent(inout), allocatable :: thirdOrd

    !> Solvation model
    class(TSolvation), allocatable, intent(inout) :: solvation

    !> Range separation contributions
    type(TRangeSepFunc), allocatable, intent(inout) :: rangeSep

    !> Proxy for querying Q-dependant external potentials
    type(TQDepExtPotProxy), intent(inout), allocatable :: qDepExtPot

    !> Atoms over which to sum the total energies
    integer, intent(in) :: iAtInCentralRegion(:)

    !> Whether fixed Fermi level(s) should be used. (No charge conservation!)
    logical, intent(in) :: tFixEf

    !> If tFixEf is .true. contains reservoir chemical potential, otherwise the Fermi levels found
    !> from the given number of electrons
    real(dp), intent(inout) :: Ef(:)

    !> Should autotest data be written?
    logical, intent(in) :: tWriteAutotest

    !> Corrections terms for on-site elements
    real(dp), intent(in), allocatable :: onSiteElements(:,:,:,:)

    !> Electronic solver information
    type(TElectronicSolver), intent(inout) :: electronicSolver

    !> Tagged writer object
    type(TTaggedWriter), intent(inout) :: taggedWriter

    !> Reference external potential (usual provided via API)
    type(TRefExtPot) :: refExtPot

    !> Lattice vectors if periodic
    real(dp), intent(in) :: latVec(:,:)

    !> Inverse of the lattice vectors
    real(dp), intent(in) :: invLatVec(:,:)

    !> cell vectors in absolute units
    real(dp), intent(in) :: rCellVec(:,:)

    !> Vectors (in units of the lattice constants) to cells of the lattice
    real(dp), intent(in) :: cellVec(:,:)

    !> index of cell in cellVec and rCellVec for each atom
    integer, allocatable, intent(in) :: iCellVec(:)

    !> species of all atoms in the system
    integer, intent(in) :: speciesAll(:)

    type(TTimer) :: loopTime
    integer :: iStep

    call env%globalTimer%startTimer(globalTimers%elecDynInit)

    call initializeDynamics(this, coord, orb, neighbourList, nNeighbourSK,&
       & iSquare, iSparseStart, img2CentCell, skHamCont, skOverCont, ham, over, env, coordAll,&
       & H0, spinW, tDualSpinOrbit, xi, thirdOrd, dftbU, onSiteElements,&
       & refExtPot, solvation, rangeSep, referenceN0, q0, repulsive, iAtInCentralRegion, &
       & eigvecsReal, eigvecsCplx, filling, qDepExtPot, tFixEf, Ef, latVec, invLatVec, iCellVec,&
       & rCellVec, cellVec, speciesAll, electronicSolver)

    call env%globalTimer%stopTimer(globalTimers%elecDynInit)

    call env%globalTimer%startTimer(globalTimers%elecDynLoop)
    call loopTime%start()

    write(stdOut, "(A)")
    write(stdOut, "(A)") 'Starting electronic dynamics...'
    write(stdOut, "(A80)") repeat("-", 80)

    ! Main loop
    do iStep = 1, this%nSteps

      call doTdStep(this, iStep, coord, orb, neighbourList, nNeighbourSK,&
       & iSquare, iSparseStart, img2CentCell, skHamCont, skOverCont, ham, over, env,&
       & coordAll, q0, referenceN0, spinW, tDualSpinOrbit, xi, thirdOrd, dftbU,&
       & onSiteElements, refExtPot, solvation, rangeSep, repulsive,&
       & iAtInCentralRegion, tFixEf, Ef, electronicSolver, qDepExtPot)

      if (mod(iStep, max(this%nSteps / 10, 1)) == 0) then
        call loopTime%stop()
        this%timeElec  = loopTime%getWallClockTime()
        write(stdOut, "(A,2x,I6,2(2x,A,F10.6))") 'Step ', iStep, 'elapsed loop time: ',&
            & this%timeElec, 'average time per loop ', this%timeElec / (iStep + 1)
      end if

    end do

    write(stdOut, "(A)") 'Dynamics finished OK!'
    call env%globalTimer%stopTimer(globalTimers%elecDynLoop)

    call finalizeDynamics(this, coord, tWriteAutotest, taggedWriter)

  end subroutine doDynamics


  !> Updates the hamiltonian with SCC and external TD field (if any) contributions
  subroutine updateH(this, H1, ham, over, H0, speciesAll, qq, q0, coord, orb, potential,&
      & neighbourList, nNeighbourSK, iSquare, iSparseStart, img2CentCell, iStep, chargePerShell,&
      & spinW, env, tDualSpinOrbit, xi, thirdOrd, qBlock, dftbU, onSiteElements, refExtPot,&
      & deltaRho, H1LC, Ssqr, solvation, rangeSep, dispersion, rho)

    !> ElecDynamics instance
    type(TElecDynamics) :: this

    !> Square hamiltonian at each spin and k-point
    complex(dp), intent(inout) :: H1(:,:,:)

    !> resulting hamiltonian (sparse)
    real(dp), intent(inout) :: ham(:,:)

    !> overlap (sparse)
    real(dp), intent(inout) :: over(:)

    !> Sparse storage for non-SCC hamiltonian
    real(dp), intent(in) :: H0(:)

    !> species of all atoms in the system
    integer, intent(in) :: speciesAll(:)

    !> atomic ocupations
    real(dp), intent(inout) :: qq(:,:,:)

    !> reference atomic occupations
    real(dp), intent(inout) :: q0(:,:,:)

    !> atomic coordinates
    real(dp), allocatable, intent(inout) :: coord(:,:)

    !> Atomic orbital information
    type(TOrbitals), intent(in) :: orb

    !> potential acting on the system
    type(TPotentials), intent(inout) :: potential

    !> list of neighbours for each atom
    type(TNeighbourList), intent(inout) :: neighbourList

    !> Number of neighbours for each of the atoms
    integer, intent(in) :: nNeighbourSK(:)

    !> Index array for start of atomic block in dense matrices
    integer, intent(in) :: iSquare(:)

    !> index array for location of atomic blocks in large sparse arrays
    integer, intent(in) :: iSparseStart(0:,:)

    !> image atoms to their equivalent in the central cell
    integer, intent(in) :: img2CentCell(:)

    !> current step of the propagation
    integer, intent(in) :: iStep

    !> electrons in each atomi shell
    real(dp), intent(inout) :: chargePerShell(:,:,:)

    !> spin constants
    real(dp), allocatable, intent(in) :: spinW(:,:,:)

    !> Environment settings
    type(TEnvironment), intent(inout) :: env

    !> Is dual spin orbit being used (block potentials)
    logical, intent(in) :: tDualSpinOrbit

    !> Spin orbit constants if required
    real(dp), allocatable, intent(in) :: xi(:,:)

    !> 3rd order settings
    type(TThirdOrder), intent(inout), allocatable :: thirdOrd

    !> block (dual) atomic populations
    real(dp), intent(inout), allocatable :: qBlock(:,:,:,:)

    !> DFTB+U functional (if used)
    type(TDftbU), intent(in), allocatable :: dftbU

    !> Corrections terms for on-site elements
    real(dp), intent(in), allocatable :: onSiteElements(:,:,:,:)

    !> Reference external potential (usual provided via API)
    type(TRefExtPot) :: refExtPot

    !> Change in density matrix
    complex(dp), allocatable, intent(inout) :: deltaRho(:,:,:)

    !> LC contribution to hamiltonian
    complex(dp), allocatable, intent(inout) :: H1LC(:,:)

    !> Square overlap
    complex(dp), intent(in) :: Ssqr(:,:,:)

    !> Solvation model
    class(TSolvation), allocatable, intent(inout) :: solvation

    !> Range separation contributions
    type(TRangeSepFunc), allocatable, intent(inout) :: rangeSep

    !> dispersion data and calculations
    class(TDispersionIface), allocatable, intent(inout) :: dispersion

    !> Density matrix
    complex(dp), intent(in) :: rho(:,:,:)

    real(dp), allocatable :: qiBlock(:,:,:,:) ! not allocated since no imaginary ham
    real(dp), allocatable :: iHam(:,:) ! not allocated since no imaginary ham
    real(dp), allocatable :: T2(:,:)
    integer :: iAtom, iEatom, iSpin, iKS, iK
    logical :: tImHam

    allocate(T2(this%nOrbs,this%nOrbs))

    ham(:,:) = 0.0_dp

    if (this%nSpin == 2) then
      call ud2qm(qq)
      call ud2qm(q0)
    end if

    tImHam = .false. ! for the moment

    call resetExternalPotentials(refExtPot, potential)
    call resetInternalPotentials(tDualSpinOrbit, xi, orb, speciesAll, potential)

    call getChargePerShell(qq, orb, speciesAll, chargePerShell)
    call addChargePotentials(env, this%sccCalc, this%tblite, .true., qq, q0, chargePerShell, orb, speciesAll,&
        & neighbourList, img2CentCell, spinW, solvation, thirdOrd, potential, dispersion)

    if (allocated(dftbU) .or. allocated(onSiteElements)) then
      ! convert to qm representation
      call ud2qm(qBlock)
    end if

    if (allocated(dftbU)) then
      call addBlockChargePotentials(qBlock, qiBlock, dftbU, .false., speciesAll, orb, potential)
    end if
    if (allocated(onSiteElements)) then
      call addOnsShift(potential%intBlock, potential%iOrbitalBlock, qBlock, qiBlock,&
          & onSiteElements, speciesAll, orb, q0)
    end if

    ! Add time dependent field if necessary
    if (this%tLaser) then
      call setPresentField(this, iStep)
      do iAtom = 1, this%nExcitedAtom
        iEatom = this%indExcitedAtom(iAtom)
        potential%extAtom(iEatom, 1) = dot_product(coord(:,iEatom), this%presentField)
      end do
      call total_shift(potential%extShell, potential%extAtom, orb, speciesAll)
      call total_shift(potential%extBlock, potential%extShell, orb, speciesAll)
    end if

    potential%intBlock = potential%intBlock + potential%extBlock
    potential%intShell = potential%intShell + potential%extShell

    call getSccHamiltonian(H0, over, nNeighbourSK, neighbourList, speciesAll, orb, iSparseStart,&
        & img2CentCell, potential, .false., ham, iHam)

    ! Hack due to not using Pauli-type structure outside of this part of the routine
    if (this%nSpin == 2) then
      ham = 2.0_dp * ham
      call qm2ud(ham)
      call qm2ud(q0)
      call qm2ud(qq)
    end if

    do iKS = 1, this%parallelKS%nLocalKS
      iK = this%parallelKS%localKS(1, iKS)
      iSpin = this%parallelKS%localKS(2, iKS)
      if (this%tRealHS) then
        call unpackHS(T2, ham(:,iSpin), neighbourList%iNeighbour, nNeighbourSK, iSquare,&
            & iSparseStart, img2CentCell)
        call blockSymmetrizeHS(T2, iSquare)
        H1(:,:,iSpin) = cmplx(T2, 0.0_dp, dp)
      else
        call unpackHS(H1(:,:,iKS), ham(:,iSpin), this%kPoint(:,iK), neighbourList%iNeighbour,&
            & nNeighbourSK, this%iCellVec, this%cellVec, iSquare, iSparseStart, img2CentCell)
        call blockHermitianHS(H1(:,:,iKS), iSquare)
      end if
    end do

    ! add LC correction
    if (this%isRangeSep) then
      deltaRho = rho
      select case(this%nSpin)
      case(2)
        do iSpin = 1, this%nSpin
          call denseSubtractDensityOfAtoms(q0, iSquare, deltaRho, iSpin)
        end do
      case(1)
        call denseSubtractDensityOfAtoms(q0, iSquare, deltaRho)
      case default
        call error("Range separation not implemented for non-colinear spin")
      end select
      do iSpin = 1, this%nSpin
        H1LC(:,:) = (0.0_dp, 0.0_dp)
        call rangeSep%addLrHamiltonianMatrixCmplx(iSquare, sSqr(:,:,iSpin), deltaRho(:,:,iSpin),&
            & H1LC)
        call blockHermitianHS(H1LC, iSquare)
        H1(:,:,iSpin) = H1(:,:,iSpin) + H1LC
      end do
    end if

  end subroutine updateH


  !> Kick the density matrix for spectrum calculations
  subroutine kickDM(this, rho, Ssqr, Sinv, iSquare, coord)

    !> ElecDynamics instance
    type(TElecDynamics), intent(in) :: this

    !> Square overlap
    complex(dp), intent(in) :: Ssqr(:,:,:)

    !> Square overlap inverse
    complex(dp), intent(in) :: Sinv(:,:,:)

    !> Density matrix
    complex(dp), intent(inout) :: rho(:,:,:)

    !> atomic coordinates
    real(dp), allocatable, intent(in) :: coord(:,:)

    !> Index array for start of atomic block in dense matrices
    integer, intent(in) :: iSquare(:)

    complex(dp), allocatable :: T1(:, :, :), T2(:, :), T3(:, :, :), T4(:, :)
    integer :: iAt, iStart, iEnd, iKS, iSpin, iOrb
    real(dp) :: pkick(this%nSpin)

    character(1), parameter :: localDir(3) = ['x', 'y', 'z']

    allocate(T1(this%nOrbs, this%nOrbs, this%parallelKS%nLocalKS))
    allocate(T2(this%nOrbs, this%nOrbs))
    allocate(T3(this%nOrbs, this%nOrbs, this%parallelKS%nLocalKS))
    allocate(T4(this%nOrbs, this%nOrbs))

    T1(:,:,:) = cmplx(0,0,dp)
    T2(:,:) = cmplx(0,0,dp)
    T3(:,:,:) = cmplx(0,0,dp)
    T4(:,:) = cmplx(0,0,dp)

    pkick(1) = this%field

    if (this%nSpin == 2) then
      select case(this%spType)
      case (tdSpinTypes%singlet)
        pkick(2) = pkick(1)
      case(tdSpinTypes%triplet)
        pkick(2) = -pkick(1)
      end select
    end if

    do iKS = 1, this%parallelKS%nLocalKS
      iSpin = this%parallelKS%localKS(2, iKS)
      do iAt = 1, this%nAtom
        iStart = iSquare(iAt)
        iEnd = iSquare(iAt + 1) - 1
        do iOrb = iStart, iEnd
          T1(iOrb, iOrb, iKS) = exp(cmplx(0, -pkick(iSpin) * coord(this%currPolDir, iAt), dp))
          T3(iOrb, iOrb, iKS) = exp(cmplx(0,  pkick(iSpin) * coord(this%currPolDir, iAt), dp))
        end do
      end do
    end do

    do iKS = 1, this%parallelKS%nLocalKS
      call gemm(T2, T1(:,:,iKS), rho(:,:,iKS))
      call gemm(T4, T2, Ssqr(:,:,iKS), cmplx(1, 0, dp))
      call gemm(T2, T4, T3(:,:,iKS))
      call gemm(rho(:,:,iKS), T2, Sinv(:,:,iKS), cmplx(0.5, 0, dp))
      call gemm(rho(:,:,iKS), Sinv(:,:,iKS), T2, cmplx(0.5, 0, dp), cmplx(1, 0, dp), 'N', 'C')
    end do

    write(stdout,"(A)")'Density kicked along ' // localDir(this%currPolDir) //'!'

  end subroutine kickDM


  !> Creates array for external TD field
  subroutine getTDFunction(this, startTime)

    !> ElecDynamics instance
    type(TElecDynamics), intent(inout) :: this

    !> starting time of the simulation, if relevant
    real(dp), intent(in) :: startTime

    real(dp) :: midPulse, deltaT, angFreq, E0, time, envelope
    real(dp) :: tdfun(3)
    integer :: iStep, laserDat

    allocate(this%tdFunction(3, 0:this%nSteps))
    this%tdFunction(:,:) = 0.0_dp

    midPulse = (this%time0 + this%time1)/2.0_dp
    deltaT = this%time1 - this%time0
    angFreq = this%omega
    E0 = this%field
    if (this%tKickAndLaser) then
      E0 = this%laserField
    end if
    if (this%tEnvFromFile) then
      E0 = 0.0_dp !this is to make sure we never sum the current field with the read from file
    end if

    call openFile(this, laserDat, 'laser.dat')
    if (.not. this%tEnvFromFile) then
      write(laserDat, "(A)") "#     time (fs)  |  E_x (eV/ang)  | E_y (eV/ang) | E_z (eV/ang)"
    end if

    do iStep = 0,this%nSteps
      time = iStep * this%dt + startTime

      if (this%envType == envTypes%constant) then
        envelope = 1.0_dp
      else if (this%envType == envTypes%gaussian) then
        envelope = exp(-4.0_dp*pi*(time-midPulse)**2 / deltaT**2)
      else if (this%envType == envTypes%sin2 .and. time >= this%time0 .and. time <= this%time1) then
        envelope = sin(pi*(time-this%time0)/deltaT)**2
      else
        envelope = 0.0_dp
      end if

      if (this%tEnvFromFile) then
        read(laserDat, *)time, tdfun(1), tdfun(2), tdfun(3)
        this%tdFunction(:, iStep) = tdfun * (Bohr__AA / Hartree__eV)
      else
        this%tdFunction(:, iStep) = E0 * envelope * aimag(exp(imag*(time*angFreq + this%phase))&
            & * this%fieldDir)
        write(laserDat, "(5F15.8)") time * au__fs,&
            & this%tdFunction(:, iStep) * (Hartree__eV / Bohr__AA)
      end if

    end do

    close(laserDat)

  end subroutine getTDFunction


  !> Calculate charges, dipole moments
  subroutine getChargeDipole(this, deltaQ, qq, dipole, q0, rho, Ssqr, coord, iSquare, qBlock,&
      & qNetAtom)

    !> ElecDynamics instance
    type(TElecDynamics), intent(in) :: this

    !> Negative gross charge
    real(dp), intent(out) :: deltaQ(:,:)

    !> Dipole moment
    real(dp), intent(out) :: dipole(:,:)

    !> atomic ocupations
    real(dp), intent(out) :: qq(:,:,:)

    !> reference atomic occupations
    real(dp), intent(in) :: q0(:,:,:)

    !> atomic coordinates
    real(dp), intent(in) :: coord(:,:)

    !> Density matrix
    complex(dp), intent(in) :: rho(:,:,:)

    !> Square overlap matrix
    complex(dp), intent(in) :: Ssqr(:,:,:)

    !> Index array for start of atomic block in dense matrices
    integer, intent(in) :: iSquare(:)

    !> Mulliken block charges
    real(dp), allocatable, intent(inout) :: qBlock(:,:,:,:)

    !> Net (on-site only) atomic charge
    real(dp), allocatable, intent(inout) :: qNetAtom(:)

    integer :: iAt, iSpin, iOrb1, iOrb2, nOrb, iKS, iK, ii

    qq(:,:,:) = 0.0_dp
    if (this%tRealHS) then

      do iSpin = 1, this%nSpin
        do iAt = 1, this%nAtom
          iOrb1 = iSquare(iAt)
          iOrb2 = iSquare(iAt+1)-1
          ! hermitian transpose used as real part only is needed
          qq(:iOrb2-iOrb1+1,iAt,iSpin) = real(sum(&
              & rho(:,iOrb1:iOrb2,iSpin)*Ssqr(:,iOrb1:iOrb2,iSpin), dim=1), dp)
        end do
      end do

    else

      do iKS = 1, this%parallelKS%nLocalKS
        iK = this%parallelKS%localKS(1, iKS)
        iSpin = this%parallelKS%localKS(2, iKS)

        do iAt = 1, this%nAtom
          iOrb1 = iSquare(iAt)
          iOrb2 = iSquare(iAt+1)-1
          ! only real part is needed
          qq(:iOrb2-iOrb1+1,iAt,iSpin) = qq(:iOrb2-iOrb1+1,iAt,iSpin) + this%kWeight(iK) * &
              & real(sum(rho(:,iOrb1:iOrb2,iKS) * conjg(Ssqr(:,iOrb1:iOrb2,iKS)), dim=1), dp)
        end do
      end do

    end if

    deltaQ(:,:) = sum((qq - q0), dim=1)
    dipole(:,:) = -matmul(coord, deltaQ)

    if (allocated(qBlock)) then
      if (.not. this%tRealHS) then
        call error("Not implemented yet")
      end if
      qBlock(:,:,:,:) = 0.0_dp
      do iKS = 1, this%parallelKS%nLocalKS
        iK = this%parallelKS%localKS(1, iKS)
        iSpin = this%parallelKS%localKS(2, iKS)
        do iAt = 1, this%nAtom
          iOrb1 = iSquare(iAt)
          iOrb2 = iSquare(iAt+1)
          nOrb = iOrb2 - iOrb1
          qBlock(:nOrb,:nOrb,iAt,iSpin) = qBlock(:nOrb,:nOrb,iAt,iSpin) + this%kWeight(iK) *&
              & real(matmul(Ssqr(iOrb1:iOrb2-1,:,iSpin), rho(:,iOrb1:iOrb2-1,iSpin)), dp)
        end do
      end do
      do iAt = 1, this%nAtom
        iOrb1 = iSquare(iAt)
        iOrb2 = iSquare(iAt+1)
        nOrb = iOrb2 - iOrb1
        qBlock(:nOrb,:nOrb,iAt,iSpin) = 0.5_dp * (qBlock(:nOrb,:nOrb,iAt,iSpin)&
            & + transpose(qBlock(:nOrb,:nOrb,iAt,iSpin)) )
      end do
    end if

    if (allocated(qNetAtom)) then
      qNetAtom(:) = 0.0_dp
      do iKS = 1, this%parallelKS%nLocalKS
        iK = this%parallelKS%localKS(1, iKS)
        do iAt = 1, this%nAtom
          iOrb1 = iSquare(iAt)
          iOrb2 = iSquare(iAt+1)-1
          do ii = iOrb1, iOrb2
            ! only real part is needed
            qNetAtom(iAt) = qNetAtom(iAt) + this%kWeight(iK) * real(rho(ii,ii,iKS))
          end do
        end do
      end do
    end if

  end subroutine getChargeDipole


  !> Calculate energy - modify to include new way to calculate energy
  !> Repulsive energy and dispersion energies must be calculated before calling this subroutine
  subroutine getTDEnergy(this, energy, rhoPrim, rho, neighbourList, nNeighbourSK, orb, iSquare,&
      & iSparseStart, img2CentCell, ham0, qq, q0, potential, chargePerShell, energyKin,&
      & tDualSpinOrbit, thirdOrd, solvation, rangeSep, qDepExtPot, qBlock, dftbU, xi,&
      & iAtInCentralRegion, tFixEf, Ef, onSiteElements)

    !> ElecDynamics instance
    type(TElecDynamics), intent(inout) :: this

    !> data type for energy components and total
    type(TEnergies), intent(inout) :: energy

    !> sparse density matrix
    real(dp), allocatable, intent(inout) :: rhoPrim(:,:)

    !> Density matrix
    complex(dp), intent(in) :: rho(:,:,:)

    !> Sparse storage for non-SCC hamiltonian
    real(dp), intent(in) :: ham0(:)

    !> atomic ocupations
    real(dp), intent(inout) :: qq(:,:,:)

    !> reference atomic occupations
    real(dp), intent(in) :: q0(:,:,:)

    !> Atomic orbital information
    type(TOrbitals), intent(in) :: orb

    !> neighbour list
    type(TNeighbourList), intent(in) :: neighbourList

    !> Number of neighbours for each of the atoms
    integer, intent(in) :: nNeighbourSK(:)

    !> Index array for start of atomic block in dense matrices
    integer, intent(in) :: iSquare(:)

    !> index array for location of atomic blocks in large sparse arrays
    integer, intent(in) :: iSparseStart(0:,:)

    !> image atoms to their equivalent in the central cell
    integer, intent(in) :: img2CentCell(:)

    !> electrons in each atomi shell
    real(dp), intent(in) :: chargePerShell(:,:,:)

    !> potential acting on the system
    type(TPotentials), intent(in) :: potential

    !> kinetic energy
    real(dp), intent(out) :: energyKin

    !> Is dual spin orbit being used
    logical, intent(in) :: tDualSpinOrbit

    !> 3rd order settings
    type(TThirdOrder), intent(inout), allocatable :: thirdOrd

    !> Solvation model
    class(TSolvation), allocatable, intent(inout) :: solvation

    !> Range separation contributions
    type(TRangeSepFunc), allocatable, intent(inout) :: rangeSep

    !> Proxy for querying Q-dependant external potentials
    type(TQDepExtPotProxy), intent(inout), allocatable :: qDepExtPot

    !> block (dual) atomic populations
    real(dp), intent(in), allocatable :: qBlock(:,:,:,:)

    !> DFTB+U functional (if used)
    type(TDftbU), intent(in), allocatable :: dftbU

    !> Spin orbit constants
    real(dp), intent(in), allocatable :: xi(:,:)

    !> Atoms over which to sum the total energies
    integer, intent(in) :: iAtInCentralRegion(:)

    !> Whether fixed Fermi level(s) should be used. (No charge conservation!)
    logical, intent(in) :: tFixEf

    !> If tFixEf is .true. contains reservoir chemical potential, otherwise the Fermi levels found
    !> from the given number of electrons
    real(dp), intent(inout) :: Ef(:)

    !> Corrections terms for on-site elements
    real(dp), intent(in), allocatable :: onSiteElements(:,:,:,:)

    real(dp), allocatable :: qiBlock(:,:,:,:) ! never allocated
    integer :: iKS, iK, iSpin
    real(dp) :: TS(this%nSpin)
    type(TReksCalc), allocatable :: reks ! never allocated

    ! if Forces are calculated, rhoPrim has already been calculated
    ! check allways that calcEnergy is called AFTER getForces
    if (.not. this%tForces) then
      rhoPrim(:,:) = 0.0_dp
      do iKS = 1, this%parallelKS%nLocalKS
        iSpin = this%parallelKS%localKS(2, iKS)
        if (this%tRealHS) then
          call packHS(rhoPrim(:,iSpin), real(rho(:,:,iSpin), dp), neighbourlist%iNeighbour,&
              & nNeighbourSK, orb%mOrb, iSquare, iSparseStart, img2CentCell)
        else
          iK = this%parallelKS%localKS(1, iKS)
          call packHS(rhoPrim(:,iSpin), rho(:,:,iKS), this%kPoint(:,iK), this%kWeight(iK),&
              & neighbourList%iNeighbour, nNeighbourSK, orb%mOrb, this%iCellVec, this%cellVec,&
              & iSquare, iSparseStart, img2CentCell)
        end if
      end do
    end if
    call ud2qm(rhoPrim)

    TS = 0.0_dp
    call calcEnergies(this%sccCalc, this%tblite, qq, q0, chargePerShell, this%speciesAll, this%tLaser, .false.,&
        & dftbU, tDualSpinOrbit, rhoPrim, ham0, orb, neighbourList, nNeighbourSK, img2CentCell,&
        & iSparseStart, 0.0_dp, 0.0_dp, TS, potential, energy, thirdOrd, solvation, rangeSep, reks,&
        & qDepExtPot, qBlock, qiBlock, xi, iAtInCentralRegion, tFixEf, Ef, onSiteElements)
    call sumEnergies(energy)
    ! calcEnergies then sumEnergies returns the total energy Etotal including repulsive and
    ! dispersions energies

    ! Calculate nuclear kinetic energy
    energyKin = 0.0_dp
    if (this%tIons) then
      energyKin = 0.5_dp * sum(this%movedMass(:,:) * this%movedVelo(:,:)**2)
      energy%Etotal = energy%Etotal + energyKin
    end if

  end subroutine getTDEnergy


  !> Create all necessary matrices and instances for dynamics
  subroutine initializeTDVariables(this, rho, H1, Ssqr, Sinv, H0, ham0, over, ham, eigvecsReal,&
      & filling, orb, rhoPrim, potential, iNeighbour, nNeighbourSK, iSquare, iSparseStart,&
      & img2CentCell, Eiginv, EiginvAdj, energy, ErhoPrim, skOverCont, qBlock, qNetAtom, isDftbU,&
      & onSiteElements, eigvecsCplx, H1LC, bondWork, fdBondEnergy, fdBondPopul, lastBondPopul, time)

    !> ElecDynamics instance
    type(TElecDynamics), intent(inout) :: this

    !> Real Eigenvectors
    real(dp), intent(inout), allocatable :: eigvecsReal(:,:,:)

    !> Complex Eigevenctors
    complex(dp), intent(inout), allocatable :: eigvecsCplx(:,:,:)

    !> overlap (sparse)
    real(dp), allocatable, intent(in) :: over(:)

    !> resulting hamiltonian (sparse)
    real(dp), allocatable, intent(in) :: ham(:,:)

    !> occupations
    real(dp), intent(inout) :: filling(:,:,:)

    !> Atomic neighbour data
    integer, intent(in) :: iNeighbour(0:,:)

    !> Number of neighbours for each of the atoms
    integer, intent(in) :: nNeighbourSK(:)

    !> Index array for start of atomic block in dense matrices
    integer, intent(in) :: iSquare(:)

    !> index array for location of atomic blocks in large sparse arrays
    integer, intent(in) :: iSparseStart(0:,:)

    !> image atoms to their equivalent in the central cell
    integer, intent(in) :: img2CentCell(:)

    !> Atomic orbital information
    type(TOrbitals), intent(in) :: orb

    !> potential acting on the system
    type(TPotentials), intent(out) :: potential

    !> data type for energy components and total
    type(TEnergies), intent(out) :: energy

    !> sparse density matrix
    real(dp), allocatable, intent(out) :: rhoPrim(:,:)

    !> Square overlap matrix
    complex(dp), intent(inout) :: Ssqr(:,:,:)

    !> Square overlap inverse
    complex(dp), intent(inout) :: Sinv(:,:,:)

    !> Square hamiltonian
    complex(dp), intent(out) :: H1(:,:,:)

    !> Density matrix
    complex(dp), intent(inout) :: rho(:,:,:)

    !> Inverse of eigenvectors matrix (for populations)
    complex(dp), allocatable, intent(out) :: Eiginv(:,:,:)

    !> Adjoint of the inverse of eigenvectors matrix (for populations)
    complex(dp), allocatable, intent(out) :: EiginvAdj(:,:,:)

    !> Non-SCC hamiltonian
    real(dp), intent(in) :: H0(:)

    !> Local sparse storage for non-SCC hamiltonian
    real(dp), allocatable, intent(out) :: ham0(:)

    !> Raw overlap data
    type(TSlakoCont), intent(in) :: skOverCont

    !> Energy weighted density matrix
    real(dp), allocatable, intent(out) :: ErhoPrim(:)

    !> block (dual) atomic populations
    real(dp), intent(inout), allocatable :: qBlock(:,:,:,:)

    !> net (onsite only) atomic charges
    real(dp), intent(inout), allocatable :: qNetAtom(:)

    !> Is this a DFTB+U calculation
    logical, intent(in) :: isDftbU

    !> Corrections terms for on-site elements
    real(dp), intent(in), allocatable :: onSiteElements(:,:,:,:)

    !> LC contribution to hamiltonian
    complex(dp), allocatable, intent(inout) :: H1LC(:,:)

    !> Container for either bond populations or bond energy
    real(dp), allocatable, intent(inout) :: bondWork(:, :)

    !> Last calculated bond population (for tagged output)
    real(dp), intent(inout) :: lastBondPopul

    !> Pairwise bond population output file ID
    integer, intent(inout) :: fdBondPopul

    !> Pairwise bond energy output file ID
    integer, intent(inout) :: fdBondEnergy

    !> simulation time (in atomic units)
    real(dp), intent(in) :: time

    real(dp), allocatable :: T2(:,:), T3(:,:)
    complex(dp), allocatable :: T4(:,:)
    integer :: iSpin, iOrb, iOrb2, fillingsIn, iKS, iK

    allocate(rhoPrim(size(ham, dim=1), this%nSpin))
    allocate(ErhoPrim(size(ham, dim=1)))
    this%nSparse = size(H0)
    allocate(ham0(size(H0)))
    ham0(:) = H0

    if (this%tRealHS) then
      allocate(T2(this%nOrbs,this%nOrbs))
      allocate(T3(this%nOrbs, this%nOrbs))
    else
      allocate(T4(this%nOrbs,this%nOrbs))
    end if

    if (.not. this%tReadRestart) then
      Ssqr(:,:,:) = 0.0_dp
      Sinv(:,:,:) = 0.0_dp
      do iKS = 1, this%parallelKS%nLocalKS
        if (this%tRealHS) then
          call unpackHS(T2, over, iNeighbour, nNeighbourSK, iSquare, iSparseStart, img2CentCell)
          call blockSymmetrizeHS(T2, iSquare)
          Ssqr(:,:,iKS) = cmplx(T2, 0, dp)
          T3(:,:) = 0.0_dp
          do iOrb = 1, this%nOrbs
            T3(iOrb, iOrb) = 1.0_dp
          end do
          call gesv(T2, T3)
          Sinv(:,:,iKS) = cmplx(T3, 0, dp)
        else
          iK = this%parallelKS%localKS(1, iKS)
          iSpin = this%parallelKS%localKS(2, iKS)
          T4(:,:) = cmplx(0,0,dp)
          call unpackHS(T4, over, this%kPoint(:,iK), iNeighbour, nNeighbourSK, this%iCellVec,&
              & this%cellVec, iSquare, iSparseStart, img2CentCell)
          call blockHermitianHS(T4, iSquare)
          Ssqr(:,:,iKS) = T4
          Sinv(:,:,iKS) = cmplx(0,0,dp)
          do iOrb = 1, this%nOrbs
            Sinv(iOrb, iOrb, iKS) = 1.0_dp
          end do
          call gesv(T4, Sinv(:,:,iKS))
        end if
      end do
      write(stdOut,"(A)")'S inverted'

      do iKS = 1, this%parallelKS%nLocalKS
        iK = this%parallelKS%localKS(1, iKS)
        iSpin = this%parallelKS%localKS(2, iKS)
        if (this%tRealHS) then
          call unpackHS(T3, ham(:,iSpin), iNeighbour, nNeighbourSK, iSquare, iSparseStart,&
              & img2CentCell)
          call blockSymmetrizeHS(T3, iSquare)
          H1(:,:,iKS) = cmplx(T3, 0, dp)
        else
          call unpackHS(H1(:,:,iKS), ham(:,iSpin), this%kPoint(:,iK), iNeighbour, nNeighbourSK,&
              & this%iCellVec, this%cellVec, iSquare, iSparseStart, img2CentCell)
          call blockHermitianHS(H1(:,:,iKS), iSquare)
        end if
      end do
    end if

    if (this%tPopulations) then
      allocate(Eiginv(this%nOrbs, this%nOrbs, this%parallelKS%nLocalKS))
      allocate(EiginvAdj(this%nOrbs, this%nOrbs, this%parallelKS%nLocalKS))
      do iKS = 1, this%parallelKS%nLocalKS
        if (this%tRealHS) then
          call tdPopulInit(this, Eiginv(:,:,iKS), EiginvAdj(:,:,iKS), eigvecsReal(:,:,iKS))
        else
          call tdPopulInit(this, Eiginv(:,:,iKS), EiginvAdj(:,:,iKS), &
              & eigvecsCplx=eigvecsCplx(:,:,iKS))
        end if
      end do
    end if

    if (this%tFillingsFromFile) then
      filling(:,:,:) = 0.0_dp
      open(newunit=fillingsIn, file='fillings.in')
      do iSpin=1,this%nSpin
        do iOrb=1,this%nOrbs
          read(fillingsIn, *) filling(iOrb,1,iSpin)
        end do
      end do
    end if

    if (.not.this%tReadRestart) then
      rho(:,:,:) = 0.0_dp
      do iKS = 1, this%parallelKS%nLocalKS
        iK = this%parallelKS%localKS(1, iKS)
        iSpin = this%parallelKS%localKS(2, iKS)
        if (this%tRealHS) then
          T2(:,:) = 0.0_dp
          call makeDensityMatrix(T2, eigvecsReal(:,:,iKS), filling(:,1,iSpin))
          rho(:,:,iKS) = cmplx(T2, 0, dp)
        else
          call makeDensityMatrix(rho(:,:,iKS), eigvecsCplx(:,:,iKS), filling(:,iK,iSpin))
        end if
        do iOrb = 1, this%nOrbs-1
          do iOrb2 = iOrb+1, this%nOrbs
            rho(iOrb, iOrb2, iKS) = conjg(rho(iOrb2, iOrb, iKS))
          end do
        end do
      end do
    end if

    call TPotentials_init(potential, orb, this%nAtom, this%nSpin)
    call TEnergies_init(energy, this%nAtom, this%nSpin)

    if (isDftbU .or. allocated(onSiteElements)) then
      allocate(qBlock(orb%mOrb, orb%mOrb, this%nAtom, this%nSpin))
    end if

    if (this%tNetCharges) then
      allocate(qNetAtom(this%nAtom))
    end if

    if (this%isRangeSep) then
      allocate(H1LC(this%nOrbs, this%nOrbs))
    end if

    if (this%tBondE .or. this%tBondP) then
      allocate(bondWork(this%nAtom, this%nAtom))
    end if
    if (this%tBondE) then
      call openFile(this, fdBondEnergy, 'bondenergy.bin', isBinary = .true.)
    end if
    if (this%tBondP) then
      call openFile(this, fdBondPopul, 'bondpop.bin', isBinary = .true.)
    end if
    call getBondPopulAndEnergy(this, bondWork, lastBondPopul, rhoPrim, ham0, over, iNeighbour,&
        & nNeighbourSK, iSparseStart, img2CentCell, iSquare, fdBondEnergy, fdBondPopul, time)

  end subroutine initializeTDVariables


  !> Perfoms a step backwards to boot the dynamics using the Euler algorithm.
  !> Output is rho(deltaT) called rhoNew, input is rho(t=0) (ground state) called rho
  subroutine initializePropagator(this, step, rho, rhoNew, H1, Sinv, coordAll, skOverCont,&
      & orb, neighbourList, nNeighbourSK, img2CentCell, iSquare, rangeSep)

    !> ElecDynamics instance
    type(TElecDynamics), intent(inout) :: this

    !> Density matrix at next step
    complex(dp), intent(inout) :: rhoNew(:,:,:)

    !> Square overlap inverse
    complex(dp), intent(in) :: Sinv(:,:,:)

    !> Square hamiltonian
    complex(dp), intent(inout) :: H1(:,:,:)

    !> Density matrix
    complex(dp), intent(in) :: rho(:,:,:)

    !> Time step in atomic units (with sign, to perform step backwards or forwards)
    real(dp), intent(in) :: step

    !> Coords of the atoms (3, nAllAtom)
    real(dp), intent(in) :: coordAll(:,:)

    !> Raw overlap data
    type(TSlakoCont), intent(in) :: skOverCont

    !> data type for atomic orbital information
    type(TOrbitals), intent(in) :: orb

    !> ADT for neighbour parameters
    type(TNeighbourList), intent(in) :: neighbourList

    !> nr. of neighbours for atoms out to max interaction distance (excluding Ewald terms)
    integer, intent(in) :: nNeighbourSK(:)

    !> Index array for start of atomic block in dense matrices
    integer, intent(in) :: iSquare(:)

    !> image atoms to their equivalent in the central cell
    integer, intent(in) :: img2CentCell(:)

    !> Range separation contributions
    type(TRangeSepFunc), allocatable, intent(inout) :: rangeSep

    integer :: iKS
    complex(dp), allocatable :: RdotSprime(:,:)

    allocate(RdotSprime(this%nOrbs,this%nOrbs))

    if (this%tIons) then
      call getRdotSprime(this, RdotSprime, coordAll, skOverCont, orb, img2CentCell, &
          &neighbourList, nNeighbourSK, iSquare)
    else
      RdotSprime(:,:) = 0.0_dp
    end if

    do iKS = 1, this%parallelKS%nLocalKS
      if (this%tIons .or. (.not. this%tRealHS) .or. allocated(rangeSep)) then
        H1(:,:,iKS) = RdotSprime + imag * H1(:,:,iKS)
        call propagateRho(this, rhoNew(:,:,iKS), rho(:,:,iKS), H1(:,:,iKS), Sinv(:,:,iKS), step)
      else
        ! The following line is commented to make the fast propagate work since it needs a real H
        !H1(:,:,iKS) = imag * H1(:,:,iKS)
        call propagateRhoRealH(this, rhoNew(:,:,iKS), rho(:,:,iKS), H1(:,:,iKS), Sinv(:,:,iKS),&
            & step)
      end if
    end do

  end subroutine initializePropagator


  !> Propagate rho, notice that H = iH (coeficients are real)
  subroutine propagateRho(this, rhoOld, rho, H1, Sinv, step)

    !> ElecDynamics instance
    type(TElecDynamics), intent(inout) :: this

    !> Density matrix at previous step
    complex(dp), intent(inout) :: rhoOld(:,:)

    !> Density matrix
    complex(dp), intent(in) :: rho(:,:)

    !> Square imaginary hamiltonian plus non-adiabatic contribution
    complex(dp), intent(in) :: H1(:,:)

    !> Square overlap inverse
    complex(dp), intent(in) :: Sinv(:,:)

    !> Time step in atomic units
    real(dp), intent(in) :: step

    complex(dp), allocatable :: T1(:,:)
    allocate(T1(this%nOrbs,this%nOrbs))

    T1(:,:) = 0.0_dp
    call gemm(T1, Sinv, H1)
    call gemm(rhoOld, T1, rho, cmplx(-step, 0, dp), cmplx(1, 0, dp))
    call gemm(rhoOld, rho, T1, cmplx(-step, 0, dp), cmplx(1, 0, dp), 'N', 'C')

  end subroutine propagateRho


  !> Propagate rho for real Hamiltonian (used for frozen nuclei dynamics and gamma point periodic)
  subroutine propagateRhoRealH(this, rhoOld, rho, H1, Sinv, step)

    !> ElecDynamics instance
    type(TElecDynamics), intent(inout) :: this

    !> Density matrix at previous step
    complex(dp), intent(inout) :: rhoOld(:,:)

    !> Density matrix
    complex(dp), intent(in) :: rho(:,:)

    !> Square hamiltonian
    complex(dp), intent(in) :: H1(:,:)

    !> Square overlap inverse
    complex(dp), intent(in) :: Sinv(:,:)

    !> Time step in atomic units
    real(dp), intent(in) :: step

    real(dp), allocatable :: T1R(:,:),T2R(:,:)
    real(dp), allocatable :: T3R(:,:),T4R(:,:),T5R(:,:)
    integer :: i,j

    allocate(T1R(this%nOrbs,this%nOrbs))
    allocate(T2R(this%nOrbs,this%nOrbs))
    allocate(T3R(this%nOrbs,this%nOrbs))
    allocate(T4R(this%nOrbs,this%nOrbs))
    allocate(T5R(this%nOrbs,this%nOrbs))


    ! The code below takes into account that Sinv and H1 are real, this is twice as fast as the
    ! original above (propageteRho)

    ! get the real part of Sinv and H1
    T1R(:,:) = real(H1)
    T2R(:,:) = real(Sinv)
    call gemm(T3R,T2R,T1R)

    ! calculate the first term products for the real and imaginary parts independently
    T1R(:,:) = real(rho)
    T2R(:,:) = aimag(rho)
    call gemm(T4R,T3R,T1R)
    call gemm(T5R,T3R,T2R)

    ! build the commutator combining the real and imaginary parts of the previous result
    !$omp parallel do private(i,j)
    do i=1,this%nOrbs
      do j=1,this%nOrbs
        rhoOld(i,j) = rhoOld(i,j) + cmplx(0, -step, dp) * (T4R(i,j) + imag * T5R(i,j)) &
            + cmplx(0, step, dp) * conjg(T4R(j,i) + imag * T5R(j,i))
      enddo
    enddo
    !$omp end parallel do

  end subroutine propagateRhoRealH


  !> Initialize output files
  subroutine initTDOutput(this, dipoleDat, qDat, energyDat, populDat, forceDat, coorDat)
    !> ElecDynamics instance
    type(TElecDynamics), intent(in) :: this

    !> Dipole output file ID
    integer, intent(out) :: dipoleDat

    !> Charge output file ID
    integer, intent(out) :: qDat

    !> Energy output file ID
    integer, intent(out) :: energyDat

    !> Populations  output file ID
    integer, intent(out) :: populDat(:)

    !> Forces output file ID
    integer, intent(out) :: forceDat

    !> Coords  output file ID
    integer, intent(out) :: coorDat

    character(20) :: dipoleFileName
    character(1) :: strSpin
    character(3) :: strK
    integer :: iSpin, iKS, iK

    if (this%tKick) then
      if (this%currPolDir == 1) then
        dipoleFileName = 'mux.dat'
      else if (this%currPolDir == 2) then
        dipoleFileName = 'muy.dat'
      else if (this%currPolDir == 3) then
        dipoleFileName = 'muz.dat'
      end if
    else
      dipoleFileName = 'mu.dat'
    end if
    call openFile(this, dipoleDat, dipoleFileName)

    write(dipoleDat, "(A)", advance = "NO")"#           time (fs)    |"
    select case(this%nSpin)
    case(1)
      write(dipoleDat, "(A)", advance = "NO")"     mu_x (e.angstrom)   |"
      write(dipoleDat, "(A)", advance = "NO")"     mu_y (e.angstrom)   |"
      write(dipoleDat, "(A)", advance = "NO")"     mu_z (e.angstrom)   |"
    case(2)
      write(dipoleDat, "(A)", advance = "NO")"  mu_x (up) (e.angstrom) |"
      write(dipoleDat, "(A)", advance = "NO")"  mu_y (up) (e.angstrom) |"
      write(dipoleDat, "(A)", advance = "NO")"  mu_z (up) (e.angstrom) |"
      write(dipoleDat, "(A)", advance = "NO")" mu_x (down) (e.angstrom)|"
      write(dipoleDat, "(A)", advance = "NO")" mu_y (down) (e.angstrom)|"
      write(dipoleDat, "(A)", advance = "NO")" mu_z (down) (e.angstrom)|"
    end select
    write(dipoleDat, "(A)")

    if (this%tdWriteExtras) then
      call openFile(this, qDat, 'qsvst.dat')
      write(qDat, "(A)", advance = "NO")"#             time (fs)      |"
      write(qDat, "(A)", advance = "NO")"   total net charge (e)  |"
      write(qDat, "(A)", advance = "NO")"   charge (atom_1) (e)   |"
      write(qDat, "(A)", advance = "NO")"   charge (atom_2) (e)   |"
      write(qDat, "(A)", advance = "NO")"        ...        |"
      write(qDat, "(A)", advance = "NO")"   charge (atom_N) (e)   |"
      write(qDat, "(A)")

      call openFile(this, energyDat, 'energyvst.dat')
      write(energyDat, "(A)", advance = "NO")"#                  time (fs)         |"
      write(energyDat, "(A)", advance = "NO")"        E total (H)         |"
      write(energyDat, "(A)", advance = "NO")"        E non-SCC (H)       |"
      write(energyDat, "(A)", advance = "NO")"            E SCC (H)       |"
      write(energyDat, "(A)", advance = "NO")"           E spin (H)       |"
      write(energyDat, "(A)", advance = "NO")"       E external (H)       |"
      write(energyDat, "(A)", advance = "NO")"            E rep (H)       |"
      write(energyDat, "(A)", advance = "NO")"E kinetic nuclear (H)       |"
      write(energyDat, "(A)", advance = "NO")"     E dispersion (H)       |"
      write(energyDat, "(A)")

      if (this%tForces) then
        call openFile(this, forceDat, 'forcesvst.dat')
        write(forceDat, "(A)", advance = "NO")"#           time (fs)       |"
        write(forceDat, "(A)", advance = "NO")" force (atom_1) (H/b)   |  force (atom_2) (H/b)  |"
        write(forceDat, "(A)", advance = "NO")"           ...          |  force (atom_N) (H/b)  |"
        write(forceDat, "(A)")
      end if

      if (this%tIons) then
        call openFile(this, coorDat, 'tdcoords.xyz')
      end if
    end if

    if (this%tPopulations) then
      do iKS = 1, this%parallelKS%nLocalKS
        iSpin = this%parallelKS%localKS(2, iKS)
        write(strSpin,'(i1)')iSpin
        if (this%tRealHS) then
          call openFile(this, populDat(iKS), 'molpopul' // trim(strSpin) // '.dat')
          write(populDat(iKS), "(A,A)") "#  GS molecular orbital populations, spin channel : ",&
              & trim(strSpin)
        else
          iK = this%parallelKS%localKS(1, iKS)
          write(strK,'(i0.3)')iK
          call openFile(this, populDat(iKS), 'molpopul' // trim(strSpin) // '-' // trim(strK) //&
              & '.dat')
          write(populDat(iKS), "(A,A,A,A)") "#  GS molecular orbital populations, spin channel : ",&
              & trim(strSpin), ", k-point number: ", trim(strK)
        end if
        write(populDat(iKS), "(A)", advance = "NO")"#          time (fs)            |"
        write(populDat(iKS), "(A)", advance = "NO")"   population (orb 1)       |"
        write(populDat(iKS), "(A)", advance = "NO")"    population (orb 2)      |"
        write(populDat(iKS), "(A)", advance = "NO")"           ...              |"
        write(populDat(iKS), "(A)", advance = "NO")"    population (orb N)      |"
        write(populDat(iKS), "(A)")
      end do
    end if

  end subroutine initTDOutput


  !> Close output files
  subroutine closeTDOutputs(this, dipoleDat, qDat, energyDat, populDat, forceDat, coorDat,&
      & fdBondPopul, fdBondEnergy)

    !> ElecDynamics instance
    type(TElecDynamics), intent(in) :: this

    !> Dipole output file ID
    integer, intent(in) :: dipoleDat

    !> Charge output file ID
    integer, intent(in) :: qDat

    !> Energy output file ID
    integer, intent(in) :: energyDat

    !> Populations output file ID
    integer, intent(in) :: populDat(:)

    !> Forces output file ID
    integer, intent(in) :: forceDat

    !> Coords output file ID
    integer, intent(in) :: coorDat

    !> Pairwise bond population output file ID
    integer, intent(in) :: fdBondPopul

    !> Pairwise bond energy output file ID
    integer, intent(in) :: fdBondEnergy

    integer :: iKS

    close(dipoleDat)

    if (this%tdWriteExtras) then
      close(qDat)
      close(energyDat)

      if (this%tPopulations) then
        do iKS = 1, this%parallelKS%nLocalKS
          close(populDat(iKS))
        end do
      end if

      if (this%tIons) then
        close(coorDat)
      end if

      if (this%tForces) then
        close(forceDat)
      end if

    end if

    if (this%tBondP) then
      close(fdBondPopul)
    end if

    if (this%tBondE) then
      close(fdBondEnergy)
    end if

  end subroutine closeTDOutputs


  !> Open files in different ways depending on their previous existance
  subroutine openFile(this, unitName, fileName, isBinary)

    !> ElecDynamics instance
    type(TElecDynamics), intent(in) :: this

    !> File ID
    integer, intent(out) :: unitName

    !> Name of the file to open
    character(*), intent(in) :: fileName

    !> should this be a binary file?
    logical, intent(in), optional :: isBinary

    character(lc) :: newName

    character(lc) :: strCount

    logical :: exist=.false.

    integer :: iCount

    logical :: isBinary_

    if (present(isBinary)) then
      isBinary_ = isBinary
    else
      isBinary_ = .false.
    end if

    newName = fileName
    ! changed the append by this block to rename the restarted output
    if (this%tReadRestart) then
      inquire(file=fileName, exist=exist)
      iCount = 1
      do while (exist)
        write(strCount,'(I0)') iCount
        newName = "rest" // trim(strCount) // "_" // fileName
        inquire(file=newName, exist=exist)
        iCount = iCount + 1
      end do
    end if

    if (isBinary_) then
      open(newunit=unitName, file=newName, form='unformatted', access='stream')
    else
      open(newunit=unitName, file=newName, action="write")
    end if

  end subroutine openFile


  !> Write to restart file
  subroutine writeRestartFile(rho, rhoOld, coord, veloc, time, dt, fileName, tAsciiFile)

    !> Density matrix
    complex(dp), intent(in) :: rho(:,:,:)

    !> Density matrix at previous time step
    complex(dp), intent(in) :: rhoOld(:,:,:)

    !> atomic coordinates
    real(dp), intent(in) :: coord(:,:)

    !> atomic velocities
    real(dp), intent(in) :: veloc(:,:)

    !> simulation time (in atomic units)
    real(dp), intent(in) :: time

    !> time step being used (in atomic units)
    real(dp), intent(in) :: dt

    !> name of the dump file
    character(len=*), intent(in) :: fileName

    !> Should restart data be written as ascii (cross platform, but potentially lower
    !> reproducibility) or binary files
    logical, intent(in) :: tAsciiFile

    integer :: fd, ii, jj, kk, iErr
    character(len=120) :: error_string


    if (tAsciiFile) then
      open(newunit=fd, file=trim(fileName) // '.dat', position="rewind", status="replace",&
          & iostat=iErr)
    else
      open(newunit=fd, file=trim(fileName) // '.bin', form='unformatted', access='stream',&
          & action='write', iostat=iErr)
    end if

    if (iErr /= 0) then
      if (tAsciiFile) then
        write(error_string, "(A,A,A)") "Failure to open external restart file ",trim(fileName),&
            & ".dat for writing"
      else
        write(error_string, "(A,A,A)") "Failure to open external restart file ",trim(fileName),&
            & ".bin for writing"
      end if
      call error(error_string)
    end if

    if (tAsciiFile) then

      write(fd, *)tdDumpFormat
      write(fd, *)size(rho, dim=1), size(rho, dim=3), size(coord, dim=2), time, dt
      do ii = 1, size(rho, dim=3)
        do jj = 1, size(rho, dim=2)
          do kk = 1, size(rho, dim=1)
            write(fd, *)rho(kk,jj,ii)
          end do
        end do
      end do
      do ii = 1, size(rhoOld, dim=3)
        do jj = 1, size(rhoOld, dim=2)
          do kk = 1, size(rhoOld, dim=1)
            write(fd, *)rhoOld(kk,jj,ii)
          end do
        end do
      end do
      do ii = 1, size(coord, dim=2)
        write(fd, *)coord(:,ii)
      end do
      do ii = 1, size(veloc, dim=2)
        write(fd, *)veloc(:,ii)
      end do

    else

      write(fd)tdDumpFormat
      write(fd)size(rho, dim=1), size(rho, dim=3), size(coord, dim=2), time, dt
      write(fd) rho, rhoOld, coord, veloc

    end if

    close(fd)

  end subroutine writeRestartFile


  !> read a restart file containing density matrix, overlap, coordinates and time step
  subroutine readRestartFile(rho, rhoOld, coord, veloc, time, dt, fileName, tAsciiFile)

    !> Density Matrix
    complex(dp), intent(out) :: rho(:,:,:)

    !> Previous density Matrix
    complex(dp), intent(out) :: rhoOld(:,:,:)

    !> atomic coordinates
    real(dp), intent(out) :: coord(:,:)

    !> Previous simulation elapsed time until restart file writing
    real(dp), intent(out) :: time

    !> time step being currently used (in atomic units) for checking compatibility
    real(dp), intent(in) :: dt

    !> Name of the file to open
    character(*), intent(in) :: fileName

    !> atomic velocities
    real(dp), intent(out) :: veloc(:,:)

    !> Should restart data be read as ascii (cross platform, but potentially lower reproducibility)
    !> or binary files
    logical, intent(in) :: tAsciiFile

    integer :: fd, ii, jj, kk, nOrb, nSpin, nAtom, version, iErr
    real(dp) :: deltaT
    logical :: tExist
    character(len=120) :: error_string

    if (tAsciiFile) then
      inquire(file=trim(fileName)//'.dat', exist=tExist)
      if (.not. tExist) then
        call error("TD restart file " // trim(fileName)//'.dat' // " is missing")
      end if
    else
      inquire(file=trim(fileName)//'.bin', exist=tExist)
      if (.not. tExist) then
        call error("TD restart file " // trim(fileName)//'.bin' // " is missing")
      end if
    end if

    if (tAsciiFile) then
      open(newunit=fd, file=trim(fileName)//'.dat', status='old', action='READ', iostat=iErr)
    else
      open(newunit=fd, file=trim(fileName)//'.bin', form='unformatted', access='stream',&
          & action='read', iostat=iErr)
    end if

    if (iErr /= 0) then
      if (tAsciiFile) then
        write(error_string, "(A,A,A)") "Failure to open external tddump file",trim(fileName), ".dat"
      else
        write(error_string, "(A,A,A)") "Failure to open external tddump file",trim(fileName), ".bin"
      end if
      call error(error_string)
    end if
    rewind(fd)

    if (tAsciiFile) then
      read(fd, *)version
      if (version /= tdDumpFormat) then
        call error("Unknown TD format")
      end if
      read(fd, *) nOrb, nSpin, nAtom, time, deltaT
      if (nOrb /= size(rho, dim=1)) then
        write(error_string, "(A,I0,A,I0)")"Incorrect number of orbitals, ",nOrb,&
            & " in tddump file, should be ",size(rho, dim=1)
        call error(error_string)
      end if
      if (nSpin /= size(rho, dim=3)) then
        write(error_string, "(A,I1,A,I1)")"Incorrect number of spin channels, ",nSpin,&
            & " in tddump file, should be ",size(rho, dim=3)
        call error(error_string)
      end if
      if (nAtom /= size(coord, dim=2)) then
        write(error_string, "(A,I0,A,I0)")"Incorrect number of atoms, ",nAtom,&
            & " in tddump file, should be ", size(coord, dim=2)
        call error(error_string)
      end if
      if (abs(deltaT - dt) > epsilon(0.0_dp)) then
        write(error_string, "(A,E14.8,A,E14.8)")"Restart file generated for time step",&
            & deltaT, " instead of current timestep of", dt
      end if
      do ii = 1, size(rho, dim=3)
        do jj = 1, size(rho, dim=2)
          do kk = 1, size(rho, dim=1)
            read(fd, *)rho(kk,jj,ii)
          end do
        end do
      end do
      do ii = 1, size(rhoOld, dim=3)
        do jj = 1, size(rhoOld, dim=2)
          do kk = 1, size(rhoOld, dim=1)
            read(fd, *)rhoOld(kk,jj,ii)
          end do
        end do
      end do
      do ii = 1, size(coord, dim=2)
        read(fd, *)coord(:,ii)
      end do
      do ii = 1, size(veloc, dim=2)
        read(fd, *)veloc(:,ii)
      end do
    else
      read(fd)version
      if (version /= tdDumpFormat) then
        call error("Unknown TD format")
      end if
      read(fd) nOrb, nSpin, nAtom, time, deltaT
      if (nOrb /= size(rho, dim=1)) then
        write(error_string, "(A,I0,A,I0)")"Incorrect number of orbitals, ",nOrb,&
            & " in tddump file, should be ",size(rho, dim=1)
        call error(error_string)
      end if
      if (nSpin /= size(rho, dim=3)) then
        write(error_string, "(A,I1,A,I1)")"Incorrect number of spin channels, ",nSpin,&
            & " in tddump file, should be ",size(rho, dim=3)
        call error(error_string)
      end if
      if (nAtom /= size(coord, dim=2)) then
        write(error_string, "(A,I0,A,I0)")"Incorrect number of atoms, ",nAtom,&
            & " in tddump file, should be ", size(coord, dim=2)
        call error(error_string)
      end if
      if (abs(deltaT - dt) > epsilon(0.0_dp)) then
        write(error_string, "(A,E14.8,A,E14.8)")"Restart file generated for time step",&
            & deltaT, " instead of current timestep of", dt
      end if
      read(fd) rho, rhoOld, coord, veloc
    end if
    close(fd)

  end subroutine readRestartFile


  !> Write results to file
  subroutine writeTDOutputs(this, dipoleDat, qDat, energyDat, forceDat, coorDat, fdBondPopul,&
      & fdBondEnergy, time, energy, energyKin, dipole, deltaQ, coord, totalForce, iStep)

    !> ElecDynamics instance
    type(TElecDynamics), intent(in) :: this

    !> data type for energy components and total
    type(TEnergies), intent(in) :: energy

    !> Dipole output file ID
    integer, intent(in) :: dipoleDat

    !> Charge output file ID
    integer, intent(in) :: qDat

    !> Energy output file ID
    integer, intent(in) :: energyDat

    !> Elapsed simulation time
    real(dp), intent(in) :: time

    !> Dipole moment
    real(dp), intent(in) :: dipole(:,:)

    !> Negative gross charge
    real(dp), intent(in) :: deltaQ(:,:)

    !> current step of the propagation
    integer, intent(in) :: iStep

    !> Forces output file ID
    integer, intent(in) :: forceDat

    !> Coords output file ID
    integer, intent(in) :: coorDat

    !> Pairwise bond population output file ID
    integer, intent(in) :: fdBondPopul

    !> Pairwise bond energy output file ID
    integer, intent(in) :: fdBondEnergy

    !> atomic coordinates
    real(dp), intent(in) :: coord(:,:)

    !> Kinetic energy
    real(dp), intent(in) :: energyKin

    !> forces (3, nAtom)
    real(dp), intent(in) :: totalForce(:,:)

    real(dp) :: auxVeloc(3, this%nAtom)
    integer :: iAtom, iSpin, iDir

    write(dipoleDat, '(7F25.15)') time * au__fs, ((dipole(iDir, iSpin) * Bohr__AA, iDir=1, 3),&
        & iSpin=1, this%nSpin)

    if (this%tdWriteExtras) then
      write(energydat, '(9F30.15)') time * au__fs, energy%Etotal, energy%EnonSCC, energy%eSCC,&
          & energy%Espin, energy%Eext, energy%Erep, energyKin, energy%eDisp
    end if

    if (mod(iStep, this%writeFreq) == 0) then
      if (this%tdWriteExtras) then
        write(qDat, "(2X,2F25.15)", advance="no") time * au__fs, -sum(deltaQ)
        do iAtom = 1, this%nAtom
          write(qDat, "(F25.15)", advance="no")-sum(deltaQ(iAtom,:))
        end do
        write(qDat,*)
      end if
    end if

    if (this%tIons .and. (mod(iStep,this%writeFreq) == 0)) then
      if (this%tdWriteExtras) then
        auxVeloc = 0.0_dp
        auxVeloc(:, this%indMovedAtom) = this%movedVelo
        write(coorDat,'(I5)')this%nAtom
        write(coorDat,*) 'MD step:', iStep, 'time', time * au__fs
        do iAtom=1,this%nAtom
          write(coorDat, '(A2, 6F16.8)') trim(this%speciesName(this%species(iAtom))), &
              &coord(:, iAtom) * Bohr__AA, auxVeloc(:, iAtom) * Bohr__AA / au__fs
        end do
      endif
    end if

    if (this%tForces .and. (mod(iStep,this%writeFreq) == 0)) then
      if (this%tdWriteExtras) then
        write(forceDat, "(F25.15)", advance="no") time * au__fs
        do iAtom = 1, this%nAtom
          write(forceDat, "(3F25.15)", advance="no") totalForce(:,iAtom)
        end do
        write(forceDat,*)
      end if
    end if

    ! Flush output every 5% of the simulation
    if (mod(iStep, max(this%nSteps / 20, 1)) == 0 .and. iStep > this%writeFreq) then
      if (this%tdWriteExtras) then
        flush(qDat)
        flush(energyDat)
        if (this%tIons) then
          flush(coorDat)
        end if
        if (this%tForces) then
          flush(forceDat)
        end if
        if (this%tBondP) then
          flush(fdBondPopul)
        end if
        if (this%tBondE) then
          flush(fdBondEnergy)
        end if
      end if
    end if

  end subroutine writeTDOutputs


  !> Initialize matrices for populations
  !> Note, this will need to get generalised for complex eigenvectors
  subroutine tdPopulInit(this, Eiginv, EiginvAdj, eigvecsReal, eigvecsCplx)

    !> ElecDynamics instance
    type(TElecDynamics), intent(in) :: this

    !> Inverse of eigenvectors matrix (for populations)
    complex(dp), intent(out) :: Eiginv(:,:)

    !> Adjoint of the inverse of eigenvectors matrix (for populations)
    complex(dp), intent(out) :: EiginvAdj(:,:)

    !> Eigenvectors
    real(dp), intent(in), optional :: eigvecsReal(:,:)

    !> Complex Eigevenctors
    complex(dp), intent(in), optional :: eigvecsCplx(:,:)

    complex(dp), allocatable :: T2(:,:), T3(:,:)
    integer :: iOrb

    allocate(T2(this%nOrbs, this%nOrbs), T3(this%nOrbs, this%nOrbs))

    if (this%tRealHS) then
      T2 = cmplx(eigvecsReal, 0, dp)
    else
      T2 = eigvecsCplx
    end if

    T3 = 0.0_dp
    do iOrb = 1, this%nOrbs
      T3(iOrb, iOrb) = 1.0_dp
    end do
    call gesv(T2,T3)
    Eiginv(:,:) = T3

    if (this%tRealHS) then
      T2 = cmplx(transpose(eigvecsReal), 0, dp)
    else
      T2 = conjg(transpose(eigvecsCplx))
    end if

    T3 = 0.0_dp
    do iOrb = 1, this%nOrbs
      T3(iOrb, iOrb) = 1.0_dp
    end do
    call gesv(T2,T3)
    EiginvAdj(:,:) = T3

    deallocate(T2, T3)

  end subroutine tdPopulInit


  ! updates Eiginv and EiginvAdj if nuclear dynamics is done
  ! important to call after H1 has been updated with new charges and before D is included in H1
  subroutine updateBasisMatrices(this, env, electronicSolver, Eiginv, EiginvAdj, H1, Ssqr)

    !> ElecDynamics instance
    type(TElecDynamics), intent(in) :: this

    !> Environment
    type(TEnvironment), intent(in) :: env

    !> Electronic solver information
    type(TElectronicSolver), intent(inout) :: electronicSolver

    !> Inverse of eigenvectors matrix (for populations)
    complex(dp), intent(inout), allocatable :: Eiginv(:,:,:)

    !> Adjoint of the inverse of eigenvectors matrix (for populations)
    complex(dp), intent(inout), allocatable :: EiginvAdj(:,:,:)

    !> Square hamiltonian
    complex(dp), intent(in) :: H1(:,:,:)

    !> Square overlap matrix
    complex(dp), intent(inout) :: Ssqr(:,:,:)

    !> Auxiliary matrix
    complex(dp), allocatable :: T1(:,:)

    !> Auxiliary matrix
    real(dp), allocatable :: T2(:,:)

    !> K-Spin mixed index
    integer :: iKS

    real(dp) :: eigen(this%nOrbs)

    allocate(T1(this%nOrbs,this%nOrbs))
    allocate(T2(this%nOrbs,this%nOrbs))
    do iKS = 1, this%parallelKS%nLocalKS
      !check if this works with both complex and real
      T1(:,:) = H1(:,:,iKS)
      call diagDenseMtx(env, electronicSolver, 'V', T1, Ssqr(:,:,iKS), eigen)
      if (this%tRealHS) then
        T2(:,:) = real(T1, dp)
        call tdPopulInit(this, Eiginv(:,:,iKS), EiginvAdj(:,:,iKS), T2)
      else
        call tdPopulInit(this, Eiginv(:,:,iKS), EiginvAdj(:,:,iKS), eigvecsCplx=T1)
      end if
    end do
    deallocate(T1, T2)

  end subroutine updateBasisMatrices


  !> Calculate populations at each time step
  subroutine getTDPopulations(this, occ, rho, Eiginv, EiginvAdj, populDat, time, iKS)

    !> ElecDynamics instance
    type(TElecDynamics), intent(in) :: this

    !> Density Matrix
    complex(dp), intent(in) :: rho(:,:,:)

    !> Inverse of eigenvectors matrix (for populations)
    complex(dp), intent(inout), allocatable :: Eiginv(:,:,:)

    !> Adjoint of the inverse of eigenvectors matrix (for populations)
    complex(dp), intent(inout), allocatable :: EiginvAdj(:,:,:)

    !> Elapsed simulation time
    real(dp), intent(in) :: time

    !> Populations output file ID
    integer, intent(in) :: populDat(:)

    !> K-Spin mixed index
    integer, intent(in) :: iKS

    !> Molecular orbital occupations
    real(dp), intent(inout) :: occ(:)

    !> Auxiliary matrix
    complex(dp) :: T1(this%nOrbs,this%nOrbs)

    integer :: ii

    call gemm(T1, rho(:,:,iKS), EiginvAdj(:,:,iKS))
    T1 = transpose(Eiginv(:,:,iKS)) * T1

    occ = real(sum(T1,dim=1), dp)
    write(populDat(iKS),'(*(2x,F25.15))', advance='no') time * au__fs
    do ii = 1, size(occ)
      write(populDat(iKS),'(*(2x,F25.15))', advance='no')occ(ii)
    end do
    write(populDat(iKS),*)

  end subroutine getTDPopulations


  !> Write time-dependent tagged information to autotestTag file
  subroutine writeTDAutotest(this, dipole, energy, deltaQ, coord, totalForce, occ, lastBondPopul,&
      & taggedWriter)

    !> ElecDynamics instance
    type(TElecDynamics), intent(in) :: this

    !> Dipole moment
    real(dp), intent(in) :: dipole(:,:)

    !> data type for energy components and total
    type(TEnergies), intent(in) :: energy

    !> Negative gross charge
    real(dp), intent(in) :: deltaQ(:,:)

    !> atomic coordinates
    real(dp), intent(in) :: coord(:,:)

    !> forces (3, nAtom)
    real(dp), intent(in) :: totalForce(:,:)

    !> molecular orbital projected populations
    real(dp), intent(in) :: occ(:)

    !> Last bond population in the run
    real(dp), intent(in) :: lastBondPopul

    !> Tagged writer object
    type(TTaggedWriter), intent(inout) :: taggedWriter

    integer :: fdAutotest

    open(newunit=fdAutotest, file=trim(this%autotestTag), position="append")

    call taggedWriter%write(fdAutotest, tagLabels%tdenergy, energy%eSCC)
    call taggedWriter%write(fdAutotest, tagLabels%tddipole, dipole)
    call taggedWriter%write(fdAutotest, tagLabels%tdcharges, deltaQ)
    if (this%tIons) then
      call taggedWriter%write(fdAutotest, tagLabels%ehrencoords, coord)
      call taggedWriter%write(fdAutotest, tagLabels%ehrenvelos, this%movedVelo)
    end if
    if (this%tForces) then
      call taggedWriter%write(fdAutotest, tagLabels%ehrenforces, totalForce)
    end if
    if (this%tPopulations) then
      call taggedWriter%write(fdAutotest, tagLabels%tdprojocc, occ)
    end if
    if (this%tBondP) then
      call taggedWriter%write(fdAutotest, tagLabels%sumBondPopul, lastBondPopul)
    end if

    close(fdAutotest)

  end subroutine writeTDAutotest


  !> Initialize ion dynamics
  subroutine initIonDynamics(this, coordNew, coord, movedAccel)

    !> ElecDynamics instance
    type(TElecDynamics), intent(inout) :: this

    !> coordinates of next step
    real(dp), intent(out) :: coordNew(:,:)

    !> atomic coordinates
    real(dp), intent(in) :: coord(:,:)

    !> acceleration on moved atoms (3, nMovedAtom)
    real(dp), intent(in) :: movedAccel(:,:)

    ! Data for the velocity verlet integrator
    type(TVelocityVerlet), allocatable :: pVelocityVerlet

    if (this%nDynamicsInit == 0) then
      allocate(pVelocityVerlet)
    end if

    if (this%nDynamicsInit == 0) then
      if (this%tReadRestart) then
        call init(pVelocityVerlet, this%dt, coord(:, this%indMovedAtom), this%pThermostat,&
            & this%movedVelo, this%ReadMDVelocities, tHalfVelocities=.true.)
      else
        call init(pVelocityVerlet, this%dt, coord(:, this%indMovedAtom), this%pThermostat,&
            & this%movedVelo, this%ReadMDVelocities, tHalfVelocities=.true.)
      end if
      this%initialVelocities(:, this%indMovedAtom) = this%movedVelo
    else
      call reset(this%pMDIntegrator, coordNew(:, this%indMovedAtom), this%initialVelocities,&
          & tHalfVelocities=.true.)
    end if

    ! Euler step from 1st VV step
    ! Velocities should actually be v(t+0.5*dt), not v(t),
    ! like this: this%movedVelo(:,:) = this%movedVelo + 0.5_dp * movedAccel * this%dt
    coordNew(:,:) = coord
    coordNew(:,this%indMovedAtom) = coordNew(:,this%indMovedAtom) &
        & + this%movedVelo(:,:) * this%dt

    ! This re-initializes the VVerlet propagator with coordNew
    if (this%nDynamicsInit == 0) then
      call reset(pVelocityVerlet, coordNew(:, this%indMovedAtom), this%movedVelo,&
          & tHalfVelocities=.true.)
      allocate(this%pMDIntegrator)
      call init(this%pMDIntegrator, pVelocityVerlet)
    else
      call reset(this%pMDIntegrator, coordNew(:, this%indMovedAtom), this%movedVelo,&
          & tHalfVelocities=.true.)
    end if

    this%nDynamicsInit = this%nDynamicsInit + 1

  end subroutine initIonDynamics


  !> Calculates nonscc hamiltonian and overlap for new geometry and reallocates sparse arrays
  subroutine updateH0S(this, Ssqr, Sinv, coord, orb, neighbourList, nNeighbourSK, iSquare,&
      & iSparseStart, img2CentCell, skHamCont, skOverCont, ham, ham0, over, env, rhoPrim,&
      & ErhoPrim, coordAll)

    !> ElecDynamics instance
    type(TElecDynamics), intent(inout), target :: this

    !> Square overlap inverse
    complex(dp), intent(inout) :: Sinv(:,:,:)

    !> Square overlap matrix
    complex(dp), intent(inout), allocatable :: Ssqr(:,:,:)

    !> Local sparse storage for non-SCC hamiltonian
    real(dp), allocatable, intent(inout) :: ham0(:)

    !> scc hamiltonian (sparse)
    real(dp), allocatable, intent(inout) :: ham(:,:)

    !> overlap (sparse)
    real(dp), allocatable, intent(inout) :: over(:)

    !> atomic coordinates
    real(dp), allocatable, intent(inout) :: coord(:,:)

    !> Coords of the atoms (3, nAllAtom)
    real(dp), allocatable, intent(inout) :: coordAll(:,:)

    !> ADT for neighbour parameters
    type(TNeighbourList), intent(inout) :: neighbourList

    !> nr. of neighbours for atoms out to max interaction distance (excluding Ewald terms)
    integer, intent(inout) :: nNeighbourSK(:)

    !> index array for location of atomic blocks in large sparse arrays
    integer, allocatable, intent(inout) :: iSparseStart(:,:)

    !> image atoms to their equivalent in the central cell
    integer, allocatable, intent(inout) :: img2CentCell(:)

    !> Index array for start of atomic block in dense matrices
    integer, intent(in) :: iSquare(:)

    !> data type for atomic orbital information
    type(TOrbitals), intent(in) :: orb

    !> Raw H^0 hamiltonian data
    type(TSlakoCont), intent(in) :: skHamCont

    !> Raw overlap data
    type(TSlakoCont), intent(in) :: skOverCont

    !> Environment settings
    type(TEnvironment), intent(inout) :: env

    !> sparse density matrix
    real(dp), allocatable, intent(inout) :: rhoPrim(:,:)

    !> Energy weighted density matrix
    real(dp), allocatable, intent(inout) :: ErhoPrim(:)

    real(dp), allocatable :: Sreal(:,:), SinvReal(:,:)
    complex(dp), allocatable :: T4(:,:)
    real(dp) :: coord0Fold(3,this%nAtom)
    integer :: nAllAtom, iSpin, sparseSize, iOrb, iKS, iK

    coord0Fold(:,:) = coord
    if (this%tPeriodic) then
      call foldCoordToUnitCell(coord0Fold, this%latVec, this%invLatVec)
    end if

    call updateNeighbourListAndSpecies(coordAll, this%speciesAll, img2CentCell, this%iCellVec, &
        &neighbourList, nAllAtom, coord0Fold, this%species, this%mCutoff, this%rCellVec)
    call getNrOfNeighboursForAll(nNeighbourSK, neighbourList, this%skCutoff)
    call getSparseDescriptor(neighbourList%iNeighbour, nNeighbourSK, img2CentCell, orb,&
        & iSparseStart, sparseSize)

    this%nSparse = sparseSize
    if (.not. allocated(ham0)) then
      allocate(ham0(this%nSparse))
    end if
    if (.not. allocated(rhoPrim)) then
      allocate(rhoPrim(this%nSparse, this%nSpin))
    end if
    call reallocateTDSparseArrays(this, ham, over, ham0, rhoPrim, ErhoPrim)

    if (this%tPeriodic) then
      call initLatticeVectors(this)
    end if
    call this%sccCalc%updateCoords(env, coord, coordAll, this%speciesAll, neighbourList)

    if (allocated(this%dispersion)) then
      call this%dispersion%updateCoords(env, neighbourList, img2CentCell, coordAll,&
          & this%speciesAll)
    end if

    call buildH0(env, ham0, skHamCont, this%atomEigVal, coordAll, nNeighbourSK, &
        & neighbourList%iNeighbour, this%speciesAll, iSparseStart, orb)
    call buildS(env, over, skOverCont, coordAll, nNeighbourSK, neighbourList%iNeighbour,&
        & this%speciesAll, iSparseStart, orb)

    if (this%tRealHS) then
      allocate(Sreal(this%nOrbs,this%nOrbs))
      allocate(SinvReal(this%nOrbs,this%nOrbs))
      Sreal = 0.0_dp
      call unpackHS(Sreal, over, neighbourList%iNeighbour, nNeighbourSK, iSquare, iSparseStart,&
          & img2CentCell)
      call blockSymmetrizeHS(Sreal, iSquare)
      do iKS = 1, this%parallelKS%nLocalKS
        Ssqr(:,:,iKS) = cmplx(Sreal, 0, dp)
      end do

      SinvReal = 0.0_dp
      do iOrb = 1, this%nOrbs
        SinvReal(iOrb, iOrb) = 1.0_dp
      end do
      call gesv(Sreal, SinvReal)

      do iKS = 1, this%parallelKS%nLocalKS
        Sinv(:,:,iKS) = cmplx(SinvReal, 0, dp)
      end do

    else

      allocate(T4(this%nOrbs,this%nOrbs))
      Ssqr(:,:,:) = cmplx(0,0,dp)
      do iKS = 1, this%parallelKS%nLocalKS
        iK = this%parallelKS%localKS(1, iKS)
        iSpin = this%parallelKS%localKS(2, iKS)
        T4(:,:) = cmplx(0,0,dp)
        call unpackHS(T4, over, this%kPoint(:,iK), neighbourList%iNeighbour, nNeighbourSK,&
            & this%iCellVec, this%cellVec, iSquare, iSparseStart, img2CentCell)
        call blockHermitianHS(T4, iSquare)
        Ssqr(:,:,iKS) = T4
        Sinv(:,:,iKS) = cmplx(0,0,dp)
        do iOrb = 1, this%nOrbs
          Sinv(iOrb, iOrb, iKS) = cmplx(1,0,dp)
        end do
        call gesv(T4, Sinv(:,:,iKS))
      end do
      deallocate(T4)

    end if

  end subroutine updateH0S


  !> Calculates force
  subroutine getForces(this, movedAccel, totalForce, rho, H1, Sinv, neighbourList, nNeighbourSK,&
      & img2CentCell, iSparseStart, iSquare, potential, orb, skHamCont, skOverCont, qq, q0,&
      & repulsive, coordAll, rhoPrim, ErhoPrim, iStep, env, rangeSep, deltaRho)

    !> ElecDynamics instance
    type(TElecDynamics), intent(inout) :: this

    !> Density Matrix
    complex(dp), intent(in) :: rho(:,:,:)

    !> Square hamiltonian
    complex(dp), intent(in) :: H1(:,:,:)

    !> Square inverse overlap
    complex(dp), intent(in) :: Sinv(:,:,:)

    !> ADT for neighbour parameters
    type(TNeighbourList), intent(inout) :: neighbourList

    !> nr. of neighbours for atoms out to max interaction distance (excluding Ewald terms)
    integer, intent(in) :: nNeighbourSK(:)

    !> index array for location of atomic blocks in large sparse arrays
    integer, intent(in) :: iSparseStart(:,:)

    !> image atoms to their equivalent in the central cell
    integer, intent(in) :: img2CentCell(:)

    !> Index array for start of atomic block in dense matrices
    integer, intent(in) :: iSquare(:)

    !> data type for atomic orbital information
    type(TOrbitals), intent(in) :: orb

    !> Raw H^0 hamiltonian data
    type(TSlakoCont), intent(in) :: skHamCont

    !> Raw overlap data
    type(TSlakoCont), intent(in) :: skOverCont

    !> sparse density matrix
    real(dp), intent(inout) :: rhoPrim(:,:)

    !> Energy weighted density matrix
    real(dp), intent(inout) :: ErhoPrim(:)

    !> forces (3, nAtom)
    real(dp), intent(out) :: totalForce(:,:)

    !> acceleration on moved atoms (3, nMovedAtom)
    real(dp), intent(out) :: movedAccel(:,:)

    !> potential acting on the system
    type(TPotentials), intent(in) :: potential

    !> atomic ocupations
    real(dp), intent(inout) :: qq(:,:,:)

    !> reference atomic occupations
    real(dp), intent(inout) :: q0(:,:,:)

    !> repulsive information
    class(TRepulsive), allocatable, intent(in) :: repulsive

    !> Coords of the atoms (3, nAllAtom)
    real(dp), intent(in) :: coordAll(:,:)

    !> current step of the propagation
    integer, intent(in) :: iStep

    !> Environment settings
    type(TEnvironment), intent(inout) :: env

    !> Range separation contributions
    type(TRangeSepFunc), allocatable, intent(inout) :: rangeSep

    !> Real part of density matrix, adjusted by reference charges
    complex(dp), allocatable, intent(inout) :: deltaRho(:,:,:)

    real(dp), allocatable :: T1R(:,:), T2R(:,:)
    complex(dp), allocatable :: T1C(:,:), T2C(:,:)
    real(dp) :: derivs(3,this%nAtom), repulsiveDerivs(3,this%nAtom), totalDeriv(3, this%nAtom)
    integer :: iSpin, iDir, iKS, iK

    ErhoPrim(:) = 0.0_dp
    rhoPrim(:,:) = 0.0_dp

    !    do iSpin = 1, this%nSpin
    !       call gemm(T1, real(rho(:,:,iSpin), dp), real(H1(:,:,iSpin), dp))
    !       call her2k(T2, real(Sinv(:,:,iSpin), dp), T1, 0.5_dp)
    !       call packHS(rhoPrim(:,iSpin), real(rho(:,:,iSpin), dp), neighbourList%iNeighbour,&
    !           & nNeighbourSK, orb%mOrb, iSquare, iSparseStart, img2CentCell)
    !       call packHS(ErhoPrim, T2, neighbourList%iNeighbour, nNeighbourSK, orb%mOrb, iSquare,&
    !           & iSparseStart, img2CentCell)
    !    end do

    if (this%tRealHS) then
      allocate(T1R(this%nOrbs,this%nOrbs))
      allocate(T2R(this%nOrbs,this%nOrbs))
      do iKS = 1, this%parallelKS%nLocalKS
        iK = this%parallelKS%localKS(1, iKS)
        iSpin = this%parallelKS%localKS(2, iKS)
        call packHS(rhoPrim(:,iSpin), real(rho(:,:,iKS), dp), neighbourList%iNeighbour,&
            & nNeighbourSK, orb%mOrb, iSquare, iSparseStart, img2CentCell)
        call gemm(T1R, real(rho(:,:,iKS), dp), real(H1(:,:,iKS), dp))
        call her2k(T2R, real(Sinv(:,:,iKS), dp), T1R, 0.5_dp)
        call packHS(ErhoPrim, T2R, neighbourList%iNeighbour, nNeighbourSK, orb%mOrb, iSquare,&
            & iSparseStart, img2CentCell)
      end do
    else
      allocate(T1C(this%nOrbs,this%nOrbs))
      allocate(T2C(this%nOrbs,this%nOrbs))
      do iKS = 1, this%parallelKS%nLocalKS
        iK = this%parallelKS%localKS(1, iKS)
        iSpin = this%parallelKS%localKS(2, iKS)
        call packHS(rhoPrim(:,iSpin), rho(:,:,iKS), this%kPoint(:,iK), this%kWeight(iK),&
            & neighbourList%iNeighbour, nNeighbourSK, orb%mOrb, this%iCellVec, this%cellVec,&
            & iSquare, iSparseStart, img2CentCell)
        call gemm(T1C, rho(:,:,iKS), H1(:,:,iKS))
        call her2k(T2C, Sinv(:,:,iKS), T1C, (0.5_dp,0.0_dp))
        call packHS(ErhoPrim, T2C, this%kPoint(:,iK), this%kWeight(iK), neighbourList%iNeighbour,&
            & nNeighbourSK, orb%mOrb, this%iCellVec, this%cellVec, iSquare, iSparseStart,&
            & img2CentCell)
      end do
    end if

    call ud2qm(qq)
    call ud2qm(q0)
    call ud2qm(rhoPrim)

    derivs(:,:) = 0.0_dp


    call derivative_shift(env, derivs, this%derivator, rhoPrim, ErhoPrim, skHamCont,&
        & skOverCont, coordAll, this%speciesAll, neighbourList%iNeighbour, nNeighbourSK, &
        & img2CentCell, iSparseStart, orb, potential%intBlock)
    call this%sccCalc%updateCharges(env, qq, orb, this%speciesAll, q0)
    call this%sccCalc%addForceDc(env, derivs, this%speciesAll, neighbourList%iNeighbour, &
        & img2CentCell)
    if (allocated(repulsive)) then
      call repulsive%getGradients(coordAll, this%speciesAll, img2CentCell, neighbourList,&
          & repulsiveDerivs)
    else
      repulsiveDerivs(:,:) = 0.0_dp
    end if

    if (this%isRangeSep) then
      call error("Ehrenfest forces not implemented yet with range separated calculations.")
      !call rangeSep%addLRGradients(derivs, this%derivator, deltaRho, skHamCont, skOverCont,&
      ! & coordAll, this%speciesAll, orb, iSquare, sSqr, neighbourList%iNeighbour, nNeighbourSK)
    end if

    if (this%tLaser) then
      call setPresentField(this, iStep)
      do iDir = 1, 3
        derivs(iDir,:) = derivs(iDir,:)&
            & - sum(q0(:,:,1) - qq(:,:,1), dim=1) * this%presentField(iDir)
      end do
    end if

    totalDeriv(:,:) = repulsiveDerivs + derivs
    if (allocated(this%dispersion)) then
      call this%dispersion%addGradients(env, neighbourList, this%speciesAll, coordAll,  &
          & img2CentCell, totalDeriv)
    end if

    totalForce(:,:) = - totalDeriv
    movedAccel(:,:) = totalForce(:, this%indMovedAtom) / this%movedMass

    call qm2ud(qq)
    call qm2ud(q0)
    call qm2ud(rhoPrim)

  end subroutine getForces


  !> Calculates nonadiabatic matrix: overlap gradient (Sprime) times velocities (Rdot)
  subroutine getRdotSprime(this, RdotSprime, coordAll, skOverCont, orb, img2CentCell, &
      &neighbourList, nNeighbourSK, iSquare)

    !> ElecDynamics instance
    type(TElecDynamics), intent(in), target :: this

    !> Raw overlap data
    type(TSlakoCont), intent(in) :: skOverCont

    ! nonadiabatic coupling matrix elements
    complex(dp), intent(out) :: RdotSprime(:,:)

    !> data type for atomic orbital information
    type(TOrbitals), intent(in) :: orb

    !> Coords of the atoms (3, nAllAtom)
    real(dp), intent(in) :: coordAll(:,:)

    !> ADT for neighbour parameters
    type(TNeighbourList), intent(in) :: neighbourList

    !> nr. of neighbours for atoms out to max interaction distance (excluding Ewald terms)
    integer, intent(in) :: nNeighbourSK(:)

    !> Index array for start of atomic block in dense matrices
    integer, intent(in) :: iSquare(:)

    !> image atoms to their equivalent in the central cell
    integer, intent(in) :: img2CentCell(:)

    real(dp) :: sPrimeTmp(orb%mOrb,orb%mOrb,3)
    real(dp) :: sPrimeTmp2(orb%mOrb,orb%mOrb), dcoord(3,this%nAtom)
    integer :: iAtom1, iStart1, iEnd1, iSp1, nOrb1, iDir
    integer :: iNeigh, iStart2, iEnd2, iAtom2, iAtom2f, iSp2, nOrb2

    dcoord(:,:) = 0.0_dp
    dcoord(:, this%indMovedAtom) = this%movedVelo(:,1:this%nMovedAtom)
    sPrimeTmp(:,:,:) = 0.0_dp
    RdotSprime(:,:) = 0.0_dp

    !$OMP PARALLEL DO PRIVATE(iAtom1,iStart1,iEnd1,iSp1,nOrb1,sPrimeTmp2,iNeigh,iAtom2, &
    !$OMP& iAtom2f,iStart2,iEnd2,iSp2,nOrb2,sPrimeTmp,iDir) DEFAULT(SHARED) &
    !$OMP& SCHEDULE(RUNTIME)
    do iAtom1 = 1, this%nAtom
      iStart1 = iSquare(iAtom1)
      iEnd1 = iSquare(iAtom1+1)-1
      iSp1 = this%species(iAtom1)
      nOrb1 = orb%nOrbAtom(iAtom1)

      do iNeigh = 1, nNeighbourSK(iAtom1)
        iAtom2 = neighbourList%iNeighbour(iNeigh, iAtom1)
        iAtom2f = img2CentCell(iAtom2)
        iStart2 = iSquare(iAtom2f)
        iEnd2 = iSquare(iAtom2f+1)-1
        iSp2 = this%species(iAtom2f)
        nOrb2 = orb%nOrbAtom(iAtom2f)
        if (iAtom2f /= iAtom1) then
          call this%derivator%getFirstDeriv(sPrimeTmp, skOverCont, coordAll, this%speciesAll,&
              & iAtom1, iAtom2, orb)

          sPrimeTmp2(:,:) = 0.0_dp
          do iDir=1,3
            sPrimeTmp2(:,:) = sPrimeTmp2 + sPrimeTmp(:,:,iDir) * dcoord(iDir,iAtom1)
          end do
          RdotSprime(iStart2:iEnd2,iStart1:iEnd1) = RdotSprime(iStart2:iEnd2,iStart1:iEnd1)&
              & + cmplx(sPrimeTmp2(1:nOrb2,1:nOrb1), 0, dp)

          sPrimeTmp2(:,:) = 0.0_dp
          do iDir=1,3
            sPrimeTmp2(:,:) = sPrimeTmp2 - sPrimeTmp(:,:,iDir) * dcoord(iDir,iAtom2f)
          end do
          RdotSprime(iStart1:iEnd1,iStart2:iEnd2) = RdotSprime(iStart1:iEnd1,iStart2:iEnd2)&
              & + cmplx(transpose(sPrimeTmp2(1:nOrb2,1:nOrb1)), 0, dp)
        end if
      end do
    end do
    !$OMP END PARALLEL DO

  end subroutine getRdotSprime


  !> Reallocates sparse arrays after change of coordinates
  subroutine reallocateTDSparseArrays(this, ham, over, ham0, rhoPrim, ErhoPrim)

    !> ElecDynamics instance
    type(TElecDynamics), intent(in), target :: this

    !> scc hamiltonian (sparse)
    real(dp), allocatable, intent(inout) :: ham(:,:)

    !> overlap (sparse)
    real(dp), allocatable, intent(inout) :: over(:)

    !> Local sparse storage for non-SCC hamiltonian
    real(dp), allocatable, intent(inout) :: ham0(:)

    !> sparse density matrix
    real(dp), allocatable, intent(inout) :: rhoPrim(:,:)

    !> Energy weighted density matrix
    real(dp), allocatable, intent(inout) :: ErhoPrim(:)

    deallocate(ham)
    deallocate(over)
    deallocate(ham0)
    deallocate(rhoPrim)
    allocate(ham(this%nSparse, this%nSpin))
    allocate(over(this%nSparse))
    allocate(ham0(this%nSparse))
    allocate(rhoPrim(this%nSparse, this%nSpin))

    if (allocated(ErhoPrim)) then
      deallocate(ErhoPrim)
      allocate(ErhoPrim(this%nSparse))
    end if

  end subroutine reallocateTDSparseArrays


  !updates SCC module with lattice vectors
  subroutine initLatticeVectors(this)

    !> ElecDynamics instance
    type(TElecDynamics), intent(inout), target :: this

    real(dp) :: cellVol, recVecs(3,3), recVecs2p(3,3)

    cellVol = abs(determinant33(this%latVec))
    recVecs2p(:,:) = this%latVec
    call matinv(recVecs2p)
    recVecs2p = transpose(recVecs2p)
    recVecs = 2.0_dp * pi * recVecs2p
    call this%sccCalc%updateLatVecs(this%latVec, recVecs, cellVol)
    this%mCutOff = max(this%mCutOff, this%sccCalc%getCutOff())

    if (allocated(this%dispersion)) then
      call this%dispersion%updateLatVecs(this%latVec)
      this%mCutOff = max(this%mCutOff, this%dispersion%getRCutOff())
    end if
  end subroutine initLatticeVectors


  !> Calculates repulsive and dispersion energies
  subroutine  getPositionDependentEnergy(this, energy, coordAll, img2CentCell, nNeighbourSK,&
      & neighbourList, repulsive, iAtInCentralRegion)

    !> ElecDynamics instance
    type(TElecDynamics), intent(inout), target :: this

    !> data type for energy components and total
    type(TEnergies), intent(inout) :: energy

    !> All atomic coordinates
    real(dp), intent(in) :: coordAll(:,:)

    !> Image atom indices to central cell atoms
    integer, intent(in) :: img2CentCell(:)

    !> Number of neighbours for each of the atoms
    integer, intent(in) :: nNeighbourSK(:)

    !> List of neighbours for each atom
    type(TNeighbourList), intent(in) :: neighbourList

    !> Repulsive interaction data
    class(TRepulsive), allocatable, intent(inout) :: repulsive

    !> atoms in the central cell
    integer, intent(in) :: iAtInCentralRegion(:)

    if (allocated(repulsive)) then
      call repulsive%updateCoords(coordAll, this%speciesAll, img2CentCell, neighbourList)
      call repulsive%getEnergy(coordAll, this%speciesAll, img2CentCell, neighbourList,&
          & energy%atomRep, energy%Erep, iAtInCentralRegion=iAtInCentralRegion)
    else
      energy%atomRep(:) = 0.0_dp
      energy%Erep = 0.0_dp
    end if
    if (allocated(this%dispersion)) then
      call calcDispersionEnergy(this%dispersion, energy%atomDisp, energy%eDisp, iAtInCentralRegion)
    else
      energy%atomDisp(:) = 0.0_dp
      energy%eDisp = 0.0_dp
    end if

  end subroutine getPositionDependentEnergy


  !> Calculates bond populations and bond energies if requested
  subroutine getBondPopulAndEnergy(this, bondWork, lastBondPopul, rhoPrim, ham0, over, iNeighbour,&
      & nNeighbourSK, iSparseStart, img2CentCell, iSquare,  fdBondEnergy, fdBondPopul, time)

    !> ElecDynamics instance
    type(TElecDynamics), intent(inout) :: this

    !> Container for either bond populations or bond energy
    real(dp), allocatable, intent(inout) :: bondWork(:, :)

    !> Last calculated bond population (for tagged output)
    real(dp), intent(inout) :: lastBondPopul

    !> sparse density matrix
    real(dp), intent(in) :: rhoPrim(:,:)

    !> overlap (sparse)
    real(dp), intent(in) :: over(:)

    !> Local sparse storage for non-SCC hamiltonian
    real(dp), intent(in) :: ham0(:)

    !> Atomic neighbour data
    integer, intent(in) :: iNeighbour(0:,:)

    !> nr. of neighbours for atoms out to max interaction distance (excluding Ewald terms)
    integer, intent(in) :: nNeighbourSK(:)

    !> index array for location of atomic blocks in large sparse arrays
    integer, intent(in) :: iSparseStart(:,:)

    !> image atoms to their equivalent in the central cell
    integer, intent(in) :: img2CentCell(:)

    !> Index array for start of atomic block in dense matrices
    integer, intent(in) :: iSquare(:)

    !> File descriptor for bond energy
    integer, intent(in) :: fdBondEnergy

    !> File descriptor for bond populations
    integer, intent(in) :: fdBondPopul

    !> Elapsed simulation time
    real(dp), intent(in) :: time

    integer :: iSpin

    if (this%tBondE) then
      bondWork(:,:) = 0.0_dp
      do iSpin = 1, this%nSpin
        call addPairWiseBondInfo(bondWork, rhoPrim(:,iSpin), ham0, iSquare,&
            & iNeighbour, nNeighbourSK, img2CentCell, iSparseStart)
      end do
      write(fdBondEnergy) time * au__fs, sum(bondWork), bondWork
    end if
    if (this%tBondP) then
      bondWork(:,:) = 0.0_dp
      do iSpin = 1, this%nSpin
        call addPairWiseBondInfo(bondWork, rhoPrim(:,1), over, iSquare,&
            & iNeighbour, nNeighbourSK, img2CentCell, iSparseStart)
      end do
      write(fdBondPopul) time * au__fs, sum(bondWork), bondWork
      if (this%tWriteAutotest) then
        lastBondPopul = sum(bondWork)
      end if
    end if

  end subroutine getBondPopulAndEnergy


  !> sets electric field at present timestep
  subroutine setPresentField(this, iStep)
    !> ElecDynamics instance
    type(TElecDynamics), intent(inout) :: this

    !> current step of the propagation
    integer, intent(in) :: iStep

    if (.not. this%tdFieldThroughAPI) then
      this%presentField(:) = this%tdFunction(:, iStep)
    elseif (.not. this%tdFieldIsSet) then
      if (iStep == 0) then
        this%presentField(:) = 0.0_dp
      else
        call error("External field has not been set.")
      end if
    end if

  end subroutine setPresentField


  !> Handles the initializations of the variables needed for the time propagation
  subroutine initializeDynamics(this, coord, orb, neighbourList, nNeighbourSK,&
       & iSquare, iSparseStart, img2CentCell, skHamCont, skOverCont, ham, over, env, coordAll,&
       & H0, spinW, tDualSpinOrbit, xi, thirdOrd, dftbU, onSiteElements,&
       & refExtPot, solvation, rangeSep, referenceN0, q0, repulsive, iAtInCentralRegion, &
       & eigvecsReal, eigvecsCplx, filling, qDepExtPot, tFixEf, Ef, latVec, invLatVec, iCellVec,&
       & rCellVec, cellVec, speciesAll, electronicSolver)
    !> ElecDynamics instance
    type(TElecDynamics), intent(inout), target :: this

    !> Real Eigenvectors
    real(dp), intent(inout), allocatable :: eigvecsReal(:,:,:)

    !> Complex Eigevenctors
    complex(dp), intent(inout), allocatable :: eigvecsCplx(:,:,:)

    !> Sparse storage for non-SCC hamiltonian
    real(dp), intent(in) :: H0(:)

    !> reference atomic occupations
    real(dp), intent(inout) :: q0(:,:,:)

    !> Reference charges from the Slater-Koster file
    real(dp), intent(in) :: referenceN0(:,:)

    !> resulting hamiltonian (sparse)
    real(dp), allocatable, intent(inout) :: ham(:,:)

    !> overlap (sparse)
    real(dp), allocatable, intent(inout) :: over(:)

    !> atomic coordinates
    real(dp), allocatable, intent(inout) :: coord(:,:)

    !> all atomic coordinates
    real(dp), allocatable, intent(inout) :: coordAll(:,:)

    !> spin constants
    real(dp), allocatable, intent(in) :: spinW(:,:,:)

    !> occupations
    real(dp), intent(inout) :: filling(:,:,:)

    !> Number of neighbours for each of the atoms
    integer, intent(inout) :: nNeighbourSK(:)

    !> index array for location of atomic blocks in large sparse arrays
    integer, allocatable, intent(inout) :: iSparseStart(:,:)

    !> image atoms to their equivalent in the central cell
    integer, allocatable, intent(inout) :: img2CentCell(:)

    !> Index array for start of atomic block in dense matrices
    integer, intent(in) :: iSquare(:)

    !> list of neighbours for each atom
    type(TNeighbourList), intent(inout) :: neighbourList

    !> repulsive information
    class(TRepulsive), allocatable, intent(inout) :: repulsive

    !> Atomic orbital information
    type(TOrbitals), intent(in) :: orb

    !> Environment settings
    type(TEnvironment), intent(inout) :: env

    !> Raw H^0 hamiltonian data
    type(TSlakoCont), intent(in) :: skHamCont

    !> Raw overlap data
    type(TSlakoCont), intent(in) :: skOverCont

    !> Is dual spin orbit being used (block potentials)
    logical, intent(in) :: tDualSpinOrbit

    !> DFTB+U functional (if used)
    type(TDftbU), intent(in), allocatable :: dftbU

    !> Spin orbit constants if required
    real(dp), allocatable, intent(in) :: xi(:,:)

    !> 3rd order settings
    type(TThirdOrder), intent(inout), allocatable :: thirdOrd

    !> Solvation model
    class(TSolvation), allocatable, intent(inout) :: solvation

    !> Range separation contributions
    type(TRangeSepFunc), allocatable, intent(inout) :: rangeSep

    !> Proxy for querying Q-dependant external potentials
    type(TQDepExtPotProxy), intent(inout), allocatable :: qDepExtPot

    !> Atoms over which to sum the total energies
    integer, intent(in) :: iAtInCentralRegion(:)

    !> Whether fixed Fermi level(s) should be used. (No charge conservation!)
    logical, intent(in) :: tFixEf

    !> If tFixEf is .true. contains reservoir chemical potential, otherwise the Fermi levels found
    !> from the given number of electrons
    real(dp), intent(inout) :: Ef(:)

    !> Corrections terms for on-site elements
    real(dp), intent(in), allocatable :: onSiteElements(:,:,:,:)

    !> Reference external potential (usual provided via API)
    type(TRefExtPot) :: refExtPot

    !> Lattice vectors if periodic
    real(dp), intent(in) :: latVec(:,:)

    !> Inverse of the lattice vectors
    real(dp), intent(in) :: invLatVec(:,:)

    !> cell vectors in absolute units
    real(dp), intent(in) :: rCellVec(:,:)

    !> Vectors (in units of the lattice constants) to cells of the lattice
    real(dp), intent(in) :: cellVec(:,:)

    !> index of cell in cellVec and rCellVec for each atom
    integer, allocatable, intent(in) :: iCellVec(:)

    !> species of all atoms in the system
    integer, intent(in) :: speciesAll(:)

    !> Electronic solver information
    type(TElectronicSolver), intent(inout) :: electronicSolver

    real(dp) :: new3Coord(3, this%nMovedAtom)
    integer :: iKS

    this%startTime = 0.0_dp
    this%timeElec = 0.0_dp

    this%speciesAll = speciesAll
    this%nSpin = size(ham(:,:), dim=2)
    if (this%nSpin > 1) then
      call qm2ud(q0)
    end if

    if (this%tRealHS .and. .not. this%isRangeSep) then
      this%nOrbs = size(eigvecsReal, dim=1)
    else
      this%nOrbs = size(eigvecsCplx, dim=1)
    end if

    this%nAtom = size(coord, dim=2)
    this%latVec = latVec
    this%invLatVec = invLatVec
    this%iCellVec = iCellVec
    this%rCellVec = rCellVec
    this%cellVec = cellVec

    allocate(this%trho(this%nOrbs,this%nOrbs,this%parallelKS%nLocalKS))
    allocate(this%trhoOld(this%nOrbs,this%nOrbs,this%parallelKS%nLocalKS))
    allocate(this%Ssqr(this%nOrbs,this%nOrbs,this%parallelKS%nLocalKS))
    allocate(this%Sinv(this%nOrbs,this%nOrbs,this%parallelKS%nLocalKS))
    allocate(this%H1(this%nOrbs,this%nOrbs,this%parallelKS%nLocalKS))
    allocate(this%qq(orb%mOrb, this%nAtom, this%nSpin))
    allocate(this%deltaQ(this%nAtom,this%nSpin))
    allocate(this%dipole(3,this%nSpin))
    allocate(this%chargePerShell(orb%mShell,this%nAtom,this%nSpin))

    allocate(this%occ(this%nOrbs))
    allocate(this%RdotSprime(this%nOrbs,this%nOrbs))
    allocate(this%totalForce(3, this%nAtom))
    this%RdotSprime(:,:) = 0.0_dp
    this%totalForce(:,:) = 0.0_dp
    this%occ(:) = 0.0_dp

    if (this%tReadRestart) then
      call readRestartFile(this%trho, this%trhoOld, coord, this%movedVelo, this%startTime, this%dt,&
          & restartFileName, this%tRestartAscii)
      call updateH0S(this, this%Ssqr, this%Sinv, coord, orb, neighbourList, nNeighbourSK, iSquare,&
          & iSparseStart, img2CentCell, skHamCont, skOverCont, ham, this%ham0, over, env,&
          & this%rhoPrim, this%ErhoPrim, coordAll)
      if (this%tIons) then

        this%initialVelocities(:,:) = this%movedVelo

        this%ReadMDVelocities = .true.
      end if
    else if (this%iCall > 1 .and. this%tIons) then
      coord(:,:) = this%initCoord
      call updateH0S(this, this%Ssqr, this%Sinv, coord, orb, neighbourList, nNeighbourSK, iSquare,&
          & iSparseStart, img2CentCell, skHamCont, skOverCont, ham, this%ham0, over, env,&
          & this%rhoPrim, this%ErhoPrim, coordAll)
      this%initialVelocities(:,:) = this%movedVelo
      this%ReadMDVelocities = .true.
    end if
    if (this%tLaser .and. .not. this%tdFieldThroughAPI) then
      call getTDFunction(this, this%startTime)
    end if

    call initializeTDVariables(this, this%trho, this%H1, this%Ssqr, this%Sinv, H0, this%ham0, &
        & over, ham, eigvecsReal, filling, orb, this%rhoPrim, this%potential, &
        & neighbourList%iNeighbour, nNeighbourSK, iSquare, iSparseStart, img2CentCell,&
        & this%Eiginv, this%EiginvAdj, this%energy, this%ErhoPrim, skOverCont, this%qBlock,&
        & this%qNetAtom, allocated(dftbU), onSiteElements, eigvecsCplx, this%H1LC, this%bondWork, &
        & this%fdBondEnergy, this%fdBondPopul, this%lastBondPopul, this%time)

    if (this%tPeriodic) then
      call initLatticeVectors(this)
    end if

    call this%sccCalc%updateCoords(env, coord, coordAll, this%speciesAll, neighbourList)
    if (allocated(this%dispersion)) then
      call this%dispersion%updateCoords(env, neighbourList, img2CentCell, coordAll,&
          & this%speciesAll)
      this%mCutOff = max(this%mCutOff, this%dispersion%getRCutOff())
    end if

    call initTDOutput(this, this%dipoleDat, this%qDat, this%energyDat,&
        & this%populDat, this%forceDat, this%coorDat)

    call getChargeDipole(this, this%deltaQ, this%qq, this%dipole, q0, this%trho, this%Ssqr,&
        & coord, iSquare, this%qBlock, this%qNetAtom)
    if (allocated(this%dispersion)) then
      call this%dispersion%updateOnsiteCharges(this%qNetAtom, orb, referenceN0,&
          & this%speciesAll(:this%nAtom), .true.)
    end if

    call updateH(this, this%H1, ham, over, this%ham0, this%speciesAll, this%qq, q0, coord, orb,&
        & this%potential, neighbourList, nNeighbourSK, iSquare, iSparseStart, img2CentCell, 0,&
        & this%chargePerShell, spinW, env, tDualSpinOrbit, xi, thirdOrd, this%qBlock, dftbU,&
        & onSiteElements, refExtPot, this%deltaRho, this%H1LC, this%Ssqr, solvation, rangeSep,&
        & this%dispersion, this%trho)

    if (this%tForces) then
      this%totalForce(:,:) = 0.0_dp
      call getForces(this, this%movedAccel, this%totalForce, this%trho, this%H1, this%Sinv,&
          & neighbourList, nNeighbourSK, img2CentCell, iSparseStart, iSquare, this%potential, orb,&
          & skHamCont, skOverCont, this%qq, q0, repulsive, coordAll, this%rhoPrim, this%ErhoPrim,&
          & 0, env, rangeSep, this%deltaRho)
    end if

    ! the ion dynamics init must be done here, as it needs the DM and outputs the velocities
    ! needed to initialise the electronic dynamics
    ! coordNew stores the coordinates at t=dt
    if (this%tIons) then
      call initIonDynamics(this, this%coordNew, coord, this%movedAccel)
    end if

    ! Apply kick to rho if necessary (in restart case, check it starttime is 0 or not)
    if (this%tKick .and. this%startTime < this%dt / 10.0_dp) then
      call kickDM(this, this%trho, this%Ssqr, this%Sinv, iSquare, coord)
    end if

    call getPositionDependentEnergy(this, this%energy, coordAll, img2CentCell, nNeighbourSK,&
        & neighbourList, repulsive, iAtInCentralRegion)

    call getTDEnergy(this, this%energy, this%rhoPrim, this%trho, neighbourList, nNeighbourSK, orb,&
        & iSquare, iSparseStart, img2CentCell, this%ham0, this%qq, q0, this%potential,&
        & this%chargePerShell, this%energyKin, tDualSpinOrbit, thirdOrd, solvation, rangeSep,&
        & qDepExtPot, this%qBlock, dftbu, xi, iAtInCentralRegion, tFixEf, Ef, onSiteElements)

    if (.not. this%tReadRestart .or. this%tProbe) then
      ! output ground state data
      call writeTDOutputs(this, this%dipoleDat, this%qDat, this%energyDat, &
          & this%forceDat, this%coorDat, this%fdBondPopul, this%fdBondEnergy,&
          & 0.0_dp, this%energy, this%energyKin, this%dipole, this%deltaQ, coord, this%totalForce,&
          & 0)
    end if


    ! now first step of dynamics is computed (init of leapfrog and first step of nuclei)

    ! after calculating the TD function, set initial time to zero for probe simulations
    ! this is to properly calculate the dipole fourier transform after the simulation
    if (this%tProbe) then
      this%startTime = 0.0_dp
    end if

    ! had to add the "or tKick" option to override rhoOld if tReadRestart = yes, otherwise it will
    ! be badly initialised
    if (.not.this%tReadRestart .or. (this%tKick .and. this%startTime < this%dt / 10.0_dp)) then
      ! Initialize electron dynamics
      ! rhoOld is now the GS DM, rho will be the DM at time=dt
      this%trhoOld(:,:,:) = this%trho
      call initializePropagator(this, this%dt, this%trhoOld, this%trho, this%H1, this%Sinv,&
          & coordAll, skOverCont, orb, neighbourList, nNeighbourSK, img2CentCell, iSquare, rangeSep)
    end if

    this%rho => this%trho
    this%rhoOld => this%trhoOld

    if (this%tIons) then
      coord(:,:) = this%coordNew
      call updateH0S(this, this%Ssqr, this%Sinv, coord, orb, neighbourList, nNeighbourSK, iSquare,&
          & iSparseStart, img2CentCell, skHamCont, skOverCont, ham, this%ham0, over, env,&
          & this%rhoPrim, this%ErhoPrim, coordAll)
    end if

    call getChargeDipole(this, this%deltaQ, this%qq, this%dipole, q0, this%rho, this%Ssqr, coord,&
        & iSquare, this%qBlock, this%qNetAtom)
    if (allocated(this%dispersion)) then
      call this%dispersion%updateOnsiteCharges(this%qNetAtom, orb, referenceN0,&
          & this%speciesAll(:this%nAtom), .true.)
    end if

    call updateH(this, this%H1, ham, over, this%ham0, this%speciesAll, this%qq, q0, coord, orb,&
        & this%potential, neighbourList, nNeighbourSK, iSquare, iSparseStart, img2CentCell, 0,&
        & this%chargePerShell, spinW, env, tDualSpinOrbit, xi, thirdOrd, this%qBlock, dftbU,&
        & onSiteElements, refExtPot, this%deltaRho, this%H1LC, this%Ssqr, solvation, rangeSep,&
        & this%dispersion,this%rho)

    if (this%tForces) then
      call getForces(this, this%movedAccel, this%totalForce, this%rho, this%H1, this%Sinv,&
          & neighbourList, nNeighbourSK, img2CentCell, iSparseStart, iSquare, this%potential, orb,&
          & skHamCont,  skOverCont, this%qq, q0, repulsive, coordAll, this%rhoPrim, this%ErhoPrim,&
          & 0, env, rangeSep, this%deltaRho)
    end if

    this%tPropagatorsInitialized = .true.


  end subroutine initializeDynamics


  !> Do one TD step, propagating electrons and nuclei (if IonDynamics is enabled)
  subroutine doTdStep(this, iStep, coord, orb, neighbourList, nNeighbourSK,&
       & iSquare, iSparseStart, img2CentCell, skHamCont, skOverCont, ham, over, env,&
       & coordAll, q0, referenceN0, spinW, tDualSpinOrbit, xi, thirdOrd, dftbU,&
       & onSiteElements, refExtPot, solvation, rangeSep, repulsive,&
       & iAtInCentralRegion, tFixEf, Ef, electronicSolver, qDepExtPot)

    !> ElecDynamics instance
    type(TElecDynamics), intent(inout), target :: this

    !> current step of the propagation
    integer, intent(in) :: iStep

    !> reference atomic occupations
    real(dp), intent(inout) :: q0(:,:,:)

    !> Reference charges from the Slater-Koster file
    real(dp), intent(in) :: referenceN0(:,:)

    !> resulting hamiltonian (sparse)
    real(dp), allocatable, intent(inout) :: ham(:,:)

    !> overlap (sparse)
    real(dp), allocatable, intent(inout) :: over(:)

    !> atomic coordinates
    real(dp), allocatable, intent(inout) :: coord(:,:)

    !> all atomic coordinates
    real(dp), allocatable, intent(inout) :: coordAll(:,:)

    !> spin constants
    real(dp), allocatable, intent(in) :: spinW(:,:,:)

    !> Number of neighbours for each of the atoms
    integer, intent(inout) :: nNeighbourSK(:)

    !> index array for location of atomic blocks in large sparse arrays
    integer, allocatable, intent(inout) :: iSparseStart(:,:)

    !> image atoms to their equivalent in the central cell
    integer, allocatable, intent(inout) :: img2CentCell(:)

    !> Index array for start of atomic block in dense matrices
    integer, intent(in) :: iSquare(:)

    !> list of neighbours for each atom
    type(TNeighbourList), intent(inout) :: neighbourList

    !> repulsive information
    class(TRepulsive), allocatable, intent(inout) :: repulsive

    !> Atomic orbital information
    type(TOrbitals), intent(in) :: orb

    !> Environment settings
    type(TEnvironment), intent(inout) :: env

    !> Raw H^0 hamiltonian data
    type(TSlakoCont), intent(in) :: skHamCont

    !> Raw overlap data
    type(TSlakoCont), intent(in) :: skOverCont

    !> Is dual spin orbit being used (block potentials)
    logical, intent(in) :: tDualSpinOrbit

    !> DFTB+U functional (if used)
    type(TDftbU), intent(in), allocatable :: dftbU

    !> Spin orbit constants if required
    real(dp), allocatable, intent(in) :: xi(:,:)

    !> 3rd order settings
    type(TThirdOrder), intent(inout), allocatable :: thirdOrd

    !> Solvation model
    class(TSolvation), allocatable, intent(inout) :: solvation

    !> Range separation contributions
    type(TRangeSepFunc), allocatable, intent(inout) :: rangeSep

    !> Proxy for querying Q-dependant external potentials
    type(TQDepExtPotProxy), intent(inout), allocatable :: qDepExtPot

    !> Atoms over which to sum the total energies
    integer, intent(in) :: iAtInCentralRegion(:)

    !> Whether fixed Fermi level(s) should be used. (No charge conservation!)
    logical, intent(in) :: tFixEf

    !> If tFixEf is .true. contains reservoir chemical potential, otherwise the Fermi levels found
    !> from the given number of electrons
    real(dp), intent(inout) :: Ef(:)

    !> Corrections terms for on-site elements
    real(dp), intent(in), allocatable :: onSiteElements(:,:,:,:)

    !> Reference external potential (usual provided via API)
    type(TRefExtPot) :: refExtPot

    !> Electronic solver information
    type(TElectronicSolver), intent(inout) :: electronicSolver

    real(dp), allocatable :: velInternal(:,:)
    real(dp) :: new3Coord(3, this%nMovedAtom)
    character(sc) :: dumpIdx
    logical :: tProbeFrameWrite
    integer :: iKS

    this%time = iStep * this%dt + this%startTime

    if (this%tIons) then

      if (.not. this%tdCoordsAndVelosThroughAPI) then
        ! update coordNew (saved for later), get velocities for current step
        new3Coord(:,:) = this%coordNew(:, this%indMovedAtom)
        call next(this%pMDIntegrator, this%movedAccel, new3Coord, this%movedVelo)
        this%coordNew(:, this%indMovedAtom) = new3Coord

      elseif (.not. this%tdCoordsAndVelosAreSet) then
        call error("Coordinates and velocities were not set externally.")
      end if

    end if

    if (this%tIons) then
      call getRdotSprime(this, this%RdotSprime, coordAll, skOverCont, orb, img2CentCell, &
          &neighbourList, nNeighbourSK, iSquare)
      if ((this%tPopulations) .and. (mod(iStep, this%writeFreq) == 0)) then
        call updateBasisMatrices(this, env, electronicSolver, this%Eiginv, this%EiginvAdj, this%H1,&
            & this%Ssqr)
      end if

      call getPositionDependentEnergy(this, this%energy, coordAll, img2CentCell, nNeighbourSK,&
          & neighbourList, repulsive, iAtInCentralRegion)
    end if

    call getTDEnergy(this, this%energy, this%rhoPrim, this%rho, neighbourList, nNeighbourSK, orb,&
        & iSquare, iSparseStart, img2CentCell, this%ham0, this%qq, q0, this%potential,&
        & this%chargePerShell, this%energyKin, tDualSpinOrbit, thirdOrd, solvation, rangeSep,&
        & qDepExtPot, this%qBlock, dftbU, xi, iAtInCentralRegion, tFixEf, Ef, onSiteElements)

    if ((mod(iStep, this%writeFreq) == 0)) then
      call getBondPopulAndEnergy(this, this%bondWork, this%lastBondPopul, this%rhoPrim, this%ham0,&
          & over, neighbourList%iNeighbour, nNeighbourSK, iSparseStart, img2CentCell, iSquare,&
          & this%fdBondEnergy, this%fdBondPopul, this%time)
    end if

    do iKS = 1, this%parallelKS%nLocalKS
      if (this%tIons .or. (.not. this%tRealHS) .or. this%isRangeSep) then
        this%H1(:,:,iKS) = this%RdotSprime + imag * this%H1(:,:,iKS)

        if (this%tEulers .and. (iStep > 0) .and. (mod(iStep, max(this%eulerFreq,1)) == 0)) then
          call zcopy(this%nOrbs*this%nOrbs, this%rho(:,:,iKS), 1, this%rhoOld(:,:,iKS), 1)
          call propagateRho(this, this%rhoOld(:,:,iKS), this%rho(:,:,iKS),&
              & this%H1(:,:,iKS), this%Sinv(:,:,iKS), this%dt)
        else
          call propagateRho(this, this%rhoOld(:,:,iKS), this%rho(:,:,iKS),&
              & this%H1(:,:,iKS), this%Sinv(:,:,iKS), 2.0_dp * this%dt)
        end if
      else
        call propagateRhoRealH(this, this%rhoOld(:,:,iKS), this%rho(:,:,iKS),&
            & this%H1(:,:,iKS), this%Sinv(:,:,iKS), 2.0_dp * this%dt)
      end if
    end do

    if (mod(iStep, 2) == 0) then
      this%rho => this%trho
      this%rhoOld => this%trhoOld
    else
      this%rho => this%trhoOld
      this%rhoOld => this%trho
    end if

    if ((this%tPopulations) .and. (mod(iStep, this%writeFreq) == 0)) then
      do iKS = 1, this%parallelKS%nLocalKS
        ! time-dt is due to the fact that populations were always written one step later than the
        ! rest of the quantities but with the same time label.
        ! TODO: fix tests values for populations so that it becomes exactly syncronized with the
        ! other outputs
        call getTDPopulations(this, this%occ, this%rho, this%Eiginv, this%EiginvAdj, this%populDat,&
            & this%time-this%dt, iKS)
      end do
    end if

    if (.not. this%tReadRestart .or. (iStep > 0) .or. this%tProbe) then
      call writeTDOutputs(this, this%dipoleDat, this%qDat, this%energyDat, &
          & this%forceDat, this%coorDat, this%fdBondPopul, this%fdBondEnergy,&
          & this%time, this%energy, this%energyKin, this%dipole, this%deltaQ, coord,&
          & this%totalForce, iStep)
    end if

    if (this%tWriteRestart .and. iStep > 0 .and. mod(iStep, max(this%restartFreq,1)) == 0) then
      allocate(velInternal(3,size(this%movedVelo, dim=2)))
      if (this%tIons) then
        call state(this%pMDIntegrator, velocities=velInternal)
      else
        velInternal(:,:) = 0.0_dp
      end if
      call writeRestartFile(this%rho, this%rhoOld, coord, velInternal, this%time, this%dt, &
          &restartFileName, this%tWriteRestartAscii)
      deallocate(velInternal)
    end if

    ! WORKAROUND for gfort9 using max() as mod(0,0) can be reached and fails with this compiler
    tProbeFrameWrite = this%tPump .and. (iStep >= this%PpIni) .and. (iStep <= this%PpEnd)&
        & .and. (mod(iStep-this%PpIni, max(this%PpFreq,1)) == 0)
    if (tProbeFrameWrite) then
      write(dumpIdx,'(I0)')int((iStep-this%PpIni)/this%PpFreq)
      allocate(velInternal(3,size(this%movedVelo, dim=2)))
      if (this%tIons) then
        call state(this%pMDIntegrator, velocities=velInternal)
      else
        velInternal(:,:) = 0.0_dp
      end if
      call writeRestartFile(this%rho, this%rhoOld, coord, velInternal, this%time, this%dt,&
          & trim(dumpIdx) // 'ppdump', this%tWriteRestartAscii)
      deallocate(velInternal)
    end if

    if (this%tIons) then
      coord(:,:) = this%coordNew
      call updateH0S(this, this%Ssqr, this%Sinv, coord, orb, neighbourList, nNeighbourSK, iSquare,&
          & iSparseStart, img2CentCell, skHamCont, skOverCont, ham, this%ham0, over, env,&
          & this%rhoPrim, this%ErhoPrim, coordAll)
    end if

    call getChargeDipole(this, this%deltaQ, this%qq, this%dipole, q0, this%rho, this%Ssqr, coord,&
        & iSquare, this%qBlock, this%qNetAtom)
    if (allocated(this%dispersion)) then
      call this%dispersion%updateOnsiteCharges(this%qNetAtom, orb, referenceN0,&
          & this%speciesAll(:this%nAtom), .true.)
    end if

    call updateH(this, this%H1, ham, over, this%ham0, this%speciesAll, this%qq, q0, coord, orb,&
        & this%potential, neighbourList, nNeighbourSK, iSquare, iSparseStart, img2CentCell, iStep,&
        & this%chargePerShell, spinW, env, tDualSpinOrbit, xi, thirdOrd, this%qBlock, dftbU,&
        & onSiteElements, refExtPot, this%deltaRho, this%H1LC, this%Ssqr, solvation, rangeSep,&
        & this%dispersion,this%rho)

    if (this%tForces) then
      call getForces(this, this%movedAccel, this%totalForce, this%rho, this%H1, this%Sinv,&
          & neighbourList, nNeighbourSK, img2CentCell, iSparseStart, iSquare, this%potential, orb,&
          & skHamCont, skOverCont, this%qq, q0, repulsive, coordAll, this%rhoPrim, this%ErhoPrim,&
          & iStep, env, rangeSep, this%deltaRho)
    end if

    ! unset coordinates and velocities at the end of the step
    if (this%tdCoordsAndVelosThroughAPI) then
      this%tdCoordsAndVelosAreSet = .false.
    end if

  end subroutine doTdStep

  !> Handles deallocation, closing outputs and autotest writing
  subroutine finalizeDynamics(this, coord, tWriteAutotest, taggedWriter)

    !> ElecDynamics instance
    type(TElecDynamics), intent(inout) :: this

    !> atomic coordinates
    real(dp), allocatable, intent(inout) :: coord(:,:)

    !> Should autotest data be written?
    logical, intent(in) :: tWriteAutotest

    !> Tagged writer object
    type(TTaggedWriter), intent(inout) :: taggedWriter

    if (tWriteAutotest) then
      call writeTDAutotest(this, this%dipole, this%energy, this%deltaQ, coord, this%totalForce,&
          & this%occ, this%lastBondPopul, taggedWriter)
    end if

    call closeTDOutputs(this, this%dipoleDat, this%qDat, this%energyDat, this%populDat,&
        & this%forceDat, this%coorDat, this%fdBondPopul, this%fdBondEnergy)

    deallocate(this%Ssqr)
    deallocate(this%Sinv)
    deallocate(this%H1)
    deallocate(this%RdotSprime)
    deallocate(this%qq)
    deallocate(this%deltaQ)
    deallocate(this%dipole)
    deallocate(this%chargePerShell)
    deallocate(this%occ)
    deallocate(this%totalForce)
    deallocate(this%trho)
    deallocate(this%trhoOld)

    deallocate(this%rhoPrim)
    deallocate(this%ErhoPrim)
    if (allocated(this%H1LC)) then
      deallocate(this%H1LC)
    end if
    if (allocated(this%deltaRho)) then
      deallocate(this%deltaRho)
    end if
    if (allocated(this%qBlock)) then
      deallocate(this%qBlock)
    end if
    if (allocated(this%qNetAtom)) then
      deallocate(this%qNetAtom)
    end if
    if (this%tPopulations) then
      deallocate(this%Eiginv)
      deallocate(this%EiginvAdj)
    end if
    if (this%tBondE .or. this%tBondP) then
      deallocate(this%bondWork)
    end if

    if (this%tIons) then
      if (allocated(this%polDirs)) then
        if (size(this%polDirs) <  (this%nDynamicsInit + 1)) then
          deallocate(this%pMDIntegrator)
        end if
      end if
    end if

  end subroutine finalizeDynamics
end module dftbp_timedep_timeprop<|MERGE_RESOLUTION|>--- conflicted
+++ resolved
@@ -13,9 +13,8 @@
 !> F. J., Frauenheim, T., & Sánchez, C. G.  Journal of Chemical Theory and Computation (2020)
 !> https://doi.org/10.1021/acs.jctc.9b01217
 
-<<<<<<< HEAD
 module dftbp_timedep_timeprop
-  use dftbp_common_accuracy, only : dp
+  use dftbp_common_accuracy, only : dp, sc, lc, mc
   use dftbp_common_constants, only : au__fs, pi, Bohr__AA, imag, Hartree__eV
   use dftbp_common_environment, only : TEnvironment, globalTimers
   use dftbp_common_globalenv, only : stdOut
@@ -28,51 +27,11 @@
   use dftbp_dftb_forces, only : derivative_shift
   use dftbp_dftb_getenergies, only : calcEnergies, calcDispersionEnergy, sumEnergies
   use dftbp_dftb_hamiltonian, only : TRefExtPot, resetExternalPotentials, resetInternalPotentials,&
-=======
-module dftbp_timeprop
-  use dftbp_globalenv, only : stdOut
-  use dftbp_commontypes, only : TParallelKS, TOrbitals
-  use dftbp_potentials, only : TPotentials, TPotentials_init
-  use dftbp_scc, only : TScc
-  use dftbp_shift, only : total_shift
-  use dftbp_accuracy, only : dp
-  use dftbp_constants, only : au__fs, pi, Bohr__AA, imag, Hartree__eV
-  use dftbp_sparse2dense, only : packHS, unpackHS, blockSymmetrizeHS, blockHermitianHS
-  use dftbp_densitymatrix, only : makeDensityMatrix
-  use dftbp_blasroutines, only : mc, sc, lc, gemm, her2k
-  use dftbp_lapackroutines, only : matinv, gesv 
-  use dftbp_bondpops, only : addPairWiseBondInfo
-  use dftbp_spin, only : ud2qm, qm2ud
-  use dftbp_forces, only : derivative_shift
-  use dftbp_slakocont, only : TSlakoCont
-  use dftbp_thermostat, only : TThermostat
-  use dftbp_mdintegrator, only : TMDIntegrator, reset, init, state, next
-  use dftbp_dummytherm, only : TDummyThermostat
-  use dftbp_mdcommon, only : TMDCommon
-  use dftbp_ranlux, only : TRanlux
-  use dftbp_periodic, only : TNeighbourList, foldCoordToUnitCell, updateNeighbourListAndSpecies,&
-      & getNrOfNeighboursForAll, getSparseDescriptor
-  use dftbp_velocityverlet, only : TVelocityVerlet
-  use dftbp_nonscc, only : TNonSccDiff, buildH0, buildS
-  use dftbp_dftbplusu, only : TDftbU
-  use dftbp_energytypes, only : TEnergies, TEnergies_init
-  use dftbp_getenergies, only : calcEnergies, calcDispersionEnergy, sumEnergies
-  use dftbp_thirdorder, only : TThirdOrder
-  use dftbp_tblite, only : TTBLite
-  use dftbp_solvation, only : TSolvation
-  use dftbp_populations, only :  getChargePerShell, denseSubtractDensityOfAtoms
-  use dftbp_eigenvects, only : diagDenseMtx
-  use dftbp_dispersions, only : TDispersionIface
-  use dftbp_repulsive, only : TRepulsive
-  use dftbp_timer, only : TTimer
-  use dftbp_taggedoutput, only : TTaggedWriter, tagLabels
-  use dftbp_hamiltonian, only : TRefExtPot, resetExternalPotentials, resetInternalPotentials,&
->>>>>>> dd6f51e1
       & addBlockChargePotentials, addChargePotentials, getSccHamiltonian
   use dftbp_dftb_nonscc, only : TNonSccDiff, buildH0, buildS
   use dftbp_dftb_onsitecorrection, only : addOnsShift
   use dftbp_dftb_periodic, only : TNeighbourList, foldCoordToUnitCell,& 
-      updateNeighbourListAndSpecies, getNrOfNeighboursForAll, getSparseDescriptor
+      & updateNeighbourListAndSpecies, getNrOfNeighboursForAll, getSparseDescriptor
   use dftbp_dftb_populations, only :  getChargePerShell, denseSubtractDensityOfAtoms
   use dftbp_dftb_potentials, only : TPotentials, TPotentials_init
   use dftbp_dftb_rangeseparated, only : TRangeSepFunc
@@ -87,9 +46,10 @@
   use dftbp_dftbplus_eigenvects, only : diagDenseMtx
   use dftbp_dftbplus_qdepextpotproxy, only : TQDepExtPotProxy
   use dftbp_elecsolvers_elecsolvers, only : TElectronicSolver
+  use dftbp_extlibs_tblite, only : TTBLite
   use dftbp_io_message, only : error, warning
   use dftbp_io_taggedoutput, only : TTaggedWriter, tagLabels
-  use dftbp_math_blasroutines, only : mc, sc, lc, gemm, her2k
+  use dftbp_math_blasroutines, only : gemm, her2k
   use dftbp_math_lapackroutines, only : matinv, gesv 
   use dftbp_math_ranlux, only : TRanlux
   use dftbp_math_simplealgebra, only : determinant33
@@ -101,9 +61,9 @@
   use dftbp_reks_reks, only : TReksCalc
   use dftbp_solvation_solvation, only : TSolvation
   use dftbp_type_commontypes, only : TParallelKS, TOrbitals
-  #:if WITH_MBD
-    use dftbp_dftb_dispmbd, only : TDispMbd
-  #:endif
+#:if WITH_MBD
+  use dftbp_dftb_dispmbd, only : TDispMbd
+#:endif
   implicit none
   
   private
@@ -4119,4 +4079,5 @@
     end if
 
   end subroutine finalizeDynamics
+
 end module dftbp_timedep_timeprop