--- conflicted
+++ resolved
@@ -15,11 +15,8 @@
   use sorting
   use message
   use commontypes
-<<<<<<< HEAD
   use onsitecorrection, only : getOnsME
-=======
   use transcharges
->>>>>>> 96022836
   implicit none
   public
 
@@ -297,53 +294,6 @@
   end subroutine rindxov_array
 
 
-<<<<<<< HEAD
-  !> Calculates atomic transition charges for a certain excitation.
-  !> Calculates qij = 0.5 * (c_i S c_j + c_j S c_i) where c_i and c_j are selected eigenvectors, and
-  !> S the overlap matrix. Since qij is atomic quantity (so far) the corresponding values are summed
-  !> up.
-  !> Note: the parameters 'updwn' were added for spin alpha and beta channels.
-  subroutine transq(ii, jj, iAtomStart, updwn, stimc, grndEigVecs, qij)
-
-    !> Index of inital state.
-    integer, intent(in) :: ii
-
-    !> Index of final state.
-    integer, intent(in) :: jj
-
-    !> Starting position of each atom in the list of orbitals.
-    integer, intent(in) :: iAtomStart(:)
-
-    !> up spin channel (T) or down spin channel (F)
-    logical, intent(in) :: updwn
-
-    !> Overlap times eigenvector: sum_m Smn cmi (nOrb, nOrb).
-    real(dp), intent(in) :: stimc(:,:,:)
-
-    !> Eigenvectors (nOrb, nOrb)
-    real(dp), intent(in) :: grndEigVecs(:,:,:)
-
-    !> Transition charge on exit. (nAtom)
-    real(dp), intent(out) :: qij(:)
-
-    integer :: kk, aa, bb, ss
-    real(dp) :: qTmp(size(stimc,dim=1))
-
-    @:ASSERT(all(shape(stimc) == shape(grndEigVecs)))
-
-    ss = 1
-    if (.not. updwn) ss = 2
-    qTmp(:) =  grndEigVecs(:,ii,ss) * stimc(:,jj,ss) &
-        & + grndEigVecs(:,jj,ss) * stimc(:,ii,ss)
-    do kk = 1, size(qij)
-      aa = iAtomStart(kk)
-      bb = iAtomStart(kk + 1) -1
-      qij(kk) = 0.5_dp * sum(qTmp(aa:bb))
-    end do
-
-  end subroutine transq
-
-
   !> calculate the transition block at a specific atom
   subroutine transDens(ii, jj, iAt, iAtomStart, nOrb, updwn, stimc, grndEigVecs, qq_ij)
 
@@ -398,8 +348,6 @@
   end subroutine transDens
 
   
-=======
->>>>>>> 96022836
   !> Returns the (spatial) MO overlap between orbitals in different spin channels
   function MOoverlap(pp, qq, stimc, grndEigVecs) result(S_pq)
 
@@ -475,11 +423,7 @@
   !> Note: In order not to store the entire supermatrix (nmat, nmat), the various pieces are
   !> assembled individually and multiplied directly with the corresponding part of the supervector.
   subroutine omegatvec(spin, vin, vout, wij, sym, win, nmatup, iAtomStart, stimc, grndEigVecs, &
-<<<<<<< HEAD
-      & occNr, getij, gamma, species0, spinW, onsMEs, orb)
-=======
-      & occNr, getij, gamma, species0, spinW, transChrg)
->>>>>>> 96022836
+      & occNr, getij, gamma, species0, spinW, transChrg, onsMEs, orb)
 
     !> logical spin polarization
     logical, intent(in) :: spin
@@ -526,16 +470,14 @@
     !> ground state spin constants for each species
     real(dp), intent(in) :: spinW(:)
 
-<<<<<<< HEAD
+    !> machinery for transition charges between single particle levels
+    type(TTransCharges), intent(in) :: transChrg
+
     !> onsite matrix elements for shells (elements between s orbitals on the same shell are ignored)
     real(dp), intent(in), allocatable :: onsMEs(:,:,:,:)
 
     !> data type for atomic orbital information
     type(TOrbitals), intent(in) :: orb
-=======
-    !> machinery for transition charges between single particle levels
-    type(TTransCharges), intent(in) :: transChrg
->>>>>>> 96022836
 
     integer :: nmat, natom
     integer :: ia, ii, jj
@@ -568,22 +510,11 @@
 
         call hemv(gtmp, gamma, otmp)
 
-<<<<<<< HEAD
-        !$OMP PARALLEL DO DEFAULT(SHARED) PRIVATE(ia,ii,jj,updwn,qij) &
-        !$OMP& SCHEDULE(RUNTIME)
-        do ia = 1, nmat
-          call indxov(win, ia, getij, ii, jj)
-          updwn = (win(ia) <= nmatup)
-          call transq(ii, jj, iAtomStart, updwn, stimc, grndEigVecs, qij)
-          vout(ia) = 2.0_dp * wnij(ia) * dot_product(qij, gtmp)
-        end do
-        !$OMP  END PARALLEL DO
-=======
+
         ! 2 * wn * (g * Q)
         vOut(:) = 0.0_dp
         call transChrg%qVecMat(iAtomStart, stimc, grndEigVecs, getij, win, gTmp, vOut)
         vOut(:) = 2.0_dp * wnij(:) * vOut(:)
->>>>>>> 96022836
 
       else
 
