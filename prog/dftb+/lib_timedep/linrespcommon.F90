--- conflicted
+++ resolved
@@ -426,10 +426,10 @@
     !> Occupation numbers
     real(dp), intent(in) :: occNr(:,:)
 
+    !> DFTB gamma matrix (nAtm, nAtom)
+    real(dp), intent(in) :: gamma(:,:)
+
     !> index array for excitations
-    real(dp), intent(in) :: gamma(:,:)
-
-    !> DFTB gamma matrix (nAtm, nAtom)
     integer, intent(in) :: getij(:,:)
 
     !> Chemical species of the atoms
@@ -583,11 +583,7 @@
     real(dp) :: qq_ij(orb%mOrb,orb%mOrb)
     logical :: updwn
     integer :: nmat, nAtom, nOrb
-<<<<<<< HEAD
-    integer :: ia, iAt, iSp, iSh, iOrb, iOrb1, iOrb2, ii, jj, mu, nu, ss, sindx(2), iSpin, nSpin
-=======
-    integer :: ia, iAt, iSp, iSh, iOrb, ii, jj, ss, sindx(2), iSpin
->>>>>>> 1ed1b0b0
+    integer :: ia, iAt, iSp, iSh, iOrb, ii, jj, ss, sindx(2), iSpin, nSpin
     real(dp) :: degeneracy, partTrace
 
     nmat = size(vin)
@@ -660,13 +656,8 @@
 
 
   !> Multiplies the supermatrix (A+B) with a given vector.
-<<<<<<< HEAD
   subroutine apbw(rkm1, rhs2, wij, nmat, natom, win, nmatup, getij, iAtomStart, stimc, grndEigVecs,&
       & gamma, transChrg, species0, spinW)
-=======
-  subroutine apbw(rkm1, rhs2, wij, nmat, natom, win, getij, iAtomStart, stimc, grndEigVecs, gamma,&
-      & transChrg)
->>>>>>> 1ed1b0b0
 
     !> Resulting vector on return.
     real(dp), intent(out) :: rkm1(:)
@@ -686,10 +677,13 @@
     !> index array
     integer, intent(in) :: win(:)
 
-    !> index array
+    !> number of spin-up transitions
+    integer, intent(in) :: nmatup
+
+    !> array of the occupied->virtual pairs
     integer, intent(in) :: getij(:,:)
 
-    !> indexing array for atomic basis functions
+    !> Starting position of each atom in the list of orbitals.
     integer, intent(in) :: iAtomStart(:)
 
     !> overlap times ground state wavefunction
@@ -698,7 +692,7 @@
     !> ground state wave function coefficients
     real(dp), intent(in) :: grndEigVecs(:,:,:)
 
-    !> transition charges
+    !> gamma matrix
     real(dp), intent(in) :: gamma(:,:)
 
     !> machinery for transition charges between single particle levels
@@ -710,14 +704,8 @@
     !> ground state spin derivatives for each species
     real(dp), intent(in) :: spinW(:)
 
-    !> gamma matrix
-<<<<<<< HEAD
-    integer :: ia, ii, jj
-    real(dp) :: tmp(natom), gtmp(natom), qij(natom)
+    real(dp) :: tmp(natom), gtmp(natom)
     logical :: tSpin
-=======
-    real(dp) :: tmp(natom), gtmp(natom)
->>>>>>> 1ed1b0b0
 
     @:ASSERT(size(rkm1) == nmat)
 
