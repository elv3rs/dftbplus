--- conflicted
+++ resolved
@@ -8,11 +8,7 @@
 #:include 'common.fypp'
 
 !> Contains routines for converting from and to ELSI CSC format.
-<<<<<<< HEAD
 module dftbp_elecsolvers_elsicsc
-#:if WITH_MPI
-  use dftbp_extlibs_mpifx
-#:endif
   use dftbp_common_accuracy, only : dp
   use dftbp_common_assert
   use dftbp_common_environment, only : TEnvironment
@@ -21,20 +17,9 @@
   use dftbp_io_message, only : error
   use dftbp_math_angmomentum, only : rotateZ
   use dftbp_type_commontypes, only : TOrbitals
-=======
-module dftbp_elsicsc
-  use dftbp_accuracy, only : dp
-  use dftbp_assert
-  use dftbp_environment, only : TEnvironment
-  use dftbp_periodic, only : TNeighbourList
-  use dftbp_constants, only : pi
-  use dftbp_message, only : error
-  use dftbp_angmomentum, only : rotateZ
-  use dftbp_commontypes, only : TOrbitals
-#:if WITH_MPI
-  use dftbp_mpifx, only : MPI_SUM, mpifx_allreduce
-#:endif
->>>>>>> 16ca5993
+  #:if WITH_MPI
+    use dftbp_extlibs_mpifx, only : MPI_SUM, mpifx_allreduce
+  #:endif
   implicit none
   
   private
