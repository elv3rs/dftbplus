--- conflicted
+++ resolved
@@ -27,11 +27,7 @@
 
 
   !> The stress tensor contribution from the repulsive energy term
-<<<<<<< HEAD
-  subroutine getRepulsiveStress(st, coords, nNeighbors, iNeighbors, species, img2CentCell,&
-=======
   subroutine getRepulsiveStress(st, coords, nNeighbourSK, iNeighbours, species, img2CentCell,&
->>>>>>> 1a46e0e3
       & repCont, cellVol)
 
     !> stress tensor
@@ -63,21 +59,12 @@
 
     @:ASSERT(all(shape(st) == [3, 3]))
 
-<<<<<<< HEAD
-    nAtom = size(nNeighbors)
-    st(:,:) = 0.0_dp
-
-    do iAt1 = 1, nAtom
-      do iNeigh = 1, nNeighbors(iAt1)
-        iAt2 = iNeighbors(iNeigh,iAt1)
-=======
     nAtom = size(nNeighbourSK)
     st(:,:) = 0.0_dp
 
     do iAt1 = 1, nAtom
       do iNeigh = 1, nNeighbourSK(iAt1)
         iAt2 = iNeighbours(iNeigh,iAt1)
->>>>>>> 1a46e0e3
         iAt2f = img2CentCell(iAt2)
         vect(:) = coords(:,iAt1) - coords(:,iAt2)
         call getEnergyDeriv(repCont, intermed, vect, species(iAt1), species(iAt2))
@@ -138,11 +125,7 @@
 
   !> The stress tensor contributions from the non-SCC energy
   subroutine getNonSCCStress(env, st, derivator, DM, EDM, skHamCont, skOverCont, coords, species,&
-<<<<<<< HEAD
-      & iNeighbor, nNeighbor, img2CentCell, iPair, orb, cellVol)
-=======
       & iNeighbour, nNeighbourSK, img2CentCell, iPair, orb, cellVol)
->>>>>>> 1a46e0e3
 
     !> Computational environment settings
     type(TEnvironment), intent(in) :: env
@@ -208,13 +191,8 @@
     do iAtom1 = iAtFirst, iAtLast
       nOrb1 = orb%nOrbAtom(iAtom1)
       ! loop from 1 as no contribution from the atom itself
-<<<<<<< HEAD
-      do iNeigh = 1, nNeighbor(iAtom1)
-        iAtom2 = iNeighbor(iNeigh, iAtom1)
-=======
       do iNeigh = 1, nNeighbourSK(iAtom1)
         iAtom2 = iNeighbour(iNeigh, iAtom1)
->>>>>>> 1a46e0e3
         iAtom2f = img2CentCell(iAtom2)
         nOrb2 = orb%nOrbAtom(iAtom2f)
         iOrig = iPair(iNeigh,iAtom1)
@@ -257,11 +235,7 @@
 
   !> The stress tensor contributions from a potential
   subroutine getBlockStress(env, st, derivator, DM, EDM, skHamCont, skOverCont, coords, species,&
-<<<<<<< HEAD
-      & iNeighbor, nNeighbor, img2CentCell, iPair, orb, shift, cellVol)
-=======
       & iNeighbour, nNeighbourSK, img2CentCell, iPair, orb, shift, cellVol)
->>>>>>> 1a46e0e3
 
     !> Computational environment settings
     type(TEnvironment), intent(in) :: env
@@ -354,11 +328,7 @@
           do ii = 1, 3
             ! note factor of 2 for implicit summation over lower triangle of density matrix:
             intermed(ii) = 2.0_dp * (sum(sqrDMTmp(1:nOrb2,1:nOrb1)*hPrimeTmp(1:nOrb2,1:nOrb1,ii))&
-<<<<<<< HEAD
-                & -sum(sqrEDMTmp(1:nOrb2,1:nOrb1)*sPrimeTmp(1:nOrb2,1:nOrb1,ii)))
-=======
                 & - sum(sqrEDMTmp(1:nOrb2,1:nOrb1)*sPrimeTmp(1:nOrb2,1:nOrb1,ii)))
->>>>>>> 1a46e0e3
           end do
 
           do iSpin = 1, nSpin
@@ -367,13 +337,8 @@
                   & shift(1:nOrb1,1:nOrb1,iAtom1,iSpin) )&
                   & + matmul(shift(1:nOrb2,1:nOrb2,iAtom2f,iSpin), sPrimeTmp(1:nOrb2,1:nOrb1,ii)) )
               ! again factor of 2 from lower triangle sum of DM
-<<<<<<< HEAD
-              intermed(ii) = intermed(ii) + 2.0_dp * (sum(shiftSprime(1:nOrb2,1:nOrb1) * &
-                  &reshape(DM(iOrig:iOrig+nOrb1*nOrb2-1,iSpin),(/nOrb2,nOrb1/)) ) )
-=======
               intermed(ii) = intermed(ii) + 2.0_dp * (sum(shiftSprime(1:nOrb2,1:nOrb1) *&
                   & reshape(DM(iOrig:iOrig+nOrb1*nOrb2-1,iSpin),(/nOrb2,nOrb1/)) ) )
->>>>>>> 1a46e0e3
             end do
           end do
 
@@ -405,11 +370,7 @@
 
   !> The stress tensor contributions from a complex potential
   subroutine getBlockiStress(env, st, derivator, DM, iDM, EDM, skHamCont, skOverCont, coords,&
-<<<<<<< HEAD
-      & species, iNeighbor, nNeighbor, img2CentCell, iPair, orb, shift, iShift, cellVol)
-=======
       & species, iNeighbour, nNeighbourSK, img2CentCell, iPair, orb, shift, iShift, cellVol)
->>>>>>> 1a46e0e3
 
     !> Computational environment settings
     type(TEnvironment), intent(in) :: env
@@ -508,48 +469,27 @@
           do ii = 1, 3
             ! again factor of 2 from lower triangle sum of DM
             intermed(ii) = 2.0_dp * (sum(sqrDMTmp(1:nOrb2,1:nOrb1)*hPrimeTmp(1:nOrb2,1:nOrb1,ii))&
-<<<<<<< HEAD
-                & -sum(sqrEDMTmp(1:nOrb2,1:nOrb1)*sPrimeTmp(1:nOrb2,1:nOrb1,ii)))
-=======
                 & - sum(sqrEDMTmp(1:nOrb2,1:nOrb1)*sPrimeTmp(1:nOrb2,1:nOrb1,ii)))
->>>>>>> 1a46e0e3
           end do
 
           do iSpin = 1, nSpin
             do ii = 1, 3
-<<<<<<< HEAD
-              shiftSprime(1:nOrb2,1:nOrb1) = 0.5_dp *  (matmul(sPrimeTmp(1:nOrb2,1:nOrb1,ii), &
-                  & shift(1:nOrb1,1:nOrb1,iAtom1,iSpin) ) &
-                  & + matmul(shift(1:nOrb2,1:nOrb2,iAtom2f,iSpin), sPrimeTmp(1:nOrb2,1:nOrb1,ii)) )
-              ! again factor of 2 from lower triangle sum of DM
-              intermed(ii) = intermed(ii) + 2.0_dp * (sum(shiftSprime(1:nOrb2,1:nOrb1) * &
-                  &reshape(DM(iOrig:iOrig+nOrb1*nOrb2-1,iSpin),(/nOrb2,nOrb1/)) ) )
-=======
               shiftSprime(1:nOrb2,1:nOrb1) = 0.5_dp *  (matmul(sPrimeTmp(1:nOrb2,1:nOrb1,ii),&
                   & shift(1:nOrb1,1:nOrb1,iAtom1,iSpin) )&
                   & + matmul(shift(1:nOrb2,1:nOrb2,iAtom2f,iSpin), sPrimeTmp(1:nOrb2,1:nOrb1,ii)) )
               ! again factor of 2 from lower triangle sum of DM
               intermed(ii) = intermed(ii) + 2.0_dp * (sum(shiftSprime(1:nOrb2,1:nOrb1) *&
                   & reshape(DM(iOrig:iOrig+nOrb1*nOrb2-1,iSpin),(/nOrb2,nOrb1/)) ) )
->>>>>>> 1a46e0e3
             end do
           end do
 
           do iSpin = 1, nSpin
             do ii = 1, 3
-<<<<<<< HEAD
-              shiftSprime(1:nOrb2,1:nOrb1) = 0.5_dp *  (matmul(sPrimeTmp(1:nOrb2,1:nOrb1,ii), &
-                  & iShift(1:nOrb1,1:nOrb1,iAtom1,iSpin) ) &
-                  & + matmul(iShift(1:nOrb2,1:nOrb2,iAtom2f,iSpin), sPrimeTmp(1:nOrb2,1:nOrb1,ii)) )
-              intermed(ii) = intermed(ii) + sum(shiftSprime(1:nOrb2,1:nOrb1) * &
-                  &reshape(iDM(iOrig:iOrig+nOrb1*nOrb2-1,iSpin),(/nOrb2,nOrb1/)) )
-=======
               shiftSprime(1:nOrb2,1:nOrb1) = 0.5_dp *  (matmul(sPrimeTmp(1:nOrb2,1:nOrb1,ii),&
                   & iShift(1:nOrb1,1:nOrb1,iAtom1,iSpin) )&
                   & + matmul(iShift(1:nOrb2,1:nOrb2,iAtom2f,iSpin), sPrimeTmp(1:nOrb2,1:nOrb1,ii)) )
               intermed(ii) = intermed(ii) + sum(shiftSprime(1:nOrb2,1:nOrb1) *&
                   & reshape(iDM(iOrig:iOrig+nOrb1*nOrb2-1,iSpin),(/nOrb2,nOrb1/)) )
->>>>>>> 1a46e0e3
             end do
           end do
 
