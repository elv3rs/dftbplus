set(curdir "lib_dftb")

set(sources-fpp
  ${curdir}/chargeconstr.F90
  ${curdir}/charges.F90
  ${curdir}/coulomb.F90
  ${curdir}/densitymatrix.F90
  ${curdir}/dftbplusu.F90
  ${curdir}/dispcommon.F90
  ${curdir}/dispersions.F90
  ${curdir}/dispiface.F90
  ${curdir}/dispslaterkirkw.F90
  ${curdir}/dispuff.F90
  ${curdir}/dispuffdata.F90
  ${curdir}/elecconstraints.F90
  ${curdir}/elstatpot.F90
  #${curdir}/emfields.F90
  ${curdir}/energies.F90
  ${curdir}/etemp.F90
  ${curdir}/externalcharges.F90
  ${curdir}/evaluateenergies.F90
  ${curdir}/forces.F90
  ${curdir}/h5correction.F90
<<<<<<< HEAD
  ${curdir}/hamitonian.F90
=======
  ${curdir}/halogenx.F90
>>>>>>> 046d6dc5
  ${curdir}/nonscc.F90
  ${curdir}/onscorrection.F90
  ${curdir}/orbitalequiv.F90
  ${curdir}/periodic.F90
  ${curdir}/pmlocalisation.F90
  ${curdir}/populations.F90
  ${curdir}/potentials.F90
  ${curdir}/rangeseparated.F90
  ${curdir}/repcont.F90
  ${curdir}/reppoly.F90
  ${curdir}/repspline.F90
  ${curdir}/repulsive.F90
  ${curdir}/scc.F90
  ${curdir}/sccinit.F90
  ${curdir}/shift.F90
  ${curdir}/shortgamma.F90
  ${curdir}/sk.F90
  ${curdir}/slakocont.F90
  ${curdir}/slakoeqgrid.F90
  ${curdir}/sparse2dense.F90
  ${curdir}/spin.F90
  ${curdir}/spinorbit.F90
  ${curdir}/stress.F90
  ${curdir}/thirdorder.F90
  ${curdir}/vdwdata.F90)

if(WITH_DFTD3)
  list(APPEND sources-fpp ${curdir}/dispdftd3.F90)
endif(WITH_DFTD3)

set(ALL-SOURCES-FPP ${ALL-SOURCES-FPP} ${sources-fpp} PARENT_SCOPE)<|MERGE_RESOLUTION|>--- conflicted
+++ resolved
@@ -21,11 +21,8 @@
   ${curdir}/evaluateenergies.F90
   ${curdir}/forces.F90
   ${curdir}/h5correction.F90
-<<<<<<< HEAD
+  ${curdir}/halogenx.F90
   ${curdir}/hamitonian.F90
-=======
-  ${curdir}/halogenx.F90
->>>>>>> 046d6dc5
   ${curdir}/nonscc.F90
   ${curdir}/onscorrection.F90
   ${curdir}/orbitalequiv.F90
