!--------------------------------------------------------------------------------------------------!
!  DFTB+: general package for performing fast atomistic simulations                                !
!  Copyright (C) 2006 - 2021  DFTB+ developers group                                               !
!                                                                                                  !
!  See the LICENSE file for terms of usage and distribution.                                       !
!--------------------------------------------------------------------------------------------------!

#:include 'common.fypp'

!> Module to wrap around the different energy components in the DFTB total energy expression
<<<<<<< HEAD
module dftbp_dftb_energytypes
  use dftbp_common_assert
  use dftbp_common_accuracy
=======
module dftbp_energytypes
  use dftbp_assert
  use dftbp_accuracy, only : dp
>>>>>>> 16ca5993
  implicit none
  
  private
  public :: TEnergies, TEnergies_init


  !> Data type to store components of the energy as named variables instead of
  !> in the old arrays - makes extending energy expression easier.
  type TEnergies

    !> repulsive energy
    real(dp) :: Erep = 0.0_dp

    !> Non-SCC energy
    real(dp) :: EnonSCC = 0.0_dp

    !> SCC energy
    real(dp) :: ESCC = 0.0_dp

    !> spin energy
    real(dp) :: Espin = 0.0_dp

    !> range-separation energy
    real(dp) :: Efock = 0.0_dp

    !> spin orbit energy
    real(dp) :: ELS = 0.0_dp

    !> DFTB+U energy
    real(dp) :: Edftbu = 0.0_dp

    !> energy in external field
    real(dp) :: Eext = 0.0_dp

    !> total electronic energy
    real(dp) :: Eelec = 0.0_dp

    !> Dispersion energy
    real(dp) :: eDisp = 0.0_dp

    !> Number of electrons times Fermi energy for cases of the system being connected to reservoir
    real(dp) :: NEf = 0.0_dp

    !> Presure times volume for periodic systems
    real(dp) :: pV = 0.0_dp

    !> Electronic entropy times temperature
    real(dp), allocatable :: TS(:)

    !> band structure energy
    real(dp), allocatable :: EBand(:)

    !> zero temperature estimated band energy
    real(dp), allocatable :: E0(:)

    !> Onsite correction energy
    real(dp) :: eOnSite = 0.0_dp

    !> Halogen-X correction energy
    real(dp) :: eHalogenX = 0.0_dp

    !> Total 3rd order
    real(dp) :: e3rd = 0.0_dp

    !> Solvation free energy
    real(dp) :: ESolv = 0.0_dp

    !> Excitation energy
    real(dp) :: Eexcited = 0.0_dp

    !> total energy (Erep+Etotal)
    real(dp) :: Etotal = 0.0_dp

    !> Total energy for averaged state in REKS
    real(dp) :: Eavg = 0.0_dp

    !> Total Mermin energy (note that this may be evaluated even when the TS term cannot be set, so
    !> contains the same as Etotal in those cases)
    real(dp) :: EMermin = 0.0_dp

    !> Zero temperature extrapolated energy
    real(dp) :: Ezero = 0.0_dp

    !> Gibbs free energy
    real(dp) :: EGibbs = 0.0_dp

    !> Kinetic energy
    real(dp) :: EKin = 0.0_dp

    !> Total Mermin energy including kinetic energy
    real(dp) :: EMerminKin = 0.0_dp

    !> Gibbs free energy including kinetic energy
    real(dp) :: EGibbsKin = 0.0_dp

    !> Energy or free energy which is related to the forces via the Helmann-Feynman theorem. This is
    !> used for example in geometry optimisation or energetic comparisions.
    real(dp) :: EForceRelated = 0.0_dp

    !> atom resolved repulsive
    real(dp), allocatable :: atomRep(:)

    !> atom resolved non-SCC
    real(dp), allocatable :: atomNonSCC(:)

    !> atom resolved SCC
    real(dp), allocatable :: atomSCC(:)

    !> atom resolved spin
    real(dp), allocatable :: atomSpin(:)

    !> atom resolved spin orbit
    real(dp), allocatable :: atomLS(:)

    !> atom resolved DFTB+U
    real(dp), allocatable :: atomDftbu(:)

    !> atom resolved external field
    real(dp), allocatable :: atomExt(:)

    !> atom resolved electronic total
    real(dp), allocatable :: atomElec(:)

    !> atom resolved dispersion
    real(dp), allocatable :: atomDisp(:)

    !> atom onsite correction energies
    real(dp), allocatable :: atomOnSite(:)

    !> atom halogen bond correction energies
    real(dp), allocatable :: atomHalogenX(:)

    !> atom resolved 3rd order
    real(dp), allocatable :: atom3rd(:)

    !> atom resolved solvation free energy
    real(dp), allocatable :: atomSolv(:)

    !> atom resolved total
    real(dp), allocatable :: atomTotal(:)

    !> data structure initialised
    logical :: tInitialised = .false.

  end type TEnergies


contains


  !> Allocates storage for the energy components
  subroutine TEnergies_init(this, nAtom, nSpin)

    !> data structure to allocate
    type(TEnergies), intent(out) :: this

    !> number of atoms needed for atom resolved arrays
    integer, intent(in) :: nAtom

    !> Number of independent spins
    integer, intent(in) :: nSpin

    allocate(this%TS(nSpin))
    allocate(this%E0(nSpin))
    allocate(this%EBand(nSpin))

    this%TS(:) = 0.0_dp
    this%E0(:) = 0.0_dp
    this%EBand(:) = 0.0_dp

    allocate(this%atomRep(nAtom))
    allocate(this%atomNonSCC(nAtom))
    allocate(this%atomSCC(nAtom))
    allocate(this%atomSpin(nAtom))
    allocate(this%atomLS(nAtom))
    allocate(this%atomDftbu(nAtom))
    allocate(this%atomExt(nAtom))
    allocate(this%atomElec(nAtom))
    allocate(this%atomDisp(nAtom))
    allocate(this%atomOnSite(nAtom))
    allocate(this%atomHalogenX(nAtom))
    allocate(this%atom3rd(nAtom))
    allocate(this%atomSolv(nAtom))
    allocate(this%atomTotal(nAtom))
    this%atomRep(:) = 0.0_dp
    this%atomNonSCC(:) = 0.0_dp
    this%atomSCC(:) = 0.0_dp
    this%atomSpin(:) = 0.0_dp
    this%atomLS(:) = 0.0_dp
    this%atomDftbu(:) = 0.0_dp
    this%atomExt(:) = 0.0_dp
    this%atomElec(:) = 0.0_dp
    this%atomDisp(:) = 0.0_dp
    this%atomOnSite(:) = 0.0_dp
    this%atomHalogenX(:) = 0.0_dp
    this%atom3rd(:) = 0.0_dp
    this%atomSolv(:) = 0.0_dp
    this%atomTotal(:) = 0.0_dp

    this%Erep = 0.0_dp
    this%EnonSCC = 0.0_dp
    this%ESCC = 0.0_dp
    this%Espin = 0.0_dp
    this%Efock = 0.0_dp
    this%ELS = 0.0_dp
    this%Edftbu = 0.0_dp
    this%Eext = 0.0_dp
    this%Eelec = 0.0_dp
    this%EDisp = 0.0_dp
    this%EOnSite = 0.0_dp
    this%EHalogenX = 0.0_dp
    this%E3rd = 0.0_dp
    this%ESolv = 0.0_dp
    this%Etotal = 0.0_dp
    this%EMermin = 0.0_dp
    this%EGibbs = 0.0_dp
    this%EKin = 0.0_dp
    this%EMerminKin = 0.0_dp
    this%EGibbsKin = 0.0_dp

  end subroutine TEnergies_init

end module dftbp_dftb_energytypes<|MERGE_RESOLUTION|>--- conflicted
+++ resolved
@@ -8,15 +8,9 @@
 #:include 'common.fypp'
 
 !> Module to wrap around the different energy components in the DFTB total energy expression
-<<<<<<< HEAD
 module dftbp_dftb_energytypes
   use dftbp_common_assert
-  use dftbp_common_accuracy
-=======
-module dftbp_energytypes
-  use dftbp_assert
-  use dftbp_accuracy, only : dp
->>>>>>> 16ca5993
+  use dftbp_common_accuracy, only : dp
   implicit none
   
   private
