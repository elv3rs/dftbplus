--- conflicted
+++ resolved
@@ -1323,12 +1323,7 @@
             u2 = this%uniqHubbU(iU2, iSp2)
             if (iNeigh <= this%nNeighShort(iU2,iU1,iSp2,iAt1)) then
               if (this%tDampedShort(iSp1) .or. this%tDampedShort(iSp2)) then
-<<<<<<< HEAD
                 this%shortGamma(iU2 ,iU1, iNeigh, iAt1) = expGammaDamped(rab, u2, u1, this%dampExp)
-=======
-                this%shortGamma(iU2 ,iU1, iNeigh, iAt1) = expGammaDamped(rab, u2, u1,&
-                    & this%dampExp)
->>>>>>> 5f6175df
               else
                 this%shortGamma(iU2 ,iU1, iNeigh, iAt1) = expGamma(rab, u2, u1)
                 if (this%tH5) then
@@ -1466,15 +1461,9 @@
                 end if
               end if
               do ii = 1,3
-<<<<<<< HEAD
                 intermed(ii) = intermed(ii) &
                     & - this%deltaQUniqU(iU1,iAt1) * this%deltaQUniqU(iU2,iAt2f)&
                     & * tmpGammaPrime*vect(ii)/rab
-=======
-                intermed(ii) = intermed(ii)&
-                    & - this%deltaQUniqU(iU1,iAt1) * this%deltaQUniqU(iU2,iAt2f)&
-                    & *tmpGammaPrime*vect(ii)/rab
->>>>>>> 5f6175df
               end do
             end if
           end do
