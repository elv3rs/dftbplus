--- conflicted
+++ resolved
@@ -8,24 +8,14 @@
 #:include 'common.fypp'
 
 !> Necessary parameters to perform DFT-D4 calculations
-<<<<<<< HEAD
 module dftbp_dftb_dftd4param
   use dftbp_common_assert
   use dftbp_common_accuracy, only : dp
   use dftbp_common_constants, only : pi, AA__Bohr, symbolToNumber
   use dftbp_dftb_encharges, only : TEeqInput
   use dftbp_dftb_coordnumber, only : TCNCont, TCNInput, cnType
-  use dftbp_extlibs_dftd4refs
-=======
-module dftbp_dftd4param
-  use dftbp_assert
-  use dftbp_accuracy, only : dp
-  use dftbp_constants, only : pi, AA__Bohr, symbolToNumber
-  use dftbp_encharges, only : TEeqInput
-  use dftbp_coordnumber, only : TCNCont, TCNInput, cnType
-  use dftbp_dftd4refs, only : secaiw, alphaiw, clsh, clsq, refn, refsys, refcn, sscale, refcovcn,&
-      & hcount, ascale
->>>>>>> 16ca5993
+  use dftbp_extlibs_dftd4refs, only : secaiw, alphaiw, clsh, clsq, refn, refsys, refcn, sscale,&
+      & refcovcn, hcount, ascale
   implicit none
 
   public :: TDftD4Calc, TDispDftD4Inp, TDftD4Calculator_init
