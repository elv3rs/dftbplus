!--------------------------------------------------------------------------------------------------!
!  DFTB+: general package for performing fast atomistic simulations                                !
!  Copyright (C) 2006 - 2021  DFTB+ developers group                                               !
!                                                                                                  !
!  See the LICENSE file for terms of usage and distribution.                                       !
!--------------------------------------------------------------------------------------------------!

#:include 'common.fypp'

!> Calculates various types of charge populations
!> To do: extend to other populations than Mulliken
<<<<<<< HEAD
module dftbp_dftb_populations
  use dftbp_common_assert
  use dftbp_common_accuracy
  use dftbp_common_constants
  use dftbp_dftb_periodic
  use dftbp_type_commontypes
=======
module dftbp_populations
  use dftbp_assert
  use dftbp_accuracy, only : dp
  use dftbp_constants, only : pi
  use dftbp_commontypes, only : TOrbitals
>>>>>>> 16ca5993
  implicit none
  
  private
  public :: mulliken, skewMulliken, denseMulliken, denseSubtractDensityOfAtoms
  public :: getChargePerShell, denseBlockMulliken
  public :: getOnsitePopulation


  !> Provides an interface to calculate Mulliken populations, either dual basis atomic block,
  !> orbitally resolved or atom resolved
  interface mulliken
    module procedure mullikenPerBlock
    module procedure mullikenPerOrbital
    module procedure mullikenPerAtom
  end interface mulliken


  !> Provides an interface to calculate Mulliken populations for anti-symmetric density matrices
  interface skewMulliken
    module procedure skewMullikenPerBlock
  end interface skewMulliken


  !> Interface to subtract superposition of atomic densities from dense density matrix.
  !> Required for rangeseparated calculations
  interface denseSubtractDensityOfAtoms
     module procedure denseSubtractDensityOfAtoms_nospin_real
     module procedure denseSubtractDensityOfAtoms_spin_real
     module procedure denseSubtractDensityOfAtoms_nospin_cmplx
     module procedure denseSubtractDensityOfAtoms_spin_cmplx
  end interface denseSubtractDensityOfAtoms

contains


  !> Calculate the Mulliken population for each atom in the system, by summing
  !> the individual orbital contriutions on each atom
  subroutine mullikenPerAtom(qq, over, rho, orb, iNeighbour, nNeighbourSK, img2CentCell, iPair)

    !> The charge per atom
    real(dp), intent(inout) :: qq(:)

    !> Overlap matrix in packed format
    real(dp), intent(in) :: over(:)

    !> Density matrix in Packed format
    real(dp), intent(in) :: rho(:)

    !> Information about the orbitals.
    type(TOrbitals), intent(in) :: orb

    !> Number of neighbours of each real atom (central cell)
    integer, intent(in) :: iNeighbour(0:,:)

    !> List of neighbours for each atom, starting at 0 for itself
    integer, intent(in) :: nNeighbourSK(:)

    !> indexing array to convert images of atoms back into their number in the central cell
    integer, intent(in) :: img2CentCell(:)

    !> indexing array for the Hamiltonian
    integer, intent(in) :: iPair(0:,:)

    real(dp), allocatable :: qPerOrbital(:,:)
    integer :: nAtom

    nAtom = size(orb%nOrbAtom)
    @:ASSERT(size(qq) == nAtom)
    @:ASSERT(size(over) == size(rho))

    allocate(qPerOrbital(orb%mOrb, nAtom))
    qPerOrbital(:,:) = 0.0_dp

    call mullikenPerOrbital( qPerOrbital,over,rho,orb,iNeighbour,nNeighbourSK, img2CentCell,iPair )

    qq(:) = qq(:) + sum(qPerOrbital, dim=1)
    deallocate(qPerOrbital)

  end subroutine mullikenPerAtom


  !> Calculate the Mulliken population for each orbital in the system using purely real-space
  !> overlap and density matrix values.  Currently Mulliken is transformed into real space sums over
  !> one triangle of real space extended matrices
  !>
  !> To do: add description of algorithm to programer manual / documentation.
  subroutine mullikenPerOrbital(qq, over, rho, orb, iNeighbour, nNeighbourSK, img2CentCell, iPair)

    !> The charge per orbital
    real(dp), intent(inout) :: qq(:,:)

    !> Overlap matrix in packed format
    real(dp), intent(in) :: over(:)

    !> Density matrix in Packed format
    real(dp), intent(in) :: rho(:)

    !> Information about the orbitals.
    type(TOrbitals), intent(in) :: orb

    !> Number of neighbours of each real atom (central cell)
    integer, intent(in) :: iNeighbour(0:,:)

    !> List of neighbours for each atom, starting at 0 for itself
    integer, intent(in) :: nNeighbourSK(:)

    !> indexing array to convert images of atoms back into their number in the central cell
    integer, intent(in) :: img2CentCell(:)

    !> indexing array for the Hamiltonian
    integer, intent(in) :: iPair(0:,:)

    integer :: iOrig
    integer :: iNeigh
    integer :: nAtom, iAtom1, iAtom2, iAtom2f
    integer :: nOrb1, nOrb2
    real(dp) :: sqrTmp(orb%mOrb,orb%mOrb)
    real(dp) :: mulTmp(orb%mOrb**2)

    nAtom = size(orb%nOrbAtom)

    @:ASSERT(all(shape(qq) == (/orb%mOrb, nAtom/)))
    @:ASSERT(size(over) == size(rho))

    do iAtom1 = 1, nAtom
      nOrb1 = orb%nOrbAtom(iAtom1)
      do iNeigh = 0, nNeighbourSK(iAtom1)
        sqrTmp(:,:) = 0.0_dp
        mulTmp(:) = 0.0_dp
        iAtom2 = iNeighbour(iNeigh, iAtom1)
        iAtom2f = img2CentCell(iAtom2)
        nOrb2 = orb%nOrbAtom(iAtom2f)
        iOrig = iPair(iNeigh,iAtom1) + 1
        mulTmp(1:nOrb1*nOrb2) = over(iOrig:iOrig+nOrb1*nOrb2-1) * rho(iOrig:iOrig+nOrb1*nOrb2-1)
        sqrTmp(1:nOrb2,1:nOrb1) = reshape(mulTmp(1:nOrb1*nOrb2), (/nOrb2,nOrb1/))
        qq(1:nOrb1,iAtom1) = qq(1:nOrb1,iAtom1) + sum(sqrTmp(1:nOrb2,1:nOrb1), dim=1)
        ! Add contribution to the other triangle sum, using the symmetry
        ! but only when off diagonal
        if (iAtom1 /= iAtom2f) then
          qq(1:nOrb2,iAtom2f) = qq(1:nOrb2,iAtom2f) + sum(sqrTmp(1:nOrb2,1:nOrb1), dim=2)
        end if
      end do
    end do

  end subroutine mullikenPerOrbital


  !> Calculate the Mulliken population for each element of the dual atomic blocks in the system
  !> using purely real-space overlap and density matrix values.
  !>
  !> To do: add description of algorithm to programer manual / documentation.
  subroutine mullikenPerBlock(qq, over, rho, orb, iNeighbour, nNeighbourSK, img2CentCell, iPair)

    !> The charge per atom block
    real(dp), intent(inout) :: qq(:,:,:)

    !> Overlap matrix in packed format
    real(dp), intent(in) :: over(:)

    !> Density matrix in Packed format
    real(dp), intent(in) :: rho(:)

    !> Information about the orbitals.
    type(TOrbitals), intent(in) :: orb

    !> Number of neighbours of each real atom (central cell)
    integer, intent(in) :: iNeighbour(0:,:)

    !> List of neighbours for each atom, starting at 0 for itself
    integer, intent(in) :: nNeighbourSK(:)

    !> indexing array to convert images of atoms back into their number in the central cell
    integer, intent(in) :: img2CentCell(:)

    !> indexing array for the Hamiltonian
    integer, intent(in) :: iPair(0:,:)

    integer :: iOrig
    integer :: iNeigh
    integer :: nAtom, iAtom1, iAtom2, iAtom2f
    integer :: nOrb1, nOrb2
    real(dp) :: STmp(orb%mOrb,orb%mOrb)
    real(dp) :: rhoTmp(orb%mOrb,orb%mOrb)

    nAtom = size(orb%nOrbAtom)

    @:ASSERT(all(shape(qq) == (/orb%mOrb,orb%mOrb,nAtom/)))
    @:ASSERT(size(over) == size(rho))

    do iAtom1 = 1, nAtom
      nOrb1 = orb%nOrbAtom(iAtom1)
      do iNeigh = 0, nNeighbourSK(iAtom1)
        iAtom2 = iNeighbour(iNeigh, iAtom1)
        iAtom2f = img2CentCell(iAtom2)
        nOrb2 = orb%nOrbAtom(iAtom2f)
        iOrig = iPair(iNeigh,iAtom1) + 1
        sTmp(1:nOrb2,1:nOrb1) = reshape(over(iOrig:iOrig+nOrb1*nOrb2-1), (/nOrb2,nOrb1/))
        rhoTmp(1:nOrb2,1:nOrb1) = reshape(rho(iOrig:iOrig+nOrb1*nOrb2-1), (/nOrb2,nOrb1/))
        qq(1:nOrb1,1:nOrb1,iAtom1) = qq(1:nOrb1,1:nOrb1,iAtom1)&
            & + 0.5_dp*( matmul(transpose(rhoTmp(1:nOrb2,1:nOrb1)), sTmp(1:nOrb2,1:nOrb1) )&
            & + matmul(transpose(sTmp(1:nOrb2,1:nOrb1)), rhoTmp(1:nOrb2,1:nOrb1) ) )
        ! Add contribution to the other triangle sum, using the symmetry but only when off diagonal
        if (iAtom1 /= iAtom2f) then
          qq(1:nOrb2,1:nOrb2,iAtom2f) = qq(1:nOrb2,1:nOrb2,iAtom2f)&
              & + 0.5_dp*( matmul( rhoTmp(1:nOrb2,1:nOrb1), transpose(sTmp(1:nOrb2,1:nOrb1)) )&
              & + matmul( sTmp(1:nOrb2,1:nOrb1), transpose(rhoTmp(1:nOrb2,1:nOrb1)) ) )
        end if
      end do
    end do

  end subroutine mullikenPerBlock


  !> Calculate the Mulliken population for each element of the dual atomic block orbital in the
  !> system using purely real-space overlap and density matrix values.
  !>
  !> To do: add description of algorithm to programer manual / documentation.
  subroutine skewMullikenPerBlock(qq, over, rho, orb, iNeighbour, nNeighbourSK, img2CentCell, iPair)

    !> The charge per atom block
    real(dp), intent(inout) :: qq(:,:,:)

    !> Overlap matrix in packed format
    real(dp), intent(in) :: over(:)

    !> Density matrix in Packed format
    real(dp), intent(in) :: rho(:)

    !> Information about the orbitals.
    type(TOrbitals), intent(in) :: orb

    !> Number of neighbours of each real atom (central cell)
    integer, intent(in) :: iNeighbour(0:,:)

    !> List of neighbours for each atom, starting at 0 for itself
    integer, intent(in) :: nNeighbourSK(:)

    !> indexing array to convert images of atoms back into their number in the central cell
    integer, intent(in) :: img2CentCell(:)

    !> indexing array for the Hamiltonian
    integer, intent(in) :: iPair(0:,:)

    integer :: iOrig
    integer :: iNeigh
    integer :: nAtom, iAtom1, iAtom2, iAtom2f
    integer :: nOrb1, nOrb2
    real(dp) :: STmp(orb%mOrb,orb%mOrb)
    real(dp) :: rhoTmp(orb%mOrb,orb%mOrb)

    nAtom = size(orb%nOrbAtom)

    @:ASSERT(all(shape(qq) == (/orb%mOrb,orb%mOrb,nAtom/)))
    @:ASSERT(size(over) == size(rho))

    do iAtom1 = 1, nAtom
      nOrb1 = orb%nOrbAtom(iAtom1)
      do iNeigh = 0, nNeighbourSK(iAtom1)
        iAtom2 = iNeighbour(iNeigh, iAtom1)
        iAtom2f = img2CentCell(iAtom2)
        nOrb2 = orb%nOrbAtom(iAtom2f)
        iOrig = iPair(iNeigh,iAtom1) + 1
        sTmp(1:nOrb2,1:nOrb1) = reshape(over(iOrig:iOrig+nOrb1*nOrb2-1), (/nOrb2,nOrb1/))
        rhoTmp(1:nOrb2,1:nOrb1) = reshape(rho(iOrig:iOrig+nOrb1*nOrb2-1), (/nOrb2,nOrb1/))
        qq(1:nOrb1,1:nOrb1,iAtom1) = qq(1:nOrb1,1:nOrb1,iAtom1)&
            & - 0.5_dp*( matmul(transpose(rhoTmp(1:nOrb2,1:nOrb1)), sTmp(1:nOrb2,1:nOrb1) )&
            & - matmul(transpose(sTmp(1:nOrb2,1:nOrb1)), rhoTmp(1:nOrb2,1:nOrb1) ) )
        ! Add contribution to the other triangle sum, using the symmetry but only when off diagonal
        if (iAtom1 /= iAtom2f) then
          qq(1:nOrb2,1:nOrb2,iAtom2f) = qq(1:nOrb2,1:nOrb2,iAtom2f)&
              & + 0.5_dp*( matmul( rhoTmp(1:nOrb2,1:nOrb1), transpose(sTmp(1:nOrb2,1:nOrb1)) )&
              & - matmul( sTmp(1:nOrb2,1:nOrb1), transpose(rhoTmp(1:nOrb2,1:nOrb1)) ) )
        end if
      end do
    end do

  end subroutine skewMullikenPerBlock


  !> Mulliken analysis with dense lower triangle matrices.
  subroutine denseMulliken(rhoSqr, overSqr, iSquare, qq)

    !> Square (lower triangular) spin polarized density matrix
    real(dp), intent(in) :: rhoSqr(:,:,:)

    !> Square (lower triangular) overlap matrix
    real(dp), intent(in) :: overSqr(:,:)

    !> Atom positions in the row/column of square matrices
    integer, intent(in) :: iSquare(:)

    !> Mulliken charges on output (mOrb, nAtom, nSpin)
    real(dp), intent(out) :: qq(:,:,:)

    real(dp) :: tmpSqr(size(qq, dim=1), size(qq, dim=1))
    integer :: iSpin, iAtom1, iAtom2, iStart1, iEnd1, iStart2, iEnd2
    integer :: nAtom, nSpin, nOrb1, nOrb2

    nAtom = size(qq, dim=2)
    nSpin = size(qq, dim=3)
    qq(:,:,:) = 0.0_dp
    do iSpin = 1, nSpin
       do iAtom1 = 1, nAtom
          iStart1 = iSquare(iAtom1)
          iEnd1 = iSquare(iAtom1 + 1) - 1
          nOrb1 = iEnd1 - iStart1 + 1
          do iAtom2 = iAtom1, nAtom
             iStart2 = iSquare(iAtom2)
             iEnd2 = iSquare(iAtom2 + 1) - 1
             nOrb2 = iEnd2 - iStart2 + 1
             tmpSqr(1:nOrb2, 1:nOrb1) = &
                  & rhoSqr(iStart2:iEnd2, iStart1:iEnd1, iSpin) &
                  & * overSqr(iStart2:iEnd2, iStart1:iEnd1)
             qq(1:nOrb1,iAtom1,iSpin) = qq(1:nOrb1,iAtom1,iSpin) &
                  &+ sum(tmpSqr(1:nOrb2, 1:nOrb1), dim=1)
             if (iAtom1 /= iAtom2) then
                qq(1:nOrb2,iAtom2,iSpin) = qq(1:nOrb2, iAtom2, iSpin)&
                     &+ sum(tmpSqr(1:nOrb2, 1:nOrb1), dim=2)
             end if
          end do
       end do
    end do

  end subroutine denseMulliken


    !> Subtracts superposition of atomic densities from dense density matrix.
  !> Works only for closed shell!
  subroutine denseSubtractDensityOfAtoms_nospin_real(q0, iSquare, rho)

    !> Reference atom populations
    real(dp), intent(in) :: q0(:,:,:)

    !> Atom positions in the row/column of square matrices
    integer, intent(in) :: iSquare(:)

    !>Spin polarized (lower triangular) density matrix
    real(dp), intent(inout) :: rho(:,:,:)

    integer :: nAtom, iAtom, nSpin, iStart, iEnd, iOrb, iSpin

    nAtom = size(iSquare) - 1
    nSpin = size(rho, dim=3)
    do iSpin = 1, nSpin
       do iAtom = 1, nAtom
          iStart = iSquare(iAtom)
          iEnd = iSquare(iAtom + 1) - 1
          do iOrb = 1, iEnd - iStart + 1
             rho(iStart+iOrb-1, iStart+iOrb-1, iSpin) = &
                  & rho(iStart+iOrb-1, iStart+iOrb-1, iSpin)&
                  & - q0(iOrb, iAtom, iSpin)
          end do
       end do
    end do

  end subroutine denseSubtractDensityOfAtoms_nospin_real


  !> Subtracts superposition of atomic densities from dense density matrix.
  !> The spin unrestricted version
  !> RangeSep: for spin-unrestricted calculation
  !> the initial guess should be equally distributed to
  !> alpha and beta density matrices
  subroutine denseSubtractDensityOfAtoms_spin_real(q0, iSquare, rho, iSpin)

    !> Reference atom populations
    real(dp), intent(in) :: q0(:,:,:)

    !> Atom positions in the row/colum of square matrix
    integer, intent(in) :: iSquare(:)

    !> Spin polarized (lower triangular) matrix
    real(dp), intent(inout) :: rho(:,:,:)

    !> Spin index
    integer, intent(in) :: iSpin

    integer :: nAtom, iAtom, nSpin, iStart, iEnd, iOrb

    nAtom = size(iSquare) - 1
    nSpin = size(rho, dim=3)

    do iAtom = 1, nAtom
       iStart = iSquare(iAtom)
       iEnd = iSquare(iAtom + 1) - 1
       do iOrb = 1, iEnd - iStart + 1
          rho(iStart+iOrb-1, iStart+iOrb-1, iSpin) = &
               & rho(iStart+iOrb-1, iStart+iOrb-1, iSpin)&
               & - q0(iOrb, iAtom, 1)*0.5_dp
       end do
    end do


  end subroutine denseSubtractDensityOfAtoms_spin_real


  !> Subtracts superposition of atomic densities from dense density matrix.
  !> Works only for closed shell!
  subroutine denseSubtractDensityOfAtoms_nospin_cmplx(q0, iSquare, rho)

    !> Reference atom populations
    real(dp), intent(in) :: q0(:,:,:)

    !> Atom positions in the row/column of square matrices
    integer, intent(in) :: iSquare(:)

    !>Spin polarized (lower triangular) density matrix
    complex(dp), intent(inout) :: rho(:,:,:)

    integer :: nAtom, iAtom, nSpin, iStart, iEnd, iOrb, iSpin

    nAtom = size(iSquare) - 1
    nSpin = size(rho, dim=3)
    do iSpin = 1, nSpin
      do iAtom = 1, nAtom
        iStart = iSquare(iAtom)
        iEnd = iSquare(iAtom + 1) - 1
        do iOrb = 1, iEnd - iStart + 1
          rho(iStart+iOrb-1, iStart+iOrb-1, iSpin) = &
              & rho(iStart+iOrb-1, iStart+iOrb-1, iSpin)&
              & - q0(iOrb, iAtom, iSpin)
        end do
      end do
    end do

  end subroutine denseSubtractDensityOfAtoms_nospin_cmplx


  !> Subtracts superposition of atomic densities from dense density matrix.
  !> The spin unrestricted version
  !> RangeSep: for spin-unrestricted calculation
  !> the initial guess should be equally distributed to
  !> alpha and beta density matrices
  subroutine denseSubtractDensityOfAtoms_spin_cmplx(q0, iSquare, rho, iSpin)

    !> Reference atom populations
    real(dp), intent(in) :: q0(:,:,:)

    !> Atom positions in the row/colum of square matrix
    integer, intent(in) :: iSquare(:)

    !> Spin polarized (lower triangular) matrix
    complex(dp), intent(inout) :: rho(:,:,:)

    !> Spin index
    integer, intent(in) :: iSpin

    integer :: nAtom, iAtom, nSpin, iStart, iEnd, iOrb

    nAtom = size(iSquare) - 1
    nSpin = size(rho, dim=3)

    do iAtom = 1, nAtom
      iStart = iSquare(iAtom)
      iEnd = iSquare(iAtom + 1) - 1
      do iOrb = 1, iEnd - iStart + 1
        rho(iStart+iOrb-1, iStart+iOrb-1, iSpin) = &
            & rho(iStart+iOrb-1, iStart+iOrb-1, iSpin)&
            & - 0.5_dp * q0(iOrb, iAtom, 1)
      end do
    end do


  end subroutine denseSubtractDensityOfAtoms_spin_cmplx


  !> Calculate the number of charges per shell given the orbital charges.
  subroutine getChargePerShell(qOrb, orb, species, chargePerShell, qRef)

    !> charges in each orbital, for each atom and spin channel
    real(dp), intent(in) :: qOrb(:,:,:)

    !> orbital information
    type(TOrbitals), intent(in) :: orb

    !> species of each atom
    integer, intent(in) :: species(:)

    !> Resulting charges in atomic shells
    real(dp), intent(out) :: chargePerShell(:,:,:)

    !> Optional reference values
    real(dp), intent(in), optional :: qRef(:,:,:)

    real(dp), allocatable :: qq(:,:,:)
    integer :: iAt, iSp, iSh
    integer :: nAtom, nSpin

    if (present(qRef)) then
      qq = qOrb - qRef
    else
      qq = qOrb
    end if

    nAtom = size(chargePerShell, dim=2)
    nSpin = size(chargePerShell, dim=3)
    chargePerShell(:,:,:) = 0.0_dp
    do iAt = 1, nAtom
      iSp = species(iAt)
      do iSh = 1, orb%nShell(iSp)
        chargePerShell(iSh, iAt, 1:nSpin) = chargePerShell(iSh, iAt, 1:nSpin)&
            & + sum(qq(orb%posShell(iSh, iSp) : orb%posShell(iSh + 1, iSp) - 1, iAt, 1:nSpin),&
            & dim=1)
      end do
    end do

  end subroutine getChargePerShell


  !> Calculates the on-site Mulliken population for each atom.
  !>
  !> It returns the Mulliken population stemming from the orbitals on a given atom
  !> without any contributions due to the overlap with other atoms (net atomic population).
  !>
  subroutine getOnsitePopulation(rho, orb, iPair, qq)

    !> Density matrix in Packed format
    real(dp), intent(in) :: rho(:)

    !> atomic species information
    type(TOrbitals), intent(in) :: orb

    !> indexing array for the Hamiltonian
    integer, intent(in) :: iPair(0:,:)

    !> Onsite population per atom
    real(dp), intent(out) :: qq(:)

    integer :: iOrig, iAt
    integer :: nAtom, nOrb

    nAtom = size(orb%nOrbAtom)
    @:ASSERT(size(qq) == nAtom)

    do iAt = 1, nAtom
      nOrb = orb%nOrbAtom(iAt)
      iOrig = iPair(0, iAt) + 1
      ! Sum up the diagonal elements of the density matrix.
      qq(iAt) = sum(rho(iOrig : iOrig + nOrb * nOrb - 1 : nOrb + 1))
    end do

  end subroutine getOnsitePopulation


  !> Block mulliken analysis with dense lower triangle matrices.
  subroutine denseBlockMulliken(rhoSqr, overSqr, iSquare, qq)

    !> Square (lower triangular) spin polarized density matrix
    real(dp), intent(in) :: rhoSqr(:,:,:)

    !> Square (lower triangular) overlap matrix
    real(dp), intent(in) :: overSqr(:,:)

    !> Atom positions in the row/column of square matrices
    integer, intent(in) :: iSquare(:)

    !> Mulliken block charges on output (mOrb, mOrb, nAtom, nSpin)
    real(dp), intent(out) :: qq(:,:,:,:)

    real(dp), allocatable :: tmpS(:,:)
    real(dp), allocatable :: tmpD(:,:)

    integer :: nAOs, nAtom, nSpin, ii, jj, iAt, iSpin, nOrb

    nSpin = size(rhoSqr, dim=3)
    nAtom = size(iSquare, dim=1) - 1
    nAOs = size(rhoSqr, dim=1)

    allocate(tmpS(nAOs,nAOs))
    allocate(tmpD(nAOs,nAOs))

    ! Symmetrize overlap
    tmpS(:,:) = overSqr + transpose(overSqr)
    do ii = 1, nAOs
      tmpS(ii,ii) = overSqr(ii,ii)
    end do

    qq(:,:,:,:) = 0.0_dp
    do iSpin = 1, nSpin

      ! Symmetrize density matrix for spin channel
      tmpD(:,:) = rhoSqr(:,:,iSpin) + transpose(rhoSqr(:,:,iSpin))
      do ii = 1, nAOs
        tmpD(ii,ii) = rhoSqr(ii,ii,iSpin)
      end do

      do iAt = 1, nAtom
        ii = iSquare(iAt)
        jj = iSquare(iAt+1)
        nOrb = jj - ii
        qq(:nOrb,:nOrb,iAt,iSpin) = matmul(tmpS(ii:jj-1,:), tmpD(:,ii:jj-1))
        qq(:nOrb,:nOrb,iAt,iSpin) = 0.5_dp * (qq(:nOrb,:nOrb,iAt,iSpin)&
            & + transpose(qq(:nOrb,:nOrb,iAt,iSpin)))
      end do

    end do

  end subroutine denseBlockMulliken


end module dftbp_dftb_populations<|MERGE_RESOLUTION|>--- conflicted
+++ resolved
@@ -9,20 +9,12 @@
 
 !> Calculates various types of charge populations
 !> To do: extend to other populations than Mulliken
-<<<<<<< HEAD
 module dftbp_dftb_populations
   use dftbp_common_assert
-  use dftbp_common_accuracy
-  use dftbp_common_constants
-  use dftbp_dftb_periodic
-  use dftbp_type_commontypes
-=======
-module dftbp_populations
-  use dftbp_assert
-  use dftbp_accuracy, only : dp
-  use dftbp_constants, only : pi
-  use dftbp_commontypes, only : TOrbitals
->>>>>>> 16ca5993
+  use dftbp_common_accuracy, only : dp
+  use dftbp_common_constants, only : pi
+  !use dftbp_dftb_periodic
+  use dftbp_type_commontypes, only : TOrbitals
   implicit none
   
   private
