!--------------------------------------------------------------------------------------------------!
!  DFTB+: general package for performing fast atomistic simulations                                !
!  Copyright (C) 2006 - 2021  DFTB+ developers group                                               !
!                                                                                                  !
!  See the LICENSE file for terms of usage and distribution.                                       !
!--------------------------------------------------------------------------------------------------!

#:include 'common.fypp'

!> DFT-D3 dispersion model.
<<<<<<< HEAD
module dftbp_dftb_dispdftd3
  use dftbp_common_assert
  use dftbp_common_accuracy
  use dftbp_dispiface
  use dftbp_extlibs_dftd3
  use dftbp_common_environment, only : TEnvironment
  use dftbp_dftb_periodic, only : TNeighbourList, getNrOfNeighboursForAll
  use dftbp_math_simplealgebra, only : determinant33
  use dftbp_common_constants
=======
module dftbp_dispdftd3
  use dftbp_assert
  use dftbp_accuracy, only : dp
  use dftbp_dispiface, only : TDispersionIface
  use dftbp_dftd3, only : dftd3_input, dftd3_calc, dftd3_pbc_dispersion, dftd3_dispersion,&
      & dftd3_init, dftd3_set_params
  use dftbp_environment, only : TEnvironment
  use dftbp_periodic, only : TNeighbourList, getNrOfNeighboursForAll
  use dftbp_simplealgebra, only : determinant33
  use dftbp_constants, only : kcal_mol__Hartree, AA__Bohr
>>>>>>> 16ca5993
  implicit none
  
  private
  public :: TDispDftD3Inp, TDispDftD3, DispDftD3_init
  public :: hhRepCutOff

  ! cut-off distance in Bohr for the H-H repulsion term dropping below 1E-10
  real(dp), parameter :: hhRepCutOff = 10.0_dp

  !> Input structure for the DFT-D3 initialization.
  type :: TDispDftD3Inp
    real(dp) :: s6, s8, a1, a2, sr6, sr8, alpha6
    logical :: tBeckeJohnson
    integer :: version
    real(dp) :: cutoff, cutoffCN
    logical :: threebody, numgrad

    !> D3H5 - additional H-H repulsion
    logical :: hhrepulsion

    !> Atomic numbers
    integer, allocatable :: izp(:)

  end type TDispDftD3Inp


  !> Internal state of the DFT-D3 dispersion
  type, extends(TDispersionIface) :: TDispDftD3
    private

    !> calculator to evaluate dispersion
    type(dftd3_calc), allocatable :: calculator

    !> number of atoms
    integer :: nAtom

    !> energy
    real(dp) :: dispE

    !> force contributions
    real(dp), allocatable :: gradients(:,:)

    !> lattice vectors if periodic
    real(dp) :: latVecs(3, 3)

    !> stress tensor
    real(dp) :: stress(3, 3)

    !> atomic numbers
    integer, allocatable :: izp(:)

    !> is this periodic
    logical :: tPeriodic

    !> are the coordinates current?
    logical :: tCoordsUpdated = .false.

    !> D3H5 - additional H-H repulsion
    logical :: tHHRepulsion

  contains

    !> update internal store of coordinates
    procedure :: updateCoords

    !> update internal store of lattice vectors
    procedure :: updateLatVecs

    !> return energy contribution
    procedure :: getEnergies

    !> return force contribution
    procedure :: addGradients

    !> return stress tensor contribution
    procedure :: getStress

    !> cutoff distance in real space for dispersion
    procedure :: getRCutoff

    !> add D3H5 H-H repulsion to the results
    procedure :: addHHRepulsion

  end type TDispDftD3

contains


  !> Inits a DispDftD3 instance.
  subroutine DispDftD3_init(this, inp, nAtom, species0, speciesNames, latVecs)

    !> Initialised instance at return.
    type(TDispDftD3), intent(out) :: this

    !> Specific input parameters for DFT-D3 Grimme.
    type(TDispDftD3Inp), intent(in) :: inp

    !> Nr. of atoms in the system.
    integer, intent(in) :: nAtom

    !> Species of every atom in the unit cell.
    integer, intent(in) :: species0(:)

    !> Names of species.
    character(*), intent(in) :: speciesNames(:)

    !> Lattice vectors, if the system is periodic.
    real(dp), intent(in), optional :: latVecs(:,:)

    type(dftd3_input) :: d3inp
    integer :: iAt

    @:ASSERT(.not. allocated(this%calculator))

    this%tPeriodic = present(latVecs)
    if (this%tPeriodic) then
      this%latVecs(:,:) = latVecs
    end if
    this%nAtom = nAtom

    d3inp%threebody = inp%threebody
    d3inp%numgrad = inp%numgrad
    d3inp%cutoff = inp%cutoff
    d3inp%cutoff_cn = inp%cutoffCN

    this%tHHRepulsion = inp%hhrepulsion

    allocate(this%calculator)
    call dftd3_init(this%calculator, d3inp)
    if (inp%tBeckeJohnson) then
      call dftd3_set_params(this%calculator, [inp%s6, inp%a1, inp%s8, inp%a2, 0.0_dp], 4)
    else
      call dftd3_set_params(this%calculator, [inp%s6, inp%sr6, inp%s8, inp%sr8, inp%alpha6], 3)
    end if

    allocate(this%izp(nAtom))
    do iAt = 1, this%nAtom
      this%izp(iAt) = inp%izp(species0(iAt))
    end do

    allocate(this%gradients(3, nAtom))

  end subroutine DispDftD3_init


  !> Notifies the objects about changed coordinates.
  subroutine updateCoords(this, env, neigh, img2CentCell, coords, species0, stat)

    !> Instance of DFTD3 data
    class(TDispDftD3), intent(inout) :: this

    !> Computational environment settings
    type(TEnvironment), intent(in) :: env

    !> Updated neighbour list.
    type(TNeighbourList), intent(in) :: neigh

    !> Updated mapping to central cell.
    integer, intent(in) :: img2CentCell(:)

    !> Updated coordinates.
    real(dp), intent(in) :: coords(:,:)

    !> Species of the atoms in the unit cell.
    integer, intent(in) :: species0(:)

    !> Status of operation
    integer, intent(out), optional :: stat

    @:ASSERT(allocated(this%calculator))

    if (present(stat)) then
      stat = 0
    end if

    if (this%tPeriodic) then
      ! dftd3 calculates the periodic images by itself -> only coords in central cell must be
      ! passed.
      call dftd3_pbc_dispersion(this%calculator, coords(:, 1:this%nAtom), this%izp, this%latVecs,&
          & this%dispE, this%gradients, this%stress)
    else
      call dftd3_dispersion(this%calculator, coords, this%izp, this%dispE, this%gradients)
    end if

    if (this%tHHRepulsion) then
      ! D3H5 - additional H-H repulsion contributions to energy, forces and stress (if periodic)
      call this%addHHRepulsion(coords, neigh, img2CentCell)
    end if

    this%tCoordsUpdated = .true.

  end subroutine updateCoords


  !> Notifies the object about updated lattice vectors.
  subroutine updateLatVecs(this, latVecs)

    !> Instance of DFTD3 data
    class(TDispDftD3), intent(inout) :: this

    !> New lattice vectors
    real(dp), intent(in) :: latVecs(:,:)

    @:ASSERT(all(shape(latvecs) == shape(this%latvecs)))

    this%latVecs(:,:) = latVecs
    this%tCoordsUpdated = .false.

  end subroutine updateLatVecs


  !> Returns the atomic resolved energies due to the dispersion.
  subroutine getEnergies(this, energies)

    !> Instance of DFTD3 data
    class(TDispDftD3), intent(inout) :: this

    !> Contains the atomic energy contributions on exit.
    real(dp), intent(out) :: energies(:)

    @:ASSERT(allocated(this%calculator))
    @:ASSERT(this%tCoordsUpdated)
    @:ASSERT(size(energies) == this%nAtom)

    ! DftD3 only delivers total energy, so we distribute it evenly over all atoms.
    energies(:) = this%dispE / real(this%nAtom, dp)

  end subroutine getEnergies


  !> Adds the atomic gradients to the provided vector.
  subroutine addGradients(this, env, neigh, img2CentCell, coords, species0, &
      & gradients, stat)

    !> Instance of DFTD3 data
    class(TDispDftD3), intent(inout) :: this

    !> Computational environment settings
    type(TEnvironment), intent(in) :: env

    !> list of neighbours to atoms
    type(TNeighbourList), intent(in) :: neigh

    !> image to central cell atom index
    integer, intent(in) :: img2CentCell(:)

    !> atomic coordinates
    real(dp), intent(in) :: coords(:,:)

    !> central cell chemical species
    integer, intent(in) :: species0(:)

    !> The vector to increase by the gradients.
    real(dp), intent(inout) :: gradients(:,:)

    !> Status of operation
    integer, intent(out), optional :: stat

    @:ASSERT(allocated(this%calculator))
    @:ASSERT(this%tCoordsUpdated)
    @:ASSERT(all(shape(gradients) == [3, this%nAtom]))

    gradients(:,:) = gradients + this%gradients

    if (present(stat)) stat = 0

  end subroutine addGradients


  !> Returns the stress tensor.
  subroutine getStress(this, stress)

    !> Instance of DFTD3 data
    class(TDispDftD3), intent(inout) :: this

    !> stress tensor from the dispersion
    real(dp), intent(out) :: stress(:,:)

    @:ASSERT(allocated(this%calculator))
    @:ASSERT(this%tCoordsUpdated)
    @:ASSERT(all(shape(stress) == [3, 3]))

    stress(:,:) = this%stress

  end subroutine getStress


  !> Estimates the real space cutoff of the dispersion interaction.
  function getRCutoff(this) result(cutoff)

    !> Instance of DFTD3 data
    class(TDispDftD3), intent(inout) :: this

    !> Resulting cutoff
    real(dp) :: cutoff

    ! Since dftd3-routine uses its own real space summation routines, we do not need any real space
    ! neighbours from neighbour list, unless H-H repulsion is active.
    if (this%tHHRepulsion) then
      cutoff = hhRepCutOff
    else
      cutoff = 0.0_dp
    end if

  end function getRCutoff


  !> Add the additional H-H repulsion for D3H5
  subroutine addHHRepulsion(this, coords, neigh, img2CentCell)

    !> Instance of DFTD3 data
    class(TDispDftD3), intent(inout) :: this

    !> Current coordinates
    real(dp), intent(in) :: coords(:,:)

    !> Neighbour list.
    type(TNeighbourList), intent(in) :: neigh

    !> Updated mapping to central cell.
    integer, intent(in) :: img2CentCell(:)

    ! Parameters (as published in dx.doi.org/10.1021/ct200751e )
    real(dp), parameter :: kk = 0.30_dp * kcal_mol__Hartree  ! s_HH
    real(dp), parameter :: ee = 14.31_dp  ! e_HH
    real(dp), parameter :: r0 = 2.35_dp * AA__Bohr  ! r_0,HH

    integer :: iAt1, iNeigh, iAt2, iAt2f, ii
    real(dp) :: rr, repE, dEdR, dCdR(3), cellVol, stressTmp(3,3), vect(3), prefac
    integer, allocatable :: nNeigh(:)

    if (this%tPeriodic) then
      stressTmp(:,:) = 0.0_dp
    end if

    allocate(nNeigh(this%nAtom))
    call getNrOfNeighboursForAll(nNeigh, neigh, HHRepCutOff)

    repE = 0.0_dp
    do iAt1 = 1, this%nAtom
      if (this%izp(iAt1) /= 1) then
        cycle
      end if
      do iNeigh = 1, nNeigh(iAt1)
        iAt2 = neigh%iNeighbour(iNeigh, iAt1)
        iAt2f = img2CentCell(iAt2)
        if (this%izp(iAt2f) /= 1) then
          cycle
        end if
        if (iAt1 == iAt2f) then
          prefac = 0.5_dp
        else
          prefac = 1.0_dp
        end if
        vect(:) = coords(:,iAt1) - coords(:,iAt2)
        rr = sqrt(sum(vect**2))
        repE = repE + kk * (1.0_dp - 1.0_dp / (1.0_dp + exp(-ee * (rr / r0 - 1.0_dp))))
        dEdR = -kk * ee * exp(-ee * (rr / r0 -1.0_dp))&
            & / (r0 * (1.0_dp + exp(-ee * (rr / r0 - 1.0_dp)))**2)
        dCdR(:) = (coords(:,iAt1) - coords(:,iAt2)) / rr
        this%gradients(:,iAt1) = this%gradients(:,iAt1) + dEdR * dCdR
        this%gradients(:,iAt2f) = this%gradients(:,iAt2f) - dEdR * dCdR

        if (this%tPeriodic) then
          do ii = 1, 3
            stressTmp(:, ii) = stressTmp(:, ii) + prefac * vect(ii) * dEdR * dCdR
          end do
        end if
      end do
    end do

    this%dispE = this%dispE + repE

    if (this%tPeriodic) then
      cellVol = abs(determinant33(this%latVecs))
      this%stress = this%stress - stressTmp / cellVol
    end if

  end subroutine addHHRepulsion

end module dftbp_dftb_dispdftd3<|MERGE_RESOLUTION|>--- conflicted
+++ resolved
@@ -8,28 +8,16 @@
 #:include 'common.fypp'
 
 !> DFT-D3 dispersion model.
-<<<<<<< HEAD
 module dftbp_dftb_dispdftd3
   use dftbp_common_assert
-  use dftbp_common_accuracy
-  use dftbp_dispiface
-  use dftbp_extlibs_dftd3
+  use dftbp_common_accuracy, only : dp
+  use dftbp_dftb_dispiface, only : TDispersionIface
+  use dftbp_extlibs_dftd3, only : dftd3_input, dftd3_calc, dftd3_pbc_dispersion, dftd3_dispersion,&
+      & dftd3_init, dftd3_set_params
   use dftbp_common_environment, only : TEnvironment
   use dftbp_dftb_periodic, only : TNeighbourList, getNrOfNeighboursForAll
   use dftbp_math_simplealgebra, only : determinant33
-  use dftbp_common_constants
-=======
-module dftbp_dispdftd3
-  use dftbp_assert
-  use dftbp_accuracy, only : dp
-  use dftbp_dispiface, only : TDispersionIface
-  use dftbp_dftd3, only : dftd3_input, dftd3_calc, dftd3_pbc_dispersion, dftd3_dispersion,&
-      & dftd3_init, dftd3_set_params
-  use dftbp_environment, only : TEnvironment
-  use dftbp_periodic, only : TNeighbourList, getNrOfNeighboursForAll
-  use dftbp_simplealgebra, only : determinant33
-  use dftbp_constants, only : kcal_mol__Hartree, AA__Bohr
->>>>>>> 16ca5993
+  use dftbp_common_constants, only : kcal_mol__Hartree, AA__Bohr
   implicit none
   
   private
