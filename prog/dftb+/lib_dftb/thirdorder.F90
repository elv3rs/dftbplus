--- conflicted
+++ resolved
@@ -8,22 +8,13 @@
 #:include 'common.fypp'
 
 !> Routines implementing the full 3rd order DFTB.
-module dftbp_thirdorder
-<<<<<<< HEAD
+module dftbp_dftb_thirdorder
   use dftbp_common_assert
-  use dftbp_common_accuracy
+  use dftbp_common_accuracy, only : dp, minHubDiff, tolSameDist
   use dftbp_type_commontypes, only : TOrbitals
   use dftbp_dftb_shortgammafuncs, only : expGammaCutoff
   use dftbp_dftb_periodic, only : TNeighbourList, getNrOfNeighbours
-  use dftbp_dftb_charges
-=======
-  use dftbp_assert
-  use dftbp_accuracy, only : dp, minHubDiff, tolSameDist
-  use dftbp_commontypes, only : TOrbitals
-  use dftbp_shortgammafuncs, only : expGammaCutoff
-  use dftbp_periodic, only : TNeighbourList, getNrOfNeighbours
-  use dftbp_charges, only : getSummedCharges
->>>>>>> 16ca5993
+  use dftbp_dftb_charges, only : getSummedCharges
   implicit none
   
   private
@@ -1088,4 +1079,4 @@
 
   end function hpUpR
 
-end module dftbp_thirdorder+end module dftbp_dftb_thirdorder