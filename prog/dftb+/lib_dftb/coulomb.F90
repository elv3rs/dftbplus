--- conflicted
+++ resolved
@@ -57,11 +57,7 @@
   !> Maximal argument value of erf, after which it is constant
   real(dp), parameter :: erfArgLimit = 10.0_dp
 
-<<<<<<< HEAD
-  !> Chunk size to use when obtaining neighbors dynamically via an iterator
-=======
   !> Chunk size to use when obtaining neighbours dynamically via an iterator
->>>>>>> 1a46e0e3
   integer, parameter :: iterChunkSize = 1000
 
 
@@ -279,11 +275,7 @@
     !> List of atomic coordinates (all atoms).
     real(dp), intent(in) :: coord(:,:)
 
-<<<<<<< HEAD
-    !> Neighbor list for the real space summation of the Ewald.
-=======
     !> Neighbour list for the real space summation of the Ewald.
->>>>>>> 1a46e0e3
     type(TDynNeighList), intent(in) :: neighList
 
     !> Contains the points included in the reciprocal sum.  The set should not include the origin or
@@ -338,11 +330,7 @@
     !> List of atomic coordinates (all atoms).
     real(dp), intent(in) :: coord(:,:)
 
-<<<<<<< HEAD
-    !> Neighbor list for the real space summation of the Ewald.
-=======
     !> Neighbour list for the real space summation of the Ewald.
->>>>>>> 1a46e0e3
     type(TDynNeighList), target, intent(in) :: neighList
 
     !> Contains the points included in the reciprocal sum.  The set should not include the origin or
@@ -379,11 +367,7 @@
       call TNeighIterator_init(neighIter, pNeighList, iAt1)
       nNeigh = iterChunkSize
       do while (nNeigh == iterChunkSize)
-<<<<<<< HEAD
-        call neighIter%getNextNeighbors(nNeigh, coords=neighCoords, img2CentCell=neighImages)
-=======
         call neighIter%getNextNeighbours(nNeigh, coords=neighCoords, img2CentCell=neighImages)
->>>>>>> 1a46e0e3
         do iNeigh = 1, nNeigh
           iAt2f = neighImages(iNeigh)
           call scalafx_islocal(grid, descInvRMat, iAt2f, iAt1, tLocal, iLoc, jLoc)
@@ -439,11 +423,7 @@
     !> List of atomic coordinates (all atoms).
     real(dp), intent(in) :: coord(:,:)
 
-<<<<<<< HEAD
-    !> Neighbor list for the real space summation of the Ewald.
-=======
     !> Neighbour list for the real space summation of the Ewald.
->>>>>>> 1a46e0e3
     type(TDynNeighList), target, intent(in) :: neighList
 
     !> Contains the points included in the reciprocal sum.  The set should not include the origin or
@@ -472,11 +452,7 @@
     !$OMP PARALLEL DO&
     !$OMP& DEFAULT(SHARED) SCHEDULE(RUNTIME)
     do iAt1 = 1, nAtom
-<<<<<<< HEAD
-      call addNeighborContribsIS(iAt1, pNeighList, coord, alpha, invRMat)
-=======
       call addNeighbourContribsIS(iAt1, pNeighList, coord, alpha, invRMat)
->>>>>>> 1a46e0e3
     end do
     !$OMP END PARALLEL DO
 
@@ -502,13 +478,8 @@
 
   end subroutine invRPeriodicSerial
 
-<<<<<<< HEAD
-  !> Neighbor summation with local scope for predictable OMP <= 4.0 behaviour
-  subroutine addNeighborContribsIS(iAt1, pNeighList, coords, alpha, invRMat)
-=======
   !> Neighbour summation with local scope for predictable OMP <= 4.0 behaviour
   subroutine addNeighbourContribsIS(iAt1, pNeighList, coords, alpha, invRMat)
->>>>>>> 1a46e0e3
     integer, intent(in) :: iAt1
     type(TDynNeighList), pointer, intent(in) :: pNeighList
     real(dp), intent(in) :: coords(:,:)
@@ -523,11 +494,7 @@
     call TNeighIterator_init(neighIter, pNeighList, iAt1)
     nNeigh = iterChunkSize
     do while (nNeigh == iterChunkSize)
-<<<<<<< HEAD
-      call neighIter%getNextNeighbors(nNeigh, coords=neighCoords, img2CentCell=neighImages)
-=======
       call neighIter%getNextNeighbours(nNeigh, coords=neighCoords, img2CentCell=neighImages)
->>>>>>> 1a46e0e3
       do iNeigh = 1, nNeigh
         iAt2f = neighImages(iNeigh)
         invRMat(iAt2f, iAt1) = invRMat(iAt2f, iAt1)&
@@ -535,11 +502,7 @@
       end do
     end do
 
-<<<<<<< HEAD
-  end subroutine addNeighborContribsIS
-=======
   end subroutine addNeighbourContribsIS
->>>>>>> 1a46e0e3
 
 #:endif
 
@@ -841,11 +804,7 @@
     !> List of atomic coordinates (all atoms).
     real(dp), intent(in) :: coord(:,:)
 
-<<<<<<< HEAD
-    !> Dynamic neighbor list to be used in the real part of Ewald
-=======
     !> Dynamic neighbour list to be used in the real part of Ewald
->>>>>>> 1a46e0e3
     type(TDynNeighList), target, intent(in) :: neighList
 
     !> Contains the points included in the reciprocal sum. The set should not include the origin or
@@ -880,11 +839,7 @@
     !$OMP PARALLEL DO&
     !$OMP& DEFAULT(SHARED) REDUCTION(+:localDeriv) SCHEDULE(RUNTIME)
     do iAtom1 = iAtFirst, iAtLast
-<<<<<<< HEAD
-      call addNeighborContribsInvRP(iAtom1, pNeighList, coord, deltaQAtom, alpha, localDeriv)
-=======
       call addNeighbourContribsInvRP(iAtom1, pNeighList, coord, deltaQAtom, alpha, localDeriv)
->>>>>>> 1a46e0e3
     end do
     !$OMP END PARALLEL DO
 
@@ -908,13 +863,8 @@
 
   end subroutine addInvRPrimePeriodic
 
-<<<<<<< HEAD
-  !> Neighbor summation with local scope for predictable OMP <= 4.0 behaviour
-  subroutine addNeighborContribsInvRP(iAtom1, pNeighList, coords, deltaQAtom, alpha, deriv)
-=======
   !> Neighbour summation with local scope for predictable OMP <= 4.0 behaviour
   subroutine addNeighbourContribsInvRP(iAtom1, pNeighList, coords, deltaQAtom, alpha, deriv)
->>>>>>> 1a46e0e3
     integer, intent(in) :: iAtom1
     type(TDynNeighList), pointer, intent(in) :: pNeighList
     real(dp), intent(in) :: coords(:,:)
@@ -931,11 +881,7 @@
     call TNeighIterator_init(neighIter, pNeighList, iAtom1)
     nNeigh = iterChunkSize
     do while (nNeigh == iterChunkSize)
-<<<<<<< HEAD
-      call neighIter%getNextNeighbors(nNeigh, coords=neighCoords, img2CentCell=neighImages)
-=======
       call neighIter%getNextNeighbours(nNeigh, coords=neighCoords, img2CentCell=neighImages)
->>>>>>> 1a46e0e3
       do iNeigh = 1, nNeigh
         iAtom2f = neighImages(iNeigh)
         if (iAtom2f /= iAtom1) then
@@ -948,11 +894,7 @@
       end do
     end do
 
-<<<<<<< HEAD
-  end subroutine addNeighborContribsInvRP
-=======
   end subroutine addNeighbourContribsInvRP
->>>>>>> 1a46e0e3
 
 
   !> Calculates the -1/R**2 deriv contribution for extended lagrangian dynamics forces
@@ -968,11 +910,7 @@
     !> coordinates of atoms
     real(dp), intent(in) :: coord(:,:)
 
-<<<<<<< HEAD
-    !> Dynamic neighbor list to be used in the real part of Ewald
-=======
     !> Dynamic neighbour list to be used in the real part of Ewald
->>>>>>> 1a46e0e3
     type(TDynNeighList), target, intent(in) :: neighList
 
     !> Contains the points included in the reciprocal sum. The set should not include the origin or
@@ -1010,11 +948,7 @@
     !$OMP PARALLEL DO&
     !$OMP& DEFAULT(SHARED) REDUCTION(+:localDeriv) SCHEDULE(RUNTIME)
     do iAt1 = iAtFirst, iAtLast
-<<<<<<< HEAD
-      call addNeighborContribsXl(iAt1, pNeighList, coord, dQInAtom, dQOutAtom, alpha, localDeriv)
-=======
       call addNeighbourContribsXl(iAt1, pNeighList, coord, dQInAtom, dQOutAtom, alpha, localDeriv)
->>>>>>> 1a46e0e3
     end do
     !$OMP END PARALLEL DO
 
@@ -1038,13 +972,8 @@
 
   end subroutine addInvRPrimeXlbomdPeriodic
 
-<<<<<<< HEAD
-  !> Neighbor summation with local scope for predictable OMP <= 4.0 behaviour
-  subroutine addNeighborContribsXl(iAt1, pNeighList, coords, dQInAtom, dQOutAtom, alpha, deriv)
-=======
   !> Neighbour summation with local scope for predictable OMP <= 4.0 behaviour
   subroutine addNeighbourContribsXl(iAt1, pNeighList, coords, dQInAtom, dQOutAtom, alpha, deriv)
->>>>>>> 1a46e0e3
     integer, intent(in) :: iAt1
     type(TDynNeighList), pointer, intent(in) :: pNeighList
     real(dp), intent(in) :: coords(:,:)
@@ -1063,11 +992,7 @@
     call TNeighIterator_init(neighIter, pNeighList, iAt1)
     nNeigh = iterChunkSize
     do while (nNeigh == iterChunkSize)
-<<<<<<< HEAD
-      call neighIter%getNextNeighbors(nNeigh, coords=neighCoords, img2CentCell=neighImages)
-=======
       call neighIter%getNextNeighbours(nNeigh, coords=neighCoords, img2CentCell=neighImages)
->>>>>>> 1a46e0e3
       do iNeigh = 1, nNeigh
         iAt2f = neighImages(iNeigh)
         if (iAt2f == iAt1) then
@@ -1082,11 +1007,7 @@
       end do
     end do
 
-<<<<<<< HEAD
-  end subroutine addNeighborContribsXl
-=======
   end subroutine addNeighbourContribsXl
->>>>>>> 1a46e0e3
 
 
   !> Calculates the -1/R**2 deriv contribution for charged atoms interacting with a group of charged
@@ -1753,11 +1674,7 @@
     !> List of atomic coordinates (all atoms).
     real(dp), intent(in) :: coord(:,:)
 
-<<<<<<< HEAD
-    !> Dynamic neighbor list to be used in the real part of Ewald
-=======
     !> Dynamic neighbour list to be used in the real part of Ewald
->>>>>>> 1a46e0e3
     type(TDynNeighList), target, intent(in) :: neighList
 
     !> Contains the points included in the reciprocal sum. The set should not include the origin or
@@ -1827,11 +1744,7 @@
     !$OMP PARALLEL DO&
     !$OMP& DEFAULT(SHARED) REDUCTION(+:localStress) SCHEDULE(RUNTIME)
     do iAtom1 = iFirst, iLast
-<<<<<<< HEAD
-      call addNeighborContribsStress(iAtom1, pNeighList, coord, alpha, Q, localStress)
-=======
       call addNeighbourContribsStress(iAtom1, pNeighList, coord, alpha, Q, localStress)
->>>>>>> 1a46e0e3
     end do
     !$OMP END PARALLEL DO
 
@@ -1842,13 +1755,8 @@
 
   end subroutine invRStress
 
-<<<<<<< HEAD
-  !> Neighbor summation with local scope for predictable OMP <= 4.0 behaviour
-  subroutine addNeighborContribsStress(iAtom1, pNeighList, coords, alpha, dQAtom, stress)
-=======
   !> Neighbour summation with local scope for predictable OMP <= 4.0 behaviour
   subroutine addNeighbourContribsStress(iAtom1, pNeighList, coords, alpha, dQAtom, stress)
->>>>>>> 1a46e0e3
     integer, intent(in) :: iAtom1
     type(TDynNeighList), pointer, intent(in) :: pNeighList
     real(dp), intent(in) :: coords(:,:)
@@ -1865,11 +1773,7 @@
     call TNeighIterator_init(neighIter, pNeighList, iAtom1)
     nNeigh = iterChunkSize
     do while (nNeigh == iterChunkSize)
-<<<<<<< HEAD
-      call neighIter%getNextNeighbors(nNeigh, coords=neighCoords, img2CentCell=neighImages)
-=======
       call neighIter%getNextNeighbours(nNeigh, coords=neighCoords, img2CentCell=neighImages)
->>>>>>> 1a46e0e3
       do iNeigh = 1, nNeigh
         iAtom2f = neighImages(iNeigh)
         r(:) = coords(:,iAtom1) - neighCoords(:,iNeigh)
@@ -1890,11 +1794,7 @@
       end do
     end do
 
-<<<<<<< HEAD
-  end subroutine addNeighborContribsStress
-=======
   end subroutine addNeighbourContribsStress
->>>>>>> 1a46e0e3
 
 
 
