--- conflicted
+++ resolved
@@ -294,11 +294,7 @@
 
 
   !> Update internal stored coordinates
-<<<<<<< HEAD
-  subroutine updateCoords(self, env, coords)
-=======
-  subroutine updateCoords(this, env, neighList, coords, species)
->>>>>>> 55384f57
+  subroutine updateCoords(this, env, coords)
 
     !> Data structure
     class(TCoulombCont), intent(inout) :: this
@@ -309,16 +305,8 @@
     !> Atomic coordinates
     real(dp), intent(in) :: coords(:,:)
 
-<<<<<<< HEAD
-    if (self%boundaryCondition == boundaryCondition%pbc3d) then
-      call self%neighListGen%updateCoords(coords(:, 1:self%nAtom))
-=======
-    !> Central cell chemical species
-    integer, intent(in) :: species(:)
-
     if (this%boundaryCondition == boundaryCondition%pbc3d) then
       call this%neighListGen%updateCoords(coords(:, 1:this%nAtom))
->>>>>>> 55384f57
     end if
 
     ! If process is outside of atom grid, skip invRMat calculation
@@ -418,12 +406,7 @@
 
 
   !> Get force contributions
-<<<<<<< HEAD
-  subroutine addGradients(self, env, coords, gradients, dQOut, dQOutAtom, dQOutShell)
-=======
-  subroutine addGradients(this, env, coords, species, iNeighbour, img2CentCell, &
-      & gradients, dQOut, dQOutAtom, dQOutShell)
->>>>>>> 55384f57
+  subroutine addGradients(this, env, coords, gradients, dQOut, dQOutAtom, dQOutShell)
 
     !> Data structure
     class(TCoulombCont), intent(in) :: this
@@ -475,12 +458,7 @@
 
 
   !> Get stress tensor contributions
-<<<<<<< HEAD
-  subroutine addStress(self, env, coords, stress)
-=======
-  subroutine addStress(this, env, coords, species, iNeighbour, img2CentCell, &
-      & stress)
->>>>>>> 55384f57
+  subroutine addStress(this, env, coords, stress)
 
     !> Data structure
     class(TCoulombCont), intent(in) :: this
@@ -511,12 +489,7 @@
 
 
   !> Updates with changed charges for the instance.
-<<<<<<< HEAD
-  subroutine updateCharges(self, deltaQAtom)
-=======
-  subroutine updateCharges(this, env, qOrbital, q0, orb, species, deltaQ, &
-        & deltaQAtom, deltaQPerLShell, deltaQUniqU)
->>>>>>> 55384f57
+  subroutine updateCharges(this, deltaQAtom)
 
     !> Data structure
     class(TCoulombCont), intent(inout) :: this
@@ -524,14 +497,7 @@
     !> Negative gross charge per atom
     real(dp), intent(in) :: deltaQAtom(:)
 
-<<<<<<< HEAD
-    @:ASSERT(self%tCoordsUpdated)
-=======
-    !> Negative gross charge per U
-    real(dp), intent(in) :: deltaQUniqU(:,:)
-
     @:ASSERT(this%tCoordsUpdated)
->>>>>>> 55384f57
 
     this%deltaQAtom(:) = deltaQAtom
 
@@ -541,11 +507,7 @@
 
 
   !> Update potential shifts. Call after updateCharges
-<<<<<<< HEAD
-  subroutine updateShifts(self, env)
-=======
-  subroutine updateShifts(this, env, orb, species, iNeighbour, img2CentCell)
->>>>>>> 55384f57
+  subroutine updateShifts(this, env)
 
     !> Data structure
     class(TCoulombCont), intent(inout), target :: this
@@ -950,7 +912,7 @@
     end do
     !$OMP END PARALLEL DO
 
-    ! Extra contribution for self interaction.
+    ! Extra contribution for this interaction.
     !$OMP PARALLEL DO&
     !$OMP& DEFAULT(SHARED) PRIVATE(iAt1, tLocal, iLoc, jLoc) SCHEDULE(RUNTIME)
     do jj = 1, size(invRMat, dim=2)
