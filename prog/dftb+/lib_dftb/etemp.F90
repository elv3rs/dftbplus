!--------------------------------------------------------------------------------------------------!
!  DFTB+: general package for performing fast atomistic simulations                                !
!  Copyright (C) 2006 - 2021  DFTB+ developers group                                               !
!                                                                                                  !
!  See the LICENSE file for terms of usage and distribution.                                       !
!--------------------------------------------------------------------------------------------------!

#:include 'common.fypp'

!> Contains routines related to finite electron temperature, including Fermi, Gaussian and
!> Methfessel-Paxton broadening functions.
!> To do: Add other methods, including possibly Pederson and Jackson method
!> PRB 43, 7312 (1991). Also fix exact occupation for electron numers, using
!> interpolation instead of bisection.
<<<<<<< HEAD
module dftbp_dftb_etemp
  use dftbp_common_assert
  use dftbp_common_accuracy, only : dp, elecTol, elecTolMax, mExpArg
  use dftbp_math_errorfunction
  use dftbp_io_message
  use dftbp_math_hermite
  use dftbp_math_sorting
  use dftbp_common_constants
  use dftbp_math_factorial, only : fact
=======
module dftbp_etemp
  use dftbp_assert
  use dftbp_accuracy, only : dp, elecTol, elecTolMax, mExpArg, rsp
  use dftbp_errorfunction, only : erfcwrap
  use dftbp_message, only : error
  use dftbp_hermite, only : hx
  use dftbp_sorting, only : index_heap_sort
  use dftbp_constants, only : pi
  use dftbp_factorial, only : fact
>>>>>>> 16ca5993
  implicit none
  
  private
  public :: Efilling, electronFill, fillingTypes

  type :: TFillingTypesEnum

    !> Definition of a type of broadening function - Fermi-Dirac in this case
    integer :: Fermi = 0

    !> Definition of a type of broadening function - Gaussian in this case
    integer :: Gaussian = 1

    !> Definition of a type of broadening function - Methfessel-Paxton, for higher orders use
    !> Methfessel + n as a value
    integer :: Methfessel = 2

  end type TFillingTypesEnum

  !> Enumerated filling types.
  type(TFillingTypesEnum), parameter :: fillingTypes = TFillingTypesEnum()

  !> Twice the machine precision
  real(dp), parameter :: epsilon2 = 2.0_dp * epsilon(1.0_dp)

contains


  !> Driver to calculate electron filling, the band-structure energy at T and extrapolated to T=0K,
  !> and the entropy of the electron energy for the Mermin free energy, returning band energy and
  !> entropy for each channel but common Fermi level
  !>
  !> Note: use slices of eigenvalues and other input arrays if you want a different Fermi energy and
  !> filling for different k-points and/or spins.
  !>
  !> Note: If no electrons are present, the Fermi energy is set to zero per default.
  subroutine Efilling(Ebs, Ef, TS, E0, filling, eigenvals, nElectrons, kT, kWeight, distrib)

    !> Band structure energy at T
    real(dp), intent(out) :: Ebs(:)

    !> Fermi energy for given distribution
    real(dp), intent(out) :: Ef

    !> Entropy
    real(dp), intent(out) :: TS(:)

    !> Band structure energy extrapolated to T=0K
    real(dp), intent(out) :: E0(:)

    !> Electron occupancies
    real(dp), intent(out) :: filling(:,:,:)

    !> The eigenvalues of the levels, 1st index is energy 2nd index is k-point and 3nd index is spin
    real(dp), intent(in) :: eigenvals(:,:,:)

    !> Number of electrons
    real(dp), intent(in) :: nElectrons

    !> Thermal energy in atomic units
    real(dp), intent(in) :: kT

    !> k-point weightings
    real(dp), intent(in) :: kWeight(:)

    !> Choice of distribution functions, currently Fermi, Gaussian and Methfessle-Paxton
    !> supported. The flags is defined symbolically, so (Methfessel + 2) gives the 2nd order M-P
    !> scheme
    integer, intent(in) :: distrib

    real(dp) :: upperEf, lowerEf
    real(dp) :: nElec
    real(dp) :: nElecMax, nElecMin, maxEig, minEig
    real(dp) :: EfOld

    @:ASSERT(all(shape(filling) == shape(eigenvals)))
    @:ASSERT(size(eigenvals, dim=3) == size(Ebs))
    @:ASSERT(size(eigenvals, dim=3) == size(TS))
    @:ASSERT(size(eigenvals, dim=3) == size(E0))
    @:ASSERT(nElectrons >= 0.0_dp)

    ! Not a tight enough bound ? :
    @:ASSERT(ceiling(nElectrons) <= 2 * size(eigenvals, dim=1) * size(eigenvals, dim=3))

    @:ASSERT(kT > 0.0_dp)
    @:ASSERT(size(kWeight) > 0)
    @:ASSERT(all(kWeight >= 0.0_dp))

    @:ASSERT(distrib >= fillingTypes%Fermi)

    ! If no electrons there, we are ready
    if (nElectrons < epsilon(1.0_dp)) then
      filling(:,:,:) = 0.0_dp
      Ebs(:) = 0.0_dp
      ! place the Fermi energy well below the lowest eigenvalue
      Ef = minval(eigenvals) - 1000.0_dp * (kT + epsilon(1.0_rsp))
      TS(:) = 0.0_dp
      E0(:) = 0.0_dp
      return
    end if

    if (size(filling,dim=1)*size(filling,dim=3) <= nElectrons) then
      ! place the Fermi energy well above the highest eigenvalue, as nOrbs * spin <= nElec
      Ef = maxval(eigenvals) + 1000.0_dp * (kT + epsilon(1.0_rsp))
      call electronFill(Ebs, filling, TS, E0, Ef, eigenvals, kT, distrib, kWeight)
      return
    end if

    ! For integer number of electrons, try middle gap for Ef
    if (abs(nElectrons - nint(nElectrons)) <= elecTol) then
      Ef = middleGap(eigenvals, kWeight, nElectrons)
      nElec = electronCount(Ef, eigenvals, kT, distrib, kWeight)
      if (abs(nElectrons - nElec) <= elecTolMax) then
        call electronFill(Ebs, filling, TS, E0, Ef, eigenvals, kT, distrib, kWeight)
        return
      end if
    end if

    ! find maximum and minimum possible value of Fermi Energy
    minEig = minval(eigenvals(1,:,:))
    maxEig = maxval(eigenvals(size(eigenvals, dim=1),:,:))
    ! Fermi level hopefully between highest and lowest eigenvalue
    upperEf = maxEig + 0.01_dp
    lowerEf = minEig - 0.01_dp

    ! but just to be on the safe side if the temperature is BIG compared to the bandwidth, or if the
    ! system has a fully filled band structure:
    nElecMax = electronCount(upperEf, eigenvals, kT, distrib, kWeight)
    nElecMin = electronCount(lowerEf, eigenvals, kT, distrib, kWeight)
    do while (nElecMin > nElectrons)
      lowerEf = 2.0_dp * (lowerEf - upperEf) + lowerEf
      nElecMin = electronCount(lowerEf, eigenvals, kT, distrib, kWeight)
    end do
    do while (nElecMax < nElectrons)
      upperEf = 2.0_dp * (upperEf - lowerEf) + lowerEf
      nElecMax = electronCount(upperEf, eigenvals, kT, distrib, kWeight)
    end do

    Ef = 0.5_dp * (upperEf + lowerEf)
    nElec = electronCount(Ef, eigenvals, kT, distrib, kWeight)

    ! Bisection as long as nr. electrons is not accurate enough or next change in the Fermi level
    ! would go below precision
    do while (abs(nElectrons - nElec) > elecTol &
        & .and. abs(upperEf - lowerEf) >= max(abs(Ef) * epsilon2, epsilon2))
      if ((nElecMax >= nElecMin) .eqv. (nElectrons >= nElec)) then
        lowerEf = Ef
        nElecMin = nElec
      else
        upperEf = Ef
        nElecMax = nElec
      end if
      Ef = 0.5_dp * (upperEf + lowerEf)
      nElec = electronCount(Ef, eigenvals, kT, distrib, kWeight)
    end do

    ! If number of electrons deviates from theoretical value too much: stop
    if (abs(nElectrons - nElec) > elecTolMax) then
      call error("Fermi level search did not converge.")
    end if

    nElec = electronCount(Ef, eigenvals, kT, distrib, kWeight)
    ! Polish resulting root with Newton-Raphson type steps
    if (abs(nElectrons - nElec) > elecTol) then
      if (distrib == fillingTypes%Fermi) then ! only derivs for Fermi so far
        if (abs(derivElectronCount(Ef, eigenvals, kT, distrib, kWeight)) >= epsilon(1.0_dp)) then
          EfOld = Ef
          Ef = Ef - (electronCount(Ef, eigenvals, kT, distrib, kWeight) - nElectrons)&
              & / derivElectronCount(Ef, eigenvals, kT, distrib, kWeight)
          do while(abs(electronCount(EfOld, eigenvals, kT, distrib, kWeight) - nElectrons)&
              & > abs(electronCount(Ef, eigenvals, kT, distrib, kWeight) - nElectrons))
            if (abs(derivElectronCount(Ef, eigenvals, kT, distrib, kWeight))&
                & >= epsilon(1.0_dp)) then
              EfOld = Ef
              Ef = Ef - (electronCount(Ef, eigenvals, kT, distrib, kWeight) - nElectrons)&
                  & / derivElectronCount(Ef, eigenvals, kT, distrib, kWeight)
            else
              exit
            end if
          end do
          Ef = EfOld
        end if
      end if
    end if

    nElec = electronCount(Ef, eigenvals, kT, distrib, kWeight)
    call electronFill(Ebs,filling,TS,E0,Ef,eigenvals,kT,distrib,kWeight)

    ! re-scale to give exact number of electrons, this is a temporay hack
    if (nElec > epsilon(1.0_dp)) then
      filling(:,:,:) = filling * nElectrons / nElec
    end if

  end subroutine Efilling


  !> Calculates the number of electrons for a given Fermi energy and distribution function
  function electronCount(Ef,eigenvals,kT,distrib,kWeight)

    !> Electrons for this Fermi energy
    real(dp) :: electronCount

    !> Fermi energy for given distribution
    real(dp), intent(in) :: Ef

    !> The eigenvalues of the levels, 1st index is energy 2nd index is k-point and 3nd index is spin
    real(dp), intent(in) :: eigenvals(:,:,:)

    !> Thermal energy in atomic units
    real(dp), intent(in) :: kT

    !> Choice of distribution functions, currently Fermi, Gaussian and Methfessle-Paxton
    !> supported. The flags is defined symbolically, so (Methfessel + 2) gives the 2nd order M-P
    !> scheme
    integer, intent(in) :: distrib

    !> k-point weightings
    real(dp), intent(in) :: kWeight(:)

    integer :: MPorder
    real(dp) :: w
    real(dp), allocatable :: A(:)
    real(dp), allocatable :: hermites(:)
    integer i, j , k, l, ispin
    real(dp) :: occ, x

    w = 1.0_dp/kT
    electronCount=0.0_dp
    if (distrib /= fillingTypes%Fermi) then
      MPorder = distrib - fillingTypes%Methfessel - 1
      allocate(A(0:MPorder))
      allocate(hermites(0:2*MPorder))
      call Aweights(A,MPorder)
      do ispin = 1, size(eigenvals,dim=3)
        do i = 1, size(kWeight)
          do j = 1, size(eigenvals,dim=1)
            if (eigenvals(j,i,ispin)>(Ef-3.0_dp*w)) then
              exit
            else
              electronCount=electronCount+kWeight(i)
            end if
          end do
          do k = j, size(eigenvals,dim=1)
            if (eigenvals(k,i,ispin)>(Ef+3.0_dp*w)) then
              exit
            end if
            x = ( eigenvals(k,i,ispin) - Ef ) / kT
            call hX(hermites,MPorder*2,x)
            occ = 0.5_dp * erfcwrap(x)
            do l=1, MPorder
              occ = occ + A(l) * hermites(2*l-1) * exp(-x**2)
            end do
            electronCount = electronCount + occ * kWeight(i)
          end do
        end do
      end do
    else
      do ispin = 1, size(eigenvals,dim=3)
        do i = 1, size(kWeight)
          do j = 1, size(eigenvals,dim=1)
            x = ( eigenvals(j,i,ispin) - Ef ) / kT
            ! Where the compiler does not handle inf gracefully, trap the exponential function for
            ! small input values
          #:if EXP_TRAP
            if (x <= mExpArg) then
              electronCount = electronCount + kWeight(i)/(1.0_dp + exp(x))
            end if
          #:else
            electronCount = electronCount + kWeight(i)/(1.0_dp + exp(x))
          #:endif
          end do
        end do
      end do
    end if
  end function electronCount


  !> Calculates the derivative of the number of electrons for a given Fermi energy and distribution
  !> function
  !>
  !> To do: support Methfestle-Paxton
  function derivElectronCount(Ef,eigenvals,kT,distrib,kWeight)

    !> Derivative of electrons wrt to Ef
    real(dp) :: derivElectronCount

    !> Fermi energy for given distribution
    real(dp), intent(in) :: Ef

    !> The eigenvalues of the levels, 1st index is energy
    !> 2nd index is k-point and 3nd index is spin
    real(dp), intent(in) :: eigenvals(:,:,:)

    !> Thermal energy in atomic units
    real(dp), intent(in) :: kT

    !> Choice of distribution functions, currently
    integer, intent(in) :: distrib

    !> Fermi supported.
    real(dp), intent(in) :: kWeight(:)

    !> k-point weightings
    real(dp) :: w
    integer i, j, ispin
    real(dp) :: x

    w = 1.0_dp/kT
    derivElectronCount=0.0_dp
    if (distrib /= fillingTypes%Fermi) then
      call error("Fermi distribution only supported")
    else
      do ispin = 1, size(eigenvals,dim=3)
        do i = 1, size(kWeight)
          do j = 1, size(eigenvals,dim=1)
            x = ( eigenvals(j,i,ispin) - Ef ) * w
            if (x<10.0_dp) then
              ! Where the compiler does not handle inf gracefully, trap the exponential function for
              ! small input values
            #:if EXP_TRAP
              if (x <= mExpArg) then
                derivElectronCount = derivElectronCount + &
                    & (w*kWeight(i)) * (exp(x)/((1.0_dp + exp(x))**2))
              end if
            #:else
              derivElectronCount = derivElectronCount + &
                  & (w*kWeight(i)) * (exp(x)/((1.0_dp + exp(x))**2))
            #:endif
            end if
          end do
        end do
      end do
    end if
  end function derivElectronCount


  !> Calculate filling and TS for the given eigenspectrum and distribution function and Fermi
  !> energy, for two spin channels
  !>
  !> Ref: G. Kresse and J. Furthm&uuml;ller, Phys. Rev. B vol 54, pp 11169 (1996).
  !> Ref: M. Methfessel and A. T. Paxton,, Phys. Rev. B vol 40, pp 3616 (1989).
  !> Ref: F. Wagner, Th.\ Laloyaux and M. Scheffler, Phys. Rev. B, vol 57 pp 2102 (1998).
  subroutine electronFill(Eband, filling, TS, E0, Ef, eigenvals, kT, distrib, kWeights)

    !> Band structure energy at T
    real(dp), intent(out) :: Eband(:)

    !> Electron occupancies
    real(dp), intent(out) :: filling(:,:,:)

    !> Entropy * temperature
    real(dp), intent(out) :: TS(:)

    !> Band structure energy extrapolated to T=0K
    real(dp), intent(out) :: E0(:)

    !> Fermi energy for given distribution
    real(dp), intent(in) :: Ef

    !> The eigenvalues of the levels, 1st index is energy 2nd index is k-point and 3nd index is spin
    real(dp), intent(in) :: eigenvals(:,:,:)

    !> Thermal energy in atomic units
    real(dp), intent(in) :: kT

    !> Choice of distribution functions, currently Fermi, Gaussian and Methfessle-Paxton
    !> supported. The flags is defined symbolically, so (Methfessel + 2) gives the 2nd order M-P
    !> scheme
    integer, intent(in) :: distrib

    !> k-point weightings
    real(dp), intent(in) :: kWeights(:)

    integer :: MPorder
    integer :: kpts
    real(dp) :: w
    real(dp), allocatable :: A(:)
    real(dp), allocatable :: hermites(:)
    integer :: i, j , k, l, iSpin
    real(dp) :: occ, x

    @:ASSERT(size(filling, dim=3) == size(Eband))
    @:ASSERT(size(filling, dim=3) == size(TS))
    @:ASSERT(size(filling, dim=3) == size(E0))

    kpts = size(kWeights)

    Eband(:) = 0.0_dp
    TS(:) = 0.0_dp
    filling(:,:,:) = 0.0_dp
    w = 1.0_dp / kT
    E0(:) = 0.0_dp

    ! The Gaussian and Methfessel-Paxton broadening functions first
    if (distrib /= fillingTypes%Fermi) then
      MPorder = distrib - fillingTypes%Methfessel -1
      allocate(A(0:MPorder))
      allocate(hermites(0 : 2 * MPorder))
      call Aweights(A, MPorder)
      do iSpin = 1, size(eigenvals,dim=3)
        do i = 1, kpts
          do j = 1, size(eigenvals,dim=1)
            if (eigenvals(j,i,iSpin)>(Ef-3.0_dp*w)) then
              exit
            else
              filling(j,i,iSpin)=1.0_dp
              Eband(iSpin) = Eband(iSpin) + eigenvals(j,i,iSpin)
            end if
          end do
          do k = j, size(eigenvals,dim=1)
            if (eigenvals(k, i, iSpin) > (Ef + 3.0_dp * w)) then
              exit
            end if
            x = (eigenvals(k,i,iSpin) - Ef) / kT
            call hX(hermites, MPorder * 2, x)
            ! Gauusian broadened occupancy
            occ = 0.5_dp * erfcwrap(x)
            ! Gaussian broadening entropy
            TS(iSpin) = TS(iSpin) + kWeights(i) * 0.5_dp * exp(-x**2) / sqrt(pi)
            ! Methfessel-Paxton occupation sum
            do l = 1, MPorder
              occ = occ + A(l) * hermites(2*l-1) * exp(-x**2)
            end do
            filling(k, i, iSpin) = occ
            ! Sum up the band-structure energy, including k-point weight where needed
            Eband(iSpin) = Eband(iSpin)&
                & + kWeights(i) * filling(k, i, iSpin) * eigenvals(k, i, iSpin)
            ! Methfessel-Paxton broadening entropy
            do l = 1, MPorder
              TS(iSpin) = TS(iSpin) &
                  & + kWeights(i) * 0.5_dp * A(l) * hermites(2 * l) * exp(-x**2)
            end do
          end do
        end do
      end do
      TS = TS * kT
      E0(:) = (real(MPorder + 1,dp) * (Eband - TS) + Eband) / real(MPorder + 2, dp)
    else
      do iSpin = 1, size(eigenvals, dim=3)
        do i = 1, kpts
          do j = 1, size(eigenvals, dim=1)
            x = (eigenvals(j, i, iSpin) - Ef) / kT
            ! Where the compiler does not handle inf gracefully, trap the exponential function for
            ! small values
          #:if EXP_TRAP
            if (x > mExpArg) then
              filling(j, i, iSpin) = 0.0_dp
            else
              filling(j, i, iSpin) = 1.0_dp / (1.0_dp + exp(x))
            endif
          #:else
            filling(j, i, iSpin) = 1.0_dp / (1.0_dp + exp(x))
          #:endif
            if (filling(j, i, iSpin) <= elecTol) then
              exit
            end if
            if (filling(j, i, iSpin) > epsilon(0.0_dp) .and.&
                & filling(j, i, iSpin) < (1.0_dp - epsilon(1.0_dp))) then
              ! Fermi-Dirac entropy :
              TS(iSpin) = TS(iSpin)&
                  & - kWeights(i) * (filling(j, i, iSpin)* log(filling(j, i, iSpin))&
                  & + (1.0_dp - filling(j, i, iSpin)) * log(1.0_dp - filling(j, i, iSpin)))
            end if
            Eband(iSpin) = Eband(iSpin) &
                & + kWeights(i) * (filling(j, i, iSpin) * eigenvals(j, i, iSpin))
          end do
        end do
      end do
      TS(:) = TS * kT
      E0(:) = Eband - 0.5_dp * TS
    end if

  end subroutine electronFill


  !> Calculate the weighting factors for the Methfessel-Paxton smearing scheme
  !>
  !> Ref: M. Methfessel and A. T. Paxton, Phys. Rev. B Vol 40, pp 3616 (1989)
  subroutine Aweights(A,n)

    !> returned weighting values for the scheme
    real(dp), intent(out) :: A(0:)

    !> the required order to calculate A_n up to
    integer, intent(in) :: n

    real(dp) :: nbang(0:n)
    integer i
    @:ASSERT(n>=0)
    @:ASSERT(size(A)>=n)
    A(:) = 0.0_dp
    call fact(nbang,n)
    do i = 0, n
      A(i) = real((-1)**i,dp)/(nbang(i)*real(4**i,dp)*sqrt(pi))
    end do
  end subroutine Aweights


  !> Middle gap position, assuming aufbau principle for the filling
  function middleGap(eigenvals, kWeight, nElectrons)

    !> Eigenvalues of states
    real(dp), intent(in) :: eigenvals(:,:,:)

    !> Weights of k-points
    real(dp), intent(in) :: kWeight(:)

    !> Number of electrons to fill in
    real(dp), intent(in) :: nElectrons

    !> Resulting mid gap position
    real(dp) :: middleGap

    integer, allocatable :: tmpIndx(:)
    integer :: size1, size2
    integer :: ind, iLev, iOrb, iKpt, iSpin, jOrb, jKpt, jSpin
    real(dp) :: nElec

    allocate(tmpIndx(size(eigenvals)))
    call index_heap_sort(tmpIndx, reshape(eigenvals, [size(eigenvals)]))
    size1 = size(eigenvals, dim=1)
    size2 = size(eigenvals, dim=2)
    ind = 1
    nElec = 0.0_dp
    do while (nElec < nElectrons)
      iLev = tmpIndx(ind)
      iOrb = mod(iLev - 1, size1) + 1
      iKpt = mod((iLev - 1) / size1, size2) + 1
      iSpin = (iLev - 1) / (size1 * size2) + 1
      nElec = nElec + kWeight(iKpt)
      ind = ind + 1
    end do

    ! just in case the system has all levels filled, but eventually this means Ef has to be above
    ! last eigenvalue:
    ind = min(size(eigenvals), ind)

    iLev = tmpIndx(ind)
    jOrb = mod(iLev - 1, size1) + 1
    jKpt = mod((iLev - 1) / size1, size2) + 1
    jSpin = (iLev - 1) / (size1 * size2) + 1
    middleGap = 0.5_dp * (eigenvals(jOrb, jKpt, jSpin) + eigenvals(iOrb, iKpt, iSpin))

  end function middleGap

end module dftbp_dftb_etemp<|MERGE_RESOLUTION|>--- conflicted
+++ resolved
@@ -12,27 +12,15 @@
 !> To do: Add other methods, including possibly Pederson and Jackson method
 !> PRB 43, 7312 (1991). Also fix exact occupation for electron numers, using
 !> interpolation instead of bisection.
-<<<<<<< HEAD
 module dftbp_dftb_etemp
   use dftbp_common_assert
-  use dftbp_common_accuracy, only : dp, elecTol, elecTolMax, mExpArg
-  use dftbp_math_errorfunction
-  use dftbp_io_message
-  use dftbp_math_hermite
-  use dftbp_math_sorting
-  use dftbp_common_constants
+  use dftbp_common_accuracy, only : dp, elecTol, elecTolMax, mExpArg, rsp
+  use dftbp_math_errorfunction, only : erfcwrap
+  use dftbp_io_message, only : error
+  use dftbp_math_hermite, only : hx
+  use dftbp_math_sorting, only : index_heap_sort
+  use dftbp_common_constants, only : pi
   use dftbp_math_factorial, only : fact
-=======
-module dftbp_etemp
-  use dftbp_assert
-  use dftbp_accuracy, only : dp, elecTol, elecTolMax, mExpArg, rsp
-  use dftbp_errorfunction, only : erfcwrap
-  use dftbp_message, only : error
-  use dftbp_hermite, only : hx
-  use dftbp_sorting, only : index_heap_sort
-  use dftbp_constants, only : pi
-  use dftbp_factorial, only : fact
->>>>>>> 16ca5993
   implicit none
   
   private
