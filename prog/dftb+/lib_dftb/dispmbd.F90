!--------------------------------------------------------------------------------------------------!
!  DFTB+: general package for performing fast atomistic simulations                                !
!  Copyright (C) 2006 - 2021  DFTB+ developers group                                               !
!                                                                                                  !
!  See the LICENSE file for terms of usage and distribution.                                       !
!--------------------------------------------------------------------------------------------------!

#:include 'common.fypp'
#:include 'error.fypp'

!> MBD/TS dispersion model.
<<<<<<< HEAD
module dftbp_dftb_dispmbd
  use dftbp_common_accuracy, only: dp, mc, lc
  use dftbp_common_assert
  use dftbp_type_commontypes, only : TOrbitals
  use dftbp_common_constants, only: symbolToNumber
  use dftbp_dispiface, only: TDispersionIface
  use dftbp_common_environment, only: TEnvironment
  use dftbp_common_globalenv, only: stdOut
  use dftbp_dftb_periodic, only: TNeighbourList
  use dftbp_math_simplealgebra, only: determinant33
  use dftbp_type_typegeometry, only: TGeometry
=======
module dftbp_dispmbd
  use dftbp_assert
  use dftbp_accuracy, only : dp, mc, lc
  use dftbp_commontypes, only : TOrbitals
  use dftbp_constants, only : symbolToNumber
  use dftbp_dispiface, only : TDispersionIface
  use dftbp_environment, only : TEnvironment
  use dftbp_globalenv, only : stdOut
  use dftbp_periodic, only : TNeighbourList
  use dftbp_simplealgebra, only : determinant33
  use dftbp_typegeometry, only : TGeometry
>>>>>>> 16ca5993
  use mbd, only: TDispMbdInp => mbd_input_t, mbd_calc_t
  implicit none

  private
  public :: TDispMbdInp, TDispMbd, TDispMbd_init

  type, extends(TDispersionIface) :: TDispMbd
    private

    !> calculator to evaluate dispersion
    type(mbd_calc_t), allocatable :: calculator

    !> number of atoms
    integer :: nAtom

    !> unit cell volume
    real(dp) :: cellVol

    !> is the correction self-consistent or post-hoc
    logical :: isPostHoc

    !> energies for atoms
    real(dp), allocatable :: energies(:)

    !> gradient contribution
    real(dp), allocatable :: gradients(:,:)

    !> stress tensor component
    real(dp) :: stress(3,3)

    !> atomic numbers
    integer, allocatable :: izp(:)

    !> are the coordinates current?
    logical :: chargesUpdated

    !> is the coordinates current?
    logical :: energyUpdated

    !> are the gradients current?
    logical :: gradientsUpdated

    !> is the stress current?
    logical :: stressUpdated

    !> caught error code from Libmbd, zero if no error
    integer :: errCode

    !> caught error origin from Libmbd
    character(len=mc) :: errOrigin

    !> caught error message from Libmbd
    character(len=lc) :: errMessage

  contains

    procedure :: updateCoords
    procedure :: updateLatVecs
    procedure :: getEnergies
    procedure :: addGradients
    procedure :: getStress
    procedure :: getRCutoff
    procedure :: updateOnsiteCharges
    procedure :: energyAvailable
    procedure :: checkError

  end type TDispMbd

contains

  !> Initialize instance of MBD calculation
  subroutine TDispMbd_init(this, inp, geom, isPostHoc)

    !> Instance
    type(TDispMbd), intent(out) :: this

    !> MBD input structure
    type(TDispMbdInp), intent(inout) :: inp

    !> geometry of the system
    type(TGeometry), intent(in) :: geom

    !> Should MBD be evaluated after the SCC cycle updates (T) or during (F)? In principle F case
    !> returns a potential contribution (feature to be added). Assumes true if absent
    logical, intent(in), optional :: isPostHoc

    integer :: iSp

    @:ASSERT(.not. allocated(this%calculator))
    allocate(this%calculator)
    inp%printer => mbdPrinter
    call this%calculator%init(inp)
    call this%calculator%get_exception(this%errCode, this%errOrigin, this%errMessage)
    this%nAtom = size(inp%coords, 2)
    this%chargesUpdated = .false.
    this%energyUpdated = .false.
    this%gradientsUpdated = .false.
    this%stressUpdated = .false.
    this%errCode = 0
    allocate(this%energies(this%nAtom))
    allocate(this%gradients(3,this%nAtom))
    if (present(isPostHoc)) then
      this%isPostHoc = isPostHoc
    else
      this%isPostHoc = .true.
    end if
    if (allocated(inp%lattice_vectors)) then
      this%cellVol = abs(determinant33(inp%lattice_vectors))
    end if
    allocate (this%izp(size(geom%speciesNames)))
    do iSp = 1, size(geom%speciesNames)
      this%izp(iSp) = symbolToNumber(geom%speciesNames(iSp))
    end do
    if (any(this%izp == 0)) then
      this%errCode = -1
      this%errMessage = 'Only standard elements are supported'
    end if

  end subroutine TDispMbd_init


  !> Update atomic coordinates
  subroutine updateCoords(this, env, neigh, img2CentCell, coords, species0, stat)

    !> Instance
    class(TDispMbd), intent(inout) :: this

    !> Computational environment
    type(TEnvironment), intent(in) :: env

    !> Neighbour list
    type(TNeighbourList), intent(in) :: neigh

    !> Mapping into atoms of central cell
    integer, intent(in) :: img2CentCell(:)

    !> Atomic coordinates (including any periodic images)
    real(dp), intent(in) :: coords(:,:)

    !> Species of atoms in the central cell
    integer, intent(in) :: species0(:)

    !> Status of operation
    integer, intent(out), optional :: stat

    @:ASSERT(allocated(this%calculator))
    call this%calculator%update_coords(coords(:,:size(species0)))

    ! mark properties as requiring re-evaluation
    this%chargesUpdated = .false.
    this%energyUpdated = .false.
    this%gradientsUpdated = .false.
    this%stressUpdated = .false.

    call this%checkError(stat)

  end subroutine updateCoords


  !> Update the lattice vectors for periodic geometries
  subroutine updateLatVecs(this, latVecs)

    !> Instance
    class(TDispMbd), intent(inout) :: this

    !> Lattice vectors
    real(dp), intent(in) :: latVecs(:,:)

    @:ASSERT(allocated(this%calculator))
    call this%calculator%update_lattice_vectors(latVecs)

    ! mark properties as requiring re-evaluation
    this%chargesUpdated = .false.
    this%energyUpdated = .false.
    this%gradientsUpdated = .false.
    this%stressUpdated = .false.

  end subroutine updateLatVecs


  !> Return MBD atomic energies (using cached values if possible)
  subroutine getEnergies(this, energies)

    !> Instance
    class(TDispMbd), intent(inout) :: this

    !> Resulting dispersion energies
    real(dp), intent(out) :: energies(:)

    real(dp) :: energy

    @:ASSERT(allocated(this%calculator))

    if (.not.this%chargesUpdated) then
      ! cannot evaluate, so returning 0. This could happen if used post-hoc with an energy return
      ! requested inside SCC loop
      energies(:) = 0.0_dp
      this%energyUpdated = .false.
      return
    end if

    if (this%energyUpdated) then
      energies(:) = this%energies
    else
      call this%calculator%evaluate_vdw_method(energy)
      call this%calculator%get_exception(this%errCode, this%errOrigin, this%errMessage)
      energies(:) = energy / this%nAtom ! replace if MBD library gives atom resolved energies
      this%energies(:) = energies
      this%energyUpdated = .true.
    end if

  end subroutine getEnergies


  !> Adds MBD forces to a gradient (using cached values if possible)
  subroutine addGradients(this, env, neigh, img2CentCell, coords, species0, &
      & gradients, stat)

    !> Instance
    class(TDispMbd), intent(inout) :: this

    !> Computational environment settings
    type(TEnvironment), intent(in) :: env

    !> list of neighbours to atoms
    type(TNeighbourList), intent(in) :: neigh

    !> image to central cell atom index
    integer, intent(in) :: img2CentCell(:)

    !> atomic coordinates
    real(dp), intent(in) :: coords(:,:)

    !> central cell chemical species
    integer, intent(in) :: species0(:)

    !> Gradients to be modified
    real(dp), intent(inout) :: gradients(:,:)

    !> Status of operation
    integer, intent(out), optional :: stat

    @:ASSERT(allocated(this%calculator))

    if (.not.this%chargesUpdated) then
      return
    end if

    if (.not. this%gradientsUpdated) then
      call this%calculator%get_gradients(this%gradients)
      this%gradientsUpdated = .true.
    end if
    gradients(:,:) = gradients + this%gradients

    if (present(stat)) stat = 0

  end subroutine addGradients


  !> Return the MBD stress (using cached values if possible)
  subroutine getStress(this, stress)

    !> Instance
    class(TDispMbd), intent(inout) :: this

    !> MBD stress contribution
    real(dp), intent(out) :: stress(:,:)

    @:ASSERT(allocated(this%calculator))

    if (.not.this%chargesUpdated) then
      stress(:,:) = 0.0_dp
      return
    end if

    if (this%stressUpdated) then
      stress(:,:) = this%stress
    else
      call this%calculator%get_lattice_stress(stress)
      stress(:,:) = -stress/this%cellVol
      this%stress(:,:) = stress
      this%stressUpdated = .true.
    end if

  end subroutine getStress


  !> Spatial cutoff for evaluation MBD as needed by DFTB+ neighbour lists
  real(dp) function getRCutoff(this) result(cutoff)

    !> Instance
    class(TDispMbd), intent(inout) :: this

    cutoff = 0.0_dp

  end function getRCutoff


  !> Update charges in the MBD model
  subroutine updateOnsiteCharges(this, qNetAtom, orb, referenceN0, species0, tCanUseCharges)

    !> Instance
    class(TDispMbd), intent(inout) :: this

    !> Net charges
    real(dp), intent(in), allocatable :: qNetAtom(:)

    !> Atomic orbital data
    type(TOrbitals), intent(in) :: orb

    !> Reference neutral atom data
    real(dp), intent(in) :: referenceN0(:,:)

    !> Chemical species of the atoms
    integer, intent(in) :: species0(:)

    !> Are these charges from a converged SCC calculation/are suitable to evaluate MBD from
    !> (i.e. non-converged but can be used)
    logical, intent(in) :: tCanUseCharges

    real(dp), allocatable :: cpa(:), free_charges(:)
    integer :: nAtom, i_atom, i_spec

    @:ASSERT(allocated(qNetAtom))

    if (tCanUseCharges .or. .not.this%isPostHoc) then
      ! update charges as they are either converged/suitable or this correction is being used
      ! self-consistently

      nAtom = size(qNetAtom)
      allocate(free_charges(nAtom))
      do i_atom = 1, nAtom
        i_spec = species0(i_atom)
        free_charges(i_atom) = sum(referenceN0(1:orb%nShell(i_spec), i_spec))
      end do
      cpa = 1.0_dp + (qNetAtom-free_charges)/this%izp(species0)
      call this%calculator%update_vdw_params_from_ratios(cpa)

      ! dependent properties will need re-evaluation
      this%energyUpdated = .false.
      this%gradientsUpdated = .false.
      this%stressUpdated = .false.

      ! charges have been updated though, so are available for property evaluations
      this%chargesUpdated = .true.
    else
      this%chargesUpdated = .false.
    end if

  end subroutine updateOnsiteCharges


  !> Is the dispersion energy available for use in the main code after calling getEnergies
  function energyAvailable(this)

    !> data structure
    class(TDispMbd), intent(in) :: this

    !> result (dummy for most dispersion models)
    logical :: energyAvailable

    energyAvailable = this%energyUpdated

  end function energyAvailable


  !> Raises error if it was previously caught
  subroutine checkError(this, err)

    !> data structure
    class(TDispMbd), intent(in) :: this

    !> Error code return, 0 if no problems
    integer, intent(out), optional :: err

    if (this%errCode /= 0) then
      @:ERROR_HANDLING(err, this%errCode, this%errMessage)
    end if
  end subroutine checkError


  !> Printer procedure passed to Libmbd
  subroutine mbdPrinter(str)

    !> message
    character(len=*), intent(in) :: str

    write(stdOut, "(A,A)") '* Libmbd: ', str

  end subroutine mbdPrinter


end module dftbp_dftb_dispmbd<|MERGE_RESOLUTION|>--- conflicted
+++ resolved
@@ -9,31 +9,17 @@
 #:include 'error.fypp'
 
 !> MBD/TS dispersion model.
-<<<<<<< HEAD
 module dftbp_dftb_dispmbd
   use dftbp_common_accuracy, only: dp, mc, lc
   use dftbp_common_assert
   use dftbp_type_commontypes, only : TOrbitals
   use dftbp_common_constants, only: symbolToNumber
-  use dftbp_dispiface, only: TDispersionIface
+  use dftbp_dftb_dispiface, only: TDispersionIface
   use dftbp_common_environment, only: TEnvironment
   use dftbp_common_globalenv, only: stdOut
   use dftbp_dftb_periodic, only: TNeighbourList
   use dftbp_math_simplealgebra, only: determinant33
   use dftbp_type_typegeometry, only: TGeometry
-=======
-module dftbp_dispmbd
-  use dftbp_assert
-  use dftbp_accuracy, only : dp, mc, lc
-  use dftbp_commontypes, only : TOrbitals
-  use dftbp_constants, only : symbolToNumber
-  use dftbp_dispiface, only : TDispersionIface
-  use dftbp_environment, only : TEnvironment
-  use dftbp_globalenv, only : stdOut
-  use dftbp_periodic, only : TNeighbourList
-  use dftbp_simplealgebra, only : determinant33
-  use dftbp_typegeometry, only : TGeometry
->>>>>>> 16ca5993
   use mbd, only: TDispMbdInp => mbd_input_t, mbd_calc_t
   implicit none
 
