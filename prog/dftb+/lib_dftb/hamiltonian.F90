!--------------------------------------------------------------------------------------------------!
!  DFTB+: general package for performing fast atomistic simulations                                !
!  Copyright (C) 2006 - 2021  DFTB+ developers group                                               !
!                                                                                                  !
!  See the LICENSE file for terms of usage and distribution.                                       !
!--------------------------------------------------------------------------------------------------!

#:include 'common.fypp'

!> update the SCC hamiltonian
<<<<<<< HEAD
module dftbp_dftb_hamiltonian
  use dftbp_common_accuracy, only : dp, lc
  use dftbp_common_assert
  use dftbp_type_commontypes, only : TOrbitals
  use dftbp_dftb_periodic, only : TNeighbourList
  use dftbp_dftb_potentials, only : TPotentials
  use dftbp_dftb_shift, only : add_shift, total_shift
  use dftbp_dftb_spin, only : getSpinShift
  use dftbp_dftb_spinorbit, only : getDualSpinOrbitShift
  use dftbp_dftb_dftbplusu, only : TDftbU
  use dftbp_io_message, only : error
  use dftbp_dftb_thirdorder, only : TThirdOrder
  use dftbp_solvation_solvation, only : TSolvation
  use dftbp_common_environment, only : TEnvironment
  use dftbp_dftb_scc, only : TScc
  use dftbp_dftb_dispersions, only : TDispersionIface

=======
module dftbp_hamiltonian
  use dftbp_accuracy, only : dp, lc
  use dftbp_assert
  use dftbp_commontypes, only : TOrbitals
  use dftbp_periodic, only : TNeighbourList
  use dftbp_potentials, only : TPotentials
  use dftbp_shift, only : add_shift, total_shift, addOnSiteShift
  use dftbp_spin, only : getSpinShift
  use dftbp_spinorbit, only : getDualSpinOrbitShift
  use dftbp_dftbplusu, only : TDftbU
  use dftbp_message, only : error
  use dftbp_thirdorder, only : TThirdOrder
  use dftbp_solvation, only : TSolvation
  use dftbp_environment, only : TEnvironment
  use dftbp_scc, only : TScc
  use dftbp_dispersions, only : TDispersionIface
  use dftbp_extfields, only : TEField
>>>>>>> 510e0e6b
  implicit none

  private
  public :: resetExternalPotentials, getSccHamiltonian, mergeExternalPotentials
  public :: resetInternalPotentials, addChargePotentials
  public :: addBlockChargePotentials, TRefExtPot

  !> Container for external potentials
  type :: TRefExtPot
    real(dp), allocatable :: atomPot(:,:)
    real(dp), allocatable :: shellPot(:,:,:)
    real(dp), allocatable :: potGrad(:,:)
  end type TRefExtPot

contains


  !> Sets the external potential components to zero
  subroutine resetExternalPotentials(refExtPot, potential)

    !> Reference external potential (usually set via API)
    type(TRefExtPot), intent(in) :: refExtPot

    !> Potential contributions
    type(TPotentials), intent(inout) :: potential

    if (allocated(refExtPot%atomPot)) then
      potential%extAtom(:,:) = refExtPot%atomPot
    else
      potential%extAtom(:,:) = 0.0_dp
    end if
    if (allocated(refExtPot%shellPot)) then
      potential%extShell(:,:,:) = refExtPot%shellPot
    else
      potential%extShell(:,:,:) = 0.0_dp
    end if
    potential%extBlock(:,:,:,:) = 0.0_dp
    if (allocated(refExtPot%potGrad)) then
      potential%extGrad(:,:) = refExtPot%potGrad
    else
      potential%extGrad(:,:) = 0.0_dp
    end if
    if (allocated(potential%extOnSiteAtom)) then
      potential%extOnSiteAtom(:,:) = 0.0_dp
    end if

  end subroutine resetExternalPotentials


  !> Merges atomic and shell resolved external potentials into blocked one
  subroutine mergeExternalPotentials(orb, species, potential)

    !> Atomic orbital information
    type(TOrbitals), intent(in) :: orb

    !> species for atoms
    integer, intent(in) :: species(:)

    !> Potential energy contributions
    type(TPotentials), intent(inout) :: potential

    call total_shift(potential%extShell, potential%extAtom, orb, species)
    call total_shift(potential%extBlock, potential%extShell, orb, species)

  end subroutine mergeExternalPotentials


  !> Reset internal potential related quantities
  subroutine resetInternalPotentials(tDualSpinOrbit, xi, orb, species, potential)

    !> Is dual spin orbit being used (block potentials)
    logical, intent(in) :: tDualSpinOrbit

    !> Spin orbit constants if required
    real(dp), allocatable, intent(in) :: xi(:,:)

    !> atomic orbital information
    type(TOrbitals), intent(in) :: orb

    !> chemical species
    integer, intent(in) :: species(:)

    !> potentials in the system
    type(TPotentials), intent(inout) :: potential

    @:ASSERT(.not. tDualSpinOrbit .or. allocated(xi))

    potential%intAtom(:,:) = 0.0_dp
    potential%intShell(:,:,:) = 0.0_dp
    potential%intBlock(:,:,:,:) = 0.0_dp
    potential%orbitalBlock(:,:,:,:) = 0.0_dp
    potential%iOrbitalBlock(:,:,:,:) = 0.0_dp
    if (tDualSpinOrbit) then
      call getDualSpinOrbitShift(potential%iOrbitalBlock, xi, orb, species)
    end if
    if (allocated(potential%intOnSiteAtom)) then
      potential%intOnSiteAtom(:,:) = 0.0_dp
    end if

  end subroutine resetInternalPotentials


  !> Add potentials coming from electrostatics (in various boundary conditions and models), possibly
  !> spin, and where relevant dispersion
  subroutine addChargePotentials(env, sccCalc, updateScc, qInput, q0, chargePerShell, orb, species,&
      & neighbourList, img2CentCell, spinW, solvation, thirdOrd, potential, dispersion)

    !> Environment settings
    type(TEnvironment), intent(inout) :: env

    !> SCC module internal variables
    type(TScc), intent(inout) :: sccCalc

    !> Whether the charges in the scc calculator should be updated before obtaining the potential
    logical, intent(in) :: updateScc
    
    !> Input atomic populations
    real(dp), intent(in) :: qInput(:,:,:)

    !> reference atomic occupations
    real(dp), intent(in) :: q0(:,:,:)

    !> charges per atomic shell
    real(dp), intent(in) :: chargePerShell(:,:,:)

    !> atomic orbital information
    type(TOrbitals), intent(in) :: orb

    !> species of all atoms
    integer, target, intent(in) :: species(:)

    !> neighbours to atoms
    type(TNeighbourList), intent(in) :: neighbourList

    !> map from image atom to real atoms
    integer, intent(in) :: img2CentCell(:)

    !> spin constants
    real(dp), intent(in), allocatable :: spinW(:,:,:)

    !> Solvation mode
    class(TSolvation), allocatable, intent(inout) :: solvation

    !> third order SCC interactions
    type(TThirdOrder), allocatable, intent(inout) :: thirdOrd

    !> Potentials acting
    type(TPotentials), intent(inout) :: potential

    !> Dispersion interactions object
    class(TDispersionIface), allocatable, intent(inout) :: dispersion

    ! local variables
    real(dp), allocatable :: atomPot(:,:)
    real(dp), allocatable :: shellPot(:,:,:)
    integer, pointer :: pSpecies0(:)
    integer :: nAtom, nSpin

    nAtom = size(qInput, dim=2)
    nSpin = size(qInput, dim=3)
    pSpecies0 => species(1:nAtom)

    allocate(atomPot(nAtom, nSpin))
    allocate(shellPot(orb%mShell, nAtom, nSpin))

    if (updateScc) then
      call sccCalc%updateCharges(env, qInput, orb, species, q0)
    end if
    call sccCalc%updateShifts(env, orb, species, neighbourList%iNeighbour, img2CentCell)
    call sccCalc%getShiftPerAtom(atomPot(:,1))
    call sccCalc%getShiftPerL(shellPot(:,:,1))

    if (allocated(potential%coulombShell)) then
      ! need to retain the just electrostatic contributions to the potential for a contact
      ! calculation or similar
      potential%coulombShell(:,:,:) = shellPot(:,:,1:1)
      call total_shift(potential%coulombShell, atomPot(:,1:1), orb, species)
    end if

    if (allocated(dispersion)) then
      call dispersion%updateCharges(env, pSpecies0, neighbourList, qInput, q0, img2CentCell, orb)
      call dispersion%addPotential(atomPot(:,1))
    end if

    potential%intAtom(:,1) = potential%intAtom(:,1) + atomPot(:,1)
    potential%intShell(:,:,1) = potential%intShell(:,:,1) + shellPot(:,:,1)

    if (allocated(thirdOrd)) then
      call thirdOrd%updateCharges(pSpecies0, neighbourList, qInput, q0, img2CentCell, orb)
      call thirdOrd%getShifts(atomPot(:,1), shellPot(:,:,1))
      potential%intAtom(:,1) = potential%intAtom(:,1) + atomPot(:,1)
      potential%intShell(:,:,1) = potential%intShell(:,:,1) + shellPot(:,:,1)
    end if

    if (allocated(solvation)) then
      call solvation%updateCharges(env, pSpecies0, neighbourList, qInput, q0, img2CentCell, orb)
      call solvation%getShifts(atomPot(:,1), shellPot(:,:,1))
      potential%intAtom(:,1) = potential%intAtom(:,1) + atomPot(:,1)
      potential%intShell(:,:,1) = potential%intShell(:,:,1) + shellPot(:,:,1)
    end if

    if (nSpin /= 1 .and. allocated(spinW)) then
      call getSpinShift(shellPot, chargePerShell, species, orb, spinW)
      potential%intShell = potential%intShell + shellPot
    end if

    call total_shift(potential%intShell, potential%intAtom, orb, species)
    call total_shift(potential%intBlock, potential%intShell, orb, species)

  end subroutine addChargePotentials


  !> Add potentials comming from on-site block of the dual density matrix.
  subroutine addBlockChargePotentials(qBlockIn, qiBlockIn, dftbU, tImHam, species, orb, potential)

    !> block input charges
    real(dp), allocatable, intent(in) :: qBlockIn(:,:,:,:)

    !> imaginary part
    real(dp), allocatable, intent(in) :: qiBlockIn(:,:,:,:)

    !> is this a +U calculation
    type(TDftbU), intent(in), allocatable :: dftbU

    !> does the hamiltonian have an imaginary part in real space?
    logical, intent(in) :: tImHam

    !> chemical species of all atoms
    integer, intent(in) :: species(:)

    !> Orbital information
    type(TOrbitals), intent(in) :: orb

    !> potentials acting in system
    type(TPotentials), intent(inout) :: potential

    if (allocated(dftbU)) then
      if (tImHam) then
        call dftbU%getDftbUShift(potential%orbitalBlock, potential%iorbitalBlock, qBlockIn,&
            & qiBlockIn, species,orb)
      else
        call dftbU%getDftbUShift(potential%orbitalBlock, qBlockIn, species, orb)
      end if
      potential%intBlock = potential%intBlock + potential%orbitalBlock
    end if

  end subroutine addBlockChargePotentials


  !> Returns the Hamiltonian for the given scc iteration
  subroutine getSccHamiltonian(H0, over, nNeighbourSK, neighbourList, species, orb, iSparseStart,&
      & img2CentCell, potential, isREKS, ham, iHam)

    !> non-SCC hamiltonian (sparse)
    real(dp), intent(in) :: H0(:)

    !> overlap (sparse)
    real(dp), intent(in) :: over(:)

    !> Number of atomic neighbours
    integer, intent(in) :: nNeighbourSK(:)

    !> list of atomic neighbours
    type(TNeighbourList), intent(in) :: neighbourList

    !> species of atoms
    integer, intent(in) :: species(:)

    !> atomic orbital information
    type(TOrbitals), intent(in) :: orb

    !> Index for atomic blocks in sparse data
    integer, intent(in) :: iSparseStart(:,:)

    !> image atoms to central cell atoms
    integer, intent(in) :: img2CentCell(:)

    !> potential acting on sustem
    type(TPotentials), intent(in) :: potential

    !> Is this DFTB/SSR formalism
    logical, intent(in) :: isREKS

    !> resulting hamitonian (sparse)
    real(dp), intent(inout) :: ham(:,:)

    !> imaginary part of hamiltonian (if required, signalled by being allocated)
    real(dp), allocatable, intent(inout) :: iHam(:,:)

    integer :: nAtom

    nAtom = size(orb%nOrbAtom)

    if (.not. isREKS) then
      ham(:,:) = 0.0_dp
      ham(:,1) = h0
    end if

    call add_shift(ham, over, nNeighbourSK, neighbourList%iNeighbour, species, orb, iSparseStart,&
        & nAtom, img2CentCell, potential%intBlock)

    if (allocated(potential%intOnSiteAtom)) then
      call addOnSiteShift(ham, over, species, orb, iSparseStart, nAtom, potential%intOnSiteAtom)
    end if
    if (allocated(potential%extOnSiteAtom)) then
      call addOnSiteShift(ham, over, species, orb, iSparseStart, nAtom, potential%extOnSiteAtom)
    end if

    if (allocated(iHam)) then
      iHam(:,:) = 0.0_dp
      call add_shift(iHam, over, nNeighbourSK, neighbourList%iNeighbour, species, orb,&
          & iSparseStart, nAtom, img2CentCell, potential%iorbitalBlock)
    end if

  end subroutine getSccHamiltonian


end module dftbp_dftb_hamiltonian<|MERGE_RESOLUTION|>--- conflicted
+++ resolved
@@ -8,14 +8,13 @@
 #:include 'common.fypp'
 
 !> update the SCC hamiltonian
-<<<<<<< HEAD
 module dftbp_dftb_hamiltonian
   use dftbp_common_accuracy, only : dp, lc
   use dftbp_common_assert
   use dftbp_type_commontypes, only : TOrbitals
   use dftbp_dftb_periodic, only : TNeighbourList
   use dftbp_dftb_potentials, only : TPotentials
-  use dftbp_dftb_shift, only : add_shift, total_shift
+  use dftbp_dftb_shift, only : add_shift, total_shift, addOnSiteShift
   use dftbp_dftb_spin, only : getSpinShift
   use dftbp_dftb_spinorbit, only : getDualSpinOrbitShift
   use dftbp_dftb_dftbplusu, only : TDftbU
@@ -25,26 +24,7 @@
   use dftbp_common_environment, only : TEnvironment
   use dftbp_dftb_scc, only : TScc
   use dftbp_dftb_dispersions, only : TDispersionIface
-
-=======
-module dftbp_hamiltonian
-  use dftbp_accuracy, only : dp, lc
-  use dftbp_assert
-  use dftbp_commontypes, only : TOrbitals
-  use dftbp_periodic, only : TNeighbourList
-  use dftbp_potentials, only : TPotentials
-  use dftbp_shift, only : add_shift, total_shift, addOnSiteShift
-  use dftbp_spin, only : getSpinShift
-  use dftbp_spinorbit, only : getDualSpinOrbitShift
-  use dftbp_dftbplusu, only : TDftbU
-  use dftbp_message, only : error
-  use dftbp_thirdorder, only : TThirdOrder
-  use dftbp_solvation, only : TSolvation
-  use dftbp_environment, only : TEnvironment
-  use dftbp_scc, only : TScc
-  use dftbp_dispersions, only : TDispersionIface
-  use dftbp_extfields, only : TEField
->>>>>>> 510e0e6b
+  use dftbp_dftb_extfields, only : TEField
   implicit none
 
   private
