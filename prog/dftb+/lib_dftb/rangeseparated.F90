!--------------------------------------------------------------------------------------------------!
!  DFTB+: general package for performing fast atomistic simulations                                !
!  Copyright (C) 2006 - 2020  DFTB+ developers group                                               !
!                                                                                                  !
!  See the LICENSE file for terms of usage and distribution.                                       !
!--------------------------------------------------------------------------------------------------!

#:include 'common.fypp'


!> Contains range separated related routines.
module dftbp_rangeseparated
  use dftbp_accuracy
  use dftbp_environment
  use dftbp_assert
  use dftbp_message
  use dftbp_nonscc, only : TNonSccDiff
  use dftbp_slakocont, only : TSlakoCont
  use dftbp_commontypes
  use dftbp_sorting
  use dftbp_sparse2dense, only : blockSymmetrizeHS, symmetrizeHS
  use dftbp_globalenv, only : stdOut
  use dftbp_f08math
  use dftbp_blasroutines, only : gemm
  implicit none
  private

<<<<<<< HEAD
  public :: TRangeSepSKTag, TRangeSepFunc, RangeSepFunc_init, rangeSepTypes
=======
  public :: TRangeSepSKTag, RangeSepFunc, RangeSepFunc_init, getLrGammaEval, getSpecies,&
      &  getGammaPrimeValue, rangeSepTypes
>>>>>>> 0cbfaacd


  type :: TRangeSepTypesEnum

    !> Neighbour based
    integer :: neighbour = 0

    !> Threshold based
    integer :: threshold = 1

    !> Matrix based
    integer :: matrixBased = 2

  end type TRangeSepTypesEnum


  !> Container for enumerated range separation types
  type(TRangeSepTypesEnum), parameter :: rangeSepTypes = TRangeSepTypesEnum()


  !> Slater-Koster file RangeSep tag structure
  type :: TRangeSepSKTag

    !> range separation parameter
    real(dp) :: omega

  end type TRangeSepSKTag


  !> Range-Sep module structure
  type :: TRangeSepFunc
    private

    !> coordinates of the atom
    real(dp), allocatable :: coords(:,:)

    !> evaluated gamma, Atom1, Atom2 at each geometry step
    real(dp), allocatable :: lrGammaEval(:,:)

    !> range-separation parameter
    real(dp) :: omega

    !> Hubbard U values for atoms
    real(dp), allocatable :: hubbu(:)

    ! Hamiltonian Screening

    !> previous hamiltonian in screening by tolerance
    real(dp), allocatable :: hprev(:,:)

    !> previous delta density matrix in screening by tolerance
    real(dp), allocatable :: dRhoPrev(:,:)

    !> Is screening initialised
    logical :: tScreeningInited

    !> threshold for screening by value
    real(dp) :: pScreeningThreshold

    !> total long range energy
    real(dp) :: lrEnergy

    !> spin up part of energy
    real(dp) :: lrEnergyUp

    !> spin down part of energy
    real(dp) :: lrEnergyDn

    !> Is this spin restricted (F) or unrestricted (T)
    logical :: tSpin

    !> Is this DFTB/SSR formalism
    logical :: tREKS

    !> algorithm for range separation screening
    integer :: rsAlg

    !> species of atoms
    integer, allocatable :: species(:)

    !> Nr. of neighbours
    integer, allocatable :: nNeighbours(:)

  contains

    procedure :: updateCoords
    procedure :: addLrHamiltonian
    procedure :: addLrEnergy
    procedure :: addLrGradients
    procedure :: evaluateLrEnergyDirect
<<<<<<< HEAD
    procedure :: getLrGamma
    procedure :: getLrGammaDeriv
=======
    procedure :: getLrGammaEval
    procedure :: getSpecies
>>>>>>> 0cbfaacd

  end type TRangeSepFunc


contains


  !> Intitialize the range-sep module
  subroutine RangeSepFunc_init(this, nAtom, species, speciesNames, hubbu, screen, omega,&
      & tSpin, tREKS, rsAlg)

    !> class instance
    type(TRangeSepFunc), intent(out) :: this

    !> number of atoms
    integer, intent(in) :: nAtom

    !> list of all atomic species
    integer, intent(in) :: species(:)

    !> list of all atomic species names
    character(mc), intent(in) :: speciesNames(:)

    !> atomic hubbards
    real(dp), intent(in) :: hubbu(:)

    !> screening threshold value
    real(dp), intent(in) :: screen

    !> range separation parameter
    real(dp), intent(in) :: omega

    !> Is this spin restricted (F) or unrestricted (T)
    logical, intent(in) :: tSpin

    !> Is this DFTB/SSR formalism
    logical, intent(in) :: tREKS

    !> lr-hamiltonian construction algorithm
    integer, intent(in) :: rsAlg

    call initAndAllocate(this, nAtom, hubbu, species, screen, omega, rsAlg, tSpin, tREKS)
    call checkRequirements(this)

  contains


    !> initialise data structures and allocate storage
    subroutine initAndAllocate(this, nAtom, hubbu, species, screen, omega, rsAlg, tSpin, tREKS)

      !> Instance
      class(TRangeSepFunc), intent(out) :: this

      !> Number of atoms
      integer, intent(in) :: nAtom

      !> Hubbard U values for atoms
      real(dp), intent(in) :: hubbu(:)

      !> Species of atoms
      integer, intent(in) :: species(:)

      !> screening cutoff if using appropriate method
      real(dp), intent(in) :: screen

      !> Range separation parameter
      real(dp), intent(in) :: omega

      !> Algorithm for range separation
      integer, intent(in) :: rsAlg

      !> Is this spin restricted (F) or unrestricted (T)
      logical, intent(in) :: tSpin

      !> Is this DFTB/SSR formalism
      logical, intent(in) :: tREKS

      this%tScreeningInited = .false.
      this%pScreeningThreshold = screen
      this%omega = omega
      this%lrEnergy = 0.0_dp
      this%rsAlg = rsAlg
      this%tSpin = tSpin
      this%tREKS = tREKS

      allocate(this%coords(3, nAtom))
      allocate(this%species(nAtom))
      allocate(this%lrGammaEval(nAtom,nAtom))
      allocate(this%hubbu(size(hubbu)))
      this%hubbu(:) = hubbu
      this%species(:) = species

    end subroutine initAndAllocate


    !> Test for option consistency
    subroutine checkRequirements(this)

      !> instance
      class(TRangeSepFunc), intent(inout) :: this

      ! Check for current restrictions
      if (this%tSpin .and. this%rsAlg == rangeSepTypes%threshold) then
        call error("Spin-unrestricted calculation for thresholding algorithm not yet implemented!")
      end if

      if (this%tREKS .and. this%rsAlg == rangeSepTypes%threshold) then
        call error("REKS calculation with thresholding algorithm not yet implemented!")
      end if

      if (.not. any([rangeSepTypes%neighbour, rangeSepTypes%threshold,&
            & rangeSepTypes%matrixBased] == this%rsAlg)) then
        call error("Unknown algorithm for screening the exchange")
      end if

    end subroutine checkRequirements

  end subroutine RangeSepFunc_init


  !> obtain the array of atomic species
  subroutine getSpecies(this, targetArray)

    !> 1D array for output, will be allocated
    integer, allocatable, intent(out) :: targetArray(:)

    !> instance
    class(RangeSepFunc), intent(in) :: this

    !> dimension of the species array
    integer :: dim1

    dim1 = size(this%species)
    allocate(targetArray(dim1))

    targetArray(:) = this%species

  end subroutine getSpecies


  !> obtain the long-range gamma matrix
  subroutine getLrGammaEval(this, targetArray)

    !> 2D array for output, will be allocated
    real(dp), allocatable, intent(out) :: targetArray(:,:)

    !> instance
    class(RangeSepFunc), intent(in) :: this

    !> dimensions of the gamma matrix
    integer :: dim1, dim2

    dim1 = size(this%lrGammaEval, 1)
    dim2 = size(this%lrGammaEval, 2)
    allocate(targetArray(dim1, dim2))

    targetArray(:,:) = this%lrGammaEval

  end subroutine getLrGammaEval


  !> update the rangeSep module on coordinate change
  subroutine updateCoords(this, coords)

    !> class instance
    class(TRangeSepFunc), intent(inout) :: this

    !> list of atomic coordinates
    real(dp), intent(in) :: coords(:,:)

    integer :: nAtom, iAtom1, iAtom2, ii, iSp1, iSp2
    real(dp) :: dist

    this%coords(:,:) = coords
    nAtom = size(this%species)
    do iAtom1 = 1, nAtom
      do iAtom2 = 1, iAtom1
        iSp1 = this%species(iAtom1)
        iSp2 = this%species(iAtom2)
        dist = norm2(this%coords(:, iAtom1) - this%coords(:, iAtom2))
        this%lrGammaEval(iAtom1, iAtom2) = getAnalyticalGammaValue(this, iSp1, iSp2, dist)
        this%lrGammaEval(iAtom2, iAtom1) = this%lrGammaEval(iAtom1, iAtom2)
      end do
    end do

    if (this%tScreeningInited) then
      this%hprev(:,:) = 0.0_dp
      this%dRhoPrev(:,:) = 0.0_dp
      this%lrEnergy = 0.0_dp
    end if

  end subroutine updateCoords


  !> Interface routine.
  subroutine addLrHamiltonian(this, env, densSqr, over, iNeighbour, nNeighbourLC, iSquare, iPair,&
      & orb, HH, overlap)

    !> class instance
    class(TRangeSepFunc), intent(inout) :: this

    !> Environment settings
    type(TEnvironment), intent(inout) :: env

    ! Neighbour based screening

    !> Square (unpacked) density matrix
    real(dp), dimension(:,:), target, intent(in) :: densSqr

    !> Sparse (packed) overlap matrix.
    real(dp), dimension(:), intent(in) :: over

    !> Neighbour indices.
    integer, dimension(0:,:), intent(in) :: iNeighbour

    !> Nr. of neighbours for each atom.
    integer, dimension(:), intent(in) :: nNeighbourLC

    !> Position of each atom in the rows/columns of the square matrices. Shape: (nAtom)
    integer, dimension(:), intent(in) :: iSquare

    !> iPair Position of each (neighbour, atom) pair in the sparse matrix.
    !> Shape: (0:maxNeighbour,nAtom)
    integer, dimension(0:,:), intent(in) :: iPair

    !> Orbital information.
    type(TOrbitals), intent(in) :: orb

    !> Square (unpacked) Hamiltonian to be updated.
    real(dp), dimension(:,:), intent(inout), target :: HH

    ! Threshold based screening

    !> square real overlap matrix
    real(dp), intent(in) :: overlap(:,:)

    call env%globalTimer%startTimer(globalTimers%rangeSeparatedH)
    select case(this%rsAlg)
    case (rangeSepTypes%threshold)
      call addLrHamiltonianThreshold(this, env, overlap, densSqr, iNeighbour, nNeighbourLC,&
          & iSquare, HH, orb)
    case (rangeSepTypes%neighbour)
      call addLrHamiltonianNeighbour(this, env, densSqr, over, iNeighbour, nNeighbourLC, iSquare,&
          & iPair, orb, HH)
    case (rangeSepTypes%matrixBased)
      call addLrHamiltonianMatrix(this, iSquare, overlap, densSqr, HH)
    end select
    call env%globalTimer%stopTimer(globalTimers%rangeSeparatedH)

  end subroutine addLrHamiltonian


  !> Adds the LR-exchange contribution to hamiltonian using the thresholding algorithm
  subroutine addLrHamiltonianThreshold(this, env, overlap, deltaRho, iNeighbour, nNeighbourLC,&
      & iSquare, hamiltonian, orb)

    !> class instance
    type(TRangeSepFunc), intent(inout) :: this

    !> Environment settings
    type(TEnvironment), intent(inout) :: env

    !> square real overlap matrix
    real(dp), intent(in) :: overlap(:,:)

    !> square density matrix (deltaRho in DFTB terms)
    real(dp), intent(in) :: deltaRho(:,:)

    !> Neighbour indices.
    integer, dimension(0:,:), intent(in) :: iNeighbour

    !> Nr. of neighbours for each atom.
    integer, dimension(:), intent(in) :: nNeighbourLC

    !> mapping atom_number -> number of the first basis function of the atomic block atom_number
    integer, intent(in) :: iSquare(:)

    !> current hamiltonian
    real(dp), intent(inout) :: hamiltonian(:,:)

    !> orbital information
    type(TOrbitals), intent(in) :: orb

    real(dp), allocatable :: tmpOvr(:,:), tmpDRho(:,:), testOvr(:,:), tmpDDRho(:,:), tmpDHam(:,:)
    integer, allocatable :: ovrInd(:,:)
    integer, parameter :: descLen = 3, iStart = 1, iEnd = 2, iNOrb = 3

    call allocateAndInit()
    call evaluateHamiltonian(tmpDHam)
    this%hprev(:,:) = this%hprev + tmpDHam
    hamiltonian(:,:) = hamiltonian + this%hprev
    this%lrEnergy = this%lrEnergy + evaluateEnergy(this%hprev, tmpDRho)

  contains

    !> allocate and initialise some necessary arrays
    subroutine allocateAndInit()

      integer :: matrixSize, nAtom
      real(dp) :: tmp
      integer :: iAtMu, iAtNu, iNeigh

      matrixSize = size(hamiltonian, dim = 1)
      nAtom = size(this%species)
      allocate(tmpOvr(matrixSize, matrixSize))
      allocate(tmpDHam(matrixSize, matrixSize))
      allocate(tmpDRho(matrixSize, matrixSize))
      allocate(tmpDDRho(matrixSize, matrixSize))
      allocate(testOvr(nAtom, nAtom))
      allocate(ovrInd(nAtom, nAtom))
      tmpOvr(:,:) = overlap
      call blockSymmetrizeHS(tmpOvr, iSquare)
      tmpDRho(:,:) = deltaRho
      call symmetrizeHS(tmpDRho)
      tmpDHam(:,:) = 0.0_dp
      call checkAndInitScreening(this, matrixSize, tmpDRho)
      tmpDDRho(:,:) = tmpDRho - this%dRhoPrev
      this%dRhoPrev(:,:) = tmpDRho

      testOvr(:,:) = 0.0_dp
      do iAtMu = 1, nAtom
        do iNeigh = 0, nNeighbourLC(iAtMu)
          iAtNu = iNeighbour(iNeigh, iAtMu)
          tmp = maxval(abs(tmpOvr(iSquare(iAtMu) : iSquare(iAtMu + 1) - 1,&
              & iSquare(iAtNu) : iSquare(iAtNu + 1) - 1)))
          testOvr(iAtMu, iAtNu) = tmp
          testOvr(iAtNu, iAtMu) = tmp
        end do
      end do
      do iAtMu = 1, nAtom
        call index_heap_sort(ovrInd(iAtMu,:), testOvr(iAtMu,:))
      end do

    end subroutine allocateAndInit


    !> Evaluate the update to hamiltonian due to change the in the DM
    pure subroutine evaluateHamiltonian(tmpDHam)

      !> Update for the old hamiltonian on exit
      real(dp), intent(out) :: tmpDHam(:,:)

      integer :: nAtom
      real(dp) :: pbound, prb
      real(dp) :: tmpvec1(orb%mOrb), tmpvec2(orb%mOrb), tmpvec3(orb%mOrb)
      real(dp) :: tmp, tstbound, gammabatch, gammabatchtmp
      integer :: iAtMu, iAtNu, iAt1, iAt2, iSp1, iSp2, nOrb1, nOrb2
      integer :: kk, ll, jj, ii, mu, nu
      integer, dimension(descLen) :: desc1, desc2, descM, descN

      nAtom = size(this%species)

      pbound = maxval(abs(tmpDDRho))
      tmpDHam = 0.0_dp
      loopMu: do iAtMu = 1, nAtom
        descM = getDescriptor(iAtMu, iSquare)
        loopKK: do kk = 1, nAtom
          iAt1 = ovrInd(iAtMu, nAtom + 1 - kk)
          desc1 = getDescriptor(iAt1, iSquare)
          iSp1 = this%species(iAt1)
          nOrb1 = orb%nOrbSpecies(iSp1)
          prb = pbound * testOvr(iAt1, iAtMu)
          if(abs(prb) < this%pScreeningThreshold) then
            exit loopKK
          end if
          loopNu: do iAtNu = 1, iAtMu
            descN = getDescriptor(iAtNu, iSquare)
            gammabatchtmp = this%lrGammaEval(iAtMu, iAtNu) + this%lrGammaEval(iAt1, iAtNu)
            loopLL: do ll = 1, nAtom
              iAt2 = ovrInd(iAtNu, nAtom + 1 - ll)
              iSp2 = this%species(iAt2)
              nOrb2 = orb%nOrbSpecies(iSp2)
              tstbound = prb * testOvr(iAt2, iAtNu)
              if(abs(tstbound) < this%pScreeningThreshold) then
                exit loopLL
              end if
              desc2 = getDescriptor(iAt2, iSquare)
              gammabatch = (this%lrGammaEval(iAtMu, iAt2) + this%lrGammaEval(iAt1, iAt2)&
                  & + gammabatchtmp)
              gammabatch = -0.125_dp * gammabatch
              ! calculate the Q_AB
              do nu = descN(iStart), descN(iEnd)
                jj = 0
                tmpvec2(1:nOrb2) = tmpOvr(desc2(iStart):desc2(iEnd), nu)
                do ii = desc1(iStart), desc1(iEnd)
                  jj = jj + 1
                  tmpvec1(jj) = sum(tmpvec2(1:nOrb2) * tmpDDRho(ii, desc2(iStart):desc2(iEnd)))
                end do
                tmp = 0.0_dp
                do mu = descM(iStart), descM(iEnd)
                  tmp = sum(tmpOvr(desc1(iStart):desc1(iEnd), mu) * tmpvec1(1:nOrb1))
                  tmpDHam(mu, nu) = tmpDHam(mu, nu) + gammabatch * tmp
                end do
              end do
            end do loopLL
          end do loopNu
        end do loopKK
      end do loopMu

    end subroutine evaluateHamiltonian


    !> Initialise the screening matrices
    subroutine checkAndInitScreening(this, matrixSize, tmpDRho)

      !> Instance
      class(TRangeSepFunc), intent(inout) :: this

      !> linear dimension of matrix
      integer, intent(in) :: matrixSize

      !> Delta rho from iteration
      real(dp), allocatable, intent(in) :: tmpDRho(:,:)

      if(.not. this%tScreeningInited) then
        allocate(this%hprev(matrixSize, matrixSize))
        allocate(this%dRhoPrev(matrixSize, matrixSize))
        this%hprev(:,:) = 0.0_dp
        this%dRhoPrev(:,:) = tmpDRho
        this%tScreeningInited = .true.
      end if

    end subroutine checkAndInitScreening

  end subroutine addLrHamiltonianThreshold


  !> Updates the Hamiltonian with the range separated contribution.
  subroutine addLrHamiltonianNeighbour(this, env, densSqr, over, iNeighbour, nNeighbourLC, iSquare,&
      & iPair, orb, HH)

    !> instance of object
    type(TRangeSepFunc), intent(inout) :: this

    !> Environment settings
    type(TEnvironment), intent(inout) :: env

    !> Square (unpacked) density matrix
    real(dp), dimension(:,:), target, intent(in) :: densSqr

    !> Sparse (packed) overlap matrix.
    real(dp), dimension(:), intent(in) :: over

    !> Neighbour indices.
    integer, dimension(0:,:), intent(in) :: iNeighbour

    !> Nr. of neighbours for each atom.
    integer, dimension(:), intent(in) :: nNeighbourLC

    !> Position of each atom in the rows/columns of the square matrices. Shape: (nAtom)
    integer, dimension(:), intent(in) :: iSquare

    !> Position of each (neighbour, atom) pair in the sparse matrix. Shape: (0:maxNeighbour, nAtom)
    integer, dimension(0:,:), intent(in) :: iPair

    !> Orbital information.
    type(TOrbitals), intent(in) :: orb

    !> Square (unpacked) Hamiltonian to be updated.
    real(dp), dimension(:,:), intent(inout), target :: HH

    integer, parameter :: descLen = 3, iStart = 1, iEnd = 2, iNOrb = 3
    real(dp), dimension(orb%mOrb**2), target :: Sma, Sam, Snb, Sbn
    real(dp), dimension(orb%mOrb**2), target :: Pab, Pmb, Pan, Pmn
    real(dp), dimension(:,:), pointer :: pSma, pSam, pSnb, pSbn, pHH
    real(dp), dimension(:,:), pointer :: pPab, pPmb, pPan, pPmn
    real(dp) :: gamma1, gamma2, gammaTot
    integer :: nAtom, ii, jj
    integer :: iAtM, iAtN, iAtA, iAtB, iNeighN, iNeighA
    integer, dimension(descLen) :: descA, descB, descM, descN
    real(dp), dimension(:,:), allocatable, target :: tmpDRho
    real(dp), dimension(:,:), allocatable, target :: tmpHH
    real(dp) :: tmp
    integer :: mu, nu

    call allocateAndInit(tmpHH, tmpDRho)
    call evaluateHamiltonian()
    HH(:,:) = HH + tmpHH
    this%lrEnergy = this%lrEnergy + evaluateEnergy(tmpHH, tmpDRho)

  contains

    !> Allocate storage for mapping 1D<->2D array sections
    subroutine allocateAndInit(tmpHH, tmpDRho)

      !> density matrix case
      real(dp), dimension(:,:), allocatable, target, intent(inout) :: tmpDRho

      !> hamiltonian matrix case
      real(dp), dimension(:,:), allocatable, target, intent(inout) :: tmpHH

      allocate(tmpHH(size(HH, dim=1), size(HH, dim=2)))
      tmpHH(:,:) = 0.0_dp
      allocate(tmpDRho(size(densSqr, dim=1), size(densSqr, dim=1)))
      tmpDRho(:,:) = densSqr
      call symmetrizeHS(tmpDRho)

    end subroutine allocateAndInit


    !> actually evaluate the neighbour based cut-off hamiltonian
    subroutine evaluateHamiltonian()

      nAtom = size(this%species)

      loopN: do iAtN = 1, nAtom
        descN = getDescriptor(iAtN, iSquare)
        loopB: do iNeighN = 0, nNeighbourLC(iAtN)
          iAtB = iNeighbour(iNeighN, iAtN)
          descB = getDescriptor(iAtB, iSquare)
          call copyOverlapBlock(iAtN, iNeighN, descN(iNOrb), descB(iNOrb), Sbn, pSbn)
          call transposeBlock(pSbn, Snb, pSnb)
          loopA: do iAtA = 1, nAtom
            descA = getDescriptor(iAtA, iSquare)
            call copyDensityBlock(descA, descB, Pab, pPab)
            call copyDensityBlock(descA, descN, Pan, pPan)
            gamma1 = this%lrGammaEval(iAtA, iAtN) + this%lrGammaEval(iAtA, iAtB)
            loopM: do iNeighA = 0, nNeighbourLC(iAtA)
              iAtM = iNeighbour(iNeighA, iAtA)
              descM = getDescriptor(iAtM, iSquare)
              call copyOverlapBlock(iAtA, iNeighA, descA(iNOrb), descM(iNOrb), Sma, pSma)
              call transposeBlock(pSma, Sam, pSam)
              gamma2 = this%lrGammaEval(iAtM, iAtN) + this%lrGammaEval(iAtM, iAtB)
              gammaTot = gamma1 + gamma2
              !
              if (iAtM >= iAtN) then
                call updateHamiltonianBlock(descM, descN, pSma, pSbn, pPab)
              end if
              if (iAtA >= iAtN .and. iAtM /= iAtA) then
                call copyDensityBlock(descM, descB, Pmb, pPmb)
                call updateHamiltonianBlock(descA, descN, pSam, pSbn, pPmb)
              end if
              if (iAtM >= iAtB .and. iAtN /= iAtB) then
                call updateHamiltonianBlock(descM, descB, pSma, pSnb, pPan)
              end if
              if (iAtA >= iAtB .and. iAtM /= iAtA .and. iAtN /= iAtB) then
                call copyDensityBlock(descM, descN, Pmn, pPmn)
                call updateHamiltonianBlock(descA, descB, pSam, pSnb, pPmn)
              end if
            end do loopM
          end do loopA
        end do loopB
      end do loopN

    end subroutine evaluateHamiltonian


    !> copy atom block from sparse matrix
    pure subroutine copyOverlapBlock(iAt, iNeigh, iNOrbAt, iNOrbNeigh, localBlock, pLocalBlock)

      !> Atom for which this is a neighbour
      integer, intent(in) :: iAt

      !> Number of neighbour for this block
      integer, intent(in) :: iNeigh

      !> Number of orbitals on iAt
      integer, intent(in) :: iNOrbAt

      !> Number of orbitals on neighbour atom
      integer, intent(in) :: iNOrbNeigh

      !> local block
      real(dp), dimension(:), target, intent(inout) :: localBlock

      !> Pointer to local block
      real(dp), dimension(:,:), pointer, intent(out) :: pLocalBlock

      integer :: ind

      ind = iPair(iNeigh, iAt) + 1
      localBlock(1:iNOrbNeigh*iNOrbAt) = over(ind:ind+iNOrbNeigh*iNOrbAt-1)
      pLocalBlock(1:iNOrbNeigh, 1:iNOrbAt) => localBlock(1:iNOrbNeigh*iNOrbAt)

    end subroutine copyOverlapBlock


    !> copy a density matrix block from sparse matrix
    pure subroutine copyDensityBlock(desc1, desc2, localBlock, pLocalBlock)

      !> start, end and range of first block
      integer, dimension(descLen), intent(in) :: desc1

      !> start, end and range of second block
      integer, dimension(descLen), intent(in) :: desc2

      !> local block in 1D format
      real(dp), dimension(:), target, intent(inout) :: localBlock

      !> Pointer to local block
      real(dp), dimension(:,:), pointer, intent(out) :: pLocalBlock

      pLocalBlock(1:desc1(iNOrb), 1:desc2(iNOrb)) => localBlock(1:desc1(iNOrb) * desc2(iNOrb))
      pLocalBlock(:,:) = tmpDRho(desc1(iStart):desc1(iEnd), desc2(iStart):desc2(iEnd))

    end subroutine copyDensityBlock


    !> Transpose a block
    pure subroutine transposeBlock(orig, localBlock, pLocalBlock)

      !> Original matrix block
      real(dp), dimension(:,:), intent(in) :: orig

      !> local copy in 1D
      real(dp), dimension(:), target, intent(out) :: localBlock

      !> pointer to local copy
      real(dp), dimension(:,:), pointer, intent(out) :: pLocalBlock

      pLocalBlock(1:size(orig, dim=2), 1:size(orig, dim=1)) => localBlock(1:size(orig))
      pLocalBlock = transpose(orig)


    end subroutine transposeBlock


    !> Add a contribution to a Hamiltonian block
    subroutine updateHamiltonianBlock(descM, descN, pSma, pSbN, pPab)

      !> start, end and range of row
      integer, dimension(descLen), intent(in) :: descM

      !> start, end and range of column
      integer, dimension(descLen), intent(in) :: descN

      !> First overlap block
      real(dp), dimension(:,:), pointer, intent(in) :: pSma

      !> Second overlap block
      real(dp), dimension(:,:), pointer, intent(in) :: pSbN

      !> density matrix block
      real(dp), dimension(:,:), pointer, intent(in) :: pPab

      real(dp), dimension(:,:), pointer :: pHmn

      pHmn => tmpHH(descM(iStart):descM(iEnd), descN(iStart):descN(iEnd))
      if (this%tSpin .or. this%tREKS) then
        pHmn(:,:) = pHmn - 0.25_dp * gammaTot * matmul(matmul(pSma, pPab), pSbn)
      else
        pHmn(:,:) = pHmn - 0.125_dp * gammaTot * matmul(matmul(pSma, pPab), pSbn)
      end if

    end subroutine updateHamiltonianBlock

  end subroutine addLrHamiltonianNeighbour


  !> Update Hamiltonian with long-range contribution using matrix-matrix multiplications
  !>
  !> The routine provides a matrix-matrix multiplication based implementation of
  !> the 3rd term in Eq. 26 in https://doi.org/10.1063/1.4935095
  !>
  subroutine addLrHamiltonianMatrix(this, iSquare, overlap, densSqr, HH)

    !> class instance
    type(TRangeSepFunc), intent(inout) :: this

    !> Position of each atom in the rows/columns of the square matrices. Shape: (nAtom)
    integer, dimension(:), intent(in) :: iSquare

    !> Square (unpacked) overlap matrix.
    real(dp), intent(in) :: overlap(:,:)

    !> Square (unpacked) density matrix
    real(dp), intent(in) :: densSqr(:,:)

    !> Square (unpacked) Hamiltonian to be updated.
    real(dp), intent(inout) :: HH(:,:)

    real(dp), allocatable :: Smat(:,:)
    real(dp), allocatable :: Dmat(:,:)
    real(dp), allocatable :: LrGammaAO(:,:)
    real(dp), allocatable :: Hlr(:,:)

    integer :: nOrb

    nOrb = size(overlap,dim=1)

    allocate(Smat(nOrb,nOrb))
    allocate(Dmat(nOrb,nOrb))
    allocate(LrGammaAO(nOrb,nOrb))
    allocate(Hlr(nOrb,nOrb))

    call allocateAndInit(this, iSquare, overlap, densSqr, HH, Smat, Dmat, LrGammaAO)
    call evaluateHamiltonian(this, Smat, Dmat, LrGammaAO, Hlr)
    HH(:,:) = HH + Hlr
    this%lrenergy = this%lrenergy + 0.5_dp * sum(Dmat * Hlr)

  contains

    !> Set up storage and get orbital-by-orbital gamma matrix
    subroutine allocateAndInit(this, iSquare, overlap, densSqr, HH, Smat, Dmat, LrGammaAO)

      !> class instance
      type(TRangeSepFunc), intent(inout) :: this

      !> Position of each atom in the rows/columns of the square matrices. Shape: (nAtom)
      integer, dimension(:), intent(in) :: iSquare

      !> Square (unpacked) overlap matrix.
      real(dp), intent(in) :: overlap(:,:)

      !> Square (unpacked) density matrix
      real(dp), intent(in) :: densSqr(:,:)

      !> Square (unpacked) Hamiltonian to be updated.
      real(dp), intent(inout) :: HH(:,:)

      !> Symmetrized square overlap matrix
      real(dp), intent(out) :: Smat(:,:)

      !> Symmetrized square density matrix
      real(dp), intent(out) :: Dmat(:,:)

      !> Symmetrized long-range gamma matrix
      real(dp), intent(out) :: LrGammaAO(:,:)

      integer :: nAtom, iAt, jAt

      nAtom = size(this%lrGammaEval,dim=1)

      ! Symmetrize Hamiltonian, overlap, density matrices
      call symmetrizeHS(HH)
      Smat(:,:) = overlap
      call symmetrizeHS(Smat)
      Dmat(:,:) = densSqr
      call symmetrizeHS(Dmat)

      ! Get long-range gamma variable
      LrGammaAO(:,:) = 0.0_dp
      do iAt = 1, nAtom
        do jAt = 1, nAtom
          LrGammaAO(iSquare(jAt):iSquare(jAt+1)-1,iSquare(iAt):iSquare(iAt+1)-1) =&
              & this%lrGammaEval(jAt,iAt)
        end do
      end do

    end subroutine allocateAndInit


    !> Evaluate the hamiltonian using GEMM operations
    subroutine evaluateHamiltonian(this, Smat, Dmat, LrGammaAO, Hlr)

      !> class instance
      type(TRangeSepFunc), intent(inout) :: this

      !> Symmetrized square overlap matrix
      real(dp), intent(in) :: Smat(:,:)

      !> Symmetrized square density matrix
      real(dp), intent(in) :: Dmat(:,:)

      !> Symmetrized long-range gamma matrix
      real(dp), intent(in) :: LrGammaAO(:,:)

      !> Symmetrized long-range Hamiltonian matrix
      real(dp), intent(out) :: Hlr(:,:)

      real(dp), allocatable :: Hmat(:,:)
      real(dp), allocatable :: tmpMat(:,:)

      integer :: nOrb

      nOrb = size(Smat,dim=1)

      allocate(Hmat(nOrb,nOrb))
      allocate(tmpMat(nOrb,nOrb))

      Hlr(:,:) = 0.0_dp

      call gemm(tmpMat, Smat, Dmat)
      call gemm(Hlr, tmpMat, Smat)
      Hlr(:,:) = Hlr * LrGammaAO

      tmpMat(:,:) = tmpMat * LrGammaAO
      call gemm(Hlr, tmpMat, Smat, alpha=1.0_dp, beta=1.0_dp)

      Hmat(:,:) = Dmat * LrGammaAO
      call gemm(tmpMat, Smat, Hmat)
      call gemm(Hlr, tmpMat, Smat, alpha=1.0_dp, beta=1.0_dp)

      call gemm(tmpMat, Dmat, Smat)
      tmpMat(:,:) = tmpMat * LrGammaAO
      call gemm(Hlr, Smat, tmpMat, alpha=1.0_dp, beta=1.0_dp)

      if (this%tSpin .or. this%tREKS) then
        Hlr(:,:) = -0.25_dp * Hlr
      else
        Hlr(:,:) = -0.125_dp * Hlr
      end if

    end subroutine evaluateHamiltonian

  end subroutine addLRHamiltonianMatrix


  !> Add the LR-Energy contribution to the total energy
  subroutine addLrEnergy(this, energy)

    !> RangeSep class instance
    class(TRangeSepFunc), intent(inout) :: this

    !> total energy
    real(dp), intent(inout) :: energy

    energy = energy + this%lrEnergy
    ! hack for spin unrestricted calculation
    this%lrEnergy = 0.0_dp

  end subroutine addLrenergy


  !> location of relevant atomic block indices in a dense matrix
  pure function getDescriptor(iAt, iSquare) result(desc)

    !> relevant atom
    integer, intent(in) :: iAt

    !> indexing array for start of atom orbitals
    integer, intent(in) :: iSquare(:)

    !> resulting location ranges
    integer :: desc(3)

    desc(:) = [iSquare(iAt), iSquare(iAt + 1) - 1, iSquare(iAt + 1) - iSquare(iAt)]

  end function getDescriptor


  !> evaluate energy from triangles of the hamitonian and density matrix
  pure function evaluateEnergy(hamiltonian, densityMat) result(egy)

    !> hamiltonian matrix
    real(dp), intent(in) :: hamiltonian(:,:)

    !> density matrix
    real(dp), intent(in) :: densityMat(:,:)

    !> resulting energy
    real(dp) :: egy

    integer :: mu

    egy = 0.0_dp
    do mu = 1, size(hamiltonian, dim=2)
      egy = egy + hamiltonian(mu, mu) * densityMat(mu, mu)&
          & + 2.0_dp * sum(hamiltonian(mu + 1 :, mu) * densityMat(mu + 1 :, mu))
    end do
    egy = 0.5_dp * egy

  end function evaluateEnergy


  !> Analytical long-range Gamma
  function getAnalyticalGammaValue(this, Sp1, Sp2, dist)

    !> RangeSepFunc instance
    class(TRangeSepFunc), intent(inout) :: this

    !> first species
    integer, intent(in) :: Sp1

    !> second species
    integer, intent(in) :: Sp2

    !> distance between atoms
    real(dp), intent(in) :: dist

    !> resulting gamma
    real(dp) :: getAnalyticalGammaValue

    integer :: ii
    real(dp) :: tauA, tauB, omega
    real(dp) :: prefac, tmp, tmp2, tau

    tauA = 3.2_dp * this%hubbu(Sp1)
    tauB = 3.2_dp * this%hubbu(Sp2)
    omega = this%omega

    if (dist < tolSameDist) then
      ! on-site case
      if (abs(tauA - tauB) < MinHubDiff) then
        tau = 0.5_dp * (tauA + tauB)
        tmp = 5.0_dp * tau**6 + 15.0_dp * tau**4 * omega**2 - 5.0_dp * tau**2 * omega**4  + omega**6
        tmp = tmp * 0.0625_dp / tau**5 - omega
        tmp = tmp * tau**8 / (tau**2 - omega**2)**4
        getAnalyticalGammaValue = tau * 0.3125_dp - tmp
      else
        call error("Error(RangeSep): R = 0, Ua != Ub")
      end if
    else
      ! off-site case, Ua == Ub
      if (abs(tauA - tauB) < MinHubDiff ) then
        tauA = 0.5_dp * (tauA + tauB)
        tmp2 = ((dist * tauA)**3 / 48.0_dp + 0.1875_dp * (dist * tauA)**2 +&
            & 0.6875_dp * (dist * tauA) + 1.0_dp) * exp(-tauA * dist) / dist
        tmp = -tauA**8 / (tauA**2 - omega**2)**4 * (tmp2 + exp(-tauA*dist) * &
            & (dist**2 * (3.0_dp * tauA**4 * omega**4 - 3.0_dp * tauA**6 * omega**2 - &
            & tauA**2 * omega**6) + dist * (15.0_dp * tauA**3 * omega**4 - &
            & 21.0_dp * tauA**5 * omega**2 - 3.0_dp * tauA * omega**6) + &
            & (15.0_dp * tauA**2 * omega**4 - 45.0_dp * tauA**4 * omega**2 - &
            & 3.0_dp * omega**6)) / (48.0_dp * tauA**5))
        getAnalyticalGammaValue = 1.0_dp/dist - tmp2 - (tauA**8 / (tauA**2 - omega**2)**4 *&
            & exp(-omega * dist) / dist + tmp)
      else
        ! off-site, Ua != Ub
        prefac = tauA**4 / (tauA * tauA - omega * omega )**2
        prefac = prefac * tauB**4 / (tauB * tauB - omega * omega )**2
        prefac = prefac * exp(-omega * dist) / dist
        tmp = prefac -getYGammaSubPart(tauA,tauB,dist,omega) -getYGammaSubPart(tauB,tauA,dist,omega)
        tmp = 1.0_dp / dist - tmp
        tmp = tmp -getYGammaSubPart(tauA,tauB,dist,0.0_dp) -getYGammaSubPart(tauB,tauA,dist,0.0_dp)
        getAnalyticalGammaValue = tmp
      end if
    end if

  end function getAnalyticalGammaValue


  !> returns the subexpression for the evaluation of the off-site Y-Gamma-integral
  pure function getYGammaSubPart(tauA, tauB, R, omega)

    !> decay constant site A
    real(dp), intent(in) :: tauA

    !> decay constant site B
    real(dp), intent(in) :: tauB

    !> separation of the sites A and B
    real(dp), intent(in) :: R

    !> range-separation parameter
    real(dp), intent(in) :: omega

    real(dp) :: getYGammaSubPart
    real(dp) :: prefac, tmp

    tmp = (tauA - omega)
    tmp = tmp * (tauA + omega)
    prefac = tauA * tauA / tmp
    tmp = (tauB**6 - 3.0_dp * tauA * tauA * tauB**4 + 2.0_dp * omega * omega * tauB**4) / R
    tmp = tmp * prefac * prefac / (tauA * tauA - tauB * tauB)**3
    tmp = tauA * tauB**4 * 0.5_dp * prefac / (tauB * tauB - tauA * tauA )**2 - tmp
    getYGammaSubPart = tmp * exp(-tauA * R)

  end function getYGammaSubPart


  !> Derivative of analytical long-range Gamma
  function getdAnalyticalGammaDeriv(this, Sp1, Sp2, dist)

    !> RangeSepFunc instance
    class(TRangeSepFunc), intent(inout) :: this

    !> first species
    integer, intent(in) :: Sp1

    !> second species
    integer, intent(in) :: Sp2

    !> distance between atoms
    real(dp), intent(in) :: dist

    !> resulting d gamma / d dist
    real(dp) :: getdAnalyticalGammaDeriv

    integer :: ii
    real(dp) :: tauA, tauB, omega
    real(dp) :: prefac, tmp, tmp2, tau, dTmp, dTmp2

    tauA = 3.2_dp * this%hubbu(Sp1)
    tauB = 3.2_dp * this%hubbu(Sp2)
    omega = this%omega

    if (dist < tolSameDist) then
      ! on-site case
      if (abs(tauA - tauB) < MinHubDiff ) then
        getdAnalyticalGammaDeriv = 0.0_dp
      else
        call error("Error(RangeSep): R = 0, Ua != Ub")
      end if
    else
      ! off-site case, Ua == Ub
      if (abs(tauA - tauB) < MinHubDiff ) then
        tauA = 0.5_dp * (tauA + tauB)

        tmp = dist**2 * (3.0_dp*tauA**4*omega**4 - 3.0_dp*tauA**6*omega**2 - tauA**2*omega**6)&
            & + dist * (15.0_dp*tauA**3*omega**4 - 21.0_dp*tauA**5*omega**2 - 3.0_dp*tauA*omega**6)&
            & + (15.0_dp * tauA**2 * omega**4 - 45.0_dp * tauA**4 * omega**2 - 3.0_dp * omega**6)

        dTmp = 2.0_dp*dist*(3.0_dp*tauA**4*omega**4 - 3.0_dp*tauA**6*omega**2 - tauA**2*omega**6)&
            & + (15.0_dp*tauA**3*omega**4 - 21.0_dp*tauA**5*omega**2 - 3.0_dp*tauA*omega**6)

        dtmp = (dtmp*exp(-tauA*dist) -tmp*tauA*exp(-tauA*dist))/ (48.0_dp * tauA**5)

        tmp2 = ( dist**2 * tauA**3 / 48.0_dp + 0.1875_dp * dist * tauA**2 + 0.6875_dp * tauA&
            & + 1.0_dp / dist ) * exp(-tauA * dist)

        dTmp2 = &
            & (2.0_dp*dist*tauA**3/48.0_dp +0.1875_dp*tauA**2 -1.0_dp/dist**2) * exp(-tauA*dist)&
            & -(dist**2*tauA**3/48.0_dp + 0.1875_dp*dist*tauA**2 + 0.6875_dp*tauA +1.0_dp/dist)&
            & * tauA * exp(-tauA * dist)

        getdAnalyticalGammaDeriv = -1.0_dp/dist**2 -dtmp2&
            & + (tauA**8 / (tauA**2 - omega**2)**4) * (dtmp + dtmp2 + omega*exp(-omega * dist)/dist&
            & +exp(-omega * dist) / dist**2)

      else
        ! off-site, Ua != Ub
        prefac = tauA**4 / (tauA * tauA - omega * omega )**2
        prefac = prefac * tauB**4 / (tauB * tauB - omega * omega )**2
        prefac = prefac * ( -omega * exp(-omega * dist) / dist - exp(-omega * dist) / dist**2)
        getdAnalyticalGammaDeriv = -1.0_dp / (dist**2) - prefac&
            & + getdYGammaSubPart(tauA,tauB,dist,omega) +getdYGammaSubPart(tauB,tauA,dist,omega)&
            & -getdYGammaSubPart(tauA,tauB,dist,0.0_dp) -getdYGammaSubPart(tauB,tauA,dist,0.0_dp)
      end if
    end if

  end function getdAnalyticalGammaDeriv


  !> returns the derivative of the subexpression for the evaluation of the off-site
  !> Y-Gamma-integral. Note that tauA /= tauB
  pure function getdYGammaSubPart(tauA, tauB, R, omega)

    !> decay constant site A
    real(dp), intent(in) :: tauA

    !> decay constant site B
    real(dp), intent(in) :: tauB

    !> separation of the sites A and B
    real(dp), intent(in) :: R

    !> range-separation parameter
    real(dp), intent(in) :: omega

    real(dp) :: getdYGammaSubPart
    real(dp) :: prefac, tmp, tmp2, dtmp

    tmp = tauA**2 - omega**2
    prefac = tauA * tauA / tmp
    tmp = prefac * prefac / (tauA * tauA - tauB * tauB)**3
    dtmp = tmp * (tauB**6 - 3.0_dp * tauA * tauA * tauB**4 + 2.0_dp * omega * omega * tauB**4)/R**2
    tmp = tmp * (tauB**6 - 3.0_dp * tauA * tauA * tauB**4 + 2.0_dp * omega * omega * tauB**4) / R
    tmp2 = tauA * tauB**4 * 0.5_dp * prefac / (tauB * tauB - tauA * tauA )**2 - tmp

    getdYGammaSubPart = (dtmp -tmp2 * tauA) * exp(-tauA * R)

  end function getdYGammaSubPart


  !> Returns the derivative of lr-gamma for iAtom1, iAtom2
  subroutine getGammaPrimeValue(this, grad, iAtom1, iAtom2, coords, species)

    !> class instance
    class(TRangeSepFunc), intent(inout) :: this

    !> gradient of gamma between atoms
    real(dp), intent(out) :: grad(3)

    !> first atom
    integer, intent(in) :: iAtom1

    !> second atom
    integer, intent(in) :: iAtom2

    !> coordinates of atoms
    real(dp), intent(in) :: coords(:,:)

    !> list of all atomic species
    integer, intent(in) :: species(:)

    integer :: sp1, sp2, jj, ii
    real(dp) :: vect(3), tmp(3),tmp2(3), dist
    real(dp) :: tauA, tauB, omega

    sp1 = species(iAtom1)
    sp2 = species(iAtom2)

    ! analytical derivatives
    vect(:) = coords(:,iAtom1) - coords(:,iAtom2)
    dist = sqrt(sum(vect(:)**2))
    vect(:) = vect(:) / dist
    grad(:) = vect(:) * getdAnalyticalGammaDeriv(this, sp1, sp2, dist)

  end subroutine getGammaPrimeValue


  !> Adds gradients due to long-range HF-contribution
  subroutine addLrGradients(this, gradients, derivator, deltaRho, skHamCont, skOverCont, coords,&
      & species, orb, iSquare, ovrlapMat, iNeighbour, nNeighbourSK)

    !> class instance
    class(TRangeSepFunc), intent(inout) :: this

    !> energy gradients
    real(dp), intent(inout) :: gradients(:,:)

    !> density matrix difference from reference q0
    real(dp), intent(in) :: deltaRho(:,:,:)

    !> sparse hamiltonian (non-scc)
    type(TSlakoCont), intent(in) :: skHamCont

    !> sparse overlap part
    type(TSlakoCont), intent(in) :: skOverCont

    !> atomic coordinates
    real(dp), intent(in) :: coords(:,:)

    !> chemical species of atoms
    integer, intent(in) :: species(:)

    !> orbital information for system
    type(TOrbitals), intent(in) :: orb

    !> index for dense arrays
    integer, intent(in) :: iSquare(:)

    !> overlap matrix
    real(dp), intent(in) :: ovrlapMat(:,:)

    !> neighbours of atoms
    integer, intent(in) :: iNeighbour(0:,:)

    !> number of atoms neighbouring each site where the overlap is non-zero
    integer, intent(in) :: nNeighbourSK(:)

    !> differentiation object
    class(TNonSccDiff), intent(in) :: derivator

    integer :: nAtom, iAtK, iNeighK, iAtB, iNeighB, iAtC, iAtA, kpa
    real(dp) :: tmpgamma1, tmpgamma2
    real(dp) :: tmpforce(3), tmpforce_r(3), tmpforce2, tmpmultvar1
    integer :: nSpin, iSpin, mu, nu, alpha, beta, ccc, kkk
    real(dp) :: dummy(orb%mOrb,orb%mOrb,3), sPrimeTmp(orb%mOrb,orb%mOrb,3)
    real(dp) :: sPrimeTmp2(orb%mOrb,orb%mOrb,3)
    real(dp), allocatable :: gammaPrimeTmp(:,:,:), tmpOvr(:,:), tmpRho(:,:,:), tmpderiv(:,:)

    nSpin = size(deltaRho,dim=3)
    call allocateAndInit(tmpOvr, tmpRho, gammaPrimeTmp, tmpderiv)
    nAtom = size(this%species)
    tmpderiv = 0.0_dp
    ! sum K
    loopK: do iAtK = 1, nAtom
      ! C >= K
      loopC: do iNeighK = 0, nNeighbourSK(iAtK)
        iAtC = iNeighbour(iNeighK, iAtK)
        ! evaluate the ovr_prime
        sPrimeTmp2 = 0.0_dp
        sPrimeTmp = 0.0_dp
        if ( iAtK /= iAtC ) then
          call derivator%getFirstDeriv(sPrimeTmp, skOverCont, coords, species, iAtK, iAtC, orb)
          call derivator%getFirstDeriv(sPrimeTmp2, skOverCont, coords, species, iAtC, iAtK, orb)
        end if
        loopB: do iAtB = 1, nAtom
          ! A > B
          loopA: do iNeighB = 0, nNeighbourSK(iAtB)
            iAtA = iNeighbour(iNeighB, iAtB)
            tmpgamma1 = this%lrGammaEval(iAtK,iAtB) + this%lrGammaEval(iAtC,iAtB)
            tmpgamma2 = tmpgamma1 + this%lrGammaEval(iAtK,iAtA) + this%lrGammaEval(iAtC,iAtA)
            tmpforce(:) = 0.0_dp
            tmpforce_r(:) = 0.0_dp
            tmpforce2 = 0.0_dp
            ccc = 0
            do mu = iSquare(iAtC), iSquare(iAtC + 1) - 1
              ccc = ccc + 1
              kkk = 0
              do kpa = iSquare(iAtK), iSquare(iAtK + 1) - 1
                kkk = kkk + 1
                tmpmultvar1 = 0.0_dp
                do iSpin = 1, nSpin
                  do alpha = iSquare(iAtA), iSquare(iAtA + 1) - 1
                    do beta = iSquare(iAtB), iSquare(iAtB + 1) - 1
                      tmpmultvar1 = tmpmultvar1 + tmpOvr(beta, alpha) * (tmpRho(beta,kpa,iSpin) &
                       & * tmpRho(alpha,mu,iSpin) + tmpRho(alpha,kpa,iSpin) * tmpRho(beta,mu,iSpin))
                    end do
                  end do
                end do
                tmpforce(:) = tmpforce(:) + tmpmultvar1 * (sPrimeTmp(ccc,kkk,:))
                tmpforce_r(:) = tmpforce_r(:) + tmpmultvar1 * (sPrimeTmp2(kkk,ccc,:))
                tmpforce2 = tmpforce2 + tmpmultvar1 * tmpOvr(kpa,mu)
              end do
            end do

            ! C /= K
            if( iAtK /= iAtC ) then
              if( iAtB /= iAtA) then
                tmpforce(:) = tmpforce(:) * tmpgamma2
                tmpforce_r(:) = tmpforce_r(:) * tmpgamma2
                tmpforce(:) = tmpforce(:) + tmpforce2 * (gammaPrimeTmp(:,iAtK,iAtA) &
                    & + gammaPrimeTmp(:,iAtK,iAtB))
                tmpforce_r(:) = tmpforce_r(:) + tmpforce2 * (gammaPrimeTmp(:,iAtC,iAtA) &
                    & + gammaPrimeTmp(:,iAtC,iAtB))
              else
                tmpforce(:) = tmpforce(:) * tmpgamma1
                tmpforce_r(:) = tmpforce_r(:) * tmpgamma1
                tmpforce(:) = tmpforce(:) + tmpforce2 * (gammaPrimeTmp(:,iAtK,iAtA))
                tmpforce_r(:) = tmpforce_r(:) + tmpforce2 * (gammaPrimeTmp(:,iAtC,iAtA))
              end if
            else
              if( iAtB /= iAtA) then
                tmpforce(:) = tmpforce(:) + tmpforce2 * (gammaPrimeTmp(:,iAtK,iAtA) &
                    & + gammaPrimeTmp(:,iAtK,iAtB))
              else
                tmpforce(:) = tmpforce(:) + tmpforce2 * (gammaPrimeTmp(:,iAtK,iAtA))
              end if
            end if
            tmpderiv(:,iAtK) = tmpderiv(:,iAtK) + tmpforce(:)
            tmpderiv(:,iAtC) = tmpderiv(:,iAtC) + tmpforce_r(:)
          end do loopA
        end do loopB
      end do loopC
    end do loopK

    if (this%tREKS) then
      gradients(:,:) = gradients - 0.5_dp * tmpderiv
    else
      gradients(:,:) = gradients - 0.25_dp * nSpin * tmpderiv
    end if

    deallocate(tmpOvr, tmpRho, gammaPrimeTmp, tmpderiv)

  contains

    !> Initialise the
    subroutine allocateAndInit(tmpOvr, tmpRho, gammaPrimeTmp, tmpderiv)

      !> Storage for the overlap
      real(dp), allocatable, intent(inout) :: tmpOvr(:,:)

      !> storage for density matrix
      real(dp), allocatable, intent(inout) :: tmpRho(:,:,:)

      !> storage for derivative of gamma interaction
      real(dp), allocatable, intent(inout) :: gammaPrimeTmp(:,:,:)

      !> workspace for the derivatives
      real(dp), allocatable, intent(inout) :: tmpderiv(:,:)

      real(dp) :: tmp(3)
      integer :: iSpin, iAt1, iAt2, nAtom

      nAtom = size(this%species)
      allocate(tmpOvr(size(ovrlapMat, dim = 1), size(ovrlapMat, dim = 1)))
      allocate(tmpRho(size(deltaRho, dim = 1), size(deltaRho, dim = 1), size(deltaRho, dim = 3)))
      allocate(gammaPrimeTmp(3, nAtom, nAtom))
      allocate(tmpderiv(3, size(gradients, dim = 2)))
      tmpOvr = ovrlapMat
      tmpRho = deltaRho
      call symmetrizeHS(tmpOvr)
      do iSpin = 1, size(deltaRho, dim = 3)
        call symmetrizeHS(tmpRho(:,:,iSpin))
      enddo
      ! precompute the gamma derivatives
      gammaPrimeTmp = 0.0_dp
      do iAt1 = 1, nAtom
        do iAt2 = 1, nAtom
          if(iAt1 /= iAt2) then
            call getGammaPrimeValue(this, tmp, iAt1, iAt2, coords, species)
            gammaPrimeTmp(:,iAt1, iAt2) = tmp(:)
          end if
        end do
      end do
    end subroutine allocateAndInit

  end subroutine addLrGradients


  !> evaluate the LR-Energy contribution directly. Very slow, use addLrEnergy instead.
  function evaluateLrEnergyDirect(this, env, deltaRho, ovrlap, iSquare) result (energy)

    !> instance of LR
    class(TRangeSepFunc), intent(inout) :: this

    !> Environment settings
    type(TEnvironment), intent(inout) :: env

    !> square density matrix
    real(dp), intent(in) :: deltaRho(:,:)

    !> square overlap matrix
    real(dp), intent(in) :: ovrlap(:,:)

    !> Dense matrix atom indexing
    integer, intent(in) :: iSquare(:)

    !> resulting energy
    real(dp) :: energy

    integer :: iAt1, iAt2, nAtom, mu, nu, alpha, beta
    real(dp), allocatable :: tmpOvr(:,:), tmpDRho(:,:)
    real(dp) :: tmp

    call env%globalTimer%startTimer(globalTimers%energyEval)
    nAtom = size(this%species)
    allocate(tmpOvr(size(ovrlap, dim = 1), size(ovrlap, dim = 1)))
    allocate(tmpDRho(size(deltaRho, dim = 1), size(deltaRho, dim = 1)))
    tmpOvr = ovrlap
    tmpDRho = deltaRho
    call symmetrizeHS(tmpOvr)
    call symmetrizeHS(tmpDRho)

    energy = 0.0_dp
    do iAt1 = 1, nAtom
      do iAt2 = 1, nAtom
        tmp = 0.0_dp
        do mu = iSquare(iAt1), iSquare(iAt1 + 1) - 1
          do nu = iSquare(iAt2), iSquare(iAt2 + 1) - 1
            do alpha = 1, size(tmpOvr, dim = 1)
              do beta = 1, size(tmpOvr, dim = 1)
                tmp = tmp + (&
                    & tmpDRho(alpha,beta) * tmpDRho(mu,nu)&
                    & +tmpDRho(mu,beta) * tmpDRho(alpha,nu)) * tmpOvr(mu,alpha) * tmpOvr(nu,beta)
              end do
            end do
          end do
        end do
        energy = energy + tmp * this%lrGammaEval(iAt1,iAt2)
      end do
    end do
    energy = -energy / 8.0_dp

    call env%globalTimer%stopTimer(globalTimers%energyEval)

  end function evaluateLrEnergyDirect


  !> Get long-range gamma integrals
  subroutine getLrGamma(self, LrGamma)

    !> class instance
    class(TRangeSepFunc), intent(inout) :: self

    !> long-range gamma integrals in AO basis
    real(dp), intent(out) :: LrGamma(:,:)

    LrGamma(:,:) = self%lrGammaEval

  end subroutine getLrGamma


  !> Calculate long-range gamma derivative integrals
  subroutine getLrGammaDeriv(self, coords, species, LrGammaDeriv)

    !> class instance
    class(TRangeSepFunc), intent(inout) :: self

    !> atomic coordinates
    real(dp), intent(in) :: coords(:,:)

    !> Species of all atoms including images
    integer, intent(in) :: species(:)

    !> long-range gamma derivative integrals
    real(dp), intent(out) :: LrGammaDeriv(:,:,:)

    real(dp) :: tmp(3)
    integer :: nAtom, iAt1, iAt2

    nAtom = size(LrGammaDeriv,dim=1)

    do iAt1 = 1, nAtom
      do iAt2 = 1, nAtom
        if (iAt1 /= iAt2) then
          call getGammaPrimeValue(self, tmp, iAt1, iAt2, coords, species)
          LrGammaDeriv(iAt2,iAt1,:) = tmp
        end if
      end do
    end do

  end subroutine getLrGammaDeriv

end module dftbp_rangeseparated<|MERGE_RESOLUTION|>--- conflicted
+++ resolved
@@ -25,12 +25,7 @@
   implicit none
   private
 
-<<<<<<< HEAD
-  public :: TRangeSepSKTag, TRangeSepFunc, RangeSepFunc_init, rangeSepTypes
-=======
-  public :: TRangeSepSKTag, RangeSepFunc, RangeSepFunc_init, getLrGammaEval, getSpecies,&
-      &  getGammaPrimeValue, rangeSepTypes
->>>>>>> 0cbfaacd
+  public :: TRangeSepSKTag, TRangeSepFunc, RangeSepFunc_init, getGammaPrimeValue, rangeSepTypes
 
 
   type :: TRangeSepTypesEnum
@@ -121,13 +116,9 @@
     procedure :: addLrEnergy
     procedure :: addLrGradients
     procedure :: evaluateLrEnergyDirect
-<<<<<<< HEAD
+    procedure :: getSpecies
     procedure :: getLrGamma
     procedure :: getLrGammaDeriv
-=======
-    procedure :: getLrGammaEval
-    procedure :: getSpecies
->>>>>>> 0cbfaacd
 
   end type TRangeSepFunc
 
@@ -246,47 +237,6 @@
     end subroutine checkRequirements
 
   end subroutine RangeSepFunc_init
-
-
-  !> obtain the array of atomic species
-  subroutine getSpecies(this, targetArray)
-
-    !> 1D array for output, will be allocated
-    integer, allocatable, intent(out) :: targetArray(:)
-
-    !> instance
-    class(RangeSepFunc), intent(in) :: this
-
-    !> dimension of the species array
-    integer :: dim1
-
-    dim1 = size(this%species)
-    allocate(targetArray(dim1))
-
-    targetArray(:) = this%species
-
-  end subroutine getSpecies
-
-
-  !> obtain the long-range gamma matrix
-  subroutine getLrGammaEval(this, targetArray)
-
-    !> 2D array for output, will be allocated
-    real(dp), allocatable, intent(out) :: targetArray(:,:)
-
-    !> instance
-    class(RangeSepFunc), intent(in) :: this
-
-    !> dimensions of the gamma matrix
-    integer :: dim1, dim2
-
-    dim1 = size(this%lrGammaEval, 1)
-    dim2 = size(this%lrGammaEval, 2)
-    allocate(targetArray(dim1, dim2))
-
-    targetArray(:,:) = this%lrGammaEval
-
-  end subroutine getLrGammaEval
 
 
   !> update the rangeSep module on coordinate change
@@ -1459,6 +1409,26 @@
   end function evaluateLrEnergyDirect
 
 
+  !> obtain the array of atomic species
+  subroutine getSpecies(self, targetArray)
+
+    !> 1D array for output, will be allocated
+    integer, allocatable, intent(out) :: targetArray(:)
+
+    !> instance
+    class(TRangeSepFunc), intent(in) :: self
+
+    !> dimension of the species array
+    integer :: dim1
+
+    dim1 = size(self%species)
+    allocate(targetArray(dim1))
+
+    targetArray(:) = self%species
+
+  end subroutine getSpecies
+
+
   !> Get long-range gamma integrals
   subroutine getLrGamma(self, LrGamma)
 
