--- conflicted
+++ resolved
@@ -102,9 +102,6 @@
 
   end subroutine error_array
 
-<<<<<<< HEAD
-end module dftbp_message
-=======
 
   !> Prints a message and stops the code cleanly.
   subroutine shutdown_single(message)
@@ -137,5 +134,4 @@
 
   end subroutine shutdown_array
 
-end module message
->>>>>>> ea956589
+end module dftbp_message