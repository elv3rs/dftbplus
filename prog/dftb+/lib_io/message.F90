!--------------------------------------------------------------------------------------------------!
!  DFTB+: general package for performing fast atomistic simulations                                !
!  Copyright (C) 2006 - 2021  DFTB+ developers group                                               !
!                                                                                                  !
!  See the LICENSE file for terms of usage and distribution.                                       !
!--------------------------------------------------------------------------------------------------!

!> Contains rudimentary functions for warnings and error functions for the code to report problems
!> during run time.
!> Provides routines to call with a string or array of strings if problems occur of a fatal (error)
!> or recoverable (warning) nature.
<<<<<<< HEAD
module dftbp_io_message
  use dftbp_common_globalenv
=======
module dftbp_message
  use dftbp_globalenv, only : stdOut, synchronizeAll, abortProgram
>>>>>>> 16ca5993
  implicit none
  
  private


  !> recoverable error warnings
  interface warning
    module procedure warning_single
    module procedure warning_array
  end interface


  !> fatal error warnings, terminating the code
  interface error
    module procedure error_single
    module procedure error_array
  end interface


  !> terminating the code with a message
  interface cleanShutdown
    module procedure shutdown_single
    module procedure shutdown_array
  end interface


  public :: warning, error, cleanShutdown

contains


  !> Gives a warning message.
  subroutine warning_single(message)

    !> Warning message to print to standard out.
    character (len=*), intent(in) :: message

    write(stdOut, '(1a)') 'WARNING!' 
    write(stdOut, '(2a)') '-> ', trim(message)

  end subroutine warning_single


  !> Gives a warning message.
  subroutine warning_array(messages)

    !> Lines of the error message to print to standard out.
    character(len=*), intent(in) :: messages(:)

    integer :: ii

    write(stdOut, '(1a)') 'WARNING!'
    do ii = 1, size(messages)
      write(stdOut, '(2a)') '-> ', trim(messages(ii))
    end do

  end subroutine warning_array


  !> Gives an error message and stops the code.
  subroutine error_single(message)

    !> Error message to print to standard out.
    character (len=*), intent(in) :: message

    write(stdOut, '(1a)') 'ERROR!'
    write(stdOut, '(2a)') '-> ', trim(message)
    flush(stdOut)
    call synchronizeAll()
    call abortProgram()

  end subroutine error_single


  !> Gives an error messages and stops the code.
  subroutine error_array(messages)

    !> Lines of the error message to print to standard out.
    character(len=*), intent(in) :: messages(:)

    integer :: ii

    write(stdOut, '(1a)') 'ERROR!'
    do ii = 1, size(messages)
      write(stdOut, '(2a)') '-> ', trim(messages(ii))
    end do
    flush(stdOut)
    call synchronizeAll()
    call abortProgram()

  end subroutine error_array


  !> Prints a message and stops the code cleanly.
  subroutine shutdown_single(message)

    !> Shutdown message to print to standard out.
    character (len=*), intent(in) :: message

    write(stdOut, '(A)') trim(message)
    flush(stdOut)
    call synchronizeAll()
    call abortProgram()

  end subroutine shutdown_single


  !> Prints messages and stops the code cleanly.
  subroutine shutdown_array(messages)

    !> Lines of the shutdown message to print to standard out.
    character(len=*), intent(in) :: messages(:)

    integer :: ii

    do ii = 1, size(messages)
      write(stdOut, '(A)') trim(messages(ii))
    end do
    flush(stdOut)
    call synchronizeAll()
    call abortProgram()

  end subroutine shutdown_array

end module dftbp_io_message<|MERGE_RESOLUTION|>--- conflicted
+++ resolved
@@ -9,13 +9,8 @@
 !> during run time.
 !> Provides routines to call with a string or array of strings if problems occur of a fatal (error)
 !> or recoverable (warning) nature.
-<<<<<<< HEAD
 module dftbp_io_message
-  use dftbp_common_globalenv
-=======
-module dftbp_message
-  use dftbp_globalenv, only : stdOut, synchronizeAll, abortProgram
->>>>>>> 16ca5993
+  use dftbp_common_globalenv, only : stdOut, synchronizeAll, abortProgram
   implicit none
   
   private
