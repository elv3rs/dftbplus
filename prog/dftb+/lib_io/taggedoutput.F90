--- conflicted
+++ resolved
@@ -86,7 +86,6 @@
   !> total stress tensor for periodic geometries
   character(*), parameter, public :: tag_stressTot = 'stress'
 
-<<<<<<< HEAD
   !> final energy components after real-time propagation
   character(*), parameter, public :: tag_tdenergy = 'final_energy'
 
@@ -95,13 +94,12 @@
 
   !> final negative gross atomic Mulliken charges after real-time propagation
   character(*), parameter, public :: tag_tdcharges = 'final_td_charges'
-=======
+
   !> total tunneling vector
   character(*), parameter, public :: tag_tunn = 'total_tunneling'
 
   !> total projected DOS vector
   character(*), parameter, public :: tag_ldos = 'total_localdos'
->>>>>>> a2f1e0a8
 
   !> total internal energy
   character(*), parameter, public :: tag_egyTotal   = 'total_energy'
