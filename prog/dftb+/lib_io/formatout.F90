!--------------------------------------------------------------------------------------------------!
!  DFTB+: general package for performing fast atomistic simulations                                !
!  Copyright (C) 2018  DFTB+ developers group                                                      !
!                                                                                                  !
!  See the LICENSE file for terms of usage and distribution.                                       !
!--------------------------------------------------------------------------------------------------!

#:include 'common.fypp'

!> Contains subroutines for formatted output of data
module formatout
  use globalenv
  use environment
  use message
  use assert
  use accuracy
  use constants
  use lapackroutines, only: matinv
  use sparse2dense
  implicit none
  private

  public :: clearFile, writeGenFormat, writeXYZFormat
  public :: printDFTBHeader
  public :: writeSparseAsSquare, writeSparse


  !> Clears contents of a file
  interface clearFile
    module procedure clearFile_fname
  end interface clearFile


  !> Writes geometry information in gen format to a file
  interface writeGenFormat
    module procedure writeGenFormat_fname
    module procedure writeGenFormat_fid
  end interface writeGenFormat


  !> Writes geometry information in xyz format to a file
  interface writeXYZFormat
    module procedure writeXYZFormat_fname
    module procedure writeXYZFormat_fid
  end interface writeXYZFormat


  !> Writes DFTB+ type sparse matrix in square form to disc
  interface writeSparseAsSquare
    module procedure writeSparseAsSquare_real
    module procedure writeSparseAsSquare_cplx
  end interface writeSparseAsSquare

contains


  !> Clears contents of file
  subroutine clearFile_fname(fileName)

    !> name of the file which should be cleared
    character(len=*), intent(in) :: fileName

    integer :: fd

    open(newunit=fd, file=fileName, status="replace", position="rewind")
    close(fd)

  end subroutine clearFile_fname


  !> A wrapper around writeGenFormat_fid to open a file first.
  subroutine writeGenFormat_fname(fileName, coord, species, speciesName, latVec, tFracCoord)

    !> File name of the file which should be created
    character(len=*), intent(in) :: fileName

    !> Coordinates in atomic units
    real(dp),         intent(in) :: coord(:,:)

    !> Species of the atoms
    integer, intent(in) :: species(:)

    !> Name of the different species
    character(mc),    intent(in) :: speciesName(:)

    !> Lattice vectors
    real(dp), intent(in), optional :: latVec(3,3)

    !> Print out fractional coordinates?
    logical, intent(in), optional :: tFracCoord

    integer :: fd

    @:ASSERT((.not.(present(tFracCoord).neqv.present(latVec))) .or.(present(latVec)))

    open(newunit=fd, file=fileName, form="formatted", action="write", status="replace")
    call writeGenFormat(fd, coord, species, speciesName, latVec, tFracCoord)
    close(fd)

  end subroutine writeGenFormat_fname


  !> Writes coordinates in the famous GEN format to a file
  subroutine writeGenFormat_fid(fd, coord, species, speciesName, latVec, tFracCoord)

    !> File id of an open file where output should be written
    integer, intent(in) :: fd

    !> Coordinates in atomic units
    real(dp),          intent(in) :: coord(:,:)

    !> Species of the atoms
    integer, intent(in) :: species(:)

    !> Name of the different species
    character(mc),     intent(in) :: speciesName(:)

    !> Lattice vectors
    real(dp), intent(in), optional :: latVec(:,:)

    !> Print out fractional coordinates?
    logical, intent(in), optional :: tFracCoord

    integer :: nAtom, nSpecies
    character(6) :: formatSpecies
    integer :: ii, jj
    logical :: tFractional
    real(dp) :: invLatVec(3,3)

100 format(I5," ",A2)
101 format("(",I2.2,"A3)")
102 format(I5,I2,3E20.10)
103 format(3E20.10)

    nAtom = size(coord, dim=2)
    nSpecies = maxval(species)

    @:ASSERT(size(coord, dim=1) == 3)
    @:ASSERT(size(species) == nAtom)
    @:ASSERT(size(speciesName) == nSpecies)
#:call ASSERT_CODE
    if (present(latVec)) then
      @:ASSERT(all(shape(latVec) == (/3, 3 /)))
    end if
#:endcall ASSERT_CODE
    @:ASSERT((.not.(present(tFracCoord).neqv.present(latVec))) .or.(present(latVec)))

    tFractional = .false.
    if (present(latVec)) then
      if (present(tFracCoord) ) then
        tFractional = tFracCoord
      end if
      if (tFractional) then
        write(fd, 100) nAtom, "F"
      else
        write(fd, 100) nAtom, "S"
      end if
    else
      write(fd, 100) nAtom, "C"
    end if
    write(formatSpecies, 101) nSpecies
    write(fd, formatSpecies) (trim(speciesName(ii)), ii = 1, nSpecies)

    if (tFractional) then
      invLatVec(:,:) = latVec(:,:)
      call matinv(invLatVec)
      do ii = 1, nAtom
        write(fd, 102) ii, species(ii), matmul(invLatVec,coord(:, ii))
      end do
    else
      do ii = 1, nAtom
        write(fd, 102) ii, species(ii), (coord(jj, ii) * Bohr__AA, jj = 1, 3)
      end do
    end if
    if (present(latVec)) then
      write(fd, 103) 0.0_dp, 0.0_dp, 0.0_dp
      do ii = 1, 3
        write(fd, 103) (latVec(jj, ii) * Bohr__AA, jj = 1, 3)
      end do
    end if
  end subroutine writeGenFormat_fid


  !> Writes coordinates in the XYZ format
  subroutine writeXYZFormat_fname(fileName, coord, species, speciesName, charges, velocities,&
      & comment, append)

    !> File name of a file to be created
    character(len=*), intent(in) :: fileName

    !> Coordinates in atomic units
    real(dp), intent(in) :: coord(:,:)

    !> Species of the atoms
    integer, intent(in) :: species(:)

    !> Name of the different species
    character(mc), intent(in) :: speciesName(:)

    !> Optional vector with charges for each atom.
    real(dp), intent(in), optional :: charges(:)

    !> Optional array of velocity vectors for each atom.
    real(dp), intent(in), optional :: velocities(:,:)

    !> Optional comment for line 2 of the file
    character(len=*), intent(in), optional :: comment

    !> Whether geometry should be appended (default: it is overwritten)
    logical, intent(in), optional :: append

    integer :: fd
    logical :: append0

    if (present(append)) then
      append0 = append
    else
      append0 = .false.
    end if
    if (append) then
      open(newunit=fd, file=fileName, action="write", form="formatted", status="old",&
          & position="append")
    else
      open(newunit=fd, file=fileName, action="write", form="formatted", status="replace")
    end if
    call writeXYZFormat(fd, coord, species, speciesName, charges, velocities, comment)
    close(fd)

  end subroutine writeXYZFormat_fname


  !> Writes coordinates in the XYZ format with additional charges and vectors
  subroutine writeXYZFormat_fid(fd, coords, species, speciesNames, charges, velocities, comment)

    !> File id of an open file where output should be written
    integer, intent(in) :: fd

    !> Coordinates in atomic units
    real(dp), intent(in) :: coords(:,:)

    !> Species of the atoms
    integer, intent(in) :: species(:)

    !> Name of the different species
    character(mc), intent(in) :: speciesNames(:)

    !> Optional vector with charges for each atom.
    real(dp), intent(in), optional :: charges(:)

    !> Optional array of velocity vectors for each atom.
    real(dp), intent(in), optional :: velocities(:,:)

    !> Optional comment for line 2 of the file
    character(len=*), intent(in), optional :: comment

    integer :: nAtom, nSpecies
    integer :: ii, jj

200 format(I5)
201 format(A5,3F16.8)
202 format(A5,6F16.8)
203 format(A5,4F16.8)
204 format(A5,7F16.8)

    nAtom = size(coords, dim=2)
    nSpecies = maxval(species)

    @:ASSERT(size(coords, dim=1) == 3)
    @:ASSERT(size(species) == nAtom)
    @:ASSERT(size(speciesNames) == nSpecies)
#:call ASSERT_CODE
    if (present(charges)) then
      @:ASSERT(size(charges) == nAtom)
    end if
    if (present(velocities)) then
      @:ASSERT(all(shape(velocities) == (/ 3, nAtom /)))
    end if
#:endcall ASSERT_CODE

    write(fd, 200) nAtom
    if (present(comment)) then
      write(fd, "(A)") trim(comment)
    elseif (present(velocities)) then
      write(fd, *) "Velocity in AA/ps"
    else
      write(fd, *) ""
    end if

    if (present(charges) .and. present(velocities)) then
      write(fd, 204) (trim(speciesNames(species(ii))), coords(:, ii) * Bohr__AA, charges(ii),&
          & velocities(:,ii) * Bohr__AA / au__fs * 1000.0_dp, ii = 1, nAtom)
    elseif (present(charges) .and. .not. present(velocities)) then
      write(fd, 203) (trim(speciesNames(species(ii))), coords(:, ii) * Bohr__AA,&
          & charges(ii), ii = 1, nAtom)
    elseif (.not. present(charges) .and. present(velocities)) then
      write(fd, 202) (trim(speciesNames(species(ii))), coords(:, ii) * Bohr__AA,&
          & velocities(:,ii) * Bohr__AA / au__fs * 1000.0_dp, ii = 1, nAtom)
    else
      write(fd, 201) (trim(speciesNames(species(ii))),&
          & (coords(jj, ii) * Bohr__AA, jj = 1, 3), ii = 1, nAtom)
    end if

  end subroutine writeXYZFormat_fid


  !> Writes the greeting message of dftb+ on stdout
  subroutine printDFTBHeader(release, year)

    !> release version of the code
    character(len=*), intent(in) :: release

    !> release year
    integer, intent(in) :: year

    character, parameter :: vbar = '|'
    character, parameter :: hbar = '='
    integer, parameter :: headerWidth = 80

    write(stdOut, '(2A,/,A)') vbar, repeat(hbar, headerWidth - 1), vbar
    write(stdOut, '(3A)') vbar, '  DFTB+ ', trim(release)
    write(stdOut, '(A)') vbar
    write(stdOut, '(2A,I0,A)') vbar, '  Copyright (C) ', year, '  DFTB+ developers group'
    write(stdOut, '(A,/,2A,/,A)') vbar, vbar, repeat(hbar, headerWidth - 1), vbar
    write(stdOut, '(2A)') vbar,&
        & '  When publishing results obtained with DFTB+, please cite the following', vbar,&
        & '  reference:'
    write(stdOut, '(A)') vbar
    write(stdOut, '(2A)') vbar,'  * B. Aradi, B. Hourahine and T. Frauenheim,', vbar,&
        & '    DFTB+, a Sparse Matrix-Based Implementation of the DFTB Method,', vbar,&
        & '    J. Phys. Chem. A, 111 5678 (2007).  [doi: 10.1021/jp070186p]'
    write(stdOut, '(A)') vbar
    write(stdOut, '(2A,2(/,2A))') vbar,&
        & '  You should also cite additional publications crediting the parametrization', vbar,&
        & '  data you use. Please consult the documentation of the SK-files for the', vbar,&
        & '  references.'
    write(stdOut, '(A,/,2A,/)') vbar, vbar, repeat(hbar, headerWidth - 1)

  end subroutine printDFTBHeader


  !> Converts a sparse matrix to its square form and write it to a file.
<<<<<<< HEAD
  subroutine writeSparseAsSquare_real(env, fname, sparse, iNeighbor, nNeighbor, iAtomStart, iPair, &
      & img2CentCell)
=======
  subroutine writeSparseAsSquare_real(env, fname, sparse, iNeighbour, nNeighbourSK, iAtomStart,&
      & iPair, img2CentCell)

    !> Environment settings
    type(TEnvironment), intent(in) :: env
>>>>>>> 1a46e0e3

    !> Environment settings
    type(TEnvironment), intent(in) :: env

    !> Name of the file to write the matrix to.
    character(len=*), intent(in) :: fname

    !> Sparse matrix.
    real(dp), intent(in) :: sparse(:)

    !> Neighbour list index.
    integer, intent(in) :: iNeighbour(0:,:)

    !> Number of neighbours.
    integer, intent(in) :: nNeighbourSK(:)

    !> Offset array in the square matrix.
    integer, intent(in) :: iAtomStart(:)

    !> Offset array in the sparse matrix
    integer, intent(in) :: iPair(0:,:)

    !> Pair indexing array.
    integer, intent(in) :: img2CentCell(:)

    !> Mapping of the atoms to the central cell.
    real(dp), allocatable :: square(:,:)
    character(mc) :: strForm
    integer :: fd, nOrb

    if (withMpi) then
      call error("Writing of HS not working with MPI yet")
    end if

<<<<<<< HEAD
    nOrb = iAtomStart(size(nNeighbor) + 1) - 1
=======
    nOrb = iAtomStart(size(nNeighbourSK) + 1) - 1
>>>>>>> 1a46e0e3

    allocate(square(nOrb, nOrb))
    open(newunit=fd, file=fname, form="formatted", status="replace")
    write(fd, "(A1,A10,A10,A10,A10)") "#", "REAL", "NALLORB", "NKPOINT"
    write(fd, "(1X,L10,I10,I10,I10)") .true., nOrb, 1

    write (strForm, "(A,I0,A)") "(", nOrb, "ES24.15)"
    call unpackHS(square, sparse, iNeighbour, nNeighbourSK, iAtomStart, iPair, img2CentCell)
    call blockSymmetrizeHS(square, iAtomStart)
    write(fd, "(A1,A10,A10)") "#", "IKPOINT"
    write(fd, "(1X,I10,I10)") 1
    write(fd, "(A1,A)") "#", " MATRIX"
    write(fd, strForm) square
    close(fd)

  end subroutine writeSparseAsSquare_real


  !> Converts a sparse matrix to its square form and write it to a file.
<<<<<<< HEAD
  subroutine writeSparseAsSquare_cplx(env, fname, sparse, kPoints, iNeighbor, nNeighbor,&
=======
  subroutine writeSparseAsSquare_cplx(env, fname, sparse, kPoints, iNeighbour, nNeighbourSK,&
>>>>>>> 1a46e0e3
      & iAtomStart, iPair, img2CentCell, iCellVec, cellVec)

    !> Environment settings
    type(TEnvironment), intent(in) :: env

    !> Name of the file to write the matrix into.
    character(len=*), intent(in) :: fname

    !> Sparse matrix.
    real(dp), intent(in) :: sparse(:)

    !> List of k-points.
    real(dp), intent(in) :: kPoints(:,:)

    !> Neighbour list index.
    integer, intent(in) :: iNeighbour(0:,:)

    !> Number of neighbours.
    integer, intent(in) :: nNeighbourSK(:)

    !> Offset array in the square matrix.
    integer, intent(in) :: iAtomStart(:)

    !> Pair indexing array.
    integer, intent(in) :: iPair(0:,:)

    !> Mapping of the atoms to the central cell.
    integer, intent(in) :: img2CentCell(:)

    !> Index of the cell translation vectors for each atom.
    integer, intent(in) :: iCellVec(:)

    !> Cell translation vectors.
    real(dp), intent(in) :: cellVec(:,:)

    complex(dp), allocatable :: square(:,:)
    character(mc) :: strForm
    integer :: fd, nOrb, nKPoint
    integer :: iK

    if (withMpi) then
      call error("Writing of HS not working with MPI yet")
    end if

<<<<<<< HEAD
    nOrb = iAtomStart(size(nNeighbor) + 1) - 1
=======
    nOrb = iAtomStart(size(nNeighbourSK) + 1) - 1
>>>>>>> 1a46e0e3
    nKPoint = size(kPoints, dim =2)

    allocate(square(nOrb, nOrb))
    open(newunit=fd, file=fname, form="formatted", status="replace")
    write(fd, "(A1,A10,A10,A10,A10)") "#", "REAL", "NALLORB", "NKPOINT"
    write(fd, "(1X,L10,I10,I10)") .false., nOrb, nKPoint

    write (strForm, "(A,I0,A)") "(", 2 * nOrb, "ES24.15)"
    do iK = 1, nKPoint
      call unpackHS(square, sparse, kPoints(:,iK), iNeighbour, nNeighbourSK, iCellVec, cellVec,&
          & iAtomStart, iPair, img2CentCell)
      call blockHermitianHS(square, iAtomStart)
      write(fd, "(A1,A10,A10)") "#", "IKPOINT"
      write(fd, "(1X,I10,I10)") iK
      write(fd, "(A1,A)") "#", " MATRIX"
      write(fd, strForm) square
    end do
    close(fd)

  end subroutine writeSparseAsSquare_cplx


  !> Writes a sparse matrix to a file.
<<<<<<< HEAD
  subroutine writeSparse(fname, sparse, iNeighbor, nNeighbor, iAtomStart, iPair, img2CentCell,&
=======
  subroutine writeSparse(fname, sparse, iNeighbour, nNeighbourSK, iAtomStart, iPair, img2CentCell,&
>>>>>>> 1a46e0e3
      & iCellVec, cellVec)

    !> Name of the file to write the matrix to.
    character(len=*), intent(in) :: fname

    !> Sparse matrix.
    real(dp), intent(in) :: sparse(:)

    !> Neighbour list index.
    integer, intent(in) :: iNeighbour(0:,:)

    !> Number of neighbours.
    integer, intent(in) :: nNeighbourSK(:)

    !> Offset array in the square matrix.
    integer, intent(in) :: iAtomStart(:)

    !> Pair indexing array.
    integer, intent(in) :: iPair(0:,:)

    !> Mapping of the atoms to the central cell.
    integer, intent(in) :: img2CentCell(:)

    !> Index of the cell translation vectors for each atom.
    integer, intent(in) :: iCellVec(:)

    !> Cell translation vectors.
    real(dp), intent(in) :: cellVec(:,:)

    integer :: fd, nAtom
    integer :: iAt1, iAt2, iAt2f, iNeigh, iOrig, nOrb1, nOrb2
    character(mc) :: strForm

    if (.not. tIoProc) then
      return
    end if

<<<<<<< HEAD
    nAtom = size(nNeighbor)
=======
    nAtom = size(nNeighbourSK)
>>>>>>> 1a46e0e3

    open(newunit=fd, file=fname, form="formatted", status="replace")
    write(fd, "(A1,A10)") "#", "NATOM"
    write(fd, "(1X,I10)") nAtom
    write(fd, "(A1,A10,A10,A10)") "#", "IATOM", "NNEIGH", "NORB"
    do iAt1 = 1, nAtom
      write(fd, "(1X,I10,I10,I10)") iAt1, nNeighbourSK(iAt1) + 1, iAtomStart(iAt1+1)&
          & - iAtomStart(iAt1)
    end do

    do iAt1 = 1, nAtom
      nOrb1 = iAtomStart(iAt1+1) - iAtomStart(iAt1)
      do iNeigh = 0, nNeighbourSK(iAt1)
        iOrig = iPair(iNeigh,iAt1) + 1
        iAt2 = iNeighbour(iNeigh, iAt1)
        iAt2f = img2CentCell(iAt2)
        nOrb2 = iAtomStart(iAt2f+1) - iAtomStart(iAt2f)
        write(strForm, "(A,I0,A)") "(", nOrb2, "ES24.15)"
        write(fd, "(A1,A10,A10,A10,3A10)") "#", "IATOM1", "INEIGH", "IATOM2F", "ICELL(1)",&
            & "ICELL(2)", "ICELL(3)"
        write(fd, "(1X,I10,I10,I10,3I10)") iAt1, iNeigh, iAt2f, int(cellVec(:,iCellVec(iAt2)))
        write(fd, "(A1,A)") "#", " MATRIX"
        write(fd, strForm) sparse(iOrig:iOrig+nOrb1*nOrb2-1)
      end do
    end do
    close(fd)

  end subroutine writeSparse

end module formatout<|MERGE_RESOLUTION|>--- conflicted
+++ resolved
@@ -339,16 +339,8 @@
 
 
   !> Converts a sparse matrix to its square form and write it to a file.
-<<<<<<< HEAD
-  subroutine writeSparseAsSquare_real(env, fname, sparse, iNeighbor, nNeighbor, iAtomStart, iPair, &
-      & img2CentCell)
-=======
   subroutine writeSparseAsSquare_real(env, fname, sparse, iNeighbour, nNeighbourSK, iAtomStart,&
       & iPair, img2CentCell)
-
-    !> Environment settings
-    type(TEnvironment), intent(in) :: env
->>>>>>> 1a46e0e3
 
     !> Environment settings
     type(TEnvironment), intent(in) :: env
@@ -383,11 +375,7 @@
       call error("Writing of HS not working with MPI yet")
     end if
 
-<<<<<<< HEAD
-    nOrb = iAtomStart(size(nNeighbor) + 1) - 1
-=======
     nOrb = iAtomStart(size(nNeighbourSK) + 1) - 1
->>>>>>> 1a46e0e3
 
     allocate(square(nOrb, nOrb))
     open(newunit=fd, file=fname, form="formatted", status="replace")
@@ -407,11 +395,7 @@
 
 
   !> Converts a sparse matrix to its square form and write it to a file.
-<<<<<<< HEAD
-  subroutine writeSparseAsSquare_cplx(env, fname, sparse, kPoints, iNeighbor, nNeighbor,&
-=======
   subroutine writeSparseAsSquare_cplx(env, fname, sparse, kPoints, iNeighbour, nNeighbourSK,&
->>>>>>> 1a46e0e3
       & iAtomStart, iPair, img2CentCell, iCellVec, cellVec)
 
     !> Environment settings
@@ -456,11 +440,7 @@
       call error("Writing of HS not working with MPI yet")
     end if
 
-<<<<<<< HEAD
-    nOrb = iAtomStart(size(nNeighbor) + 1) - 1
-=======
     nOrb = iAtomStart(size(nNeighbourSK) + 1) - 1
->>>>>>> 1a46e0e3
     nKPoint = size(kPoints, dim =2)
 
     allocate(square(nOrb, nOrb))
@@ -484,11 +464,7 @@
 
 
   !> Writes a sparse matrix to a file.
-<<<<<<< HEAD
-  subroutine writeSparse(fname, sparse, iNeighbor, nNeighbor, iAtomStart, iPair, img2CentCell,&
-=======
   subroutine writeSparse(fname, sparse, iNeighbour, nNeighbourSK, iAtomStart, iPair, img2CentCell,&
->>>>>>> 1a46e0e3
       & iCellVec, cellVec)
 
     !> Name of the file to write the matrix to.
@@ -526,11 +502,7 @@
       return
     end if
 
-<<<<<<< HEAD
-    nAtom = size(nNeighbor)
-=======
     nAtom = size(nNeighbourSK)
->>>>>>> 1a46e0e3
 
     open(newunit=fd, file=fname, form="formatted", status="replace")
     write(fd, "(A1,A10)") "#", "NATOM"
