--- conflicted
+++ resolved
@@ -8,26 +8,15 @@
 #:include 'common.fypp'
 
 !> Contains subroutines for formatted output of data
-<<<<<<< HEAD
 module dftbp_formatout
   use dftbp_globalenv
+  use dftbp_environment
   use dftbp_assert
   use dftbp_accuracy
-  use dftbp_fileid
+    use dftbp_message
   use dftbp_constants
   use dftbp_lapackroutines, only: matinv
   use dftbp_sparse2dense
-=======
-module formatout
-  use globalenv
-  use environment
-  use message
-  use assert
-  use accuracy
-  use constants
-  use lapackroutines, only: matinv
-  use sparse2dense
->>>>>>> ea956589
   implicit none
   private
 
