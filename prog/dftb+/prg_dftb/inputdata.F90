--- conflicted
+++ resolved
@@ -407,14 +407,11 @@
 
     type(linrespini) :: lrespini
 
-<<<<<<< HEAD
     !> ElectronDynamics
     type(TElecDynamicsInp), allocatable :: elecDynInp
-=======
+
     !> LBFGS input
     type(TLbfgsInput), allocatable :: lbfgsInp
-
->>>>>>> 4d76c971
 
   #:if WITH_SOCKETS
     !> socket communication
