!--------------------------------------------------------------------------------------------------!
!  DFTB+: general package for performing fast atomistic simulations                                !
!  Copyright (C) 2017  DFTB+ developers group                                                      !
!                                                                                                  !
!  See the LICENSE file for terms of usage and distribution.                                       !
!--------------------------------------------------------------------------------------------------!

#:include 'common.fypp'

!> Various I/O routines for the main program.
module mainio
#:if WITH_MPI
  use mpifx
#:endif
#:if WITH_SCALAPACK
  use scalapackfx
#:endif
  use globalenv
  use environment
  use densedescr
  use assert
  use accuracy
  use constants
  use periodic
  use commontypes
  use fifo
  use sparse2dense
  use blasroutines
  use charmanip, only : i2c
  use linkedlist
  use taggedoutput
  use fileid
  use spin, only : qm2ud
  use energies
  use xmlf90
  use hsdutils, only : writeChildValue
  use mdintegrator, only : OMdIntegrator, state
  use formatout
  use sccinit, only : writeQToFile
  use message
  use ipisocket
  implicit none
  private

  public :: writeEigenvectors, writeRealEigvecs, writeCplxEigvecs
#:if WITH_SCALAPACK
  public :: writeRealEigvecsBinBlacs, writeRealEigvecsTxtBlacs
  public :: writeCplxEigvecsBinBlacs, writeCplxEigvecsTxtBlacs
#:else
  public :: writeRealEigvecsBin, writeRealEigvecsTxt
  public :: writeCplxEigvecsBin, writeCplxEigvecsTxt
#:endif
  public :: writeProjectedEigenvectors
  public :: initOutputFile, writeAutotestTag, writeResultsTag, writeDetailedXml, writeBandOut
  public :: writeHessianOut
  public :: writeDetailedOut1, writeDetailedOut2, writeDetailedOut3, writeDetailedOut4
  public :: writeDetailedOut5
  public :: writeMdOut1, writeMdOut2, writeMdOut3
  public :: writeCharges
  public :: writeCurrentGeometry, writeFinalDriverStatus
  public :: writeHSAndStop, writeHS
  public :: printGeoStepInfo, printSccHeader, printSccInfo, printEnergies, printVolume
  public :: printPressureAndFreeEnergy, printMaxForce, printMaxLatticeForce
  public :: printMdInfo
  public :: receiveGeometryFromSocket


  !> Ground state eigenvectors in text format
  character(*), parameter :: eigvecOut = "eigenvec.out"

  !> Ground state eigenvectors in binary format
  character(*), parameter :: eigvecBin = "eigenvec.bin"

  !> Format string for energy second derivative matrix
  character(len=*), parameter :: formatHessian = '(4f16.10)'

  !> Atomic geometries format
  character(len=*), parameter :: formatGeoOut = "(I5, F16.8, F16.8, F16.8)"

  !> Format for a single value with units
  character(len=*), parameter :: format1U = "(A, ':', T32, F18.10, T51, A)"

  !> Format for two values with units
  character(len=*), parameter :: format2U = "(A, ':', T32, F18.10, T51, A, T54, F16.4, T71, A)"

  !> Format for a single value using exponential notation with units
  character(len=*), parameter :: format1Ue = "(A, ':', T37, E13.6, T51, A)"

  !> Format for two using exponential notation values with units
  character(len=*), parameter :: format2Ue = "(A, ':', T37, E13.6, T51, A, T57, E13.6, T71,A)"

  !> Format for mixed decimal and exponential values with units
  character(len=*), parameter :: format1U1e =&
      & "(' ', A, ':', T32, F18.10, T51, A, T57, E13.6, T71, A)"


contains

  !> Writes the eigenvectors to disc.
  subroutine writeEigenvectors(env, fd, runId, neighborList, nNeighbor, cellVec, iCellVec,&
      & denseDesc, iPair, img2CentCell, species, speciesName, orb, kPoint, over, groupKS,&
      & tPrintEigvecsTxt, eigvecsReal, SSqrReal, eigvecsCplx, SSqrCplx)

    !> Environment settings
    type(TEnvironment), intent(in) :: env

    !> File ID for ground state eigenvectors
    integer, intent(in) :: fd

    !> Job ID for future identification
    integer, intent(in) :: runId

    !> list of neighbours for each atom
    type(TNeighborList), intent(in) :: neighborList

    !> Number of neighbours for each of the atoms
    integer, intent(in) :: nNeighbor(:)

    !> Index for which unit cell atoms are associated with
    integer, intent(in) :: iCellVec(:)

    !> map from image atoms to the original unique atom
    integer, intent(in) :: img2CentCell(:)

    !> Index of start of atom blocks in dense matrices
    type(TDenseDescr), intent(in) :: denseDesc

    !> Index array for the start of atomic blocks in sparse arrays
    integer, intent(in) :: iPair(:,:)

    !> Vectors (in units of the lattice constants) to cells of the lattice
    real(dp), intent(in) :: cellVec(:,:)

    !> species of all atoms in the system
    integer, intent(in) :: species(:)

    !> label for each atomic chemical species
    character(*), intent(in) :: speciesName(:)

    !> Atomic orbital information
    type(TOrbitals), intent(in) :: orb

    !> k-points
    real(dp), intent(in) :: kPoint(:,:)

    !> sparse overlap matrix
    real(dp), intent(in) :: over(:)

    !> K-points and spins to process
    integer, intent(in) :: groupKS(:,:)

    !> Whether eigenvectors should be also written in text form
    logical, intent(in) :: tPrintEigvecsTxt

    !> Real eigenvectors (will be overwritten)
    real(dp), intent(inout), optional :: eigvecsReal(:,:,:)

    !> Storage for dense real overlap matrix
    real(dp), intent(out), optional :: SSqrReal(:,:)

    !> Complex eigenvectors (will be overwritten)
    complex(dp), intent(inout), optional :: eigvecsCplx(:,:,:)

    !> Storage for dense complex overlap matrix
    complex(dp), intent(out), optional :: SSqrCplx(:,:)

    @:ASSERT(present(eigvecsReal) .neqv. present(eigvecsReal))
    @:ASSERT(present(SSqrReal) .neqv. present(SSqrReal))

    if (present(eigvecsCplx)) then
      call writeCplxEigvecs(env, fd, runId, neighborList, nNeighbor, cellVec, iCellVec, denseDesc,&
          & iPair, img2CentCell, species, speciesName, orb, kPoint, over, groupKS,&
          & tPrintEigvecsTxt, eigvecsCplx, SSqrCplx)
    else
      call writeRealEigvecs(env, fd, runId, neighborList, nNeighbor, denseDesc, iPair,&
          & img2CentCell, species, speciesName, orb, over, groupKS, tPrintEigvecsTxt, eigvecsReal,&
          & SSqrReal)
    end if

  end subroutine writeEigenvectors


  !> Writes real eigenvectors
  subroutine writeRealEigvecs(env, fd, runId, neighborList, nNeighbor, denseDesc, iPair,&
      & img2CentCell, species, speciesName, orb, over, groupKS, tPrintEigvecsTxt, eigvecsReal,&
      & SSqrReal, fileName)

    !> Environment settings
    type(TEnvironment), intent(in) :: env

    !> File ID for ground state eigenvectors
    integer, intent(in) :: fd

    !> Job ID for future identification
    integer, intent(in) :: runId

    !> list of neighbours for each atom
    type(TNeighborList), intent(in) :: neighborList

    !> Number of neighbours for each of the atoms
    integer, intent(in) :: nNeighbor(:)

    !> Index of start of atom blocks in dense matrices
    type(TDenseDescr), intent(in) :: denseDesc

    !> Index array for the start of atomic blocks in sparse arrays
    integer, intent(in) :: iPair(:,:)

    !> map from image atoms to the original unique atom
    integer, intent(in) :: img2CentCell(:)

    !> species of all atoms in the system
    integer, intent(in) :: species(:)

    !> label for each atomic chemical species
    character(*), intent(in) :: speciesName(:)

    !> Atomic orbital information
    type(TOrbitals), intent(in) :: orb

    !> sparse overlap matrix
    real(dp), intent(in) :: over(:)

    !> K-points and spins to process
    integer, intent(in) :: groupKS(:,:)

    !> Whether eigenvectors should be also written in text form
    logical, intent(in) :: tPrintEigvecsTxt

    !> Real eigenvectors (will be overwritten)
    real(dp), intent(inout) :: eigvecsReal(:,:,:)

    !> Storage for dense real overlap matrix
    real(dp), intent(out) :: SSqrReal(:,:)

    !> optional alternative file prefix, to appear as "fileName".bin or "fileName".out
    character(len=*), intent(in), optional :: fileName

  #:if WITH_SCALAPACK
    call writeRealEigvecsBinBlacs(env, denseDesc, eigvecsReal, fd, runId, groupKS,&
        & fileName=fileName)
    if (tPrintEigvecsTxt) then
      call writeRealEigvecsTxtBlacs(env, denseDesc, eigvecsReal, fd, groupKS, orb, over,&
          & neighborList%iNeighbor, nNeighbor, iPair, img2CentCell, species, speciesName,&
          & fileName=fileName)
    end if
  #:else
    call writeRealEigvecsBin(eigvecsReal, fd, runId, groupKS, fileName=fileName)
    if (tPrintEigvecsTxt) then
      call writeRealEigvecsTxt(fd, neighborList, nNeighbor, denseDesc, iPair, img2CentCell,&
          & orb, species, speciesName, over, groupKS, eigvecsReal, SSqrReal, fileName=fileName)
    end if
  #:endif

  end subroutine writeRealEigvecs


  !> Writes complex eigenvectors.
  subroutine writeCplxEigvecs(env, fd, runId, neighborList, nNeighbor, cellVec, iCellVec,&
      & denseDesc, iPair, img2CentCell, species, speciesName, orb, kPoint, over, groupKS,&
      & tPrintEigvecsTxt, eigvecsCplx, SSqrCplx, fileName)

    !> Environment settings
    type(TEnvironment), intent(in) :: env

    !> File ID for ground state eigenvectors
    integer, intent(in) :: fd

    !> Job ID for future identification
    integer, intent(in) :: runId

    !> list of neighbours for each atom
    type(TNeighborList), intent(in) :: neighborList

    !> Number of neighbours for each of the atoms
    integer, intent(in) :: nNeighbor(:)

    !> Vectors (in units of the lattice constants) to cells of the lattice
    real(dp), intent(in) :: cellVec(:,:)

    !> Index for which unit cell atoms are associated with
    integer, intent(in) :: iCellVec(:)

    !> Index of start of atom blocks in dense matrices
    type(TDenseDescr), intent(in) :: denseDesc

    !> Index array for the start of atomic blocks in sparse arrays
    integer, intent(in) :: iPair(:,:)

    !> map from image atoms to the original unique atom
    integer, intent(in) :: img2CentCell(:)

    !> species of all atoms in the system
    integer, intent(in) :: species(:)

    !> label for each atomic chemical species
    character(*), intent(in) :: speciesName(:)

    !> Atomic orbital information
    type(TOrbitals), intent(in) :: orb

    !> k-points
    real(dp), intent(in) :: kPoint(:,:)

    !> sparse overlap matrix
    real(dp), intent(in) :: over(:)

    !> K-points and spins to process
    integer, intent(in) :: groupKS(:,:)

    !> Whether eigenvectors should be also written in text form
    logical, intent(in) :: tPrintEigvecsTxt

    !> Complex eigenvectors (will be overwritten)
    complex(dp), intent(inout) :: eigvecsCplx(:,:,:)

    !> Storage for dense complex overlap matrix
    complex(dp), intent(out) :: SSqrCplx(:,:)

    !> optional alternative file prefix, to appear as "fileName".bin or "fileName".out
    character(len=*), intent(in), optional :: fileName

  #:if WITH_SCALAPACK
    call writeCplxEigvecsBinBlacs(env, denseDesc, eigvecsCplx, fd, runId, groupKS,&
        & fileName=fileName)
    if (tPrintEigvecsTxt) then
      if (denseDesc%t2Component) then
        call writePauliEigvecsTxtBlacs(env, denseDesc, eigvecsCplx, fd, groupKS, orb, over,&
            & kPoint, neighborList%iNeighbor, nNeighbor, iCellVec, cellVec, iPair, img2CentCell,&
            & species, speciesName, fileName=fileName)
      else
        call writeCplxEigvecsTxtBlacs(env, denseDesc, eigvecsCplx, fd, groupKS, orb, over,&
            & kPoint, neighborList%iNeighbor, nNeighbor, iCellVec, cellVec, iPair, img2CentCell,&
            & species, speciesName, fileName=fileName)
      end if
    end if
  #:else
    call writeCplxEigvecsBin(eigvecsCplx, fd, runId, groupKS, fileName=fileName)
    if (tPrintEigvecsTxt) then
      if (denseDesc%t2Component) then
        call writePauliEigvecsTxt(fd, neighborList, nNeighbor, denseDesc, iPair, img2CentCell,&
            & iCellVec, cellVec, orb, species, speciesName, over, groupKS, kPoint, eigvecsCplx,&
            & SSqrCplx, fileName=fileName)
      else
        call writeCplxEigvecsTxt(fd, neighborList, nNeighbor, denseDesc, iPair, img2CentCell,&
            & iCellVec, cellVec, orb, species, speciesName, over, groupKS, kPoint, eigvecsCplx,&
            & SSqrCplx, fileName=fileName)
      end if
    end if
  #:endif

<<<<<<< HEAD
  end subroutine writeCplxEigvecs

        
#:for DTYPE, NAME in [('complex', 'Cplx'), ('real', 'Real')]

#:if WITH_SCALAPACK  

  !> Write the real eigvectors into binary output file (BLACS version).
  subroutine write${NAME}$EigvecsBinBlacs(env, denseDesc, eigvecs, fd, runId, groupKS, fileName)

    !> Environment settings
    type(TEnvironment), intent(in) :: env

    !> Dense matrix descriptor
    type(TDenseDescr), intent(in) :: denseDesc

    !> Square Hamiltonian (or work array)
    ${DTYPE}$(dp), intent(in) :: eigvecs(:,:,:)

    !> Fileid (file not yet opened) to use.
    integer, intent(in) :: fd

    !> Id of the current program run.
    integer, intent(in) :: runId

    !> K-points and spins to process
    integer, intent(in) :: groupKS(:,:)

    !> optional alternative file prefix, to appear as "fileName".bin
    character(len=*), intent(in), optional :: fileName

    type(linecomm) :: collector
    ${DTYPE}$(dp), allocatable :: localEigvec(:)
    integer :: sender
    integer :: nKS, nOrb
    integer :: iKS, iGroup, iEig

    nKS = size(groupKS, dim=2)
    nOrb = denseDesc%fullSize
    allocate(localEigvec(nOrb))

    if (env%mpi%all%master) then
      call prepareEigvecFileBin(fd, runId, fileName)
    end if
    call collector%init(env%blacs%gridOrbSqr, denseDesc%blacsOrbSqr, "c")
    do iKS = 1, nKS
      if (env%mpi%all%master) then
        do iGroup = 1, env%blacs%nGroup
          do iEig = 1, nOrb
            if (iGroup > 1) then
              sender = (iGroup - 1) * env%blacs%groupSize
              call mpifx_recv(env%mpi%all, localEigvec, sender)
            else
              call collector%getline_master(env%blacs%gridOrbSqr, iEig, eigvecs(:,:,iKS),&
                  & localEigvec)
            end if
            write(fd) localEigvec
          end do
        end do
      else
        do iEig = 1, nOrb
          if (env%blacs%gridOrbSqr%master) then
            call collector%getline_master(env%blacs%gridOrbSqr, iEig, eigvecs(:,:,iKS), localEigvec)
            call mpifx_send(env%mpi%all, localEigvec, env%mpi%all%masterrank)
          else
            call collector%getline_slave(env%blacs%gridOrbSqr, iEig, eigvecs(:,:,iKS))
          end if
        end do
      end if
    end do
    if (env%mpi%all%master) then
      close(fd)
    end if

  end subroutine write${NAME}$EigvecsBinBlacs

#:else
=======
    end subroutine writeCplxEigvecs


#:for DTYPE, NAME in [('complex', 'Cplx'), ('real', 'Real')]
>>>>>>> fd41024e

  !> Writes ${DTYPE}$ eigenvectors in binary format.
  subroutine write${NAME}$EigvecsBin(eigvecs, fd, runId, groupKS, fileName)

    !> Square Hamiltonian (or work array)
    ${DTYPE}$(dp), intent(in) :: eigvecs(:,:,:)

    !> Fileid (file not yet opened) to use.
    integer, intent(in) :: fd

    !> Id of the current program run.
    integer, intent(in) :: runId

    !> K-points and spins to process
    integer, intent(in) :: groupKS(:,:)

    !> optional alternative file prefix, to appear as "fileName".bin
    character(len=*), intent(in), optional :: fileName

    integer :: iKS, iSpin
    integer :: ii

    call prepareEigvecFileBin(fd, runId, fileName)
    do iKS = 1, size(groupKS, dim=2)
      iSpin = groupKS(2, iKS)
      do ii = 1, size(eigvecs, dim=2)
        write(fd) eigvecs(:,ii,iSpin)
      end do
    end do
    close(fd)

  end subroutine write${NAME}$EigvecsBin

#:endif

#:endfor


#:if WITH_SCALAPACK  

  !> Write the real eigvectors into human readible output file (BLACS version).
  subroutine writeRealEigvecsTxtBlacs(env, denseDesc, eigvecs, fd, groupKS, orb, over, iNeighbor,&
      & nNeighbor, iSparseStart, img2CentCell, species, speciesName, fileName)

    !> Environment settings
    type(TEnvironment), intent(in) :: env

    !> Dense matrix descriptor
    type(TDenseDescr), intent(in) :: denseDesc

    !> Square Hamiltonian (or work array)
    real(dp), intent(in) :: eigvecs(:,:,:)

    !> Fileid (file not yet opened) to use.
    integer, intent(in) :: fd

    !> K-points and spins to process
    integer, intent(in) :: groupKS(:,:)

    !> Orbital information
    type(TOrbitals), intent(in) :: orb

    !> Sparse overlap
    real(dp), intent(in) :: over(:)

    !> Neighbors of each atom
    integer, intent(in) :: iNeighbor(0:,:)

    !> Nr. of neighbors for each atom
    integer, intent(in) :: nNeighbor(:)

    !> Index array for sparse matrices
    integer, intent(in) :: iSparseStart(:,:)

    !> Mapping of atoms into the central cell.
    integer, intent(in) :: img2CentCell(:)

    !> Species of each atom
    integer, intent(in) :: species(:)

    !> Name of each species
    character(*), intent(in) :: speciesName(:)

    !> optional alternative file prefix, to appear as "fileName".bin
    character(len=*), intent(in), optional :: fileName

    type(linecomm) :: collector
    real(dp), allocatable :: localEigvec(:), localFrac(:)
    real(dp), allocatable :: globalS(:,:), globalFrac(:,:)
    integer :: sender
    integer :: nKS, nOrb, nAtom
    integer :: iKS, iS, iGroup, iEig, groupKSBuffer(2)

    nKS = size(groupKS, dim=2)
    nOrb = denseDesc%iDenseStart(size(denseDesc%iDenseStart)) - 1
    nAtom = size(nNeighbor)
    allocate(globalS(size(eigvecs, dim=1), size(eigvecs, dim=2)))
    allocate(globalFrac(size(eigvecs, dim=1), size(eigvecs, dim=2)))
    if (env%blacs%gridOrbSqr%master) then
      allocate(localEigvec(nOrb))
      allocate(localFrac(nOrb))
    end if

    call collector%init(env%blacs%gridOrbSqr, denseDesc%blacsOrbSqr, "c")
    if (env%mpi%all%master) then
      call prepareEigvecFileTxt(fd, .false., fileName)
    end if
    KS: do iKS = 1, nKS
      call unpackHSRealBlacs(env%blacs, over, iNeighbor, nNeighbor, iSparseStart, img2CentCell,&
          & denseDesc, globalS)
      call pblasfx_psymm(globalS, denseDesc%blacsOrbSqr, eigvecs(:,:,iKS), denseDesc%blacsOrbSqr,&
          & globalFrac, denseDesc%blacsOrbSqr)
      globalFrac(:,:) = globalFrac * eigvecs(:,:,iKS)
      if (env%mpi%all%master) then
        group: do iGroup = 1, env%blacs%nGroup
          if (iGroup > 1) then
            sender = (iGroup - 1) * env%blacs%groupSize
            call mpifx_recv(env%mpi%all, groupKSBuffer, sender)
            iS = groupKSBuffer(2)
          else
            iS = groupKS(2, iKS)
          end if
          eigMaster: do iEig = 1, nOrb
            if (iGroup > 1) then
              call mpifx_recv(env%mpi%all, localEigvec, sender)
              call mpifx_recv(env%mpi%all, localFrac, sender)
            else
              call collector%getline_master(env%blacs%gridOrbSqr, iEig, eigvecs(:,:,iKS),&
                  & localEigvec)
              call collector%getline_master(env%blacs%gridOrbSqr, iEig, globalFrac, localFrac)
            end if
            call writeSingleRealEigvecTxt(fd, localEigvec, localFrac, iS, iEig, orb, species,&
                & speciesName, nAtom)
          end do eigMaster
        end do group
      else
        if (env%blacs%gridOrbSqr%master) then
          call mpifx_send(env%mpi%all, groupKS(:, iKS), env%mpi%all%masterrank)
        end if
        eigSlave: do iEig = 1, nOrb
          if (env%blacs%gridOrbSqr%master) then
            call collector%getline_master(env%blacs%gridOrbSqr, iEig, eigvecs(:,:,iKS), localEigvec)
            call collector%getline_master(env%blacs%gridOrbSqr, iEig, globalFrac, localFrac)
            call mpifx_send(env%mpi%all, localEigvec, env%mpi%all%masterrank)
            call mpifx_send(env%mpi%all, localFrac, env%mpi%all%masterrank)
          else
            call collector%getline_slave(env%blacs%gridOrbSqr, iEig, eigvecs(:,:,iKS))
            call collector%getline_slave(env%blacs%gridOrbSqr, iEig, globalFrac)
          end if
        end do eigSlave
      end if
    end do KS
    if (env%mpi%all%master) then
      close(fd)
    end if

  end subroutine writeRealEigvecsTxtBlacs

#:else

    !> Writes real eigenvectors in text form.
  subroutine writeRealEigvecsTxt(fd, neighlist, nNeighbor, denseDesc, iPair, img2CentCell, orb,&
      & species, speciesName, over, groupKS, eigvecs, SSqr, fileName)

    !> Fileid (file not yet opened) to use.
    integer, intent(in) :: fd

    !> Neighbor list.
    type(TNeighborList), intent(in) :: neighlist

    !> Nr. of neighbors for SK-interaction.
    integer, intent(in) :: nNeighbor(:)

    !> Dense descriptor for H and S
    type(TDenseDescr), intent(in) :: denseDesc

    !> Positions of interactions in the sparse matrices.
    integer, intent(in) :: iPair(:,:)

    !> Mapping of atoms into the central cell.
    integer, intent(in) :: img2CentCell(:)

    !> Orbital information.
    type(TOrbitals), intent(in) :: orb

    !> Species.
    integer, intent(in) :: species(:)

    !> Name of the species.
    character(mc), intent(in) :: speciesName(:)

    !> Sparse overlap matrix.
    real(dp), intent(in) :: over(:)

    !> K-points and spins to process
    integer, intent(in) :: groupKS(:,:)

    !> Square Hamiltonian (or work array)
    real(dp), intent(inout) :: eigvecs(:,:,:)

    !> Work array.
    real(dp), intent(out) :: SSqr(:,:)

    !> optional alternative file pre-fix
    character(len=*), intent(in), optional :: fileName

    real(dp), allocatable :: rVecTemp(:)
    integer :: nAtom
    integer :: iKS, iS, iEig

    nAtom = size(nNeighbor)
    call prepareEigvecFileTxt(fd, .false., fileName)
    allocate(rVecTemp(size(eigvecs, dim=1)))
    call unpackHS(SSqr, over, neighlist%iNeighbor, nNeighbor, denseDesc%iDenseStart, iPair,&
        & img2CentCell)
    do iKS = 1, size(groupKS, dim=2)
      iS = groupKS(2, iKS)
      do iEig = 1, denseDesc%nOrb
        call hemv(rVecTemp, SSqr, eigvecs(:,iEig,iS))
        call writeSingleRealEigvecTxt(fd, eigvecs(:,iEig,iS), rVecTemp, iS, iEig, orb, species,&
            & speciesName, nAtom)
      end do
    end do
    close(fd)

  end subroutine writeRealEigvecsTxt

#:endif

<<<<<<< HEAD
=======
  !> Writes complex eigenvectors in text form.
  subroutine writeCplxEigvecsTxtSerial(fd, runId, nAtom, neighlist, nNeighbor, denseDesc, iPair,&
      & img2CentCell, iCellVec, cellVec, orb, species, speciesName, over, groupKS, kPoints,&
      & eigvecs, SSqr, fileName)
>>>>>>> fd41024e

#:if WITH_SCALAPACK
  
  !> Write the complex eigvectors into human readible output file (BLACS version).
  subroutine writeCplxEigvecsTxtBlacs(env, denseDesc, eigvecs, fdEigvec, groupKS, orb, over,&
      & kPoints, iNeighbor, nNeighbor, iCellVec, cellVec, iSparseStart, img2CentCell, species,&
      & speciesName, fileName)

    !> Environment settings
    type(TEnvironment), intent(in) :: env

    !> Dense matrix descriptor
    type(TDenseDescr), intent(in) :: denseDesc

    !> Square Hamiltonian (or work array)
    complex(dp), intent(in) :: eigvecs(:,:,:)

    !> Fileid (file not yet opened) to use.
    integer, intent(in) :: fdEigvec

    !> K-points and spins to process
    integer, intent(in) :: groupKS(:,:)

    !> Orbital information
    type(TOrbitals), intent(in) :: orb

    !> Sparse overlap
    real(dp), intent(in) :: over(:)

    !> Kpoints
    real(dp), intent(in) :: kPoints(:,:)

    !> Neighbors of each atom
    integer, intent(in) :: iNeighbor(0:,:)

    !> Nr. of neighbors for each atom
    integer, intent(in) :: nNeighbor(:)

    !> Cell vector index for each atom
    integer, intent(in) :: iCellVec(:)

    !> Cell vectors
    real(dp), intent(in) :: cellVec(:,:)

    !> Index array for sparse matrices
    integer, intent(in) :: iSparseStart(:,:)

    !> Mapping of atoms into the central cell.
    integer, intent(in) :: img2CentCell(:)

    !> Species of each atom
    integer, intent(in) :: species(:)

    !> Name of each species
    character(*), intent(in) :: speciesName(:)

    !> optional alternative file prefix, to appear as "fileName".bin
    character(len=*), intent(in), optional :: fileName

    type(linecomm) :: collector
    complex(dp), allocatable :: localEigvec(:)
    complex(dp), allocatable :: globalS(:,:), globalSDotC(:,:)
    real(dp), allocatable :: localFracs(:), globalFracs(:,:)
    integer :: sender
    integer :: nKS, nEigvec, nAtom
    integer :: iKS, iK, iS, iGroup, iEig, groupKSBuffer(2)

    nKS = size(groupKS, dim=2)
    nEigvec = denseDesc%nOrb
    nAtom = size(nNeighbor)
    allocate(globalS(size(eigvecs, dim=1), size(eigvecs, dim=2)))
    allocate(globalSDotC(size(eigvecs, dim=1), size(eigvecs, dim=2)))
    allocate(globalFracs(size(eigvecs, dim=1), size(eigvecs, dim=2)))
    if (env%blacs%gridOrbSqr%master) then
      allocate(localEigvec(denseDesc%nOrb))
      allocate(localFracs(denseDesc%nOrb))
    end if

    call collector%init(env%blacs%gridOrbSqr, denseDesc%blacsOrbSqr, "c")
    if (env%mpi%all%master) then
      call prepareEigvecFileTxt(fdEigvec, .false., fileName)
    end if
    KS: do iKS = 1, nKS
      iK = groupKS(1, iKS)
      call unpackHSCplxBlacs(env%blacs, over, kPoints(:,iK), iNeighbor, nNeighbor, iCellVec,&
          & cellVec, iSparseStart, img2CentCell, denseDesc, globalS)
      call pblasfx_phemm(globalS, denseDesc%blacsOrbSqr, eigvecs(:,:,iKS), denseDesc%blacsOrbSqr,&
          & globalSDotC, denseDesc%blacsOrbSqr)
      globalFracs(:,:) = real(conjg(eigvecs(:,:,iKS)) * globalSDotC)

      if (env%mpi%all%master) then
        group: do iGroup = 1, env%blacs%nGroup
          if (iGroup > 1) then
            sender = (iGroup - 1) * env%blacs%groupSize
            call mpifx_recv(env%mpi%all, groupKSBuffer, sender)
            iK = groupKSBuffer(1)
            iS = groupKSBuffer(2)
          else
            iK = groupKS(1, iKS)
            iS = groupKS(2, iKS)
          end if
          eigMaster: do iEig = 1, nEigvec
            if (iGroup > 1) then
              call mpifx_recv(env%mpi%all, localEigvec, sender)
              call mpifx_recv(env%mpi%all, localFracs, sender)
            else
              call collector%getline_master(env%blacs%gridOrbSqr, iEig, eigvecs(:,:,iKS),&
                  & localEigvec)
              call collector%getline_master(env%blacs%gridOrbSqr, iEig, globalFracs, localFracs)
            end if
            call writeSingleCplxEigvecTxt(fdEigvec, localEigvec, localFracs, iS, iK, iEig, orb,&
                & species, speciesName, nAtom)
          end do eigMaster
        end do group
      else
        if (env%blacs%gridOrbSqr%master) then
          call mpifx_send(env%mpi%all, groupKS(:, iKS), env%mpi%all%masterrank)
        end if
        eigSlave: do iEig = 1, nEigvec
          if (env%blacs%gridOrbSqr%master) then
            call collector%getline_master(env%blacs%gridOrbSqr, iEig, eigvecs(:,:,iKS), localEigvec)
            call collector%getline_master(env%blacs%gridOrbSqr, iEig, globalFracs, localFracs)
            call mpifx_send(env%mpi%all, localEigvec, env%mpi%all%masterrank)
            call mpifx_send(env%mpi%all, localFracs, env%mpi%all%masterrank)
          else
            call collector%getline_slave(env%blacs%gridOrbSqr, iEig, eigvecs(:,:,iKS))
            call collector%getline_slave(env%blacs%gridOrbSqr, iEig, globalFracs)
          end if
        end do eigSlave
      end if

    end do KS

    if (env%mpi%all%master) then
      close(fdEigvec)
    end if

  end subroutine writeCplxEigvecsTxtBlacs

#:else

    !> Writes complex eigenvectors in text form.
  subroutine writeCplxEigvecsTxt(fd, neighlist, nNeighbor, denseDesc, iPair, img2CentCell,&
      & iCellVec, cellVec, orb, species, speciesName, over, groupKS, kPoints, eigvecs, SSqr,&
      & fileName)

    !> Fileid (file not yet opened) to use.
    integer, intent(in) :: fd

    !> Neighbor list.
    type(TNeighborList), intent(in) :: neighlist

    !> Nr. of neighbors for SK-interaction.
    integer, intent(in) :: nNeighbor(:)

    !> Dense matrix descriptor for H and S
    type(TDenseDescr), intent(in) :: denseDesc

    !> Positions of interactions in the sparse matrices.
    integer, intent(in) :: iPair(:,:)

    !> Mapping of atoms into the central cell.
    integer, intent(in) :: img2CentCell(:)

    !> Index of cell vector mapping the atom to the central cell
    integer, intent(in) :: iCellVec(:)

    !> Cell vector coordinates
    real(dp), intent(in) :: cellVec(:,:)

    !> Orbital information.
    type(TOrbitals), intent(in) :: orb

    !> Species.
    integer, intent(in) :: species(:)

    !> Name of the species.
    character(mc), intent(in) :: speciesName(:)

    !> Sparse overlap matrix.
    real(dp), intent(in) :: over(:)

    !> K-points and spins to process
    integer, intent(in) :: groupKS(:,:)

    !> K point coordinates
    real(dp), intent(in) :: kPoints(:,:)

    !> Square Hamiltonian (or work array)
    complex(dp), intent(inout) :: eigvecs(:,:,:)

    !> Work array.
    complex(dp), intent(inout) :: SSqr(:,:)

    !> optional alternative file pre-fix
    character(len=*), intent(in), optional :: fileName

    complex(dp), allocatable :: cVecTemp(:)
    real(dp), allocatable :: fracs(:)
    integer :: nEigvecs, nAtom
    integer :: iKS, iK, iS, iEig

    nAtom = size(nNeighbor)
    call prepareEigvecFileTxt(fd, denseDesc%t2Component, fileName)
    allocate(cVecTemp(size(eigvecs, dim=1)))
    nEigvecs = size(eigvecs, dim=2)
<<<<<<< HEAD
    allocate(fracs(nEigvecs))
=======
>>>>>>> fd41024e

    do iKS = 1, size(groupKS, dim=2)
      iK = groupKS(1, iKS)
      iS = groupKS(2, iKS)
      call unpackHS(SSqr, over, kPoints(:,iK), neighlist%iNeighbor, nNeighbor, iCellVec,&
          & cellVec, denseDesc%iDenseStart, iPair, img2CentCell)
      do iEig = 1, nEigvecs
        call hemv(cVecTemp, SSqr, eigvecs(:,iEig,iKS))
        fracs(:) = real(conjg(eigvecs(:,iEig,iKS)) * cVecTemp)
        call writeSingleCplxEigvecTxt(fd, eigvecs(:,iEig,iKS), fracs, iS, iK, iEig, orb, species,&
            & speciesName, nAtom)
      end do
    end do
    close(fd)

  end subroutine writeCplxEigvecsTxtSerial

#:endif


#:if WITH_SCALAPACK  

  !> Write the complex eigvectors into human readible output file (BLACS version).
  subroutine writePauliEigvecsTxtBlacs(env, denseDesc, eigvecs, fdEigvec, groupKS, orb, over,&
      & kPoints, iNeighbor, nNeighbor, iCellVec, cellVec, iSparseStart, img2CentCell, species,&
      & speciesName, fileName)

    !> Environment settings
    type(TEnvironment), intent(in) :: env

    !> Dense matrix descriptor
    type(TDenseDescr), intent(in) :: denseDesc

    !> Square Hamiltonian (or work array)
    complex(dp), intent(in) :: eigvecs(:,:,:)

    !> Fileid (file not yet opened) to use.
    integer, intent(in) :: fdEigvec

    !> K-points and spins to process
    integer, intent(in) :: groupKS(:,:)

    !> Orbital information
    type(TOrbitals), intent(in) :: orb

    !> Sparse overlap
    real(dp), intent(in) :: over(:)

    !> Kpoints
    real(dp), intent(in) :: kPoints(:,:)

    !> Neighbors of each atom
    integer, intent(in) :: iNeighbor(0:,:)

    !> Nr. of neighbors for each atom
    integer, intent(in) :: nNeighbor(:)

    !> Cell vector index for each atom
    integer, intent(in) :: iCellVec(:)

    !> Cell vectors
    real(dp), intent(in) :: cellVec(:,:)

    !> Index array for sparse matrices
    integer, intent(in) :: iSparseStart(:,:)

    !> Mapping of atoms into the central cell.
    integer, intent(in) :: img2CentCell(:)

    !> Species of each atom
    integer, intent(in) :: species(:)

    !> Name of each species
    character(*), intent(in) :: speciesName(:)

    !> optional alternative file prefix, to appear as "fileName".bin
    character(len=*), intent(in), optional :: fileName

    type(linecomm) :: collector
    real(dp), allocatable :: fracs(:,:)
    complex(dp), allocatable :: localEigvec(:), localSDotC(:)
    complex(dp), allocatable :: globalS(:,:), globalSDotC(:,:)
    integer :: sender
    integer :: nKS, nEigvec, nAtom
    integer :: iKS, iK, iS, iGroup, iEig, groupKSBuffer(2)

    nKS = size(groupKS, dim=2)
    nEigvec = denseDesc%fullSize
    nAtom = size(nNeighbor)
    allocate(globalS(size(eigvecs, dim=1), size(eigvecs, dim=2)))
    allocate(globalSDotC(size(eigvecs, dim=1), size(eigvecs, dim=2)))
    if (env%blacs%gridOrbSqr%master) then
      allocate(localEigvec(denseDesc%fullSize))
      allocate(localSDotC(denseDesc%fullSize))
      if (env%mpi%all%master) then
        allocate(fracs(4, denseDesc%nOrb))
      end if
    end if

    call collector%init(env%blacs%gridOrbSqr, denseDesc%blacsOrbSqr, "c")
    if (env%mpi%all%master) then
      call prepareEigvecFileTxt(fdEigvec, .true., fileName)
    end if
    KS: do iKS = 1, nKS
      iK = groupKS(1, iKS)
      call unpackSPauliBlacs(env%blacs, over, kPoints(:,iK), iNeighbor, nNeighbor, iCellVec,&
          & cellVec, iSparseStart, img2CentCell, orb%mOrb, denseDesc, globalS)
      call pblasfx_phemm(globalS, denseDesc%blacsOrbSqr, eigvecs(:,:,iKS), denseDesc%blacsOrbSqr,&
          & globalSDotC, denseDesc%blacsOrbSqr)

      if (env%mpi%all%master) then

        group: do iGroup = 1, env%blacs%nGroup
          if (iGroup > 1) then
            sender = (iGroup - 1) * env%blacs%groupSize
            call mpifx_recv(env%mpi%all, groupKSBuffer, sender)
            iK = groupKSBuffer(1)
            iS = groupKSBuffer(2)
          else
            iK = groupKS(1, iKS)
            iS = groupKS(2, iKS)
          end if
          eigMaster: do iEig = 1, nEigvec
            if (iGroup > 1) then
              call mpifx_recv(env%mpi%all, localEigvec, sender)
              call mpifx_recv(env%mpi%all, localSDotC, sender)
            else
              call collector%getline_master(env%blacs%gridOrbSqr, iEig, eigvecs(:,:,iKS),&
                  & localEigvec)
              call collector%getline_master(env%blacs%gridOrbSqr, iEig, globalSDotC, localSDotC)
            end if
            call getPauliFractions(localEigvec, localSDotC, fracs)
            call writeSinglePauliEigvecTxt(fdEigvec, localEigvec, fracs, iK, iEig, orb, species,&
                & speciesName, nAtom, denseDesc%nOrb)
          end do eigMaster
        end do group

      else

        if (env%blacs%gridOrbSqr%master) then
          call mpifx_send(env%mpi%all, groupKS(:, iKS), env%mpi%all%masterrank)
        end if
        eigSlave: do iEig = 1, nEigvec
          if (env%blacs%gridOrbSqr%master) then
            call collector%getline_master(env%blacs%gridOrbSqr, iEig, eigvecs(:,:,iKS), localEigvec)
            call collector%getline_master(env%blacs%gridOrbSqr, iEig, globalSDotC, localSDotC)
            call mpifx_send(env%mpi%all, localEigvec, env%mpi%all%masterrank)
            call mpifx_send(env%mpi%all, localSDotC, env%mpi%all%masterrank)
          else
            call collector%getline_slave(env%blacs%gridOrbSqr, iEig, eigvecs(:,:,iKS))
            call collector%getline_slave(env%blacs%gridOrbSqr, iEig, globalSDotC)
          end if
        end do eigSlave
      end if

    end do KS

    if (env%mpi%all%master) then
      close(fdEigvec)
    end if
    
  end subroutine writePauliEigvecsTxtBlacs

#:else

    !> Writes complex eigenvectors in text form.
  subroutine writePauliEigvecsTxt(fd, neighlist, nNeighbor, denseDesc, iPair, img2CentCell,&
      & iCellVec, cellVec, orb, species, speciesName, over, groupKS, kPoints, eigvecs, SSqr,&
      & fileName)

    !> Fileid (file not yet opened) to use.
    integer, intent(in) :: fd

    !> Neighbor list.
    type(TNeighborList), intent(in) :: neighlist

    !> Nr. of neighbors for SK-interaction.
    integer, intent(in) :: nNeighbor(:)

    !> Dense matrix descriptor for H and S
    type(TDenseDescr), intent(in) :: denseDesc

    !> Positions of interactions in the sparse matrices.
    integer, intent(in) :: iPair(:,:)

    !> Mapping of atoms into the central cell.
    integer, intent(in) :: img2CentCell(:)

    !> Index of cell vector mapping the atom to the central cell
    integer, intent(in) :: iCellVec(:)

    !> Cell vector coordinates
    real(dp), intent(in) :: cellVec(:,:)

    !> Orbital information.
    type(TOrbitals), intent(in) :: orb

    !> Species.
    integer, intent(in) :: species(:)

    !> Name of the species.
    character(mc), intent(in) :: speciesName(:)

    !> Sparse overlap matrix.
    real(dp), intent(in) :: over(:)

    !> K-points and spins to process
    integer, intent(in) :: groupKS(:,:)

    !> K point coordinates
    real(dp), intent(in) :: kPoints(:,:)

    !> Square Hamiltonian (or work array)
    complex(dp), intent(inout) :: eigvecs(:,:,:)

    !> Work array.
    complex(dp), intent(inout) :: SSqr(:,:)

    !> optional alternative file pre-fix
    character(len=*), intent(in), optional :: fileName

    complex(dp), allocatable :: cVecTemp(:)
    real(dp), allocatable :: fracs(:,:)
    integer :: nEigvecs, nAtom
    integer :: iKS, iK, iEig

    nAtom = size(nNeighbor)
    call prepareEigvecFileTxt(fd, denseDesc%t2Component, fileName)
    allocate(cVecTemp(size(eigvecs, dim=1)))
    nEigvecs = size(eigvecs, dim=2)
    allocate(fracs(4, nEigvecs / 2))

    do iKS = 1, size(groupKS, dim=2)
      iK = groupKS(1, iKS)
      call unpackSPauli(over, kPoints(:,iK), neighlist%iNeighbor, nNeighbor,&
          & denseDesc%iDenseStart, iPair, img2CentCell, iCellVec, cellVec, SSqr)
      do iEig = 1, nEigvecs
        call hemv(cVecTemp, SSqr, eigvecs(:,iEig,iKS))
        call getPauliFractions(eigvecs(:,iEig,iKS), cVecTemp, fracs)
        call writeSinglePauliEigvecTxt(fd, eigvecs(:,iEig,iKS), fracs, iK, iEig, orb,&
            & species, speciesName, nAtom, denseDesc%nOrb)
      end do
    end do
    close(fd)

  end subroutine writePauliEigvecsTxt

#:endif  


  !> Write projected eigenvectors.
  subroutine writeProjectedEigenvectors(env, regionLabels, fd, eigen, neighborList, nNeighbor,&
      & cellVec, iCellVec, denseDesc, iPair, img2CentCell, orb, over, kPoint, kWeight, iOrbRegion,&
      & groupKS, eigvecsReal, workReal, eigvecsCplx, workCplx)

    !> Environment settings
    type(TEnvironment), intent(in) :: env

    !> File name prefix for each region
    type(ListCharLc), intent(inout) :: regionLabels

    !> File descriptor for each region
    integer, intent(in) :: fd(:)

    !> Eigenvalues
    real(dp), intent(in) :: eigen(:,:,:)

    !> list of neighbours for each atom
    type(TNeighborList), intent(in) :: neighborList

    !> Number of neighbours for each of the atoms
    integer, intent(in) :: nNeighbor(:)

    !> Vectors (in units of the lattice constants) to cells of the lattice
    real(dp), intent(in) :: cellVec(:,:)

    !> Index for which unit cell atoms are associated with
    integer, intent(in) :: iCellVec(:)

    !> Dense matrix descriptor for H and S
    type(TDenseDescr), intent(in) :: denseDesc

    !> Index array for the start of atomic blocks in sparse arrays
    integer, intent(in) :: iPair(:,:)

    !> map from image atoms to the original unique atom
    integer, intent(in) :: img2CentCell(:)

    !> Orbital information
    type(TOrbitals), intent(in) :: orb

    !> sparse overlap matrix
    real(dp), intent(in) :: over(:)

    !> k-points
    real(dp), intent(in) :: kPoint(:,:)

    !> Weights for k-points
    real(dp), intent(in) :: kWeight(:)
    type(ListIntR1), intent(inout) :: iOrbRegion

    !> K-points and spins to process
    integer, intent(in) :: groupKS(:,:)

    !> Storage for eigenvectors (real)
    real(dp), intent(inout), optional :: eigvecsReal(:,:,:)

    !> Work space (real)
    real(dp), intent(inout), optional :: workReal(:,:)

    !> Storage for eigenvectors (complex)
    complex(dp), intent(inout), optional :: eigvecsCplx(:,:,:)

    !> Work space (complex)
    complex(dp), intent(inout), optional :: workCplx(:,:)

    @:ASSERT(present(eigvecsReal) .neqv. present(eigvecsCplx))
    @:ASSERT(present(workReal) .neqv. present(workCplx))

  #:if WITH_SCALAPACK
    if (present(eigvecsCplx)) then
      if (denseDesc%t2Component) then
        call writeProjPauliEigvecsBlacs(env, denseDesc, regionLabels, fd, iOrbRegion, eigen,&
            & eigvecsCplx, orb, groupKS, kPoint, kWeight, over, neighborList, nNeighbor, iPair,&
            & img2CentCell, iCellVec, cellVec)
      else
        call writeProjCplxEigvecsBlacs(env, denseDesc, regionLabels, fd, iOrbRegion, eigen&
            &,eigvecsCplx, groupKS, kPoint, kWeight, over, neighborList, nNeighbor, iPair,&
            & img2CentCell, iCellVec, cellVec)
      end if
    else
      call writeProjRealEigvecsBlacs(env, denseDesc, regionLabels, fd, iOrbRegion, eigen,&
          & eigvecsReal, groupKS, over, neighborList, nNeighbor, iPair, img2CentCell)
    end if
  #:else
    if (present(eigvecsCplx)) then
      if (denseDesc%t2Component) then
        call writeProjPauliEigvecs(regionLabels, fd, eigen, neighborList, nNeighbor, cellVec,&
            & iCellVec, denseDesc, iPair, img2CentCell, over, kpoint, kWeight, groupKS,&
            & eigvecsCplx, workCplx, iOrbRegion)
      else
        call writeProjCplxEigvecs(regionLabels, fd, eigen, neighborList, nNeighbor, cellVec,&
            & iCellVec, denseDesc, iPair, img2CentCell, over, kpoint, kWeight, groupKS,&
            & eigvecsCplx, workCplx, iOrbRegion)
      end if
    else
      call writeProjRealEigvecs(regionLabels, fd, eigen, neighborList, nNeighbor, denseDesc, iPair,&
          & img2CentCell, over, groupKS, eigvecsReal, workReal, iOrbRegion)
    end if
  #:endif

  end subroutine writeProjectedEigenvectors

  
#:if WITH_SCALAPACK

  !> Write the real eigvectors into human readible output file (BLACS version).
  subroutine writeProjRealEigvecsBlacs(env, denseDesc, fileNames, fd, iOrbRegion, eigvals,&
      & eigvecs, groupKS, over, neighborList, nNeighbor, iSparseStart, img2CentCell)

    !> Environment settings
    type(TEnvironment), intent(in) :: env

    !> Dense matrix descriptor
    type(TDenseDescr), intent(in) :: denseDesc

    !> List of region file names
    type(ListCharLc), intent(inout) :: fileNames

    !> File descriptor for a not yet opened file for  each region
    integer, intent(in) :: fd(:)

    !> orbital number in each region
    type(listIntR1), intent(inout) :: iOrbRegion

    !> Eigenvalues
    real(dp), intent(in) :: eigvals(:,:,:)

    !> Eigenvectors
    real(dp), intent(in) :: eigvecs(:,:,:)

    !> K-points and spins to process
    integer, intent(in) :: groupKS(:,:)

    !> Sparse overlap
    real(dp), intent(in) :: over(:)

    !> Neighbors of each atom
    type(TNeighborList), intent(in) :: neighborList

    !> Nr. of neighbors for each atom
    integer, intent(in) :: nNeighbor(:)

    !> Index array for sparse matrices
    integer, intent(in) :: iSparseStart(:,:)

    !> Mapping of atoms into the central cell.
    integer, intent(in) :: img2CentCell(:)

    type(linecomm) :: collector
    real(dp), allocatable :: globalS(:,:), globalFracs(:,:), localFracs(:)
    integer :: sender
    integer :: nKS, nOrb, nReg
    integer :: iKS, iS, iGroup, iEig, groupKSBuffer(2)

    nReg = size(fd)
    nKS = size(groupKS, dim=2)
    nOrb = denseDesc%nOrb
    allocate(globalS(size(eigvecs, dim=1), size(eigvecs, dim=2)))
    allocate(globalFracs(size(eigvecs, dim=1), size(eigvecs, dim=2)))
    if (env%blacs%gridOrbSqr%master) then
      allocate(localFracs(nOrb))
    end if

    if (env%mpi%all%master) then
      call prepareProjEigvecFiles(fd, fileNames)
    end if

    call collector%init(env%blacs%gridOrbSqr, denseDesc%blacsOrbSqr, "c")
    KS: do iKS = 1, nKS
      call unpackHSRealBlacs(env%blacs, over, neighborList%iNeighbor, nNeighbor, iSparseStart,&
          & img2CentCell, denseDesc, globalS)
      call pblasfx_psymm(globalS, denseDesc%blacsOrbSqr, eigvecs(:,:,iKS), denseDesc%blacsOrbSqr,&
          & globalFracs, denseDesc%blacsOrbSqr)
      globalFracs(:,:) = eigvecs(:,:,iKS) * globalFracs

      if (env%mpi%all%master) then
        group: do iGroup = 1, env%blacs%nGroup
          if (iGroup > 1) then
            sender = (iGroup - 1) * env%blacs%groupSize
            call mpifx_recv(env%mpi%all, groupKSBuffer, sender)
            iS = groupKSBuffer(2)
          else
            iS = groupKS(2, iKS)
          end if
          call writeProjEigvecHeader(fd, iS)
          eigMaster: do iEig = 1, nOrb
            if (iGroup > 1) then
              call mpifx_recv(env%mpi%all, localFracs, sender)
            else
              call collector%getline_master(env%blacs%gridOrbSqr, iEig, globalFracs, localFracs)
            end if
            call writeProjEigvecData(fd, iOrbRegion, eigvals(iEig, 1, iS), localFracs)
          end do eigMaster
          call writeProjEigvecFooter(fd)
        end do group
      else
        if (env%blacs%gridOrbSqr%master) then
          call mpifx_send(env%mpi%all, groupKS(:, iKS), env%mpi%all%masterrank)
        end if
        eigSlave: do iEig = 1, nOrb
          if (env%blacs%gridOrbSqr%master) then
            call collector%getline_master(env%blacs%gridOrbSqr, iEig, globalFracs, localFracs)
            call mpifx_send(env%mpi%all, localFracs, env%mpi%all%masterrank)
          else
            call collector%getline_slave(env%blacs%gridOrbSqr, iEig, globalFracs)
          end if
        end do eigSlave
      end if

    end do KS

    if (env%mpi%all%master) then
      call finishProjEigvecFiles(fd)
    end if

  end subroutine writeProjRealEigvecsBlacs

#:else

    !> Write the projected eigenstates into text files
  subroutine writeProjRealEigvecs(fileNames, fd, eigvals, neighlist, nNeighbor, denseDesc, iPair,&
      & img2CentCell, over, groupKS, eigvecs, work, iOrbRegion)

    !> List with fileNames for each region
    type(listCharLc), intent(inout) :: fileNames

    !> File unit IDs for each of the regions
    integer, intent(in) :: fd(:)

    !> eigenvalues
    real(dp), intent(in) :: eigvals(:,:,:)

    !> Neighbor list
    type(TNeighborList), intent(in) :: neighlist

    !> Nr. of neighbors for SK-interaction
    integer, intent(in) :: nNeighbor(:)

    !> Dense matrix descriptor for H and S
    type(TDenseDescr), intent(in) :: denseDesc

    !> Positions of interactions in the sparse matrices
    integer, intent(in) :: iPair(:,:)

    !> Mapping of atoms into the central cell
    integer, intent(in) :: img2CentCell(:)

    !> Sparse overlap matrix
    real(dp), intent(in) :: over(:)

    !> K-points and spins to process
    integer, intent(in) :: groupKS(:,:)

    !> Square Hamiltonian (or work array)
    real(dp), intent(inout) :: eigvecs(:,:,:)

    !> Work array
    real(dp), intent(out) :: work(:,:)

    !> orbital number in each region
    type(listIntR1), intent(inout) :: iOrbRegion

    integer :: iKS, iS, iEig
    real(dp), allocatable :: rVecTemp(:)

    call prepareProjEigvecFiles(fd, fileNames)

    allocate(rVecTemp(size(eigvecs, dim=1)))
    call unpackHS(work, over, neighlist%iNeighbor, nNeighbor, denseDesc%iDenseStart, iPair,&
        & img2CentCell)
    do iKS = 1, size(groupKS, dim=2)
      iS = groupKS(2, iKS)
      call writeProjEigvecHeader(fd, iS)
      do iEig = 1, denseDesc%nOrb
        call hemv(rVecTemp, work, eigvecs(:,iEig,iKS))
        rVecTemp(:) = rVecTemp * eigvecs(:,iEig,iKS)
        call writeProjEigvecData(fd, iOrbRegion, eigvals(iEig, 1, iS), rVecTemp)
      end do
      call writeProjEigvecFooter(fd)
    end do

  end subroutine writeProjRealEigvecs

#:endif


#:if WITH_SCALAPACK  

  !> Write the complex eigvectors into human readible output file (BLACS version).
  subroutine writeProjCplxEigvecsBlacs(env, denseDesc, fileNames, fd, iOrbRegion, eigvals,&
      & eigvecs, groupKS, kPoints, kWeights, over, neighborList, nNeighbor, iSparseStart,&
      & img2CentCell, iCellVec, cellVec)

    !> Environment settings
    type(TEnvironment), intent(in) :: env

    !> Dense matrix descriptor
    type(TDenseDescr), intent(in) :: denseDesc

    !> List of region file names
    type(ListCharLc), intent(inout) :: fileNames

    !> File descriptor for a not yet opened file for  each region
    integer, intent(in) :: fd(:)

    !> orbital number in each region
    type(listIntR1), intent(inout) :: iOrbRegion

    !> Eigenvalues
    real(dp), intent(in) :: eigvals(:,:,:)

    !> Eigenvectors
    complex(dp), intent(in) :: eigvecs(:,:,:)

    !> K-points and spins to process
    integer, intent(in) :: groupKS(:,:)

    !> K-points
    real(dp), intent(in) :: kPoints(:,:)

    !> Weights of the k-points
    real(dp), intent(in) :: kWeights(:)

    !> Sparse overlap
    real(dp), intent(in) :: over(:)

    !> Neighbors of each atom
    type(TNeighborList), intent(in) :: neighborList

    !> Nr. of neighbors for each atom
    integer, intent(in) :: nNeighbor(:)

    !> Index array for sparse matrices
    integer, intent(in) :: iSparseStart(:,:)

    !> Mapping of atoms into the central cell.
    integer, intent(in) :: img2CentCell(:)

    !> Cell vector index for each atom
    integer, intent(in) :: iCellVec(:)

    !> Cell vectors
    real(dp), intent(in) :: cellVec(:,:)

    type(linecomm) :: collector
    real(dp), allocatable :: globalFracs(:,:), localFracs(:)
    complex(dp), allocatable :: globalS(:,:), globalSDotC(:,:)
    integer :: sender
    integer :: nKS, nOrb, nReg
    integer :: iKS, iK, iS, iGroup, iEig, groupKSBuffer(2)

    nReg = size(fd)
    nKS = size(groupKS, dim=2)
    nOrb = denseDesc%nOrb
    allocate(globalS(size(eigvecs, dim=1), size(eigvecs, dim=2)))
    allocate(globalSDotC(size(eigvecs, dim=1), size(eigvecs, dim=2)))
    allocate(globalFracs(size(eigvecs, dim=1), size(eigvecs, dim=2)))
    if (env%blacs%gridOrbSqr%master) then
      allocate(localFracs(nOrb))
    end if

    if (env%mpi%all%master) then
      call prepareProjEigvecFiles(fd, fileNames)
    end if

    call collector%init(env%blacs%gridOrbSqr, denseDesc%blacsOrbSqr, "c")
    KS: do iKS = 1, nKS
      iK = groupKS(1, iKS)
      call unpackHSCplxBlacs(env%blacs, over, kPoints(:,iK), neighborList%iNeighbor, nNeighbor,&
          & iCellVec, cellVec, iSparseStart, img2CentCell, denseDesc, globalS)
      call pblasfx_phemm(globalS, denseDesc%blacsOrbSqr, eigvecs(:,:,iKS), denseDesc%blacsOrbSqr,&
          & globalSDotC, denseDesc%blacsOrbSqr)
      globalFracs(:,:) = real(globalSDotC * conjg(eigvecs(:,:,iKS)))

      if (env%mpi%all%master) then
        group: do iGroup = 1, env%blacs%nGroup
          if (iGroup > 1) then
            sender = (iGroup - 1) * env%blacs%groupSize
            call mpifx_recv(env%mpi%all, groupKSBuffer, sender)
            iK = groupKSBuffer(1)
            iS = groupKSBuffer(2)
          else
            iK = groupKS(1, iKS)
            iS = groupKS(2, iKS)
          end if
          call writeProjEigvecHeader(fd, iS, iK, kWeights(iK))
          eigMaster: do iEig = 1, nOrb
            if (iGroup > 1) then
              call mpifx_recv(env%mpi%all, localFracs, sender)
            else
              call collector%getline_master(env%blacs%gridOrbSqr, iEig, globalFracs, localFracs)
            end if
            call writeProjEigvecData(fd, iOrbRegion, eigvals(iEig, iK, iS), localFracs)
          end do eigMaster
          call writeProjEigvecFooter(fd)
        end do group
      else
        if (env%blacs%gridOrbSqr%master) then
          call mpifx_send(env%mpi%all, groupKS(:, iKS), env%mpi%all%masterrank)
        end if
        eigSlave: do iEig = 1, nOrb
          if (env%blacs%gridOrbSqr%master) then
            call collector%getline_master(env%blacs%gridOrbSqr, iEig, globalFracs, localFracs)
            call mpifx_send(env%mpi%all, localFracs, env%mpi%all%masterrank)
          else
            call collector%getline_slave(env%blacs%gridOrbSqr, iEig, globalFracs)
          end if
        end do eigSlave
      end if
    end do KS

    if (env%mpi%all%master) then
      call finishProjEigvecFiles(fd)
    end if

  end subroutine writeProjCplxEigvecsBlacs

#:else

  !> Write the projected complex eigenstates into text files.
  subroutine writeProjCplxEigvecs(fileNames, fd, eigvals, neighlist, nNeighbor, cellVec, iCellVec,&
      & denseDesc, iPair, img2CentCell, over, kPoints, kWeights, groupKS, eigvecs, work, iOrbRegion)

    !> list of region names
    type(ListCharLc), intent(inout) :: fileNames

    !> Fileid (file not yet opened) to use.
    integer, intent(in) :: fd(:)

    !> eigenvalues
    real(dp), intent(in) :: eigvals(:,:,:)

    !> Neighbor list.
    type(TNeighborList), intent(in) :: neighlist

    !> Nr. of neighbors for SK-interaction.
    integer, intent(in) :: nNeighbor(:)

    !> Cell vectors of shifted cells.
    real(dp), intent(in) :: cellVec(:,:)

    !> Cell vector index of every atom.
    integer, intent(in) :: iCellVec(:)

    !> Dense matrix descriptor
    type(TDenseDescr), intent(in) :: denseDesc

    !> Positions of interactions in the sparse matrices.
    integer, intent(in) :: iPair(:,:)

    !> Mapping of atoms into the central cell.
    integer, intent(in) :: img2CentCell(:)

    !> Sparse overlap matrix.
    real(dp), intent(in) :: over(:)

    !> KPoints.
    real(dp), intent(in) :: kPoints(:,:)

    !> KPoints weights
    real(dp), intent(in) :: kWeights(:)

    !> K-points and spins to process
    integer, intent(in) :: groupKS(:,:)

    !> Eigen vectors
    complex(dp), intent(inout) :: eigvecs(:,:,:)

    !> Work array to unpack the overlap matrix
    complex(dp), intent(out) :: work(:,:)

    !> orbital number in each region
    type(listIntR1), intent(inout) :: iOrbRegion

    integer :: iKS, iS, iK, iEig, nOrb
    complex(dp), allocatable :: cVecTemp(:)

    nOrb = denseDesc%nOrb

    call prepareProjEigvecFiles(fd, fileNames)

    allocate(cVecTemp(size(eigvecs, dim=1)))
    do iKS = 1, size(groupKS, dim=2)
      iK = groupKS(1, iKS)
      iS = groupKS(2, iKS)
      call writeProjEigvecHeader(fd, iS, iK, kWeights(iK))
      call unpackHS(work, over, kPoints(:,iK), neighlist%iNeighbor, nNeighbor, iCellVec,&
          & cellVec, denseDesc%iDenseStart, iPair, img2CentCell)
      do iEig = 1, nOrb
        call hemv(cVecTemp, work, eigvecs(:,iEig,iKS))
        cVecTemp(:) = cVecTemp * conjg(eigvecs(:,iEig,iKS))
        call writeProjEigvecData(fd, iOrbRegion, eigvals(iEig, iK, iS), real(cVecTemp))
      end do
      call writeProjEigvecFooter(fd)
    end do

    call finishProjEigvecFiles(fd)

  end subroutine writeProjCplxEigvecs

#:endif


#:if WITH_SCALAPACK
  
  !> Write the complex eigvectors into human readible output file (BLACS version).
  subroutine writeProjPauliEigvecsBlacs(env, denseDesc, fileNames, fd, iOrbRegion, eigvals,&
      & eigvecs, orb, groupKS, kPoints, kWeights, over, neighborList, nNeighbor, iSparseStart,&
      & img2CentCell, iCellVec, cellVec)

    !> Environment settings
    type(TEnvironment), intent(in) :: env

    !> Dense matrix descriptor
    type(TDenseDescr), intent(in) :: denseDesc

    !> List of region file names
    type(ListCharLc), intent(inout) :: fileNames

    !> File descriptor for a not yet opened file for  each region
    integer, intent(in) :: fd(:)

    !> orbital number in each region
    type(listIntR1), intent(inout) :: iOrbRegion

    !> Eigenvalues
    real(dp), intent(in) :: eigvals(:,:,:)

    !> Eigenvectors
    complex(dp), intent(in) :: eigvecs(:,:,:)

    !> Basis orbital information
    type(TOrbitals), intent(in) :: orb

    !> K-points and spins to process
    integer, intent(in) :: groupKS(:,:)

    !> K-points
    real(dp), intent(in) :: kPoints(:,:)

    !> Weights of the k-points
    real(dp), intent(in) :: kWeights(:)

    !> Sparse overlap
    real(dp), intent(in) :: over(:)

    !> Neighbors of each atom
    type(TNeighborList), intent(in) :: neighborList

    !> Nr. of neighbors for each atom
    integer, intent(in) :: nNeighbor(:)

    !> Index array for sparse matrices
    integer, intent(in) :: iSparseStart(:,:)

    !> Mapping of atoms into the central cell.
    integer, intent(in) :: img2CentCell(:)

    !> Cell vector index for each atom
    integer, intent(in) :: iCellVec(:)

    !> Cell vectors
    real(dp), intent(in) :: cellVec(:,:)

    type(linecomm) :: collector
    complex(dp), allocatable :: localSDotC(:), localEigvec(:)
    complex(dp), allocatable :: globalS(:,:), globalSDotC(:,:)
    real(dp), allocatable :: fracs(:,:)
    integer :: sender
    integer :: nKS, nOrb
    integer :: iKS, iK, iGroup, iEig, groupKSBuffer(2)

    nKS = size(groupKS, dim=2)
    nOrb = denseDesc%fullSize
    allocate(globalS(size(eigvecs, dim=1), size(eigvecs, dim=2)))
    allocate(globalSDotC(size(eigvecs, dim=1), size(eigvecs, dim=2)))
    if (env%blacs%gridOrbSqr%master) then
      allocate(localEigvec(nOrb))
      allocate(localSDotC(nOrb))
      if (env%mpi%all%master) then
        allocate(fracs(4, nOrb / 2))
      end if
    end if

    if (env%mpi%all%master) then
      call prepareProjEigvecFiles(fd, fileNames)
    end if

    call collector%init(env%blacs%gridOrbSqr, denseDesc%blacsOrbSqr, "c")
    KS: do iKS = 1, nKS
      iK = groupKS(1, iKS)
      call unpackSPauliBlacs(env%blacs, over, kPoints(:,iK), neighborList%iNeighbor, nNeighbor,&
          & iCellVec, cellVec, iSparseStart, img2CentCell, orb%mOrb, denseDesc, globalS)
      call pblasfx_phemm(globalS, denseDesc%blacsOrbSqr, eigvecs(:,:,iKS), denseDesc%blacsOrbSqr,&
          & globalSDotC, denseDesc%blacsOrbSqr)

      if (env%mpi%all%master) then
        group: do iGroup = 1, env%blacs%nGroup
          if (iGroup > 1) then
            sender = (iGroup - 1) * env%blacs%groupSize
            call mpifx_recv(env%mpi%all, groupKSBuffer, sender)
            iK = groupKSBuffer(1)
          else
            iK = groupKS(1, iKS)
          end if
          call writeProjEigvecHeader(fd, 1, iK, kWeights(iK))
          eigMaster: do iEig = 1, nOrb
            if (iGroup > 1) then
              call mpifx_recv(env%mpi%all, localEigvec, sender)
              call mpifx_recv(env%mpi%all, localSDotC, sender)
            else
              call collector%getline_master(env%blacs%gridOrbSqr, iEig, eigvecs(:,:,iKS),&
                  & localEigvec)
              call collector%getline_master(env%blacs%gridOrbSqr, iEig, globalSDotC, localSDotC)
            end if
            call getPauliFractions(localEigvec, localSDotC, fracs)
            call writeProjPauliEigvecData(fd, iOrbRegion, eigvals(iEig, iK, 1), fracs)
          end do eigMaster
          call writeProjEigvecFooter(fd)
        end do group
      else
        if (env%blacs%gridOrbSqr%master) then
          call mpifx_send(env%mpi%all, groupKS(:, iKS), env%mpi%all%masterrank)
        end if
        eigSlave: do iEig = 1, nOrb
          if (env%blacs%gridOrbSqr%master) then
            call collector%getline_master(env%blacs%gridOrbSqr, iEig, eigvecs(:,:,iKS), localEigvec)
            call collector%getline_master(env%blacs%gridOrbSqr, iEig, globalSDotC, localSDotC)
            call mpifx_send(env%mpi%all, localEigvec, env%mpi%all%masterrank)
            call mpifx_send(env%mpi%all, localSDotC, env%mpi%all%masterrank)
          else
            call collector%getline_slave(env%blacs%gridOrbSqr, iEig, eigvecs(:,:,iKS))
            call collector%getline_slave(env%blacs%gridOrbSqr, iEig, globalSDotC)
          end if
        end do eigSlave
      end if

    end do KS

    if (env%mpi%all%master) then
      call finishProjEigvecFiles(fd)
    end if

  end subroutine writeProjPauliEigvecsBlacs

#:else

  !> Write the projected complex eigenstates into text files.
  subroutine writeProjPauliEigvecs(fileNames, fd, eigvals, neighlist, nNeighbor, cellVec, iCellVec,&
      & denseDesc, iPair, img2CentCell, over, kPoints, kWeights, groupKS, eigvecs, work,&
      & iOrbRegion)

    !> list of region names
    type(ListCharLc), intent(inout) :: fileNames

    !> Fileid (file not yet opened) to use.
    integer, intent(in) :: fd(:)

    !> eigenvalues
    real(dp), intent(in) :: eigvals(:,:,:)

    !> Neighbor list.
    type(TNeighborList), intent(in) :: neighlist

    !> Nr. of neighbors for SK-interaction.
    integer, intent(in) :: nNeighbor(:)

    !> Cell vectors of shifted cells.
    real(dp), intent(in) :: cellVec(:,:)

    !> Cell vector index of every atom.
    integer, intent(in) :: iCellVec(:)

    !> Dense matrix descriptor
    type(TDenseDescr), intent(in) :: denseDesc

    !> Positions of interactions in the sparse matrices.
    integer, intent(in) :: iPair(:,:)

    !> Mapping of atoms into the central cell.
    integer, intent(in) :: img2CentCell(:)

    !> Sparse overlap matrix.
    real(dp), intent(in) :: over(:)

    !> KPoints.
    real(dp), intent(in) :: kPoints(:,:)

    !> KPoints weights
    real(dp), intent(in) :: kWeights(:)

    !> K-points and spins to process
    integer, intent(in) :: groupKS(:,:)

    !> Eigenvectors
    complex(dp), intent(inout) :: eigvecs(:,:,:)

    !> Work array to unpack S.
    complex(dp), intent(out) :: work(:,:)

    !> orbital number in each region
    type(listIntR1), intent(inout) :: iOrbRegion

    complex(dp), allocatable :: cVecTemp(:)
    real(dp), allocatable :: fracs(:,:)
    integer :: nOrb
    integer :: iKS, iK, iEig

    nOrb = denseDesc%fullSize
    @:ASSERT(len(fileNames) == nReg)
    @:ASSERT(size(kWeights) == nK)

    @:ASSERT(size(fd) == nReg)
    @:ASSERT(all(fd > 0))

    call prepareProjEigvecFiles(fd, fileNames)

    allocate(cVecTemp(size(eigvecs, dim=1)))
    allocate(fracs(4, nOrb / 2))
    
    do iKS = 1, size(groupKS, dim=2)
      iK = groupKS(1, iKS)
      call writeProjEigvecHeader(fd, 1, iK, kWeights(iK))
      call unpackSPauli(over, kPoints(:,iK), neighlist%iNeighbor, nNeighbor,&
          & denseDesc%iDenseStart, iPair, img2CentCell, iCellVec, cellVec, work)
      do iEig = 1, nOrb
        call hemv(cVecTemp, work, eigvecs(:,iEig,iKS))
        call getPauliFractions(eigvecs(:,iEig,iKS), cVecTemp, fracs)
        call writeProjPauliEigvecData(fd, iOrbRegion, eigvals(iEig, iK, 1), fracs)
      end do
      call writeProjEigvecFooter(fd)
    end do

    call finishProjEigvecFiles(fd)
    
  end subroutine writeProjPauliEigvecs

#:endif


  !> Open an output file and return its unit number
  subroutine initOutputFile(fileName, fd)

    !> File name
    character(*), intent(in) :: fileName

    !> Associated file ID
    integer, intent(out) :: fd

    fd = getFileId()
    open(fd, file=fileName, action="write", status="replace")
    close(fd)

  end subroutine initOutputFile


  !> Write tagged output of data from the code at the end of the DFTB+ run, data being then used for
  !> regression testing
  subroutine writeAutotestTag(fd, fileName, tPeriodic, cellVol, tMulliken, qOutput, derivs,&
      & chrgForces, excitedDerivs, tStress, totalStress, pDynMatrix, freeEnergy, pressure,&
      & gibbsFree, endCoords, tLocalise, localisation)

    !> File ID to write to
    integer, intent(in) :: fd

    !> Name of output file
    character(*), intent(in) :: fileName

    !> Is the geometry periodic
    logical, intent(in) :: tPeriodic

    !> Unit cell volume if periodic (unreferenced otherwise)
    real(dp), intent(in) :: cellVol

    !> Are Mulliken charges to be output
    logical, intent(in) :: tMulliken

    !> Output Mulliken charges
    real(dp), intent(in) :: qOutput(:,:,:)

    !> Atomic derivatives (allocation status used as a flag)
    real(dp), allocatable, intent(in) :: derivs(:,:)

    !> Forces on external charges (allocation status used as a flag)
    real(dp), allocatable, intent(in) :: chrgForces(:,:)

    !> Excited state forces on atoms (allocation status used as a flag)
    real(dp), allocatable, intent(in) :: excitedDerivs(:,:)

    !> Should stresses be printed (assumes periodic)
    logical, intent(in) :: tStress

    !> Stress tensor
    real(dp), intent(in) :: totalStress(:,:)

    !> Hessian (dynamical) matrix
    real(dp), pointer, intent(in) ::  pDynMatrix(:,:)

    !> Mermin electronic free energy
    real(dp), intent(in) :: freeEnergy

    !> External pressure
    real(dp), intent(in) :: pressure

    !> Gibbs free energy (includes pV term)
    real(dp), intent(in) :: gibbsFree

    !> Final atomic coordinates
    real(dp), intent(in) :: endCoords(:,:)

    !> Has localisation of single particle states been applied
    logical, intent(in) :: tLocalise

    !> Localisation measure, if relevant
    real(dp), intent(in) :: localisation

    real(dp), allocatable :: qOutputUpDown(:,:,:)

    @:ASSERT(tPeriodic .eqv. tSress)

    open(fd, file=fileName, action="write", status="old", position="append")
    if (tPeriodic) then
      call writeTagged(fd, tag_volume, cellVol)
    end if
    if (tMulliken) then
      qOutputUpDown = qOutput
      call qm2ud(qOutputUpDown)
      call writeTagged(fd, tag_qOutput, qOutputUpDown(:,:,1))
    end if
    if (allocated(derivs)) then
      call writeTagged(fd, tag_forceTot, -derivs)
    end if
    if (allocated(chrgForces)) then
      call writeTagged(fd, tag_chrgForces, -chrgForces)
    end if
    if (allocated(excitedDerivs)) then
      call writeTagged(fd, tag_excForce, -excitedDerivs)
    end if
    if (tStress) then
      call writeTagged(fd, tag_stressTot, totalStress)
    end if
    if (associated(pDynMatrix)) then
      call writeTagged(fd, tag_HessianNum, pDynMatrix)
    end if
    call writeTagged(fd, tag_freeEgy, freeEnergy)
    if (pressure /= 0.0_dp) then
      call writeTagged(fd, tag_Gibbsfree, gibbsFree)
    end if
    call writeTagged(fd, tag_endCoord, endCoords)
    if (tLocalise) then
      call writeTagged(fd, tag_pmlocalise, localisation)
    end if
    close(fd)

  end subroutine writeAutotestTag


  !> Writes out machine readable data
  subroutine writeResultsTag(fd, fileName, derivs, chrgForces, tStress, totalStress,&
      & pDynMatrix, tPeriodic, cellVol)

    !> File ID to write to
    integer, intent(in) :: fd

    !> Name of output file
    character(*), intent(in) :: fileName

    !> Atomic derivatives (allocation status used as a flag)
    real(dp), allocatable, intent(in) :: derivs(:,:)

    !> Forces on external charges
    real(dp), allocatable, intent(in) :: chrgForces(:,:)

    !> Should stresses be printed (assumes periodic)
    logical, intent(in) :: tStress

    !> Stress tensor
    real(dp), intent(in) :: totalStress(:,:)

    !> Hessian (dynamical) matrix
    real(dp), pointer, intent(in) :: pDynMatrix(:,:)

    !> Is the geometry periodic
    logical, intent(in) :: tPeriodic

    !> Unit cell volume if periodic (unreferenced otherwise)
    real(dp), intent(in) :: cellVol

    @:ASSERT(tPeriodic .eqv. tSress)

    open(fd, file=fileName, action="write", status="replace")
    if (allocated(derivs)) then
      call writeTagged(fd, tag_forceTot, -derivs)
    end if
    if (allocated(chrgForces)) then
      call writeTagged(fd, tag_chrgForces, -chrgForces)
    end if
    if (tStress) then
      call writeTagged(fd, tag_stressTot, totalStress)
    end if
    if (associated(pDynMatrix)) then
      call writeTagged(fd, tag_HessianNum, pDynMatrix)
    end if
    if (tPeriodic) then
      call writeTagged(fd, tag_volume, cellVol)
    end if
    close(fd)

  end subroutine writeResultsTag


  !> Write XML format of derived results
  subroutine writeDetailedXml(runId, speciesName, species0, coord0Out, tPeriodic, latVec, tRealHS,&
      & nKPoint, nSpin, nStates, nOrb, kPoint, kWeight, filling, occNatural)

    !> Identifier for the run
    integer, intent(in) :: runId

    !> Labels for the atomic species
    character(*), intent(in) :: speciesName(:)

    !> Species numbers for central cell atoms
    integer, intent(in) :: species0(:)

    !> coordinates of atoms
    real(dp), intent(in) :: coord0Out(:,:)

    !> Periodic boundary conditions
    logical, intent(in) :: tPeriodic

    !> Lattice vectors if periodic
    real(dp), intent(in) :: latVec(:,:)

    !> Real Hamiltonian
    logical, intent(in) :: tRealHS

    !> Number of k-points present
    integer, intent(in) :: nKPoint

    !> Number of spin channels present
    integer, intent(in) :: nSpin

    !> Number of eigen states in the system / dimension of the Hamiltonian
    integer, intent(in) :: nStates

    !> Number of atomic orbitals (may not match nStates if non-collinear)
    integer, intent(in) :: nOrb

    !> k-points in the system
    real(dp), intent(in) :: kPoint(:,:)

    !> Weights of the k-points
    real(dp), intent(in) :: kWeight(:)

    !> Filling of the eigenstates
    real(dp), intent(in) :: filling(:,:,:)

    !> Occupation numbers for natural orbitals
    real(dp), allocatable, target, intent(in) :: occNatural(:)

    type(xmlf_t) :: xf
    real(dp), allocatable :: bufferRealR2(:,:)
    integer :: ii, jj
    real(dp), pointer :: pOccNatural(:,:)

    call xml_OpenFile("detailed.xml", xf, indent=.true.)
    call xml_ADDXMLDeclaration(xf)
    call xml_NewElement(xf, "detailedout")
    call writeChildValue(xf, "identity", runId)
    call xml_NewElement(xf, "geometry")
    call writeChildValue(xf, "typenames", speciesName)
    call writeChildValue(xf, "typesandcoordinates", reshape(species0, [ 1, size(species0) ]),&
        & coord0Out)
    call writeChildValue(xf, "periodic", tPeriodic)
    if (tPeriodic) then
      call writeChildValue(xf, "latticevectors", latVec)
    end if
    call xml_EndElement(xf, "geometry")
    call writeChildValue(xf, "real", tRealHS)
    call writeChildValue(xf, "nrofkpoints", nKPoint)
    call writeChildValue(xf, "nrofspins", nSpin)
    call writeChildValue(xf, "nrofstates", nStates)
    call writeChildValue(xf, "nroforbitals", nOrb)
    allocate(bufferRealR2(4, nKPoint))
    bufferRealR2(1:3, :) = kPoint
    bufferRealR2(4,:) = kWeight
    call writeChildValue(xf, "kpointsandweights", bufferRealR2)
    call xml_NewElement(xf, "occupations")
    do ii = 1, nSpin
      call xml_NewElement(xf, "spin" // i2c(ii))
      do jj = 1, nKpoint
        call writeChildValue(xf, "k" // i2c(jj), filling(:, jj, mod(ii,3)))
      end do
      call xml_EndElement(xf, "spin" // i2c(ii))
    end do
    call xml_EndElement(xf, "occupations")
    if (allocated(occNatural)) then
      call xml_NewElement(xf, "excitedoccupations")
      call xml_NewElement(xf, "spin" // i2c(1))
      pOccNatural(1:size(occNatural), 1:1) => occNatural
      call writeChildValue(xf, "k" // i2c(1), pOccNatural)
      call xml_EndElement(xf, "spin" // i2c(1))
      call xml_EndElement(xf, "excitedoccupations")
    end if

    call xml_EndElement(xf, "detailedout")
    call xml_Close(xf)

  end subroutine writeDetailedXml


  !> Write the band structure data out
  subroutine writeBandOut(fd, fileName, eigen, filling, kWeight)

    !> File  ID
    integer, intent(in) :: fd

    !> Name of file to write to
    character(*), intent(in) :: fileName

    !> Eigenvalues for states, k-points and spin indices
    real(dp), intent(in) :: eigen(:,:,:)

    !> Fillings of the states
    real(dp), intent(in) :: filling(:,:,:)

    !> Weights of the k-points
    real(dp), intent(in) :: kWeight(:)

    integer :: iSpin, iK, iEgy

    open(unit=fd, file=fileName, action="write", status="replace")
    do iSpin = 1, size(eigen, dim=3)
      do iK = 1, size(eigen, dim=2)
        write(fd, *) 'KPT ', iK, ' SPIN ', iSpin, ' KWEIGHT ', kWeight(iK)
        do iEgy = 1, size(eigen, dim=1)
          write(fd, "(2f12.5)") Hartree__eV * eigen(iEgy, iK, iSpin), filling(iEgy, iK, iSpin)
        end do
        write(fd,*)
      end do
    end do
    close(fd)

  end subroutine writeBandOut


  !> Write the second derivative matrix
  subroutine writeHessianOut(fd, fileName, pDynMatrix)

    !> File ID
    integer, intent(in) :: fd

    !> File name
    character(*), intent(in) :: fileName

    !> Dynamical (Hessian) matrix
    real(dp), intent(in) :: pDynMatrix(:,:)

    integer :: ii

    open(unit=fd, file=fileName, action="write", status="replace")
    do ii = 1, size(pDynMatrix, dim=2)
      write(fd, formatHessian) pDynMatrix(:, ii)
    end do
    close(fd)
    write(stdOut, "(2A)") 'Hessian matrix written to ', fileName

  end subroutine writeHessianOut

  !> First group of data to go to detailed.out
  subroutine writeDetailedOut1(fd, fileName, tAppendDetailedOut, iDistribFn, nGeoSteps, iGeoStep,&
      & tMD, tDerivs, tCoordOpt, tLatOpt, iLatGeoStep, iSccIter, energy, diffElec, sccErrorQ,&
      & indMovedAtom, coord0Out, q0, qInput, qOutput, eigen, filling, orb, species,&
      & tDFTBU, tImHam, tPrintMulliken, orbitalL, qBlockOut, Ef, Eband, TS, E0, pressure, cellVol,&
      & tAtomicEnergy, tDispersion, tEField, tPeriodic, nSpin, tSpinOrbit, tScc)

    !> File  ID
    integer, intent(in) :: fd

    !> Name of file to write to
    character(*), intent(in) :: fileName

    !> Append to the end of the file or overwrite
    logical, intent(in) :: tAppendDetailedOut

    !> Electron distribution choice
    integer, intent(in) :: iDistribFn

    !> Total number of geometry steps
    integer, intent(in) :: nGeoSteps

    !> Current geometry step
    integer, intent(in) :: iGeoStep

    !> Is this an molecular dynamics run
    logical, intent(in) :: tMD

    !> Is this a finite difference derivative calculation
    logical, intent(in) :: tDerivs

    !> Are atomic coordinates being optimised?
    logical, intent(in) :: tCoordOpt

    !> Is the lattice being optimised?
    logical, intent(in) :: tLatOpt

    !> Which step of lattice optimisation is occuring
    integer, intent(in) :: iLatGeoStep

    !> Whic scc step is occuring
    integer, intent(in) :: iSccIter

    !> Energy terms in the system
    type(TEnergies), intent(in) :: energy

    !> Change in energy from previous SCC iteration
    real(dp), intent(in) :: diffElec

    !> Input/output charge error for SCC
    real(dp), intent(in) :: sccErrorQ

    !> Moving atoms
    integer, intent(in) :: indMovedAtom(:)

    !> Output atomic coordinates
    real(dp), intent(in) :: coord0Out(:,:)

    !> Reference atomic charges
    real(dp), intent(in) :: q0(:,:,:)

    !> Input atomic charges (if SCC)
    real(dp), intent(in) :: qInput(:,:,:)

    !> Output atomic charges (if SCC)
    real(dp), intent(in) :: qOutput(:,:,:)

    !> Eigenvalues/single particle states
    real(dp), intent(in) :: eigen(:,:,:)

    !> Occupation numbers
    real(dp), intent(in) :: filling(:,:,:)

    !> Type containing atomic orbital information
    type(TOrbitals), intent(in) :: orb

    !> Chemical species of atoms
    integer, intent(in) :: species(:)

    !> Are orbital potentials being used
    logical, intent(in) :: tDFTBU

    !> Does the Hamiltonian have an imaginary component (spin-orbit, magnetic field, ...)
    logical, intent(in) :: tImHam

    !> Should Mulliken populations be printed
    logical, intent(in) :: tPrintMulliken

    !> Orbital angular momentum (if available)
    real(dp), allocatable, intent(in) :: orbitalL(:,:,:)

    !> Output block (dual) Mulliken charges
    real(dp), allocatable, intent(in) :: qBlockOut(:,:,:,:)

    !> Fermi level
    real(dp), intent(in) :: Ef(:)

    !> Band energy
    real(dp), intent(in) :: EBand(:)

    !> Electron entropy times temperature
    real(dp), intent(in) :: TS(:)

    !> Zero temperature extrapolated electron energy
    real(dp), intent(in) :: E0(:)

    !> External pressure
    real(dp), intent(in) :: pressure

    !> Unit cell volume
    real(dp), intent(in) :: cellVol

    !> Are atom resolved energies required
    logical, intent(in) :: tAtomicEnergy

    !> Are dispersion interactions included
    logical, intent(in) :: tDispersion

    !> Is there an external electric field
    logical, intent(in) :: tEfield

    !> Is the system periodic
    logical, intent(in) :: tPeriodic

    !> Number of spin channels
    integer, intent(in) :: nSpin

    !> Are spin orbit interactions present
    logical, intent(in) :: tSpinOrbit

    !> Is this a self consistent charge calculation
    logical, intent(in) :: tScc

    real(dp), allocatable :: qInputUpDown(:,:,:), qOutputUpDown(:,:,:), qBlockOutUpDown(:,:,:,:)
    real(dp) :: angularMomentum(3)
    integer :: ang
    integer :: nAtom, nLevel, nKPoint, nSpinHams, nMovedAtom
    integer :: iAt, iSpin, iEgy, iK, iSp, iSh, iOrb, kk
    logical :: tSpin

    character(*), parameter :: formatEigen = "(F14.8)"
    character(*), parameter :: formatFilling = "(F12.5)"

    nAtom = size(q0, dim=2)
    nLevel = size(eigen, dim=1)
    nKPoint = size(eigen, dim=2)
    nSpinHams = size(eigen, dim=3)
    nMovedAtom = size(indMovedAtom)
    tSpin = (nSpin == 2 .or. nSpin == 4)

    qInputUpDown = qInput
    call qm2ud(qInputUpDown)
    qOutputUpDown = qOutput
    call qm2ud(qOutputUpDown)
    if (allocated(qBlockOut)) then
      qBlockOutUpDown = qBlockOut
      call qm2ud(qBlockOutUpDown)
    end if

    if (iGeoStep == 0 .and. iSccIter == 1) then
      open(fd, file=fileName, status="replace", action="write")
    elseif (.not. tAppendDetailedOut) then
      close(fd)
      open(fd, file=fileName, status="replace", action="write")
    end if

    select case(iDistribFn)
    case(0)
      write(fd,*) 'Fermi distribution function'
    case(1)
      write(fd,*) 'Gaussian distribution function'
    case default
      write(fd,*) 'Methfessel-Paxton distribution function order', iDistribFn
    end select
    write(fd,*)

    if (nGeoSteps > 0) then
      if (tMD) then
        write(fd, "(A, I0)") "MD step: ", iGeoStep
      elseif (tDerivs) then
        write(fd, "(A, I0)") 'Difference derivative step: ', iGeoStep
      else
        if (tCoordOpt .and. tLatOpt) then
          write(fd, "(A, I0, A, I0)") "Geometry optimization step: ", iGeoStep,&
              & ", Lattice step: ", iLatGeoStep
        else
          write(fd, "(A, I0)") "Geometry optimization step: ", iGeoStep
        end if
      end if
    elseif (tScc) then
      ! Only written if scc is on, to be compatible with old output
      write(fd, "(A)") "Calculation with static geometry"
    end if
    write(fd, *)

    if (tSCC) then
      write(fd, "(/, A)") repeat("*", 80)
      write(fd, "(A5, A18, A18, A18)") "iSCC", " Total electronic ", "  Diff electronic ",&
          & "     SCC error    "
      write(fd, "(I5, E18.8, E18.8, E18.8, E18.8)") iSCCIter, energy%Eelec, diffElec, sccErrorQ
      write(fd, "(A)") repeat("*", 80)
      write(fd, *)
    end if

    if (nMovedAtom > 0 .and. .not. tDerivs) then
      write(fd, "(A)") "Coordinates of moved atoms (au):"
      do iAt = 1, nMovedAtom
        write(fd, formatGeoOut) indMovedAtom(iAt), coord0Out(:, indMovedAtom(iAt))
      end do
      write(fd, *)
    end if

    ! Write out atomic charges
    if (tPrintMulliken) then
      write(fd, "(A, F14.8)") " Net charge: ", sum(q0(:, :, 1) - qOutput(:, :, 1))
      write(fd, "(/,A)") " Net atomic charges (e)"
      write(fd, "(A5, 1X, A16)")" Atom", " Net charge"
      do iAt = 1, nAtom
        write(fd, "(I5, 1X, F16.8)") iAt, sum(q0(:, iAt, 1) - qOutput(:, iAt, 1))
      end do
      write(fd, *)
    end if

    lpSpinPrint: do iSpin = 1, size(eigen, dim=3)
      if (nSpin == 2) then
        write(fd, "(2A)") 'COMPONENT = ', trim(spinName(iSpin))
      else
        write(fd, "(2A)") 'COMPONENT = ', trim(quaternionName(iSpin))
      end if
      write(fd, "(/, A)") 'Eigenvalues /H'
      do iEgy = 1, size(eigen, dim=1)
        write(fd, formatEigen) (eigen(iEgy, iK, iSpin), iK = 1, nKPoint)
      end do
      write(fd, "(/, A)") 'Eigenvalues /eV'
      do iEgy = 1, size(eigen, dim=1)
        write(fd, formatEigen) (Hartree__eV * eigen(iEgy, iK, iSpin), iK = 1, nKPoint)
      end do
      write(fd, "(/, A)") 'Fillings'
      do iEgy = 1, nLevel
        write(fd, formatFilling) (filling(iEgy, iK, iSpin), iK = 1, nKPoint)
      end do
      write(fd, *)
    end do lpSpinPrint

    if (nSpin == 4) then
      if (tPrintMulliken) then
        do iSpin = 1, 4
          write(fd,"(3A, F16.8)") 'Nr. of electrons (', quaternionName(iSpin), '):',&
              & sum(qOutput(:,:, iSpin))
          write(fd, *)
          write(fd, "(/, 3A)") 'Atom populations (', quaternionName(iSpin), ')'
          write(fd, "(A5, 1X, A16)") " Atom", " Population"
          do iAt = 1, nAtom
            write(fd, "(1X, I5, 1X, F16.8)") iAt, sum(qOutput(:, iAt, iSpin))
          end do
          write(fd, "(/, 3A)") 'l-shell populations (', quaternionName(iSpin), ')'
          write(fd, "(A5, 1X, A3, 1X, A3, 1X, A16)") " Atom", "Sh.", "  l", " Population"
          do iAt = 1, nAtom
            iSp = species(iAt)
            do iSh = 1, orb%nShell(iSp)
              write(fd, "(I5, 1X, I3, 1X, I3, 1X, F16.8)") iAt, iSh, orb%angShell(iSh, iSp), &
                  & sum(qOutput(orb%posShell(iSh,iSp):orb%posShell(iSh+1, iSp) - 1, iAt, iSpin))
            end do
          end do
          write(fd,*)
          write(fd, "(/, 3A)") 'Orbital populations (', quaternionName(iSpin) ,')'
          write(fd, "(A5, 1X, A3, 1X, A3, 1X, A3, 1X, A16)") " Atom", "Sh.","  l","  m",&
              & " Population"
          do iAt = 1, nAtom
            iSp = species(iAt)
            do iSh = 1, orb%nShell(iSp)
              ang = orb%angShell(iSh, iSp)
              do kk = 0, 2 * ang
                write(fd, "(I5, 1X, I3, 1X, I3, 1X, I3, 1X, F16.8)") &
                    & iAt, iSh, ang, kk - ang, qOutput(orb%posShell(iSh, iSp) + kk, iAt, iSpin)
              end do
            end do
          end do
          write(fd, *)
        end do
      end if

      if (tDFTBU) then
        do iSpin = 1, 4
          write(fd, "(3A)") 'Block populations (', quaternionName(iSpin), ')'
          do iAt = 1, nAtom
            iSp = species(iAt)
            write(fd, "(A, 1X, I0)") 'Atom', iAt
            do iOrb = 1, orb%nOrbSpecies(iSp)
              write(fd, "(16F8.4)") qBlockOut(1:orb%nOrbSpecies(iSp), iOrb, iAt, iSpin)
            end do
            write(fd, *)
          end do
        end do
      end if

      if (tImHam .and. tPrintMulliken) then
        write(fd, "(/, A)") 'Electron angular momentum (mu_B/hbar)'
        write(fd, "(2X, A5, T10, A3, T14, A1, T20, A1, T35, A9)")&
            & "Atom", "Sh.", "l", "S", "Momentum"
        do iAt = 1, nAtom
          iSp = species(iAt)
          do iSh = 1, orb%nShell(iSp)
            write(fd, "(I5, 1X, I3, 1X, I3, 1X, F14.8, ' :', 3F14.8)") &
                & iAt, iSh, orb%angShell(iSh, iSp),&
                & 0.5_dp * sqrt(sum(sum(qOutput(orb%posShell(iSh, iSp)&
                & :orb%posShell(iSh + 1, iSp) - 1, iAt, 2:4), dim=1)**2)), &
                & -gfac * 0.25_dp * sum(qOutput(orb%posShell(iSh, iSp)&
                & :orb%posShell(iSh + 1, iSp) - 1, iAt, 2:4), dim=1)
          end do
        end do
        write(fd, "(/, A)") 'Orbital angular momentum (mu_B/hbar)'
        write(fd, "(2X, A5, T10, A3, T14, A1, T20, A1, T35, A9)")&
            & "Atom", "Sh.", "l", "L", "Momentum"
        do iAt = 1, nAtom
          iSp = species(iAt)
          do iSh = 1, orb%nShell(iSp)
            write(fd, "(I5, 1X, I3, 1X, I3, 1X, F14.8, ' :', 3F14.8)") &
                & iAt, iSh, orb%angShell(iSh, iSp), &
                & sqrt(sum(orbitalL(1:3, iSh, iAt)**2)), -orbitalL(1:3, iSh, iAt)
          end do
        end do

        write(fd, *)
        write(fd, "(A)") 'Total angular momentum (mu_B/hbar)'
        write(fd, "(2X, A5, T10, A3, T14, A1, T20, A1, T35, A9)")&
            & "Atom", "Sh.", "l", "J", "Momentum"
        angularMomentum(:) = 0.0_dp
        do iAt = 1, nAtom
          iSp = species(iAt)
          do iSh = 1, orb%nShell(iSp)
            write(fd, "(I5, 1X, I3, 1X, I3, 1X, F14.8, ' :', 3F14.8)") &
                & iAt, iSh, orb%angShell(iSh, iSp),&
                & sqrt(sum((orbitalL(1:3, iSh, iAt)&
                & + sum(0.5_dp * qOutput(orb%posShell(iSh, iSp)&
                & :orb%posShell(iSh + 1, iSp) - 1, iAt, 2:4), dim=1))**2)), &
                & -orbitalL(1:3, iSh, iAt) &
                & -gfac * 0.25_dp * sum(qOutput(orb%posShell(iSh, iSp)&
                & :orb%posShell(iSh + 1, iSp) - 1, iAt, 2:4), dim=1)
            angularMomentum(1:3) = angularMomentum(1:3) &
                & -orbitalL(1:3, iSh, iAt) &
                & -gfac * 0.25_dp * sum(qOutput(orb%posShell(iSh, iSp)&
                & :orb%posShell(iSh + 1, iSp) - 1, iAt, 2:4), dim=1)
          end do
        end do
        write(fd, *)
      end if
    else
      lpSpinPrint2: do iSpin = 1, nSpin
        if (tPrintMulliken) then
          write(fd, "(3A, F16.8)") 'Nr. of electrons (', trim(spinName(iSpin)), '):',&
              & sum(qOutputUpDown(:, :, iSpin))
          write(fd, "(3A)") 'Atom populations (', trim(spinName(iSpin)), ')'
          write(fd, "(A5, 1X, A16)") " Atom", " Population"
          do iAt = 1, nAtom
            write(fd, "(I5, 1X, F16.8)") iAt, sum(qOutputUpDown(:, iAt, iSpin))
          end do
          write(fd, *)
          write(fd, "(3A)") 'l-shell populations (', trim(spinName(iSpin)), ')'
          write(fd, "(A5, 1X, A3, 1X, A3, 1X, A16)")&
              & " Atom", "Sh.", "  l", " Population"
          do iAt = 1, nAtom
            iSp = species(iAt)
            do iSh = 1, orb%nShell(iSp)
              write(fd, "(I5, 1X, I3, 1X, I3, 1X, F16.8)") iAt, iSh, orb%angShell(iSh, iSp),&
                  & sum(qOutputUpDown(orb%posShell(iSh, iSp):orb%posShell(iSh + 1, iSp)-1, iAt,&
                  & iSpin))
            end do
          end do
          write(fd, *)
          write(fd, "(3A)") 'Orbital populations (', trim(spinName(iSpin)), ')'
          write(fd, "(A5, 1X, A3, 1X, A3, 1X, A3, 1X, A16)")&
              & " Atom", "Sh.", "  l", "  m", " Population"
          do iAt = 1, nAtom
            iSp = species(iAt)
            do iSh = 1, orb%nShell(iSp)
              ang = orb%angShell(iSh, iSp)
              do kk = 0, 2 * ang
                write(fd, "(I5, 1X, I3, 1X, I3, 1X, I3, 1X, F16.8)") &
                    &iAt, iSh, ang, kk - ang, qOutputUpDown(orb%posShell(iSh, iSp) + kk, iAt, iSpin)
              end do
            end do
          end do
          write(fd, *)
        end if
        if (tDFTBU) then
          write(fd, "(3A)") 'Block populations (', trim(spinName(iSpin)), ')'
          do iAt = 1, nAtom
            iSp = species(iAt)
            write(fd, "(A, 1X, I0)") 'Atom', iAt
            do iOrb = 1, orb%nOrbSpecies(iSp)
              write(fd, "(16F8.4)") qBlockOutUpDown(1:orb%nOrbSpecies(iSp), iOrb, iAt, iSpin)
            end do
          end do
          write(fd, *)
        end if
      end do lpSpinPrint2
    end if

    lpSpinPrint3: do iSpin = 1, nSpinHams
      if (nSpin == 2) then
        write(fd, "(A, 1X, A)") 'Spin ', trim(spinName(iSpin))
      end if
      write(fd, format2U) 'Fermi level', Ef(iSpin), "H", Hartree__eV * Ef(iSpin), 'eV'
      write(fd, format2U) 'Band energy', Eband(iSpin), "H", Hartree__eV * Eband(iSpin), 'eV'
      write(fd, format2U)'TS', TS(iSpin), "H", Hartree__eV * TS(iSpin), 'eV'
      write(fd, format2U) 'Band free energy (E-TS)', Eband(iSpin) - TS(iSpin), "H",&
          & Hartree__eV * (Eband(iSpin) - TS(iSpin)), 'eV'
      write(fd, format2U) 'Extrapolated E(0K)', E0(iSpin), "H", Hartree__eV * (E0(iSpin)), 'eV'
      if (tPrintMulliken) then
        if (nSpin == 2) then
          write(fd, "(3A, 2F16.8)") 'Input / Output electrons (', trim(spinName(iSpin)), '):',&
              & sum(qInputUpDown(:, :, iSpin)), sum(qOutputUpDown(:, :, iSpin))
        else
          write(fd, "(3A, 2F16.8)") 'Input / Output electrons (', quaternionName(iSpin), '):',&
              & sum(qInputUpDown(:, :, iSpin)), sum(qOutputUpDown(:, :, iSpin))
        end if
      end if
      write(fd, *)
    end do lpSpinPrint3

    write(fd, format2U) 'Energy H0', energy%EnonSCC, 'H', energy%EnonSCC * Hartree__eV, 'eV'

    if (tSCC) then
      write(fd, format2U) 'Energy SCC', energy%ESCC, 'H', energy%ESCC * Hartree__eV, 'eV'
      if (tSpin) then
        write(fd, format2U) 'Energy SPIN', energy%Espin, 'H', energy%Espin * Hartree__eV, 'eV'
      end if
      if (tDFTBU) then
        write(fd, format2U) 'Energy DFTB+U', energy%Edftbu, 'H',&
            & energy%Edftbu * Hartree__eV, 'eV'
      end if
    end if

    if (tSpinOrbit) then
      write(fd, format2U) 'Energy L.S', energy%ELS, 'H', energy%ELS * Hartree__eV, 'eV'
    end if

    if (tEfield) then
      write(fd, format2U) 'Energy ext. field', energy%Eext, 'H', energy%Eext * Hartree__eV, 'eV'
    end if

    write(fd, format2U) 'Total Electronic energy', energy%Eelec, 'H', &
        & energy%Eelec * Hartree__eV, 'eV'
    write(fd, format2U) 'Repulsive energy', energy%Erep, 'H', energy%Erep * Hartree__eV, 'eV'

    if (tDispersion) then
      write(fd, format2U) 'Dispersion energy', energy%eDisp, 'H',&
          & energy%eDisp * Hartree__eV, 'eV'
    end if

    write(fd, format2U) 'Total energy', energy%Etotal, 'H', energy%Etotal * Hartree__eV, 'eV'
    write(fd, format2U) 'Total Mermin free energy', energy%Etotal - sum(TS), 'H',&
        & (energy%Etotal - sum(TS)) * Hartree__eV, 'eV'
    if (tPeriodic .and. pressure /= 0.0_dp) then
      write(fd, format2U) 'Gibbs free energy', energy%Etotal - sum(TS) + cellVol * pressure,&
          & 'H', Hartree__eV * (energy%Etotal - sum(TS) + cellVol * pressure), 'eV'
    end if
    write(fd, *)

    if (tAtomicEnergy) then
      write(fd, "(A)") 'Atom resolved electronic energies '
      do iAt = 1, nAtom
        write(fd, "(I5, F16.8, A, F16.6, A)") iAt, energy%atomElec(iAt), ' H',&
            & Hartree__eV * energy%atomElec(iAt), ' eV'
      end do
      write(fd, *)

      write(fd, "(A)") 'Atom resolved repulsive energies '
      do iAt = 1, nAtom
        write(fd, "(I5, F16.8, A, F16.6, A)") iAt, energy%atomRep(iAt), ' H',&
            & Hartree__eV * energy%atomRep(iAt), ' eV'
      end do
      write(fd, *)
      write(fd, "(A)") 'Atom resolved total energies '
      do iAt = 1, nAtom
        write(fd, "(I5, F16.8, A, F16.6, A)") iAt, energy%atomTotal(iAt), ' H',&
            & Hartree__eV * energy%atomTotal(iAt), ' eV'
      end do
      write(fd, *)
    end if

  end subroutine writeDetailedOut1


  !> Second group of data for detailed.out
  subroutine writeDetailedOut2(fd, tScc, tConverged, tXlbomd, tLinResp, tGeoOpt, tMd, tPrintForces,&
      & tStress, tPeriodic, energy, totalStress, totalLatDeriv, derivs, chrgForces,&
      & indMovedAtom, cellVol, cellPressure, geoOutFile)

    !> File  ID
    integer, intent(in) :: fd

    !> Charge self consistent?
    logical, intent(in) :: tScc

    !> Has the SCC cycle converged?
    logical, intent(in) :: tConverged

    !> Is the extended Lagrangian in use for MD
    logical, intent(in) :: tXlbomd

    !> Is the Casida excited state in use?
    logical, intent(in) :: tLinResp

    !> Is the geometry being optimised
    logical, intent(in) :: tGeoOpt

    !> Is this a molcular dynamics run
    logical, intent(in) :: tMd

    !> Should forces be printed out?
    logical, intent(in) :: tPrintForces

    !> Is the stress tensor to be printed?
    logical, intent(in) :: tStress

    !> Is the geometry periodic
    logical, intent(in) :: tPeriodic

    !> Structure containing energy contributions
    type(TEnergies), intent(in) :: energy

    !> Stress tensor
    real(dp), intent(in) :: totalStress(:,:)

    !> Derivative with respect to lattice vectors
    real(dp), intent(in) :: totalLatDeriv(:,:)

    !> Energy derivative with respect to atomic coordinates
    real(dp), intent(in), allocatable :: derivs(:,:)

    !> Forces on external charges
    real(dp), intent(in), allocatable :: chrgForces(:,:)

    !> Index of moving atoms
    integer, intent(in) :: indMovedAtom(:)

    !> Unit cell volume
    real(dp), intent(in) :: cellVol

    !> Internal pressure in the unit cell
    real(dp), intent(in) :: cellPressure

    !> File for geometry output
    character(*), intent(in) :: geoOutFile

    integer :: iAt, ii

    if (tScc) then
      if (tConverged) then
        write(fd, "(A)") "SCC converged"
        write(fd, *)
      else
        if (.not. tXlbomd) then
          write(fd, "(A)") "SCC is NOT converged, maximal SCC iterations exceeded"
          write(fd, *)
        end if
      end if
    else
      write(fd, "(A)") "Non-SCC calculation"
      write(fd, *)
    end if

    ! only print excitation energy if 1) its been calculated and 2) its avaialable for a single
    ! state
    if (tLinResp .and. energy%Eexcited /= 0.0_dp) then
      write(fd, format2U) "Excitation Energy", energy%Eexcited, "H", &
          & Hartree__eV * energy%Eexcited, "eV"
      write(fd, *)
    end if

    if (tGeoOpt .or. tMd) then
      write(fd, "(3A)") "Full geometry written in ", trim(geoOutFile), ".{xyz|gen}"
      write(fd, *)
    end if

    if (tPrintForces) then
      write(fd, "(A)") 'Total Forces'
      do iAt = 1, size(derivs, dim=2)
        write(fd, "(3F20.12)") -derivs(:, iAt)
      end do
      write(fd, *)
      if (tStress .and. .not. tMd) then
        write(fd, "(A)") 'Total stress tensor'
        do ii = 1, 3
          write(fd, "(3F20.12)") totalStress(:, ii)
        end do
        write(fd, *)
        write(fd, "(A)") 'Total lattice derivs'
        do ii = 1, 3
          write(fd, "(3F20.12)") totalLatDeriv(:, ii)
        end do
        write(fd, *)
      end if

      write(fd, format1Ue) "Maximal derivative component", maxval(abs(derivs)), 'au'
      if (size(indMovedAtom) > 0) then
        write(fd, format1Ue) "Max force for moved atoms:",&
            & maxval(abs(derivs(:, indMovedAtom))), 'au'
      end if
      write(fd, *)

      if (allocated(chrgForces)) then
        write(fd, "(A)") "Forces on external charges"
        do ii = 1, size(chrgForces, dim=2)
          write(fd, "(3F20.12)") -chrgForces(:, ii)
        end do
        write(fd, *)
      end if

      if (tPeriodic .and. .not. tMd) then
        write(fd, format1Ue) 'Volume', cellVol, 'au^3'
        if (tStress) then
          write(fd, format2Ue)'Pressure', cellPressure, 'au', cellPressure * au__pascal, 'Pa'
        end if
        write(fd, *)
      end if
    end if

  end subroutine writeDetailedOut2


  !> Third group of data for detailed.out
  subroutine writeDetailedOut3(fd, tPrintForces, tSetFillingTemp, tPeriodic, tStress, totalStress,&
      & totalLatDeriv, energy, tempElec, pressure, cellPressure, tempIon)

    !> File ID
    integer, intent(in) :: fd

    !> Print forces on atoms
    logical, intent(in) :: tPrintForces

    !> If the electronic temperature is being set during the run
    logical, intent(in) :: tSetFillingTemp

    !> Is this a periodic geometry
    logical, intent(in) :: tPeriodic

    !> Should the stress tensor/lattice derivatives be printed?
    logical, intent(in) :: tStress

    !> Stress tensor
    real(dp), intent(in) :: totalStress(:,:)

    !> Energy derivatives with respect to lattice vectors
    real(dp), intent(in) :: totalLatDeriv(:,:)

    !> Data structure for energy components
    type(TEnergies), intent(in) :: energy

    !> electron temperature
    real(dp), intent(in) :: tempElec

    !> External pressure
    real(dp), intent(in) :: pressure

    !> Internal pressure in the unit cell
    real(dp), intent(in) :: cellPressure

    !> Atomic kinetic temperature
    real(dp), intent(in) :: tempIon

    integer :: ii

    if (tStress .and. tPrintForces) then
      write(fd, "(A)") 'Total stress tensor'
      do ii = 1, 3
        write(fd, "(3F20.12)") totalStress(:, ii)
      end do
      write(fd, *)
      write(fd, "(A)") 'Total lattice derivs'
      do ii = 1, 3
        write(fd, "(3F20.12)") totalLatDeriv(:, ii)
      end do
      write(fd, *)
    end if

    if (tSetFillingTemp) then
      write(fd, format2U) "Electronic Temperature", tempElec, 'au', tempElec * Hartree__eV,&
          & 'eV'
    end if
    write(fd, format1U) "MD Kinetic Energy", energy%EKin, "H"
    write(fd, format1U) "Total MD Energy", energy%EKin + energy%EMermin, "H"
    if (tPeriodic) then
      write(fd, format2Ue) 'Pressure', cellPressure, 'au', cellPressure * au__pascal, 'Pa'
      if (pressure /= 0.0_dp) then
        write(fd, format2U) 'Gibbs free energy including KE', energy%EGibbsKin, 'H',&
            & Hartree__eV * energy%EGibbsKin, 'eV'
      end if
    end if
    write(fd, format2U) "MD Temperature", tempIon, "H", tempIon / Boltzmann, "K"

  end subroutine writeDetailedOut3

  !> Fourth group of data for detailed.out
  subroutine writeDetailedOut4(fd, tMd, energy, tempIon)

    !> File ID
    integer, intent(in) :: fd

    !> Is this an MD calculation
    logical, intent(in) :: tMd

    !> Energy contributions
    type(TEnergies), intent(in) :: energy

    !> Atomic kinetic energy
    real(dp), intent(in) :: tempIon

    if (tMd) then
      write(fd, format1U) "MD Kinetic Energy", energy%Ekin, "H"
      write(fd, format2U) "Total MD Energy", energy%EMerminKin, "H",&
          & Hartree__eV * energy%EMerminKin, "eV"
      write(fd, format2U) "MD Temperature", tempIon, "H", tempIon / Boltzmann, "K"
      write(fd, *)
    end if

  end subroutine writeDetailedOut4

  !> Fifth group of data for detailed.out
  subroutine writeDetailedOut5(fd, tGeoOpt, tGeomEnd, tMd, tDerivs, tEField, absEField,&
      & dipoleMoment)

    !> File ID
    integer, intent(in) :: fd

    !> Is the geometry changing during the run
    logical, intent(in) :: tGeoOpt

    !> Did the geometry changes sucessfully complete
    logical, intent(in) :: tGeomEnd

    !> Is this a molecular dynamics run
    logical, intent(in) :: tMd

    !> Are finite difference derivatives being computed
    logical, intent(in) :: tDerivs

    !> Is there an external electric field
    logical, intent(in) :: tEField

    !> What is the external E field magnitude
    real(dp), intent(in) :: absEField

    !> What is the dipole moment (if available)
    real(dp), intent(in), optional :: dipoleMoment(:)

    if (tEfield) then
      write(fd, format1U1e) 'External E field', absEField, 'au', absEField * au__V_m, 'V/m'
    end if

    if (present(dipoleMoment)) then
      write(fd, "(A, 3F14.8, A)") 'Dipole moment:', dipoleMoment, ' au'
      write(fd, "(A, 3F14.8, A)") 'Dipole moment:', dipoleMoment * au__Debye, ' Debye'
      write(fd, *)
    end if

    if (tGeoOpt) then
      if (tGeomEnd) then
        write(fd, "(A)") "Geometry converged"
      else
        write(fd, "(A)") "!!! Geometry did NOT converge!"
      end if
    elseif (tMD) then
      if (tGeomEnd) then
        write(fd, "(A)") "Molecular dynamics completed"
      else
        write(fd, "(A)") "!!! Molecular dynamics terminated abnormally!"
      end if
    elseif (tDerivs) then
      if (tGeomEnd) then
        write(fd, "(A)") "Second derivatives completed"
      else
        write(fd, "(A)") "!!! Second derivatives terminated abnormally!"
      end if
    end if
    write(fd,*)
    close(fd)

  end subroutine writeDetailedOut5

  !> First group of output data during molecular dynamics
  subroutine writeMdOut1(fd, fileName, iGeoStep, pMdIntegrator)

    !> File ID
    integer, intent(in) :: fd

    !> File name
    character(*), intent(in) :: fileName

    !> Number of the current geometry step
    integer, intent(in) :: iGeoStep

    !> Molecular dynamics integrator
    type(OMdIntegrator), intent(in) :: pMdIntegrator

    if (iGeoStep == 0) then
      open(fd, file=fileName, status="replace", action="write")
    end if
    write(fd, "(A, 1X, I0)") "MD step:", iGeoStep
    call state(pMdIntegrator, fd)

  end subroutine writeMdOut1

  !> Second group of output data during molecular dynamics
  subroutine writeMdOut2(fd, tStress, tBarostat, tLinResp, tEField, tFixEf, tPrintMulliken,&
      & energy, latVec, cellVol, cellPressure, pressure, tempIon, absEField, qOutput, q0,&
      & dipoleMoment)

    !> File ID
    integer, intent(in) :: fd

    !> Is the stress tensor to be printed?
    logical, intent(in) :: tStress

    !> Is a barostat in use
    logical, intent(in) :: tBarostat

    !> Is linear response excitation being used
    logical, intent(in) :: tLinResp

    !> External electric field
    logical, intent(in) :: tEField

    !> Is the  Fermi level fixed
    logical, intent(in) :: tFixEf

    !> Should Mulliken charges be printed, hence total charge here
    logical, intent(in) :: tPrintMulliken

    !> energy contributions
    type(TEnergies), intent(in) :: energy

    !> Lattice vectors if periodic
    real(dp), intent(in) :: latVec(:,:)

    !> Unit cell volume
    real(dp), intent(in) :: cellVol

    !> Internal cell pressure
    real(dp), intent(in) :: cellPressure

    !> External applied pressure
    real(dp), intent(in) :: pressure

    !> Atomic kinetic energy
    real(dp), intent(in) :: tempIon

    !> magnitude of any applied electric field
    real(dp), intent(in) :: absEField

    !> Output atomic charges (if SCC)
    real(dp), intent(in) :: qOutput(:,:,:)

    !> Reference atomic charges
    real(dp), intent(in) :: q0(:,:,:)

    !> dipole moment if available
    real(dp), intent(in), optional :: dipoleMoment(:)

    integer :: ii

    if (tStress) then
      if (tBarostat) then
        write(fd, "(A)") 'Lattice vectors (A)'
        do ii = 1, 3
          write(fd, "(3E24.8)") latVec(:,ii) * Bohr__AA
        end do
        write(fd, format2Ue) 'Volume', cellVol, 'au^3', (Bohr__AA**3) * cellVol, 'A^3'
      end if
      write(fd, format2Ue) 'Pressure', cellPressure, 'au', cellPressure * au__pascal, 'Pa'
      if (pressure /= 0.0_dp) then
        write(fd, format2U) 'Gibbs free energy', energy%EGibbs, 'H',&
            & Hartree__eV * energy%EGibbs,'eV'
        write(fd, format2U) 'Gibbs free energy including KE', energy%EGibbsKin, 'H',&
            & Hartree__eV * energy%EGibbsKin, 'eV'
      end if
    end if
    if (tLinResp .and. energy%Eexcited /= 0.0_dp) then
      write(fd, format2U) "Excitation Energy", energy%Eexcited, "H",&
          & Hartree__eV * energy%Eexcited, "eV"
    end if
    write(fd, format2U) 'Potential Energy', energy%EMermin,'H', energy%EMermin * Hartree__eV, 'eV'
    write(fd, format2U) 'MD Kinetic Energy', energy%Ekin, 'H', energy%Ekin * Hartree__eV, 'eV'
    write(fd, format2U) 'Total MD Energy', energy%EMerminKin, 'H',&
        & energy%EMerminKin * Hartree__eV, 'eV'
    write(fd, format2U) 'MD Temperature', tempIon, 'au', tempIon / Boltzmann, 'K'
    if (tEfield) then
      write(fd, format1U1e) 'External E field', absEField, 'au', absEField * au__V_m, 'V/m'
    end if
    if (tFixEf .and. tPrintMulliken) then
      write(fd, "(A, F14.8)") 'Net charge: ', sum(q0(:, :, 1) - qOutput(:, :, 1))
    end if
    if (present(dipoleMoment)) then
      write(fd, "(A, 3F14.8, A)") 'Dipole moment:', dipoleMoment,  'au'
      write(fd, "(A, 3F14.8, A)") 'Dipole moment:', dipoleMoment * au__Debye,  'Debye'
    end if

  end subroutine writeMdOut2

  !> Third and final group of output data during molecular dynamics
  subroutine writeMdOut3(fd, fileName)

    !> File ID
    integer, intent(in) :: fd

    !> Output file name
    character(*), intent(in) :: fileName

    close(fd)
    write(stdOut, "(2A)") 'MD information accumulated in ', fileName

  end subroutine writeMdOut3


  !> Write out charges.
  subroutine writeCharges(fCharges, fdCharges, orb, qInput, qBlockIn, qiBlockIn)

    !> File name for charges to be written to
    character(*), intent(in) :: fCharges

    !> File descriptor for charge output
    integer, intent(in) :: fdCharges

    !> Atomic orbital information
    type(TOrbitals), intent(in) :: orb

    !> input charges
    real(dp), intent(in) :: qInput(:,:,:)

    !> Block populations if present
    real(dp), intent(in), optional :: qBlockIn(:,:,:,:)

    !> Imaginary part of block populations if present
    real(dp), intent(in), optional :: qiBlockIn(:,:,:,:)

    call writeQToFile(qInput, fCharges, fdCharges, orb, qBlockIn, qiBlockIn)
    write(stdOut, "(A,A)") '>> Charges saved for restart in ', trim(fCharges)

  end subroutine writeCharges


  !> Writes Hamiltonian and overlap matrices and stops program execution.
  subroutine writeHSAndStop(tWriteHS, tWriteRealHS, tRealHS, over, neighborList, nNeighbor,&
      & iAtomStart, iPair, img2CentCell, kPoint, iCellVec, cellVec, ham, iHam)

    !> Write dense hamiltonian and overlap matrices
    logical, intent(in) :: tWriteHS

    !> write sparse hamitonian and overlap matrices
    logical, intent(in) :: tWriteRealHS

    !> Is the hamitonian real?
    logical, intent(in) :: tRealHS

    !> overlap in sparse storage
    real(dp), intent(in) :: over(:)

    !> atomic neighbours
    type(TNeighborList), intent(in) :: neighborList

    !> number of neighbours for each central cell atom
    integer, intent(in) :: nNeighbor(:)

    !> Dense matrix indexing for atomic blocks
    integer, intent(in) :: iAtomStart(:)

    !> sparse matrix indexing for atomic blocks
    integer, intent(in) :: iPair(:,:)

    !> Image atoms to central cell
    integer, intent(in) :: img2CentCell(:)

    !> k-points
    real(dp), intent(in) :: kPoint(:,:)

    !> index  for which unit cell an atom is in
    integer, intent(in) :: iCellVec(:)

    !> vectors to unit cells, in lattice constant units
    real(dp), intent(in) :: cellVec(:,:)

    !> sparse hamitonian
    real(dp), intent(in) :: ham(:,:)

    !> imaginary part of hamitonian (used if allocated)
    real(dp), allocatable, intent(in) :: iHam(:,:)

    real(dp), allocatable :: hamUpDown(:,:)
    integer :: nSpin

    nSpin = size(ham, dim=2)

    ! Sanity check, although this should have been caught in initprogram already.
    if (nSpin == 4) then
      call error('Internal error: Hamiltonian writing for Pauli-Hamiltoninan not implemented')
    end if

    hamUpDown = ham
    call qm2ud(hamUpDown)

    ! Write out matrices if necessary and quit.
    if (allocated(iHam)) then
      call writeHS(tWriteHS, tWriteRealHS, tRealHS, hamUpDown, over, neighborList%iNeighbor,&
          & nNeighbor, iAtomStart, iPair, img2CentCell, kPoint, iCellVec, cellVec, iHam=iHam)
    else
      call writeHS(tWriteHS, tWriteRealHS, tRealHS, hamUpDown, over, neighborList%iNeighbor,&
          & nNeighbor, iAtomStart, iPair, img2CentCell, kPoint, iCellVec, cellVec)
    end if
    write(stdOut, "(A)") "Hamilton/Overlap written, exiting program."
    stop

  end subroutine writeHSAndStop


  !> Invokes the writing routines for the Hamiltonian and overlap matrices.
  subroutine writeHS(tWriteHS, tWriteRealHS, tRealHS, ham, over, iNeighbor, nNeighbor, iAtomStart,&
      & iPair, img2CentCell, kPoint, iCellVec, cellVec, iHam)

    !> Should the hamiltonian and overlap be written out as dense matrices
    logical, intent(in) :: tWriteHS

    !> Should the (sparse) real space storage hamiltonian and overlap
    logical, intent(in) :: tWriteRealHS

    !> Is the hamiltonian real?
    logical, intent(in) :: tRealHS

    !> sparse hamitonian matrix
    real(dp), intent(in) :: ham(:,:)

    !> sparse overlap matrix
    real(dp), intent(in) :: over(:)

    !> Atomic neighbour data
    integer, intent(in) :: iNeighbor(0:,:)

    !> number of atomic neighbours for each atom
    integer, intent(in) :: nNeighbor(:)

    !> Index array for start of atomic block in dense matrices
    integer, intent(in) :: iAtomStart(:)

    !> Index array for start of atomic block in sparse matrices
    integer, intent(in) :: iPair(0:,:)

    !> Index array for images of atoms
    integer, intent(in) :: img2CentCell(:)

    !> The kpoints in the system
    real(dp), intent(in) :: kPoint(:,:)

    !> Index from atom to which unit cell it belongs
    integer, intent(in) :: iCellVec(:)

    !> Vectors to specific unit cells
    real(dp), intent(in) :: cellVec(:,:)

    !> Imaginary part of the hamiltonian if present
    real(dp), intent(in), optional :: iHam(:,:)

    integer :: iS, nSpin

    nSpin = size(ham, dim=2)

    if (tWriteRealHS) then
      do iS = 1, nSpin
        call writeSparse("hamreal" // i2c(iS) // ".dat", ham(:,iS), iNeighbor, &
            &nNeighbor, iAtomStart, iPair, img2CentCell, iCellVec, cellVec)
        if (present(iHam)) then
          call writeSparse("hamimag" // i2c(iS) // ".dat", iHam(:,iS),&
              & iNeighbor, nNeighbor, iAtomStart, iPair, img2CentCell,iCellVec,&
              & cellVec)
        end if
      end do
      call writeSparse("overreal.dat", over, iNeighbor, &
          &nNeighbor, iAtomStart, iPair, img2CentCell, iCellVec, cellVec)
    end if
    if (tWriteHS) then
      if (tRealHS) then
        do iS = 1, nSpin
          call writeSparseAsSquare("hamsqr" // i2c(iS) // ".dat", ham(:,iS), &
              &iNeighbor, nNeighbor, iAtomStart, iPair, img2CentCell)
        end do
        call writeSparseAsSquare("oversqr.dat", over, iNeighbor, nNeighbor, &
            &iAtomStart, iPair, img2CentCell)
      else
        do iS = 1, nSpin
          call writeSparseAsSquare("hamsqr" // i2c(iS) // ".dat", ham(:,iS), &
              &kPoint, iNeighbor, nNeighbor, iAtomStart, iPair, img2CentCell, &
              &iCellVec, cellVec)
        end do
        call writeSparseAsSquare("oversqr.dat", over, kPoint, iNeighbor, &
            &nNeighbor, iAtomStart, iPair, img2CentCell, iCellVec, cellVec)
      end if
    end if

  end subroutine writeHS


  !> Write current geometry to disc
  subroutine writeCurrentGeometry(geoOutFile, pCoord0Out, tLatOpt, tMd, tAppendGeo, tFracCoord,&
      & tPeriodic, tPrintMulliken, species0, speciesName, latVec, iGeoStep, iLatGeoStep, nSpin,&
      & qOutput, velocities)

    !>  file for geometry output
    character(*), intent(in) :: geoOutFile

    !> How central cell atoms are represented
    real(dp), intent(in) :: pCoord0Out(:,:)

    !> is the lattice being optimised?
    logical, intent(in) :: tLatOpt

    !> Is this a molecular dynamics calculation?
    logical, intent(in) :: tMd

    !> should the geometry be added to the end, or the file cleared first
    logical, intent(in) :: tAppendGeo

    !> are fractional GEN files expected
    logical, intent(in) :: tFracCoord

    !> Is the geometry periodic?
    logical, intent(in) :: tPeriodic

    !> should Mulliken charges be printed
    logical, intent(in) :: tPrintMulliken

    !> species of atoms in the central cell
    integer, intent(in) :: species0(:)

    !> label for each atomic chemical species
    character(*), intent(in) :: speciesName(:)

    !> lattice vectors
    real(dp), intent(in) :: latVec(:,:)

    !> current geometry step
    integer, intent(in) :: iGeoStep

    !> current lattice step
    integer, intent(in) :: iLatGeoStep

    !> Number of spin channels
    integer, intent(in) :: nSpin

    !> charges
    real(dp), intent(in), optional :: qOutput(:,:,:)

    !> atomic velocities
    real(dp), intent(in), optional :: velocities(:,:)

    real(dp), allocatable :: tmpMatrix(:,:)
    integer :: nAtom
    integer :: ii, jj
    character(lc) :: comment, fname

    nAtom = size(pCoord0Out, dim=2)

    fname = trim(geoOutFile) // ".gen"
    if (tPeriodic) then
      call writeGenFormat(fname, pCoord0Out, species0, speciesName, latVec, tFracCoord)
    else
      call writeGenFormat(fname, pCoord0Out, species0, speciesName)
    end if

    fname = trim(geoOutFile) // ".xyz"
    if (tLatOpt) then
      write(comment, "(A, I0, A, I0)") '** Geometry step: ', iGeoStep, ', Lattice step: ',&
          & iLatGeoStep
    elseif (tMD) then
      write(comment, "(A, I0)") 'MD iter: ', iGeoStep
    else
      write(comment,"(A, I0)") 'Geometry Step: ', iGeoStep
    end if

    if (tPrintMulliken) then
      ! For non-colinear spin without velocities write magnetisation into the velocity field
      if (nSpin == 4 .and. .not. present(velocities)) then
        allocate(tmpMatrix(3, nAtom))
        do jj = 1, nAtom
          do ii = 1, 3
            tmpMatrix(ii,jj) = sum(qOutput(:, jj, ii + 1))
          end do
        end do
        ! convert by the inverse of the scaling used in writeXYZFormat
        tmpMatrix(:,:) = tmpMatrix * au__fs / (1000_dp * Bohr__AA)
        call writeXYZFormat(fname, pCoord0Out, species0, speciesName,&
            & charges=sum(qOutput(:,:,1), dim=1), velocities=tmpMatrix, comment=comment,&
            & append=tAppendGeo)
      else
        call writeXYZFormat(fname, pCoord0Out, species0, speciesName,&
            & charges=sum(qOutput(:,:,1),dim=1), velocities=velocities, comment=comment,&
            & append=tAppendGeo)
      end if
    else
      call writeXYZFormat(fname, pCoord0Out, species0, speciesName, velocities=velocities,&
          & comment=comment, append=tAppendGeo)
    end if

  end subroutine writeCurrentGeometry


  !> Write out final status of the geometry driver.
  subroutine writeFinalDriverStatus(tGeoOpt, tGeomEnd, tMd, tDerivs)

    !> Is the geometry being optimised?
    logical, intent(in) :: tGeoOpt

    !> Has the optimisation terminated?
    logical, intent(in) :: tGeomEnd

    !> Is this a molecular dynamics calculation?
    logical, intent(in) :: tMd

    !> Are finite difference derivatives being calculated?
    logical, intent(in) :: tDerivs

    if (tGeoOpt) then
      if (tGeomEnd) then
        write(stdOut, "(/, A)") "Geometry converged"
      else
        call warning("!!! Geometry did NOT converge!")
      end if
    elseif (tMD) then
      if (tGeomEnd) then
        write(stdOut, "(/, A)") "Molecular dynamics completed"
      else
        call warning("!!! Molecular dynamics terminated abnormally!")
      end if
    elseif (tDerivs) then
      if (tGeomEnd) then
        write(stdOut, "(/, A)") "Second derivatives completed"
      else
        call warning("!!! Second derivatives terminated abnormally!")
      end if
    end if

  end subroutine writeFinalDriverStatus


  !> Prints geometry step information to standard out
  subroutine printGeoStepInfo(tCoordOpt, tLatOpt, iLatGeoStep, iGeoStep)

    !> Are coordinates being optimised
    logical, intent(in) :: tCoordOpt

    !> Is the lattice being optimised
    logical, intent(in) :: tLatOpt

    !> Which geometry step is this
    integer, intent(in) :: iGeoStep

    !> How many lattice optimisation steps have occurred
    integer, intent(in) :: iLatGeoStep

    write(stdOut, '(/, A)') repeat('-', 80)
    if (tCoordOpt .and. tLatOpt) then
      write(stdOut, "(/, A, I0, A, I0,/)") '***  Geometry step: ', iGeoStep, ', Lattice step: ',&
          & iLatGeoStep
    else
      write(stdOut, "(/, A, I0, /)") '***  Geometry step: ', iGeoStep
    end if

  end subroutine printGeoStepInfo


  !> Prints the line above the start of the SCC cycle data
  subroutine printSccHeader()

    write(stdOut, "(A5, A18, A18, A18)") "iSCC", " Total electronic ", "  Diff electronic ",&
        & "     SCC error    "

  end subroutine printSccHeader


  !> Prints info about scc convergence.
  subroutine printSccInfo(tDftbU, iSccIter, Eelec, diffElec, sccErrorQ)

    !> Are orbital potentials being used
    logical, intent(in) :: tDftbU

    !> Iteration count
    integer, intent(in) :: iSccIter

    !> electronic energy
    real(dp), intent(in) :: Eelec

    !> Difference in electronic energy between this iteration and the last
    real(dp), intent(in) :: diffElec

    !> Maximum charge difference between input and output
    real(dp), intent(in) :: sccErrorQ

    if (tDFTBU) then
      write(stdOut, "(I5,E18.8,E18.8,E18.8)") iSCCIter, Eelec, diffElec, sccErrorQ
    else
      write(stdOut, "(I5,E18.8,E18.8,E18.8)") iSCCIter, Eelec, diffElec, sccErrorQ
    end if

  end subroutine printSccInfo


  !> Prints current total energies
  subroutine printEnergies(energy)

    !> energy components
    type(TEnergies), intent(in) :: energy

    write(stdOut, *)
    write(stdOut, format2U) "Total Energy", energy%Etotal,"H", Hartree__eV * energy%Etotal,"eV"
    write(stdOut, format2U) "Total Mermin free energy", energy%EMermin, "H",&
        & Hartree__eV * energy%EMermin," eV"

<<<<<<< HEAD
  end subroutine printEnergies
=======
    type(linecomm) :: collector
    ${DTYPE}$(dp), allocatable :: localEigvec(:)
    integer :: sender
    integer :: nKS, nOrb
    integer :: iKS, iGroup, iEig

    nKS = size(groupKS, dim=2)
    nOrb = denseDesc%iDenseStart(size(denseDesc%iDenseStart)) - 1
    allocate(localEigvec(nOrb))
>>>>>>> fd41024e


  !> Prints cell volume.
  subroutine printVolume(cellVol)

<<<<<<< HEAD
    !> unit cell volume
    real(dp), intent(in) :: cellVol
=======
#:endfor

>>>>>>> fd41024e

    write(stdOut, format2Ue) 'Volume', cellVol, 'au^3', (Bohr__AA**3) * cellVol, 'A^3'
  end subroutine printVolume


  !> Prints pressure and free energy.
  subroutine printPressureAndFreeEnergy(pressure, cellPressure, EGibbs)

    !> applied external pressure
    real(dp), intent(in) :: pressure

    !> internal cell pressure
    real(dp), intent(in) :: cellPressure

    !> Gibbs free energy (E -TS_elec +pV)
    real(dp), intent(in) :: EGibbs

    write(stdOut, format2Ue) 'Pressure', cellPressure, 'au', cellPressure * au__pascal, 'Pa'
    if (abs(pressure) > epsilon(1.0_dp)) then
      write(stdOut, format2U) "Gibbs free energy", EGibbs, 'H', Hartree__eV * EGibbs, 'eV'
    end if

  end subroutine printPressureAndFreeEnergy


  !> Writes maximal force component.
  subroutine printMaxForce(maxForce)

    !> maximum of the atomic forces
    real(dp), intent(in) :: maxForce

    write(stdOut, "(A, ':', T30, E20.6)") "Maximal force component", maxForce

  end subroutine printMaxForce


  !> Print maximal lattice force component
  subroutine printMaxLatticeForce(maxLattForce)

    !> Maximum energy derivative with respect to lattice vectors
    real(dp), intent(in) :: maxLattForce

<<<<<<< HEAD
    write(stdOut, format1Ue) "Maximal Lattice force component", maxLattForce, 'au'
=======
    type(linecomm) :: collector
    real(dp), allocatable :: localEigvec(:), localSDotC(:)
    real(dp), allocatable :: workS(:,:), workSDotC(:,:)
    integer :: sender
    integer :: nKS, nOrb, nAtom
    integer :: iKS, iK, iS, iGroup, iEig, groupKSBuffer(2)

    nKS = size(groupKS, dim=2)
    nOrb = denseDesc%iDenseStart(size(denseDesc%iDenseStart)) - 1
    nAtom = size(nNeighbor)
    allocate(localEigvec(nOrb))
    allocate(localSDotC(nOrb))
    allocate(workS(size(eigvecs, dim=1), size(eigvecs, dim=2)))
    allocate(workSDotC(size(eigvecs, dim=1), size(eigvecs, dim=2)))
>>>>>>> fd41024e

  end subroutine printMaxLatticeForce


  !> Prints out info about current MD step.
  subroutine printMdInfo(tSetFillingTemp, tEField, tPeriodic, tempElec, absEField, tempIon,&
      & cellPressure, pressure, energy)

    !> Is the electronic temperature set by the thermostat method?
    logical, intent(in) :: tSetFillingTemp

    !> Is an electric field being applied?
    logical, intent(in) :: tEFIeld

    !> Is the geometry periodic?
    logical, intent(in) :: tPeriodic

    !> Electronic temperature
    real(dp), intent(in) :: tempElec

    !> magnitude of applied electric field
    real(dp), intent(in) :: absEField

    !> Atomic kinetic energy
    real(dp), intent(in) :: tempIon

    !> Internal pressure
    real(dp), intent(in) :: cellPressure

    !> External pressure (applied)
    real(dp), intent(in) :: pressure

    !> data type for energy components and total
    type(TEnergies), intent(in) :: energy

    if (tSetFillingTemp) then
      write(stdOut, format2U) 'Electronic Temperature:', tempElec, 'H', tempElec / Boltzmann, 'K'
    end if
    if (tEfield) then
      write(stdOut, format1U1e) 'External E field', absEField, 'au', absEField * au__V_m, 'V/m'
    end if
    write(stdOut, format2U) "MD Temperature:", tempIon, "H", tempIon / Boltzmann, "K"
    write(stdOut, format2U) "MD Kinetic Energy", energy%Ekin, "H", Hartree__eV * energy%Ekin, "eV"
    write(stdOut, format2U) "Total MD Energy", energy%EMerminKin, "H",&
        & Hartree__eV * energy%EMerminKin, "eV"
    if (tPeriodic) then
      write(stdOut, format2Ue) 'Pressure', cellPressure, 'au', cellPressure * au__pascal, 'Pa'
      if (abs(pressure) < epsilon(1.0_dp)) then
        write(stdOut, format2U) 'Gibbs free energy including KE', energy%EGibbsKin, 'H',&
            & Hartree__eV * energy%EGibbsKin, 'eV'
      end if
    end if

  end subroutine printMdInfo


  !> Receives the geometry from socket communication.
  subroutine receiveGeometryFromSocket(env, socket, tPeriodic, coord0, latVecs, tCoordsChanged,&
      & tLatticeChanged, tStopDriver)

    !> Environment settings
    type(TEnvironment), intent(in) :: env

    !> Socket communication object
    type(IpiSocketComm), allocatable, intent(in) :: socket

    !> Is the system periodic
    logical, intent(in) :: tPeriodic

    !> Coordinates for atoms
    real(dp), intent(inout) :: coord0(:,:)

    !> Lattice vectors for the unit cell (not referenced if not periodic)
    real(dp), intent(inout) :: latVecs(:,:)

    !> Have the atomic coordinates changed
    logical, intent(out) :: tCoordsChanged

<<<<<<< HEAD
    !> Have the lattice vectors changed
    logical, intent(out) :: tLatticeChanged
=======
    type(linecomm) :: collector
    complex(dp), allocatable :: localEigvec(:), localSDotC(:)
    complex(dp), allocatable :: workS(:,:), workSDotC(:,:)
    integer :: sender
    integer :: nKS, nEigvec, nAtom
    integer :: iKS, iK, iS, iGroup, iEig, groupKSBuffer(2)

    nKS = size(groupKS, dim=2)
    nEigvec = denseDesc%fullSize
    nAtom = size(nNeighbor)
    allocate(localEigvec(denseDesc%fullSize))
    allocate(localSDotC(denseDesc%fullSize))
    allocate(workS(size(eigvecs, dim=1), size(eigvecs, dim=2)))
    allocate(workSDotC(size(eigvecs, dim=1), size(eigvecs, dim=2)))
>>>>>>> fd41024e

    !> Stop the geometry driver if true
    logical, intent(out) :: tStopDriver

    real(dp) :: tmpLatVecs(3, 3)

    @:ASSERT(env%tIoProc .eqv. allocated(socket))

    if (env%tIoProc) then
      call socket%receive(coord0, tmpLatVecs, tStopDriver)
    end if
<<<<<<< HEAD
    tCoordsChanged = .true.
    if (tPeriodic .and. .not. tStopDriver) then
      latVecs(:,:) = tmpLatVecs
=======
    KS: do iKS = 1, nKS
      iK = groupKS(1, iKS)
      if (denseDesc%t2Component) then
        call unpackSPauliBlacs(env%blacs, over, kPoints(:,iK), iNeighbor, nNeighbor, iCellVec,&
            & cellVec, iSparseStart, img2CentCell, orb%mOrb, denseDesc, workS)
      else
        call unpackHSCplxBlacs(env%blacs, over, kPoints(:,iK), iNeighbor, nNeighbor, iCellVec,&
            & cellVec, iSparseStart, img2CentCell, denseDesc, workS)
      end if
      call pblasfx_phemm(workS, denseDesc%blacsOrbSqr, eigvecs(:,:,iKS), denseDesc%blacsOrbSqr,&
          & workSDotC, denseDesc%blacsOrbSqr)
      if (env%mpi%all%master) then
        group: do iGroup = 1, env%blacs%nGroup
          if (iGroup > 1) then
            sender = (iGroup - 1) * env%blacs%groupSize
            call mpifx_recv(env%mpi%all, groupKSBuffer, sender)
            iK = groupKSBuffer(1)
            iS = groupKSBuffer(2)
          else
            iK = groupKS(1, iKS)
            iS = groupKS(2, iKS)
          end if
          eigMaster: do iEig = 1, nEigvec
            if (iGroup > 1) then
              call mpifx_recv(env%mpi%all, localEigvec, sender)
              call mpifx_recv(env%mpi%all, localSDotC, sender)
            else
              call collector%getline_master(env%blacs%gridOrbSqr, iEig, eigvecs(:,:,iKS),&
                  & localEigvec)
              call collector%getline_master(env%blacs%gridOrbSqr, iEig, workSDotC, localSDotC)
            end if
            if (denseDesc%t2Component) then
              call writeSinglePauliEigvecTxt(fdEigvec, localEigvec, localSDotC, iK, iEig, orb,&
                  & species, speciesName, nAtom, denseDesc%nOrb)
            else
              call writeSingleCplxEigvecTxt(fdEigvec, localEigvec, localSDotC, iS, iK, iEig, orb,&
                  & species, speciesName, nAtom)
            end if
          end do eigMaster
        end do group
      else
        if (env%blacs%gridOrbSqr%master) then
          call mpifx_send(env%mpi%all, groupKS(:, iKS), env%mpi%all%masterrank)
        end if
        eigSlave: do iEig = 1, nEigvec
          if (env%blacs%gridOrbSqr%master) then
            call collector%getline_master(env%blacs%gridOrbSqr, iEig, eigvecs(:,:,iKS), localEigvec)
            call collector%getline_master(env%blacs%gridOrbSqr, iEig, workSDotC, localSDotC)
            call mpifx_send(env%mpi%all, localEigvec, env%mpi%all%masterrank)
            call mpifx_send(env%mpi%all, localSDotC, env%mpi%all%masterrank)
          else
            call collector%getline_slave(env%blacs%gridOrbSqr, iEig, eigvecs(:,:,iKS))
            call collector%getline_slave(env%blacs%gridOrbSqr, iEig, workSDotC)
          end if
        end do eigSlave
      end if
    end do KS
    if (env%mpi%all%master) then
      close(fdEigvec)
>>>>>>> fd41024e
    end if
    tLatticeChanged = tPeriodic
  #:if WITH_MPI
    ! update all nodes with the received information
    call mpifx_bcast(env%mpi%all, coord0)
    call mpifx_bcast(env%mpi%all, latVecs)
    call mpifx_bcast(env%mpi%all, tCoordsChanged)
    call mpifx_bcast(env%mpi%all, tLatticeChanged)
    call mpifx_bcast(env%mpi%all, tStopDriver)
  #:endif

  end subroutine receiveGeometryFromSocket


<<<<<<< HEAD
=======

>>>>>>> fd41024e
  !> Prepares binary eigenvector file for writing.
  subroutine prepareEigvecFileBin(fd, runId, fileName)

    !> File descriptor to use
    integer, intent(in) :: fd

    !> Run id to write into the file header
    integer, intent(in) :: runId

    !> Name of the file
    character(*), intent(in), optional :: fileName

    character(lc) :: tmpStr

    if (present(fileName)) then
      write(tmpStr, "(A,A)") trim(fileName), ".bin"
      open(fd, file=tmpStr, action="write", status="replace", form="unformatted")
    else
      open(fd, file=eigvecBin, action="write", status="replace", form="unformatted")
    end if
    write(fd) runId

  end subroutine prepareEigvecFileBin


  !> Prepares text eigenvector file for writing.
  subroutine prepareEigvecFileTxt(fd, t2Component, fileName)

    !> File descriptor to use
    integer, intent(in) :: fd

    !> Whether eigenvectors present 2-component Pauli vectors
    logical, intent(in) :: t2Component

    !> Name of the file
    character(*), intent(in), optional :: fileName

    character(lc) :: tmpStr

    if (present(fileName)) then
      write(tmpStr, "(A,A)") trim(fileName), ".out"
      open(fd, file=tmpStr, action="write", status="replace", position="rewind")
    else
      open(fd, file=eigvecOut, action="write", status="replace", position="rewind")
    end if
    write(fd, "(A/)") "Coefficients and Mulliken populations of the atomic orbitals"
    if (t2Component) then
      write(fd,"(A/)")"   Atom   Orb  up spin coefficients       &
          & down spin coefficients         charge      x           y           z"
    end if

  end subroutine prepareEigvecFileTxt


  !> Writes a single real eigenvector into a file
  subroutine writeSingleRealEigvecTxt(fd, eigvec, fracs, iS, iEigvec, orb, species, speciesName,&
      & nAtom)

    !> File descriptor of open file
    integer, intent(in) :: fd

    !> Eigenvector to write
    real(dp), intent(in) :: eigvec(:)

    !> Fraction of each component in the eigenvector (c.S.c)
    real(dp), intent(in) :: fracs(:)

    !> Spin index of the eigenvector
    integer, intent(in) :: iS

    !> Index of the eigenvector
    integer, intent(in) :: iEigvec

    !> Orbital information
    type(TOrbitals), intent(in) :: orb

    !> Species for each atom
    integer, intent(in) :: species(:)

    !> Name of each species
    character(*), intent(in) :: speciesName(:)

    !> Number of atoms
    integer, intent(in) :: nAtom

    character(lc) :: tmpStr
    integer :: ind, ang
    integer :: iAt, iSp, iSh, iOrb

    write(fd, "('Eigenvector:',I4,4X,'(',A,')'/)") iEigvec, trim(spinName(iS))
    ind = 0
    do iAt = 1, nAtom
      iSp = species(iAt)
      do iSh = 1, orb%nShell(iSp)
        ang = orb%angShell(iSh, iSp)
        if (iSh == 1) then
          write(tmpStr, "(I5,1X,A2,2X,A1)") iAt, speciesName(iSp), orbitalNames(ang + 1)
        else
          write(tmpStr, "(10X,A1)") orbitalNames(ang + 1)
        end if
        do iOrb = 1, 2 * ang + 1
          ind = ind + 1
          write(fd, "(A,I1,T15,F12.6,3X,F12.6)") trim(tmpStr), iOrb, eigvec(ind), fracs(ind)
        end do
      end do
      write(fd,*)
    end do

  end subroutine writeSingleRealEigvecTxt


  !> Writes a single complex eigenvector into a file
  subroutine writeSingleCplxEigvecTxt(fd, eigvec, fracs, iS, iK, iEigvec, orb, species,&
      & speciesName, nAtom)

    !> File descriptor of open file
    integer, intent(in) :: fd

    !> Eigenvector to write
    complex(dp), intent(in) :: eigvec(:)

    !> Fraction of each basis function in the eigenvector (c.S.c)
    real(dp), intent(in) :: fracs(:)

    !> Spin index of the eigenvector
    integer, intent(in) :: iS

    !> K-point index of the eigenvector
    integer, intent(in) :: iK

    !> Index of the eigenvector
    integer, intent(in) :: iEigvec

    !> Orbital information
    type(TOrbitals), intent(in) :: orb

    !> Species for each atom
    integer, intent(in) :: species(:)

    !> Name of each species
    character(*), intent(in) :: speciesName(:)

    !> Number of atoms
    integer, intent(in) :: nAtom

    character(lc) :: tmpStr
    integer :: ind, ang
    integer :: iAt, iSp, iSh, iOrb

    write(fd, "(A,I4,4X,A,I4,4X,'(',A,')'/)") "K-point: ", iK, "Eigenvector: ", iEigvec,&
        & trim(spinName(iS))
    ind = 0
    do iAt = 1, nAtom
      iSp = species(iAt)
      do iSh = 1, orb%nShell(iSp)
        ang = orb%angShell(iSh, iSp)
        if (iSh == 1) then
          write(tmpStr, "(I5,1X,A2,2X,A1)") iAt, speciesName(iSp), orbitalNames(ang + 1)
        else
          write(tmpStr, "(10X,A1)") orbitalNames(ang + 1)
        end if
        do iOrb = 1, 2 * ang + 1
          ind = ind + 1
          write(fd, "(A,I1,T15,'(',F12.6,',',F12.6,')',3X,F12.6)") trim(tmpStr), iOrb,&
              & real(eigvec(ind)), aimag(eigvec(ind)), fracs(ind)
        end do
      end do
      write(fd,*)
    end do

  end subroutine writeSingleCplxEigvecTxt


  !> Writes a single Pauli two-component eigenvector into a file
  subroutine writeSinglePauliEigvecTxt(fd, eigvec, fracs, iK, iEigvec, orb, species, speciesName,&
      & nAtom, nOrb)

    !> File descriptor of open file
    integer, intent(in) :: fd

    !> Eigenvector to write
    complex(dp), intent(in) :: eigvec(:)

<<<<<<< HEAD
    !> Fraction of each orbital in the eigenvector, decomposed into 4 components.
    real(dp), intent(in) :: fracs(:,:)
=======
    !> Overlap times the current eigenvector.
    complex(dp), intent(in) :: overDotEigvec(:)
>>>>>>> fd41024e

    !> K-point index of the eigenvector
    integer, intent(in) :: iK

    !> Index of the eigenvector
    integer, intent(in) :: iEigvec

    !> Orbital information
    type(TOrbitals), intent(in) :: orb

    !> Species for each atom
    integer, intent(in) :: species(:)

    !> Name of each species
    character(*), intent(in) :: speciesName(:)

    !> Number of atoms
    integer, intent(in) :: nAtom

    !> Number of orbitals
    integer, intent(in) :: nOrb

    character(lc) :: tmpStr
    integer :: ind, ang
    integer :: iAt, iSp, iSh, iOrb

    write(fd, "(A,I4,4X,A,I4)") "K-point: ", ik, "Eigenvector: ", iEigvec
    ind = 0
    do iAt = 1, nAtom
      iSp = species(iAt)
      do iSh = 1, orb%nShell(iSp)
        ang = orb%angShell(iSh,iSp)
        if (iSh == 1) then
          write(tmpStr, "(I5,1X,A2,2X,A1)") iAt, speciesName(iSp), orbitalNames(ang + 1)
        else
          write(tmpStr, "(10X,A1)") orbitalNames(ang + 1)
        end if
        do iOrb = 1, 2 * ang + 1
          ind = ind + 1
          write(fd, "(A,I1,T15,'(',F12.6,',',F12.6,')','(',F12.6,',',F12.6,')',3X,4F12.6)")&
              & trim(tmpStr), iOrb, real(eigvec(ind)), aimag(eigvec(ind)),&
              & real(eigvec(ind + nOrb)), aimag(eigvec(ind + nOrb)),&
              & fracs(:, ind)
        end do
      end do
      write(fd,*)
    end do

  end subroutine writeSinglePauliEigvecTxt


  !> Write projected real eigenvector data to disc
  subroutine writeProjEigvecData(fd, iOrbRegion, eigval, fracs)

    !> File descriptor for each region
    integer, intent(in) :: fd(:)

    !> List of orbital for each region
    type(listIntR1), intent(inout) :: iOrbRegion

    !> Eigenvalue for current eigenvector
    real(dp), intent(in) :: eigval

    !> Fraction of each orbital in the current eigenvector (c.S.c)
    real(dp), intent(in) :: fracs(:)

    integer, allocatable :: iOrbs(:)
    integer :: valShape(1)
    integer :: iReg, dummy

    do iReg = 1, size(fd)
      call elemShape(iOrbRegion, valshape, iReg)
      allocate(iOrbs(valshape(1)))
      call intoArray(iOrbRegion, iOrbs, dummy, iReg)
      write(fd(iReg), "(f13.6,f10.6)") Hartree__eV * eigval, sum(fracs(iOrbs))
      deallocate(iOrbs)
    end do

  end subroutine writeProjEigvecData


  !> Write projected real eigenvector data to disc (complex)
  subroutine writeProjPauliEigvecData(fd, iOrbRegion, eigval, fracs)

    !> File descriptor for each region
    integer, intent(in) :: fd(:)

    !> List of orbital for each region
    type(listIntR1), intent(inout) :: iOrbRegion

    !> Eigenvalue for current eigenvector
    real(dp), intent(in) :: eigval

    !> Fraction of each orbital in the eigenvector for the four Pauli components
    real(dp), intent(in) :: fracs(:,:)

    integer, allocatable :: iOrbs(:)
    integer :: valShape(1)
    integer :: iReg, dummy

    do iReg = 1, size(fd)
      call elemShape(iOrbRegion, valshape, iReg)
      allocate(iOrbs(valshape(1)))
      call intoArray(iOrbRegion, iOrbs, dummy, iReg)
      write(fd(iReg), "(f13.6,4f10.6)") Hartree__eV * eigval, sum(fracs(:,iOrbs), dim=2)
      deallocate(iOrbs)
    end do

  end subroutine writeProjPauliEigvecData


  !> Writes header for projected eigenvectors
  subroutine writeProjEigvecHeader(fd, iS, iK, kWeight)

    !> File descriptor for each region
    integer, intent(in) :: fd(:)

    !> Index fo current spin
    integer, intent(in) :: iS

    !> Index of current k-point
    integer, intent(in), optional :: iK

    !> Weight of current k-point
    real(dp), intent(in), optional :: kWeight

    integer :: iReg

    @:ASSERT(present(iK) .eqv. present(kWeight))

    do iReg = 1, size(fd)
      if (present(iK)) then
        write(fd(iReg), "(2(A,1X,I0,1X),A,1X,F12.8)") 'KPT', iK, 'SPIN', iS, 'KWEIGHT', kWeight
      else
        write(fd(iReg), "(A,1X,I0)") 'SPIN', iS
      end if
    end do

  end subroutine writeProjEigvecHeader


  !> Writes footer for projected eigenvectors
  subroutine writeProjEigvecFooter(fd)

    !> File descriptor for each region
    integer, intent(in) :: fd(:)

    integer :: iReg

    do iReg = 1, size(fd)
      write(fd(iReg), "(A)") ""
    end do

  end subroutine writeProjEigvecFooter


  !> Returns the fraction of each orbital in a 2-component Pauli-vector.
  subroutine getPauliFractions(eigvec, overDotEigvec, fracs)

    !> Pauli eigenvector
    complex(dp), intent(in) :: eigvec(:)

    !> Overlap times eigenvector
    complex(dp), intent(in) :: overDotEigvec(:)

    !> Fractions along the 4 (total, x, y and z) component. Shape (4, size(eigvec) / 2)
    real(dp), intent(out) :: fracs(:,:)

    integer :: nOrb
    integer :: iOrb

    nOrb = size(eigvec) / 2
    do iOrb = 1, nOrb
      fracs(1, iOrb) =  real(conjg(eigvec(iOrb)) * overDotEigvec(iOrb)&
          & + conjg(eigvec(iOrb + nOrb)) * overDotEigvec(iOrb + nOrb))
      fracs(2, iOrb) = real(conjg(eigvec(iOrb + nOrb)) * overDotEigvec(iOrb)&
          & + conjg(eigvec(iOrb)) * overDotEigvec(iOrb + nOrb))
      fracs(3, iOrb) = aimag(conjg(eigvec(iOrb)) * overDotEigvec(iOrb + nOrb)&
          & - conjg(eigvec(iOrb + nOrb)) * overDotEigvec(iOrb))
      fracs(4, iOrb) = real(conjg(eigvec(iOrb)) * overDotEigvec(iOrb)&
          & - conjg(eigvec(iOrb + nOrb)) * overDotEigvec(iOrb + nOrb))
    end do

  end subroutine getPauliFractions


  !> Prepare projected eigenvector file for each region
  subroutine prepareProjEigvecFiles(fd, fileNames)

    !> File descriptor for a not yet opened file for each region
    integer, intent(in) :: fd(:)

    !> List of region file names
    type(ListCharLc), intent(inout) :: fileNames

    integer :: iReg
    character(lc) :: tmpStr

    do iReg = 1, size(fd)
      call get(fileNames, tmpStr, iReg)
      open(fd(iReg), file=tmpStr, action="write", status="replace", form="formatted")
    end do

  end subroutine prepareProjEigvecFiles


  !> Finish projected eigenvector file for each region
  subroutine finishProjEigvecFiles(fd)

    !> File descriptor for opened file for each region
    integer, intent(in) :: fd(:)

    integer :: iReg

    do iReg = 1, size(fd)
      close(fd(iReg))
    end do

  end subroutine finishProjEigvecFiles


end module mainio<|MERGE_RESOLUTION|>--- conflicted
+++ resolved
@@ -47,8 +47,8 @@
   public :: writeRealEigvecsBinBlacs, writeRealEigvecsTxtBlacs
   public :: writeCplxEigvecsBinBlacs, writeCplxEigvecsTxtBlacs
 #:else
-  public :: writeRealEigvecsBin, writeRealEigvecsTxt
-  public :: writeCplxEigvecsBin, writeCplxEigvecsTxt
+  public :: writeRealEigvecsBinSerial, writeRealEigvecsTxtSerial
+  public :: writeCplxEigvecsBinSerial, writeCplxEigvecsTxtSerial
 #:endif
   public :: writeProjectedEigenvectors
   public :: initOutputFile, writeAutotestTag, writeResultsTag, writeDetailedXml, writeBandOut
@@ -245,9 +245,9 @@
           & fileName=fileName)
     end if
   #:else
-    call writeRealEigvecsBin(eigvecsReal, fd, runId, groupKS, fileName=fileName)
+    call writeRealEigvecsBinSerial(eigvecsReal, fd, runId, groupKS, fileName=fileName)
     if (tPrintEigvecsTxt) then
-      call writeRealEigvecsTxt(fd, neighborList, nNeighbor, denseDesc, iPair, img2CentCell,&
+      call writeRealEigvecsTxtSerial(fd, neighborList, nNeighbor, denseDesc, iPair, img2CentCell,&
           & orb, species, speciesName, over, groupKS, eigvecsReal, SSqrReal, fileName=fileName)
     end if
   #:endif
@@ -335,27 +335,26 @@
       end if
     end if
   #:else
-    call writeCplxEigvecsBin(eigvecsCplx, fd, runId, groupKS, fileName=fileName)
+    call writeCplxEigvecsBinSerial(eigvecsCplx, fd, runId, groupKS, fileName=fileName)
     if (tPrintEigvecsTxt) then
       if (denseDesc%t2Component) then
-        call writePauliEigvecsTxt(fd, neighborList, nNeighbor, denseDesc, iPair, img2CentCell,&
-            & iCellVec, cellVec, orb, species, speciesName, over, groupKS, kPoint, eigvecsCplx,&
-            & SSqrCplx, fileName=fileName)
+        call writePauliEigvecsTxtSerial(fd, neighborList, nNeighbor, denseDesc, iPair,&
+            & img2CentCell, iCellVec, cellVec, orb, species, speciesName, over, groupKS, kPoint,&
+            & eigvecsCplx, SSqrCplx, fileName=fileName)
       else
-        call writeCplxEigvecsTxt(fd, neighborList, nNeighbor, denseDesc, iPair, img2CentCell,&
+        call writeCplxEigvecsTxtSerial(fd, neighborList, nNeighbor, denseDesc, iPair, img2CentCell,&
             & iCellVec, cellVec, orb, species, speciesName, over, groupKS, kPoint, eigvecsCplx,&
             & SSqrCplx, fileName=fileName)
       end if
     end if
   #:endif
 
-<<<<<<< HEAD
   end subroutine writeCplxEigvecs
 
-        
+
 #:for DTYPE, NAME in [('complex', 'Cplx'), ('real', 'Real')]
 
-#:if WITH_SCALAPACK  
+#:if WITH_SCALAPACK
 
   !> Write the real eigvectors into binary output file (BLACS version).
   subroutine write${NAME}$EigvecsBinBlacs(env, denseDesc, eigvecs, fd, runId, groupKS, fileName)
@@ -427,15 +426,9 @@
   end subroutine write${NAME}$EigvecsBinBlacs
 
 #:else
-=======
-    end subroutine writeCplxEigvecs
-
-
-#:for DTYPE, NAME in [('complex', 'Cplx'), ('real', 'Real')]
->>>>>>> fd41024e
 
   !> Writes ${DTYPE}$ eigenvectors in binary format.
-  subroutine write${NAME}$EigvecsBin(eigvecs, fd, runId, groupKS, fileName)
+  subroutine write${NAME}$EigvecsBinSerial(eigvecs, fd, runId, groupKS, fileName)
 
     !> Square Hamiltonian (or work array)
     ${DTYPE}$(dp), intent(in) :: eigvecs(:,:,:)
@@ -464,14 +457,14 @@
     end do
     close(fd)
 
-  end subroutine write${NAME}$EigvecsBin
+  end subroutine write${NAME}$EigvecsBinSerial
 
 #:endif
 
 #:endfor
 
 
-#:if WITH_SCALAPACK  
+#:if WITH_SCALAPACK
 
   !> Write the real eigvectors into human readible output file (BLACS version).
   subroutine writeRealEigvecsTxtBlacs(env, denseDesc, eigvecs, fd, groupKS, orb, over, iNeighbor,&
@@ -594,8 +587,8 @@
 #:else
 
     !> Writes real eigenvectors in text form.
-  subroutine writeRealEigvecsTxt(fd, neighlist, nNeighbor, denseDesc, iPair, img2CentCell, orb,&
-      & species, speciesName, over, groupKS, eigvecs, SSqr, fileName)
+  subroutine writeRealEigvecsTxtSerial(fd, neighlist, nNeighbor, denseDesc, iPair, img2CentCell,&
+      & orb, species, speciesName, over, groupKS, eigvecs, SSqr, fileName)
 
     !> Fileid (file not yet opened) to use.
     integer, intent(in) :: fd
@@ -658,20 +651,13 @@
     end do
     close(fd)
 
-  end subroutine writeRealEigvecsTxt
+  end subroutine writeRealEigvecsTxtSerial
 
 #:endif
 
-<<<<<<< HEAD
-=======
-  !> Writes complex eigenvectors in text form.
-  subroutine writeCplxEigvecsTxtSerial(fd, runId, nAtom, neighlist, nNeighbor, denseDesc, iPair,&
-      & img2CentCell, iCellVec, cellVec, orb, species, speciesName, over, groupKS, kPoints,&
-      & eigvecs, SSqr, fileName)
->>>>>>> fd41024e
 
 #:if WITH_SCALAPACK
-  
+
   !> Write the complex eigvectors into human readible output file (BLACS version).
   subroutine writeCplxEigvecsTxtBlacs(env, denseDesc, eigvecs, fdEigvec, groupKS, orb, over,&
       & kPoints, iNeighbor, nNeighbor, iCellVec, cellVec, iSparseStart, img2CentCell, species,&
@@ -811,7 +797,7 @@
 #:else
 
     !> Writes complex eigenvectors in text form.
-  subroutine writeCplxEigvecsTxt(fd, neighlist, nNeighbor, denseDesc, iPair, img2CentCell,&
+  subroutine writeCplxEigvecsTxtSerial(fd, neighlist, nNeighbor, denseDesc, iPair, img2CentCell,&
       & iCellVec, cellVec, orb, species, speciesName, over, groupKS, kPoints, eigvecs, SSqr,&
       & fileName)
 
@@ -875,10 +861,7 @@
     call prepareEigvecFileTxt(fd, denseDesc%t2Component, fileName)
     allocate(cVecTemp(size(eigvecs, dim=1)))
     nEigvecs = size(eigvecs, dim=2)
-<<<<<<< HEAD
     allocate(fracs(nEigvecs))
-=======
->>>>>>> fd41024e
 
     do iKS = 1, size(groupKS, dim=2)
       iK = groupKS(1, iKS)
@@ -899,7 +882,7 @@
 #:endif
 
 
-#:if WITH_SCALAPACK  
+#:if WITH_SCALAPACK
 
   !> Write the complex eigvectors into human readible output file (BLACS version).
   subroutine writePauliEigvecsTxtBlacs(env, denseDesc, eigvecs, fdEigvec, groupKS, orb, over,&
@@ -1039,13 +1022,13 @@
     if (env%mpi%all%master) then
       close(fdEigvec)
     end if
-    
+
   end subroutine writePauliEigvecsTxtBlacs
 
 #:else
 
     !> Writes complex eigenvectors in text form.
-  subroutine writePauliEigvecsTxt(fd, neighlist, nNeighbor, denseDesc, iPair, img2CentCell,&
+  subroutine writePauliEigvecsTxtSerial(fd, neighlist, nNeighbor, denseDesc, iPair, img2CentCell,&
       & iCellVec, cellVec, orb, species, speciesName, over, groupKS, kPoints, eigvecs, SSqr,&
       & fileName)
 
@@ -1124,9 +1107,9 @@
     end do
     close(fd)
 
-  end subroutine writePauliEigvecsTxt
-
-#:endif  
+  end subroutine writePauliEigvecsTxtSerial
+
+#:endif
 
 
   !> Write projected eigenvectors.
@@ -1216,23 +1199,23 @@
   #:else
     if (present(eigvecsCplx)) then
       if (denseDesc%t2Component) then
-        call writeProjPauliEigvecs(regionLabels, fd, eigen, neighborList, nNeighbor, cellVec,&
+        call writeProjPauliEigvecsSerial(regionLabels, fd, eigen, neighborList, nNeighbor, cellVec,&
             & iCellVec, denseDesc, iPair, img2CentCell, over, kpoint, kWeight, groupKS,&
             & eigvecsCplx, workCplx, iOrbRegion)
       else
-        call writeProjCplxEigvecs(regionLabels, fd, eigen, neighborList, nNeighbor, cellVec,&
+        call writeProjCplxEigvecsSerial(regionLabels, fd, eigen, neighborList, nNeighbor, cellVec,&
             & iCellVec, denseDesc, iPair, img2CentCell, over, kpoint, kWeight, groupKS,&
             & eigvecsCplx, workCplx, iOrbRegion)
       end if
     else
-      call writeProjRealEigvecs(regionLabels, fd, eigen, neighborList, nNeighbor, denseDesc, iPair,&
-          & img2CentCell, over, groupKS, eigvecsReal, workReal, iOrbRegion)
+      call writeProjRealEigvecsSerial(regionLabels, fd, eigen, neighborList, nNeighbor, denseDesc,&
+          & iPair, img2CentCell, over, groupKS, eigvecsReal, workReal, iOrbRegion)
     end if
   #:endif
 
   end subroutine writeProjectedEigenvectors
 
-  
+
 #:if WITH_SCALAPACK
 
   !> Write the real eigvectors into human readible output file (BLACS version).
@@ -1350,8 +1333,8 @@
 #:else
 
     !> Write the projected eigenstates into text files
-  subroutine writeProjRealEigvecs(fileNames, fd, eigvals, neighlist, nNeighbor, denseDesc, iPair,&
-      & img2CentCell, over, groupKS, eigvecs, work, iOrbRegion)
+  subroutine writeProjRealEigvecsSerial(fileNames, fd, eigvals, neighlist, nNeighbor, denseDesc,&
+      & iPair, img2CentCell, over, groupKS, eigvecs, work, iOrbRegion)
 
     !> List with fileNames for each region
     type(listCharLc), intent(inout) :: fileNames
@@ -1411,12 +1394,12 @@
       call writeProjEigvecFooter(fd)
     end do
 
-  end subroutine writeProjRealEigvecs
+  end subroutine writeProjRealEigvecsSerial
 
 #:endif
 
 
-#:if WITH_SCALAPACK  
+#:if WITH_SCALAPACK
 
   !> Write the complex eigvectors into human readible output file (BLACS version).
   subroutine writeProjCplxEigvecsBlacs(env, denseDesc, fileNames, fd, iOrbRegion, eigvals,&
@@ -1550,8 +1533,9 @@
 #:else
 
   !> Write the projected complex eigenstates into text files.
-  subroutine writeProjCplxEigvecs(fileNames, fd, eigvals, neighlist, nNeighbor, cellVec, iCellVec,&
-      & denseDesc, iPair, img2CentCell, over, kPoints, kWeights, groupKS, eigvecs, work, iOrbRegion)
+  subroutine writeProjCplxEigvecsSerial(fileNames, fd, eigvals, neighlist, nNeighbor, cellVec,&
+      & iCellVec, denseDesc, iPair, img2CentCell, over, kPoints, kWeights, groupKS, eigvecs, work,&
+      & iOrbRegion)
 
     !> list of region names
     type(ListCharLc), intent(inout) :: fileNames
@@ -1628,13 +1612,13 @@
 
     call finishProjEigvecFiles(fd)
 
-  end subroutine writeProjCplxEigvecs
+  end subroutine writeProjCplxEigvecsSerial
 
 #:endif
 
 
 #:if WITH_SCALAPACK
-  
+
   !> Write the complex eigvectors into human readible output file (BLACS version).
   subroutine writeProjPauliEigvecsBlacs(env, denseDesc, fileNames, fd, iOrbRegion, eigvals,&
       & eigvecs, orb, groupKS, kPoints, kWeights, over, neighborList, nNeighbor, iSparseStart,&
@@ -1778,8 +1762,8 @@
 #:else
 
   !> Write the projected complex eigenstates into text files.
-  subroutine writeProjPauliEigvecs(fileNames, fd, eigvals, neighlist, nNeighbor, cellVec, iCellVec,&
-      & denseDesc, iPair, img2CentCell, over, kPoints, kWeights, groupKS, eigvecs, work,&
+  subroutine writeProjPauliEigvecsSerial(fileNames, fd, eigvals, neighlist, nNeighbor, cellVec,&
+      & iCellVec, denseDesc, iPair, img2CentCell, over, kPoints, kWeights, groupKS, eigvecs, work,&
       & iOrbRegion)
 
     !> list of region names
@@ -1849,7 +1833,7 @@
 
     allocate(cVecTemp(size(eigvecs, dim=1)))
     allocate(fracs(4, nOrb / 2))
-    
+
     do iKS = 1, size(groupKS, dim=2)
       iK = groupKS(1, iKS)
       call writeProjEigvecHeader(fd, 1, iK, kWeights(iK))
@@ -1864,8 +1848,8 @@
     end do
 
     call finishProjEigvecFiles(fd)
-    
-  end subroutine writeProjPauliEigvecs
+
+  end subroutine writeProjPauliEigvecsSerial
 
 #:endif
 
@@ -3515,33 +3499,17 @@
     write(stdOut, format2U) "Total Mermin free energy", energy%EMermin, "H",&
         & Hartree__eV * energy%EMermin," eV"
 
-<<<<<<< HEAD
   end subroutine printEnergies
-=======
-    type(linecomm) :: collector
-    ${DTYPE}$(dp), allocatable :: localEigvec(:)
-    integer :: sender
-    integer :: nKS, nOrb
-    integer :: iKS, iGroup, iEig
-
-    nKS = size(groupKS, dim=2)
-    nOrb = denseDesc%iDenseStart(size(denseDesc%iDenseStart)) - 1
-    allocate(localEigvec(nOrb))
->>>>>>> fd41024e
 
 
   !> Prints cell volume.
   subroutine printVolume(cellVol)
 
-<<<<<<< HEAD
     !> unit cell volume
     real(dp), intent(in) :: cellVol
-=======
-#:endfor
-
->>>>>>> fd41024e
 
     write(stdOut, format2Ue) 'Volume', cellVol, 'au^3', (Bohr__AA**3) * cellVol, 'A^3'
+
   end subroutine printVolume
 
 
@@ -3582,24 +3550,7 @@
     !> Maximum energy derivative with respect to lattice vectors
     real(dp), intent(in) :: maxLattForce
 
-<<<<<<< HEAD
     write(stdOut, format1Ue) "Maximal Lattice force component", maxLattForce, 'au'
-=======
-    type(linecomm) :: collector
-    real(dp), allocatable :: localEigvec(:), localSDotC(:)
-    real(dp), allocatable :: workS(:,:), workSDotC(:,:)
-    integer :: sender
-    integer :: nKS, nOrb, nAtom
-    integer :: iKS, iK, iS, iGroup, iEig, groupKSBuffer(2)
-
-    nKS = size(groupKS, dim=2)
-    nOrb = denseDesc%iDenseStart(size(denseDesc%iDenseStart)) - 1
-    nAtom = size(nNeighbor)
-    allocate(localEigvec(nOrb))
-    allocate(localSDotC(nOrb))
-    allocate(workS(size(eigvecs, dim=1), size(eigvecs, dim=2)))
-    allocate(workSDotC(size(eigvecs, dim=1), size(eigvecs, dim=2)))
->>>>>>> fd41024e
 
   end subroutine printMaxLatticeForce
 
@@ -3678,25 +3629,8 @@
     !> Have the atomic coordinates changed
     logical, intent(out) :: tCoordsChanged
 
-<<<<<<< HEAD
     !> Have the lattice vectors changed
     logical, intent(out) :: tLatticeChanged
-=======
-    type(linecomm) :: collector
-    complex(dp), allocatable :: localEigvec(:), localSDotC(:)
-    complex(dp), allocatable :: workS(:,:), workSDotC(:,:)
-    integer :: sender
-    integer :: nKS, nEigvec, nAtom
-    integer :: iKS, iK, iS, iGroup, iEig, groupKSBuffer(2)
-
-    nKS = size(groupKS, dim=2)
-    nEigvec = denseDesc%fullSize
-    nAtom = size(nNeighbor)
-    allocate(localEigvec(denseDesc%fullSize))
-    allocate(localSDotC(denseDesc%fullSize))
-    allocate(workS(size(eigvecs, dim=1), size(eigvecs, dim=2)))
-    allocate(workSDotC(size(eigvecs, dim=1), size(eigvecs, dim=2)))
->>>>>>> fd41024e
 
     !> Stop the geometry driver if true
     logical, intent(out) :: tStopDriver
@@ -3708,71 +3642,9 @@
     if (env%tIoProc) then
       call socket%receive(coord0, tmpLatVecs, tStopDriver)
     end if
-<<<<<<< HEAD
     tCoordsChanged = .true.
     if (tPeriodic .and. .not. tStopDriver) then
       latVecs(:,:) = tmpLatVecs
-=======
-    KS: do iKS = 1, nKS
-      iK = groupKS(1, iKS)
-      if (denseDesc%t2Component) then
-        call unpackSPauliBlacs(env%blacs, over, kPoints(:,iK), iNeighbor, nNeighbor, iCellVec,&
-            & cellVec, iSparseStart, img2CentCell, orb%mOrb, denseDesc, workS)
-      else
-        call unpackHSCplxBlacs(env%blacs, over, kPoints(:,iK), iNeighbor, nNeighbor, iCellVec,&
-            & cellVec, iSparseStart, img2CentCell, denseDesc, workS)
-      end if
-      call pblasfx_phemm(workS, denseDesc%blacsOrbSqr, eigvecs(:,:,iKS), denseDesc%blacsOrbSqr,&
-          & workSDotC, denseDesc%blacsOrbSqr)
-      if (env%mpi%all%master) then
-        group: do iGroup = 1, env%blacs%nGroup
-          if (iGroup > 1) then
-            sender = (iGroup - 1) * env%blacs%groupSize
-            call mpifx_recv(env%mpi%all, groupKSBuffer, sender)
-            iK = groupKSBuffer(1)
-            iS = groupKSBuffer(2)
-          else
-            iK = groupKS(1, iKS)
-            iS = groupKS(2, iKS)
-          end if
-          eigMaster: do iEig = 1, nEigvec
-            if (iGroup > 1) then
-              call mpifx_recv(env%mpi%all, localEigvec, sender)
-              call mpifx_recv(env%mpi%all, localSDotC, sender)
-            else
-              call collector%getline_master(env%blacs%gridOrbSqr, iEig, eigvecs(:,:,iKS),&
-                  & localEigvec)
-              call collector%getline_master(env%blacs%gridOrbSqr, iEig, workSDotC, localSDotC)
-            end if
-            if (denseDesc%t2Component) then
-              call writeSinglePauliEigvecTxt(fdEigvec, localEigvec, localSDotC, iK, iEig, orb,&
-                  & species, speciesName, nAtom, denseDesc%nOrb)
-            else
-              call writeSingleCplxEigvecTxt(fdEigvec, localEigvec, localSDotC, iS, iK, iEig, orb,&
-                  & species, speciesName, nAtom)
-            end if
-          end do eigMaster
-        end do group
-      else
-        if (env%blacs%gridOrbSqr%master) then
-          call mpifx_send(env%mpi%all, groupKS(:, iKS), env%mpi%all%masterrank)
-        end if
-        eigSlave: do iEig = 1, nEigvec
-          if (env%blacs%gridOrbSqr%master) then
-            call collector%getline_master(env%blacs%gridOrbSqr, iEig, eigvecs(:,:,iKS), localEigvec)
-            call collector%getline_master(env%blacs%gridOrbSqr, iEig, workSDotC, localSDotC)
-            call mpifx_send(env%mpi%all, localEigvec, env%mpi%all%masterrank)
-            call mpifx_send(env%mpi%all, localSDotC, env%mpi%all%masterrank)
-          else
-            call collector%getline_slave(env%blacs%gridOrbSqr, iEig, eigvecs(:,:,iKS))
-            call collector%getline_slave(env%blacs%gridOrbSqr, iEig, workSDotC)
-          end if
-        end do eigSlave
-      end if
-    end do KS
-    if (env%mpi%all%master) then
-      close(fdEigvec)
->>>>>>> fd41024e
     end if
     tLatticeChanged = tPeriodic
   #:if WITH_MPI
@@ -3787,10 +3659,6 @@
   end subroutine receiveGeometryFromSocket
 
 
-<<<<<<< HEAD
-=======
-
->>>>>>> fd41024e
   !> Prepares binary eigenvector file for writing.
   subroutine prepareEigvecFileBin(fd, runId, fileName)
 
@@ -3974,13 +3842,8 @@
     !> Eigenvector to write
     complex(dp), intent(in) :: eigvec(:)
 
-<<<<<<< HEAD
     !> Fraction of each orbital in the eigenvector, decomposed into 4 components.
     real(dp), intent(in) :: fracs(:,:)
-=======
-    !> Overlap times the current eigenvector.
-    complex(dp), intent(in) :: overDotEigvec(:)
->>>>>>> fd41024e
 
     !> K-point index of the eigenvector
     integer, intent(in) :: iK
