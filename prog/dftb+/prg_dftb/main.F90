!--------------------------------------------------------------------------------------------------!
!  DFTB+: general package for performing fast atomistic simulations                                !
!  Copyright (C) 2017  DFTB+ developers group                                                      !
!                                                                                                  !
!  See the LICENSE file for terms of usage and distribution.                                       !
!--------------------------------------------------------------------------------------------------!

#:include 'common.fypp'

!> The main routines for DFTB+
module main
#:if WITH_MPI
  use mpifx
#:endif
#:if WITH_SCALAPACK
  use scalapackfx
  use scalafxext
#:endif
  use assert
  use constants
  use globalenv
  use environment
  use densedescr
  use inputdata_module
  use nonscc
  use eigenvects
  use repulsive
  use etemp
  use populations
  use densitymatrix
  use forces
  use stress
  use scc
  use sccinit
  use externalcharges
  use periodic
  use mixer
  use geoopt
  use numderivs2
  use spin
  use dftbplusu
  use fileid
  use mdcommon
  use energies
  use potentials
  use orbitalequiv
  use parser
  use sparse2dense
  use blasroutines, only : symm, hemm
  use hsdutils
  use charmanip
  use shift
  use spinorbit
  use angmomentum
  use elecconstraints
  use pmlocalisation, only : TPipekMezey
  use linresp_module
  use mainio
  use commontypes
  use dispersions, only : DispersionIface
  use xmlf90
  use thirdorder_module, only : ThirdOrder
  use simplealgebra
  use message
  use repcont
  use xlbomd_module
  use fifo
  use slakocont
  use linkedlist
  use lapackroutines
  use mdcommon
  use mdintegrator
  use tempprofile
#:if WITH_TRANSPORT
  use libnegf_vars
  use negf_int
  use poisson_int
#:endif
  implicit none
  private

  public :: runDftbPlus

  !> O(N^2) density matrix creation
  logical, parameter :: tDensON2 = .false.

  !> Should further output be appended to detailed.out?
  logical, parameter :: tAppendDetailedOut = .false.


contains

  !> The main DFTB program itself
  subroutine runDftbPlus(env, input)
    use initprogram

    !> Environment settings
<<<<<<< HEAD
    type(TEnvironment), intent(in) :: env
    type(inputdata), intent(in) :: input
=======
    type(TEnvironment), intent(inout) :: env
>>>>>>> 9a108827

    !> energy in previous scc cycles
    real(dp) :: Eold

    !> Stress tensors for various contribution in periodic calculations
    !> Sign convention: Positive diagonal elements expand the supercell
    real(dp) :: totalStress(3,3)

    !> Derivative of total energy with respect to lattice vectors
    !> Sign convention: This is in the uphill energy direction for the lattice vectors (each row
    !> pertaining to a separate lattice vector), i.e. opposite to the force.
    !>
    !> The component of a derivative vector that is orthogonal to the plane containing the other two
    !> lattice vectors will expand (contract) the supercell if it is on the opposite (same) same
    !> side of the plane as its associated lattice vector.
    !>
    !> In the special case of cartesian axis aligned orthorhombic lattice vectors, negative diagonal
    !> elements expand the supercell.
    real(dp) :: totalLatDeriv(3,3)

    !> derivative of cell volume wrt to lattice vectors, needed for pV term
    real(dp) :: extLatDerivs(3,3)

    !> whether scc converged
    logical :: tConverged

    !> internal pressure within the cell
    real(dp) :: intPressure

    !> Geometry steps so far
    integer :: iGeoStep

    !> Lattice geometry steps so far
    integer :: iLatGeoStep

    !> Do we have the final geometry?
    logical :: tGeomEnd

    !> Has this completed?
    logical :: tCoordEnd

    !> do we take an optimization step on the lattice or the internal coordinates if optimizing both
    !> in a periodic geometry
    logical :: tCoordStep

    !> lattice vectors returned by the optimizer
    real(dp) :: constrLatDerivs(9)

    !> MD instantaneous thermal energy
    real(dp) :: tempIon

    !> external electric field
    real(dp) :: Efield(3), absEfield

    !> Difference between last calculated and new geometry.
    real(dp) :: diffGeo

    !> Loop variables
    integer :: iSCCIter

    !> Charge error in the last iterations
    real(dp) :: sccErrorQ, diffElec

    !> flag to write out geometries (and charge data if scc) when moving atoms about - in the case
    !> of conjugate gradient/steepest descent the geometries are written anyway
    logical :: tWriteRestart

    !> Minimal number of SCC iterations
    integer :: minSCCIter

    !> if scc/geometry driver should be stopped
    logical :: tStopSCC, tStopDriver

    !> Whether scc restart info should be written in current iteration
    logical :: tWriteSccRestart

    !> Whether charges should be written
    logical :: tWriteCharges

    !> locality measure for the wavefunction
    real(dp) :: localisation


    call initGeoOptParameters(tCoordOpt, nGeoSteps, tGeomEnd, tCoordStep, tStopDriver, iGeoStep,&
        & iLatGeoStep)

    minSccIter = getMinSccIters(tSccCalc, tDftbU, nSpin)

    if (tXlbomd) then
      call xlbomdIntegrator%setDefaultSCCParameters(minSCCiter, maxSccIter, sccTol)
    end if

    ! If the geometry is periodic, need to update lattice information in geometry loop
    tLatticeChanged = tPeriodic

    ! As first geometry iteration, require updates for coordinates in dependent routines
    tCoordsChanged = .true.

    ! Main geometry loop
    lpGeomOpt: do iGeoStep = 0, nGeoSteps
      call env%globalTimer%startTimer(globalTimers%preSccInit)

      call printGeoStepInfo(tCoordOpt, tLatOpt, iLatGeoStep, iGeoStep)

      tWriteRestart = env%tGlobalMaster&
          & .and. needsRestartWriting(tGeoOpt, tMd, iGeoStep, nGeoSteps, restartFreq)
      if (tMD .and. tWriteRestart) then
        call writeMdOut1(fdMd, mdOut, iGeoStep, pMDIntegrator)
      end if

      if (tLatticeChanged) then
        call handleLatticeChange(latVec, sccCalc, tStress, extPressure, mCutoff,&
            & dispersion, recVec, invLatVec, cellVol, recCellVol, extLatDerivs, cellVec, rCellVec)
      end if

      if (tCoordsChanged) then
<<<<<<< HEAD
        call handleCoordinateChange(coord0, latVec, invLatVec, species0, mCutoff, skRepCutoff, orb,&
            & tPeriodic, tScc, tDispersion, dispersion, thirdOrd, img2CentCell, iCellVec,&
            & neighborList, nAllAtom, coord0Fold, coord, species, rCellVec, nAllOrb, nNeighbor,&
            & ham, over, H0, rhoPrim, iRhoPrim, iHam, ERhoPrim, iSparseStart, tPoisson)
      end if

#:if WITH_TRANSPORT
      if (tNegf) then
        call initNegfStuff(negfStr, input%transpar, input%ginfo, neighborList, nNeighbor, &
            & img2CentCell, iDenseStart, orb)
      end if
#:endif

      if (tSCC) then
=======
        call handleCoordinateChange(env, coord0, latVec, invLatVec, species0, mCutoff, skRepCutoff,&
            & orb, tPeriodic, sccCalc, dispersion, thirdOrd, img2CentCell, iCellVec, neighborList,&
            & nAllAtom, coord0Fold, coord, species, rCellVec, nAllOrb, nNeighbor, ham, over, H0,&
            & rhoPrim, iRhoPrim, iHam, ERhoPrim, iSparseStart)
      end if

      if (tSccCalc) then
>>>>>>> 9a108827
        call reset(pChrgMixer, nMixElements)
      end if

      call buildH0(H0, skHamCont, atomEigVal, coord, nNeighbor, neighborList%iNeighbor, species,&
          & iSparseStart, orb)

      call buildS(over, skOverCont, coord, nNeighbor, neighborList%iNeighbor, species,&
          & iSparseStart, orb)

      if (tSetFillingTemp) then
        call getTemperature(temperatureProfile, tempElec)
      end if

      call calcRepulsiveEnergy(coord, species, img2CentCell, nNeighbor, neighborList, pRepCont,&
          & energy%atomRep, energy%ERep)

      if (tDispersion) then
        call calcDispersionEnergy(dispersion, energy%atomDisp, energy%Edisp)
      end if

      call resetExternalPotentials(potential)

      if (tReadShift) then
        call uploadShiftPerL(fShifts, orb, nAtom, nSpin, potential%extShell)
      end if

      if (tEField) then
        call setUpExternalElectricField(tTDEField, tPeriodic, EFieldStrength, EFieldVector,&
            & EFieldOmega, EFieldPhase, neighborList, nNeighbor, iCellVec, img2CentCell, cellVec,&
            & deltaT, iGeoStep, coord0Fold, coord, EField, potential%extAtom(:,1), absEField)
      end if

      call mergeExternalPotentials(orb, species, potential)

      call initSccLoop(tSccCalc, xlbomdIntegrator, minSccIter, maxSccIter, sccTol, tConverged)

      call env%globalTimer%stopTimer(globalTimers%preSccInit)

      call env%globalTimer%startTimer(globalTimers%scc)
      lpSCC: do iSccIter = 1, maxSccIter
        call resetInternalPotentials(tDualSpinOrbit, xi, orb, species, potential)
        if (tSccCalc) then
          call getChargePerShell(qInput, orb, species, chargePerShell)
<<<<<<< HEAD
#:if WITH_TRANSPORT          
          ! Overrides uploaded contact charges
          if (tUpload) then
            call overrideUploadedCharges(qInput, chargeUp, input%transpar)   
          end if
#:endif
          call addChargePotentials(qInput, q0, chargePerShell, orb, species, neighborList,&
              & img2CentCell, spinW, thirdOrd, potential, tPoisson, tUpload, shiftPerLUp)

=======
          call addChargePotentials(env, sccCalc, qInput, q0, chargePerShell, orb, species,&
              & neighborList, img2CentCell, spinW, thirdOrd, potential)
>>>>>>> 9a108827
          call addBlockChargePotentials(qBlockIn, qiBlockIn, tDftbU, tImHam, species, orb,&
              & nDftbUFunc, UJ, nUJ, iUJ, niUJ, potential)
        end if
        potential%intBlock = potential%intBlock + potential%extBlock

        call getSccHamiltonian(H0, over, nNeighbor, neighborList, species, orb, iSparseStart,&
            & img2CentCell, potential, ham, iHam)

        if (tWriteRealHS .or. tWriteHS) then
          if (withMpi) then
            call error("Writing of HS not working with MPI yet")
          else
            call writeHSAndStop(tWriteHS, tWriteRealHS, tRealHS, over, neighborList, nNeighbor,&
                & denseDesc%iAtomStart, iSparseStart, img2CentCell, kPoint, iCellVec, cellVec,&
                & ham, iHam)
          end if
        end if

        call transformHam(ham, iHam)

        call getDensity(env, iSCCIter, denseDesc, ham, over, neighborList, nNeighbor, iSparseStart,&
            & img2CentCell, iCellVec, cellVec, kPoint, kWeight, orb, species, solver, tRealHS,&
            & tSpinSharedEf, tSpinOrbit, tDualSpinOrbit, tFillKSep, tFixEf, tMulliken, iDistribFn,&
<<<<<<< HEAD
            & tempElec, nEl, groupKS, Ef, mu, energy, eigen, filling, rhoPrim, Eband, TS, E0, iHam,&
            & xi, orbitalL, HSqrReal, SSqrReal, eigvecsReal, iRhoPrim, HSqrCplx, SSqrCplx, &
=======
            & tempElec, nEl, parallelKS, Ef, energy, eigen, filling, rhoPrim, Eband, TS, E0, iHam,&
            & xi, orbitalL, HSqrReal, SSqrReal, eigvecsReal, iRhoPrim, HSqrCplx, SSqrCplx,&
>>>>>>> 9a108827
            & eigvecsCplx, rhoSqrReal)

        if (tWriteBandDat) then
          call writeBandOut(fdBand, bandOut, eigen, filling, kWeight)
        end if

        if (tMulliken) then
          call getMullikenPopulation(rhoPrim, over, orb, neighborList, nNeighbor, img2CentCell,&
              & iSparseStart, qOutput, iRhoPrim=iRhoPrim, qBlock=qBlockOut, qiBlock=qiBlockOut)
        end if

        ! For non-dual spin-orbit orbitalL is determined during getDensity() call above
        if (tDualSpinOrbit) then
          call getLDual(orbitalL, qiBlockOut, orb, species)
        end if

        ! Note: if XLBOMD is active, potential created with input charges is needed later,
        ! therefore it should not be overwritten here.
        if (tSccCalc .and. .not. tXlbomd) then
          call resetInternalPotentials(tDualSpinOrbit, xi, orb, species, potential)
          call getChargePerShell(qOutput, orb, species, chargePerShell)
<<<<<<< HEAD
#:if WITH_TRANSPORT          
          if (tUpload) then
            call overrideUploadedCharges(qOutput, chargeUp, input%transpar)  
          end if 
#:endif
          call addChargePotentials(qOutput, q0, chargePerShell, orb, species, neighborList,&
              & img2CentCell, spinW, thirdOrd, potential, tPoisson, tUpload, shiftPerLUp)

=======
          call addChargePotentials(env, sccCalc, qOutput, q0, chargePerShell, orb, species,&
              & neighborList, img2CentCell, spinW, thirdOrd, potential)
>>>>>>> 9a108827
          call addBlockChargePotentials(qBlockOut, qiBlockOut, tDftbU, tImHam, species, orb,&
              & nDftbUFunc, UJ, nUJ, iUJ, niUJ, potential)
 
          potential%intBlock = potential%intBlock + potential%extBlock
        end if

        call getEnergies(sccCalc, qOutput, q0, chargePerShell, species, tEField, tXlbomd,&
            & tDftbU, tDualSpinOrbit, rhoPrim, H0, orb, neighborList, nNeighbor, img2CentCell,&
            & iSparseStart, cellVol, extPressure, TS, potential, energy, thirdOrd, qBlockOut,&
            & qiBlockOut, nDftbUFunc, UJ, nUJ, iUJ, niUJ, xi)

        tStopScc = hasStopFile(fStopScc)

        if (tSccCalc) then
          call getNextInputCharges(pChrgMixer, qOutput, qOutRed, orb, nIneqOrb, iEqOrbitals,&
              & iGeoStep, iSccIter, minSccIter, maxSccIter, sccTol, tStopScc, tDftbU, tReadChrg,&
              & qInput, qInpRed, sccErrorQ, tConverged, qBlockOut, iEqBlockDftbU, qBlockIn,&
              & qiBlockOut, iEqBlockDftbULS, species0, nUJ, iUJ, niUJ, qiBlockIn)
          call getSccInfo(iSccIter, energy%Eelec, Eold, diffElec)
          call printSccInfo(tDftbU, iSccIter, energy%Eelec, diffElec, sccErrorQ)
          tWriteSccRestart = env%tGlobalMaster .and. &
              & needsSccRestartWriting(restartFreq, iGeoStep, iSccIter, minSccIter, maxSccIter,&
              & tMd, tGeoOpt, tDerivs, tConverged, tReadChrg, tStopScc)
          if (tWriteSccRestart) then
            call writeCharges(fCharges, fdCharges, orb, qInput, qBlockIn, qiBlockIn)
          end if
        end if

        if (tWriteDetailedOut) then
          call writeDetailedOut1(fdDetailedOut, userOut, tAppendDetailedOut, iDistribFn, nGeoSteps,&
              & iGeoStep, tMD, tDerivs, tCoordOpt, tLatOpt, iLatGeoStep, iSccIter, energy,&
              & diffElec, sccErrorQ, indMovedAtom, pCoord0Out, q0, qInput, qOutput, eigen, filling,&
              & orb, species, tDFTBU, tImHam, tPrintMulliken, orbitalL, qBlockOut, Ef, Eband, TS,&
              & E0, extPressure, cellVol, tAtomicEnergy, tDispersion, tEField, tPeriodic, nSpin,&
              & tSpinOrbit, tSccCalc)
        end if

        if (tConverged .or. tStopScc) then
          exit lpSCC
        end if

      end do lpSCC
      call env%globalTimer%stopTimer(globalTimers%scc)

<<<<<<< HEAD
      if (tPoisson) call poiss_savepotential()
      
=======
      call env%globalTimer%startTimer(globalTimers%postSCC)
>>>>>>> 9a108827
      if (tLinResp) then
        if (withMpi) then
          call error("Linear response calc. does not work with MPI yet")
        end if
        call ensureLinRespConditions(t3rd, tRealHS, tPeriodic, tForces)
        call calculateLinRespExcitations(env, lresp, parallelKS, sccCalc, qOutput, q0, over,&
            & eigvecsReal, eigen(:,1,:), filling(:,1,:), coord0, species, speciesName, orb,&
            & skHamCont, skOverCont, fdAutotest, autotestTag, fdEigvec, runId, neighborList,&
            & nNeighbor, denseDesc, iSparseStart, img2CentCell, tWriteAutotest, tForces,&
            & tLinRespZVect, tPrintExcitedEigvecs, tPrintEigvecsTxt, nonSccDeriv, energy, SSqrReal,&
            & rhoSqrReal, excitedDerivs, occNatural)
      end if

      if (tXlbomd) then
        call getXlbomdCharges(xlbomdIntegrator, qOutRed, pChrgMixer, orb, nIneqOrb, iEqOrbitals,&
            & qInput, qInpRed, iEqBlockDftbU, qBlockIn, species0, nUJ, iUJ, niUJ, iEqBlockDftbuLs,&
            & qiBlockIn)
      end if

      if (tDipole) then
        call getDipoleMoment(qOutput, q0, coord, dipoleMoment)
      #:call DEBUG_CODE
        call checkDipoleViaHellmannFeynman(size(h0), rhoPrim, q0, coord0, over, orb, neighborList,&
            & nNeighbor, species, iSparseStart, img2CentCell)
      #:endcall DEBUG_CODE
      end if

<<<<<<< HEAD
#:if WITH_TRANSPORT
      if (tLocalCurrents) then
        if (tPeriodic) then
          write(*,*) "WARNING: local currents for periodic systems not correct"
        endif
        call local_currents(env%mpi%all, groupKS, ham, over, &
            & neighborList%iNeighbor, nNeighbor, denseDesc%iDenseStart, iSparseStart,&
            & img2CentCell, iCellVec, cellVec, orb, kPoint, kWeight, coord0Fold, .false., mu)
      end if
#:endif

=======
      call env%globalTimer%startTimer(globalTimers%eigvecWriting)
>>>>>>> 9a108827
      if (tPrintEigVecs) then
        call writeEigenvectors(env, fdEigvec, runId, neighborList, nNeighbor, cellVec, iCellVec,&
            & denseDesc, iSparseStart, img2CentCell, species, speciesName, orb, kPoint, over,&
            & parallelKS, tPrintEigvecsTxt, eigvecsReal, SSqrReal, eigvecsCplx, SSqrCplx)
      end if

      if (tProjEigenvecs) then
        call writeProjectedEigenvectors(env, regionLabels, fdProjEig, eigen, neighborList,&
              & nNeighbor, cellVec, iCellVec, denseDesc, iSparseStart, img2CentCell, orb, over,&
              & kPoint, kWeight, iOrbRegion, parallelKS, eigvecsReal, SSqrReal, eigvecsCplx,&
              & SSqrCplx)
      end if
      call env%globalTimer%stopTimer(globalTimers%eigvecWriting)

      ! MD geometry files are written only later, once velocities for the current geometry are known
      if (tGeoOpt .and. tWriteRestart) then
        call writeCurrentGeometry(geoOutFile, pCoord0Out, tLatOpt, tMd, tAppendGeo, tFracCoord,&
            & tPeriodic, tPrintMulliken, species0, speciesName, latVec, iGeoStep, iLatGeoStep,&
            & nSpin, qOutput, velocities)
      end if

      call printEnergies(energy)

      if (tForces) then
        call env%globalTimer%startTimer(globalTimers%forceCalc)
        call getEnergyWeightedDensity(env, denseDesc, forceType, filling, eigen, kPoint, kWeight,&
<<<<<<< HEAD
            & neighborList, nNeighbor, orb, iSparseStart, img2CentCell, iCellVEc, cellVec,&
            & tRealHS, ham, over, groupKS, solver, iSccIter-1, mu, ERhoPrim, eigvecsReal, SSqrReal, &
            & eigvecsCplx, SSqrCplx)

        call getGradients(tScc, tEField, tXlbomd, nonSccDeriv, Efield, rhoPrim, ERhoPrim, qOutput,&
            & q0, skHamCont, skOverCont, pRepCont, neighborList, nNeighbor, species, img2CentCell,&
            & iSparseStart, orb, potential, coord, dispersion, derivs, iRhoPrim, thirdOrd,&
            & chrgForces, tPoisson)

=======
            & neighborList, nNeighbor, orb, iSparseStart, img2CentCell, iCellVec, cellVec,&
            & tRealHS, ham, over, parallelKS, ERhoPrim, eigvecsReal, SSqrReal, eigvecsCplx,&
            & SSqrCplx)
        call getGradients(env, sccCalc, tEField, tXlbomd, nonSccDeriv, Efield, rhoPrim, ERhoPrim,&
            & qOutput, q0, skHamCont, skOverCont, pRepCont, neighborList, nNeighbor, species,&
            & img2CentCell, iSparseStart, orb, potential, coord, derivs, iRhoPrim, thirdOrd,&
            & chrgForces, dispersion)
>>>>>>> 9a108827
        if (tLinResp) then
          derivs(:,:) = derivs + excitedDerivs
        end if

        if (tStress) then
          call getStress(sccCalc, tEField, nonSccDeriv, EField, rhoPrim, ERhoPrim, qOutput, q0,&
              & skHamCont, skOverCont, pRepCont, neighborList, nNeighbor, species,&
              & img2CentCell, iSparseStart, orb, potential, coord, latVec, invLatVec, cellVol,&
              & coord0, totalStress, totalLatDeriv, intPressure, iRhoPrim, dispersion)
          call printVolume(cellVol)
          ! MD case includes the atomic kinetic energy contribution, so print that later
          if (.not. tMD) then
            call printPressureAndFreeEnergy(extPressure, intPressure, energy%EGibbs)
          end if
        end if
        call env%globalTimer%stopTimer(globalTimers%forceCalc)
      end if

      if (tWriteDetailedOut) then
        call writeDetailedOut2(fdDetailedOut, tSccCalc, tConverged, tXlbomd, tLinResp, tGeoOpt,&
            & tMD, tPrintForces, tStress, tPeriodic, energy, totalStress, totalLatDeriv, derivs, &
            & chrgForces, indMovedAtom, cellVol, intPressure, geoOutFile)
      end if

      if (tSccCalc .and. .not. tXlbomd .and. .not. tConverged) then
        if (tConvrgForces) then
          call error("SCC is NOT converged, maximal SCC iterations exceeded")
        else
          call warning("SCC is NOT converged, maximal SCC iterations exceeded")
        end if
      end if

      if (tForces) then
        if (allocated(conAtom)) then
          call constrainForces(conAtom, conVec, derivs)
        end if

        if (tCoordOpt) then
          call printMaxForce(maxval(abs(derivs(:, indMovedAtom))))
        end if

        if (tLatOpt) then
          ! Only include the extLatDerivs contribution if not MD, as the barostat would otherwise
          ! take care of this, hence add it here rather than to totalLatDeriv itself
          call constrainLatticeDerivs(totalLatDeriv + extLatDerivs, normOrigLatVec,&
              & tLatOptFixAng, tLatOptFixLen, tLatOptIsotropic, constrLatDerivs)
          call printMaxLatticeForce(maxval(abs(constrLatDerivs)))
        end if

        if (tSocket .and. env%tGlobalMaster) then
          ! stress was computed above in the force evaluation block or is 0 if aperiodic
#:if WITH_SOCKETS
          call socket%send(energy%ETotal - sum(TS), -derivs, totalStress * cellVol)
#:else
          call error("Should not be here - compiled without socket support")
#:endif
        end if

        ! If geometry minimizer finished and the last calculated geometry is the minimal one (not
        ! necessarily the case, depends on the optimizer!) we are finished.  Otherwise we have to
        ! recalculate everything at the converged geometry.

        if (tGeomEnd) then
          call env%globalTimer%stopTimer(globalTimers%postSCC)
          exit lpGeomOpt
        end if

        tWriteCharges = tWriteRestart .and. tMulliken .and. tSccCalc .and. .not. tDerivs&
            & .and. maxSccIter > 1
        if (tWriteCharges) then
          call writeCharges(fCharges, fdCharges, orb, qInput, qBlockIn, qiBlockIn)
        end if

        ! initially assume coordinates are not being updated
        tCoordsChanged = .false.
        tLatticeChanged = .false.

        if (tDerivs) then
          call getNextDerivStep(derivDriver, derivs, indMovedAtom, coord0, tGeomEnd)
          if (tGeomEnd) then
            call env%globalTimer%stopTimer(globalTimers%postSCC)
            exit lpGeomOpt
          end if
          tCoordsChanged = .true.
        else if (tGeoOpt) then
          tCoordsChanged = .true.
          if (tCoordStep) then
            call getNextCoordinateOptStep(pGeoCoordOpt, energy%EMermin, derivs, indMovedAtom,&
                & coord0, diffGeo, tCoordEnd)
            if (.not. tLatOpt) then
              tGeomEnd = tCoordEnd
            end if
            if (.not. tGeomEnd .and. tCoordEnd .and. diffGeo < tolSameDist) then
              tCoordStep = .false.
            end if
          else
            call getNextLatticeOptStep(pGeoLatOpt, energy%EGibbs, constrLatDerivs, origLatVec,&
                & tLatOptFixAng, tLatOptFixLen, tLatOptIsotropic, indMovedAtom, latVec, coord0,&
                & diffGeo, tGeomEnd)
            iLatGeoStep = iLatGeoStep + 1
            tLatticeChanged = .true.
            if (.not. tGeomEnd .and. tCoordOpt) then
              tCoordStep = .true.
              call reset(pGeoCoordOpt, reshape(coord0(:, indMovedAtom), [nMovedCoord]))
            end if
          end if
          if (tGeomEnd .and. diffGeo < tolSameDist) then
            call env%globalTimer%stopTimer(globalTimers%postSCC)
            exit lpGeomOpt
          end if
        else if (tMD) then
          ! New MD coordinates saved in a temporary variable, as writeCurrentGeometry() below
          ! needs the old ones to write out consistent geometries and velocities.
          newCoords(:,:) = coord0
          call getNextMdStep(pMdIntegrator, pMdFrame, temperatureProfile, derivs, movedMass,&
              & mass, cellVol, invLatVec, species0, indMovedAtom, tStress, tBarostat, energy,&
              & newCoords, latVec, intPressure, totalStress, totalLatDeriv, velocities, tempIon)
          tCoordsChanged = .true.
          tLatticeChanged = tBarostat
          call printMdInfo(tSetFillingTemp, tEField, tPeriodic, tempElec, absEField, tempIon,&
              & intPressure, extPressure, energy)
          if (tWriteRestart) then
            if (tPeriodic) then
              cellVol = abs(determinant33(latVec))
              energy%EGibbs = energy%EMermin + extPressure * cellVol
            end if
            call writeMdOut2(fdMd, tStress, tBarostat, tLinResp, tEField, tFixEf, tPrintMulliken,&
                & energy, latVec, cellVol, intPressure, extPressure, tempIon, absEField, qOutput,&
                & q0, dipoleMoment)
            call writeCurrentGeometry(geoOutFile, pCoord0Out, .false., .true., .true., tFracCoord,&
                & tPeriodic, tPrintMulliken, species0, speciesName, latVec, iGeoStep, iLatGeoStep,&
                & nSpin, qOutput, velocities)
          end if
          coord0(:,:) = newCoords
          if (tWriteDetailedOut) then
            call writeDetailedOut3(fdDetailedOut, tPrintForces, tSetFillingTemp, tPeriodic,&
                & tStress, totalStress, totalLatDeriv, energy, tempElec, extPressure, intPressure,&
                & tempIon)
          end if
        else if (tSocket .and. iGeoStep < nGeoSteps) then
          ! Only receive geometry from socket, if there are still geometry iterations left
        #:if WITH_SOCKETS
          call receiveGeometryFromSocket(env, socket, tPeriodic, coord0, latVec, tCoordsChanged,&
              & tLatticeChanged, tStopDriver)
        #:else
          call error("Internal error: code compiled without socket support")
        #:endif
        end if
      end if

      if (tWriteDetailedOut) then
        call writeDetailedOut4(fdDetailedOut, tMD, energy, tempIon)
      end if

      tStopDriver = tStopScc .or. tStopDriver .or. hasStopFile(fStopDriver)
      if (tStopDriver) then
        call env%globalTimer%stopTimer(globalTimers%postSCC)
        exit lpGeomOpt
      end if

      call env%globalTimer%stopTimer(globalTimers%postSCC)

    end do lpGeomOpt

    call env%globalTimer%startTimer(globalTimers%postGeoOpt)

  #:if WITH_SOCKETS
    if (tSocket .and. env%tGlobalMaster) then
      call socket%shutdown()
    end if
  #:endif

    tGeomEnd = tMD .or. tGeomEnd .or. tDerivs

    if (env%tGlobalMaster) then
      if (tWriteDetailedOut) then
        call writeDetailedOut5(fdDetailedOut, tGeoOpt, tGeomEnd, tMd, tDerivs, tEField, absEField,&
            & dipoleMoment)
      end if

      call writeFinalDriverStatus(tGeoOpt, tGeomEnd, tMd, tDerivs)

      if (tMD) then
        call writeMdOut3(fdMd, mdOut)
      end if
    end if

    if (env%tGlobalMaster .and. tDerivs) then
      call getHessianMatrix(derivDriver, pDynMatrix)
      call writeHessianOut(fdHessian, hessianOut, pDynMatrix)
    else
      nullify(pDynMatrix)
    end if

    if (tContCalc) then
      ! Note: shift and charge are saved in QM representation (not UD)
      associate(tp => input%transpar) 
      call writeContShifts(tp%contacts(tp%taskContInd)%output, orb, potential%intShell, qOutput)
      end associate    
    end if
   
    if (tTunn) then              
      !call qm2ud(ham)
      call calc_current(env%mpi%all, groupKS, ham, over, &
          & neighborList%iNeighbor, nNeighbor, iDenseStart, iSparseStart, img2CentCell, iCellVec, &
          & cellVec, orb, kPoint, kWeight, tunneling, ldos, current, writeTunn, writeLDOS, mu)
      !call ud2qm(ham)
    end if

    if (allocated(pipekMezey)) then
      ! NOTE: the canonical DFTB ground state orbitals are over-written after this point
      if (withMpi) then
        call error("Pipek-Mezey localisation does not yet work with MPI")
      end if
      if (nSpin > 2) then
        call error("Pipek-Mezey localisation not implemented for non-colinear DFTB")
      end if
      call calcPipekMezeyLocalisation(env, pipekMezey, tPrintEigvecsTxt, nEl, filling, over,&
          & kPoint, neighborList, nNeighbor, denseDesc, iSparseStart, img2CentCell, iCellVec,&
          & cellVec, fdEigvec, runId, orb, species, speciesName, parallelKS, localisation,&
          & eigvecsReal, SSqrReal, eigvecsCplx, SSqrCplx)
    end if

    if (tWriteAutotest) then
      if (tPeriodic) then
        cellVol = abs(determinant33(latVec))
        energy%EGibbs = energy%EMermin + extPressure * cellVol
      end if
      call writeAutotestTag(fdAutotest, autotestTag, tPeriodic, cellVol, tMulliken, qOutput,&
          & derivs, chrgForces, excitedDerivs, tStress, totalStress, pDynMatrix,&
          & energy%EMermin, extPressure, energy%EGibbs, coord0, tLocalise, localisation, &
          & tTunn, tunneling, ldos)
    end if
    if (tWriteResultsTag) then
      call writeResultsTag(fdResultsTag, resultsTag, derivs, chrgForces, tStress, totalStress,&
          & pDynMatrix, tPeriodic, cellVol)
    end if
    if (tWriteDetailedXML) then
      call writeDetailedXml(runId, speciesName, species0, pCoord0Out, tPeriodic, latVec, tRealHS,&
          & nKPoint, nSpin, size(eigen, dim=1), nOrb, kPoint, kWeight, filling, occNatural)
    end if

<<<<<<< HEAD

    if (tPoisson) call poiss_destroy()
    if (solver==solverGF) call negf_destroy()
=======
    call env%globalTimer%startTimer(globalTimers%postGeoOpt)

>>>>>>> 9a108827
    call destructProgramVariables()
    call env%globalTimer%writeTimings(msg="DFTB+ running times", maxLevel=timingLevel)

  end subroutine runDftbPlus


  !> Initialises some parameters before geometry loop starts.
  subroutine initGeoOptParameters(tCoordOpt, nGeoSteps, tGeomEnd, tCoordStep, tStopDriver,&
      & iGeoStep, iLatGeoStep)

    !> Are atomic coordinates changing
    logical, intent(in) :: tCoordOpt

    !> Number of geometry steps
    integer, intent(in) :: nGeoSteps

    !> Have the geometry changes terminated
    logical, intent(out) :: tGeomEnd

    !> Are the atomic coordinates changing
    logical, intent(out) :: tCoordStep

    !> Should the geometry driver stop
    logical, intent(out) :: tStopDriver

    !> Step of the geometry driver
    integer, intent(out) :: iGeoStep

    !> Number of steps changing the lattice vectors
    integer, intent(out) :: iLatGeoStep

    tGeomEnd = (nGeoSteps == 0)

    tCoordStep = .false.
    if (tCoordOpt) then
      tCoordStep = .true.
    end if
    tStopDriver = .false.

    iGeoStep = 0
    iLatGeoStep = 0

  end subroutine initGeoOptParameters


  !> Initialises SCC related parameters before geometry loop starts
  function getMinSccIters(tSccCalc, tDftbU, nSpin) result(minSccIter)

    !> Is this a self consistent calculation
    logical, intent(in) :: tSccCalc

    !> Are there orbital potentials present
    logical, intent(in) :: tDftbU

    !> Number of spin channels
    integer, intent(in) :: nSpin

    !> Minimum possible number of self consistent iterations
    integer :: minSccIter

    if (tSccCalc) then
      if (tDftbU) then
        minSccIter = 2
      else
        if (nSpin == 1) then
          minSccIter = 1
        else
          minSccIter = 2
        end if
      end if
    else
      minSccIter = 1
    end if

  end function getMinSccIters


  !> Does the operations that are necessary after a lattice vector update
  subroutine handleLatticeChange(latVecs, sccCalc, tStress, extPressure, mCutoff,&
      & dispersion, recVecs, recVecs2p, cellVol, recCellVol, extLatDerivs, cellVecs, rCellVecs)

    !> lattice vectors
    real(dp), intent(in) :: latVecs(:,:)

    !> Module variables
    type(TScc), allocatable, intent(inout) :: sccCalc

    !> evaluate stress
    logical, intent(in) :: tStress

    !> External presure
    real(dp), intent(in) :: extPressure

    !> Maximum distance for interactions
    real(dp), intent(inout) :: mCutoff

    !> Dispersion interactions object
    class(DispersionIface), allocatable, intent(inout) :: dispersion

    !> Reciprocal lattice vectors
    real(dp), intent(out) :: recVecs(:,:)

    !> Reciprocal lattice vectors in units of 2 pi
    real(dp), intent(out) :: recVecs2p(:,:)

    !> Unit cell volume
    real(dp), intent(out) :: cellVol

    !> reciprocal lattice unit cell volume
    real(dp), intent(out) :: recCellVol

    !> derivative of pV term
    real(dp), intent(out) :: extLatDerivs(:,:)

    !> translation vectors to lattice cells in units of lattice constants
    real(dp), allocatable, intent(out) :: cellVecs(:,:)

    !> Vectors to unit cells in absolute units
    real(dp), allocatable, intent(out) :: rCellVecs(:,:)

    cellVol = abs(determinant33(latVecs))
    recVecs2p(:,:) = latVecs
    call matinv(recVecs2p)
    recVecs2p = transpose(recVecs2p)
    recVecs = 2.0_dp * pi * recVecs2p
    recCellVol = abs(determinant33(recVecs))
    if (tStress) then
      call derivDeterminant33(extLatDerivs, latVecs)
      extLatDerivs(:,:) = extPressure * extLatDerivs
    end if
    if (allocated(sccCalc)) then
      call sccCalc%updateLatVecs(latVecs, recVecs, cellVol)
      mCutoff = max(mCutoff, sccCalc%getCutoff())
    end if
    if (allocated(dispersion)) then
      call dispersion%updateLatVecs(latVecs)
      mCutoff = max(mCutoff, dispersion%getRCutoff())
    end if
    call getCellTranslations(cellVecs, rCellVecs, latVecs, recVecs2p, mCutoff)

  end subroutine handleLatticeChange


  !> Does the operations that are necessary after atomic coordinates change
  subroutine handleCoordinateChange(env, coord0, latVec, invLatVec, species0, mCutoff,&
      & skRepCutoff, orb, tPeriodic, sccCalc, dispersion, thirdOrd, img2CentCell, iCellVec,&
      & neighborList, nAllAtom, coord0Fold, coord, species, rCellVec, nAllOrb, nNeighbor, ham,&
      & over, H0, rhoPrim, iRhoPrim, iHam, ERhoPrim, iSparseStart, tPoisson)

    !> Environment settings
    type(TEnvironment), intent(in) :: env

    !> Central cell coordinates
    real(dp), intent(in) :: coord0(:,:)

    !> Lattice vectors if periodic
    real(dp), intent(in) :: latVec(:,:)

    !> Inverse of the lattice vectors
    real(dp), intent(in) :: invLatVec(:,:)

    !> chemical species of central cell atoms
    integer, intent(in) :: species0(:)

    !> Longest cutoff distance that neighbour maps are generated
    real(dp), intent(in) :: mCutoff

    !> Cutoff for repulsive interaction from SK data
    real(dp), intent(in) :: skRepCutoff

    !> Atomic orbital information
    type(TOrbitals), intent(in) :: orb

    !> Is the geometry periodic
    logical, intent(in) :: tPeriodic

    !> SCC module internal variables
    type(TScc), allocatable, intent(inout) :: sccCalc

    !> Dispersion interactions
    class(DispersionIface), allocatable, intent(inout) :: dispersion

    !> Third order SCC interactions
    type(ThirdOrder), allocatable, intent(inout) :: thirdOrd

    !> image atoms to their equivalent in the central cell
    integer, allocatable, intent(inout) :: img2CentCell(:)

    !> Index for which unit cell an atom is in
    integer, allocatable, intent(inout) :: iCellVec(:)

    !> List of neighbouring atoms
    type(TNeighborList), intent(inout) :: neighborList

    !> Total number of atoms including images
    integer, intent(out) :: nAllAtom

    !> Total number of atomic orbitals including image atoms
    integer, intent(out) :: nAllOrb

    !> Central cell atomic coordinates, folded inside the central cell
    real(dp), intent(out) :: coord0Fold(:,:)

    !> Coordinates of all atoms including images
    real(dp), allocatable, intent(inout) :: coord(:,:)

    !> Species of all atoms including images
    integer, allocatable, intent(inout) :: species(:)

    !> Vectors to units cells in absolute units
    real(dp), allocatable, intent(inout) :: rCellVec(:,:)

    !> Number of neighbours of each real atom
    integer, intent(out) :: nNeighbor(:)

    !> Sparse hamiltonian storage
    real(dp), allocatable, intent(inout) :: ham(:,:)

    !> sparse overlap storage
    real(dp), allocatable, intent(inout) :: over(:)

    !> Non-SCC hamitonian storage
    real(dp), allocatable, intent(inout) :: h0(:)

    !> Sparse density matrix storage
    real(dp), allocatable, intent(inout) :: rhoPrim(:,:)

    !> Imaginary part of sparse density matrix storage
    real(dp), allocatable, intent(inout) :: iRhoPrim(:,:)

    !> Imaginary part of sparse hamiltonian storage
    real(dp), allocatable, intent(inout) :: iHam(:,:)

    !> energy weighted density matrix storage
    real(dp), allocatable, intent(inout) :: ERhoPrim(:)

    !> index array for location of atomic blocks in large sparse arrays
    integer, allocatable, intent(inout) :: iSparseStart(:,:)

    !> Transport variables
    logical, intent(in) :: tPoisson

    !> Total size of orbitals in the sparse data structures, where the decay of the overlap sets the
    !> sparsity pattern
    integer :: sparseSize

    coord0Fold(:,:) = coord0
    if (tPeriodic) then
      call foldCoordToUnitCell(coord0Fold, latVec, invLatVec)
    end if

    call updateNeighborListAndSpecies(coord, species, img2CentCell, iCellVec, &
        &neighborList, nAllAtom, coord0Fold, species0, mCutoff, rCellVec)
    nAllOrb = sum(orb%nOrbSpecies(species(1:nAllAtom)))
    call getNrOfNeighborsForAll(nNeighbor, neighborList, skRepCutoff)
    call getSparseDescriptor(neighborList%iNeighbor, nNeighbor, img2CentCell, orb, iSparseStart,&
        & sparseSize)
    call reallocateSparseArrays(sparseSize, ham, over, H0, rhoPrim, iHam, iRhoPrim, ERhoPrim)

    ! Notify various modules about coordinate changes
<<<<<<< HEAD
    if (tSCC) then
      if (tPoisson) then    
        !! TODO: poiss_updcoords pass coord0 and not coord0Fold because the
        !! folding can mess up the contact position. Could we have the supercell
        !! centered on the input atomic structure?
        call poiss_updcoords(coord0)
      else 
        call updateCoords_SCC(coord, species, neighborList, img2CentCell)
      end if
=======
    if (allocated(sccCalc)) then
      call sccCalc%updateCoords(env, coord, species, neighborList, img2CentCell)
>>>>>>> 9a108827
    end if
    if (allocated(dispersion)) then
      call dispersion%updateCoords(neighborList, img2CentCell, coord, &
          & species0)
    end if
    if (allocated(thirdOrd)) then
      call thirdOrd%updateCoords(neighborList, species)
    end if

  end subroutine handleCoordinateChange



#:if WITH_TRANSPORT
  subroutine initNegfStuff(negfStr, transpar, ginfo, neighborList, nNeighbor, img2CentCell, &
              & iAtomStart, orb)
    type(TNegfStructure), intent(in) :: negfStr
    type(TTransPar), intent(in) :: transpar
    type(TNEGFInfo), intent(in) :: ginfo
    type(TOrbitals), intent(in) :: orb
    integer, intent(in) :: img2CentCell(:)
    integer, intent(in) :: iAtomStart(:)
    type(TNeighborList), intent(in) :: neighborList
    integer, intent(in) :: nNeighbor(:)
  
    ! known issue about the PLs: We need an authomatic partitioning
    call negf_init_csr(iAtomStart, neighborList%iNeighbor, nNeighbor, img2CentCell, orb)
        
    call negf_init_str(negfStr, transpar, ginfo%greendens, neighborList%iNeighbor, nNeighbor, img2CentCell)
        
    call negf_init_dephasing(ginfo%tundos)  !? why tundos 

  end subroutine initNegfStuff
#:endif


  !> Decides, whether restart file should be written during the run.
  function needsRestartWriting(tGeoOpt, tMd, iGeoStep, nGeoSteps, restartFreq) result(tWriteRestart)

    !> Are geometries being optimised
    logical, intent(in) :: tGeoOpt

    !> Is this a molecular dynamics run
    logical, intent(in) :: tMd

    !> Current geometry step
    integer, intent(in) :: iGeoStep

    !> Number of geometry steps in total
    integer, intent(in) :: nGeoSteps

    !> Frequency of restart in geometry steps
    integer, intent(in) :: restartFreq

    !> Should a restart file be written?
    logical :: tWriteRestart

    if (restartFreq > 0 .and. (tGeoOpt .or. tMD)) then
      tWriteRestart = (iGeoStep == nGeoSteps .or. (mod(iGeoStep, restartFreq) == 0))
    else
      tWriteRestart = .false.
    end if

  end function needsRestartWriting


  !> Ensures that sparse array have enough storage to hold all necessary elements.
  subroutine reallocateSparseArrays(sparseSize, ham, over, H0, rhoPrim, iHam, iRhoPrim, ERhoPrim)

    !> Size of the sparse overlap
    integer, intent(in) :: sparseSize

    !> Sparse storage for hamitonian (sparseSize,nSpin)
    real(dp), allocatable, intent(inout) :: ham(:,:)

    !> Sparse storage for overlap
    real(dp), allocatable, intent(inout) :: over(:)

    !> Sparse storage for non-SCC hamitonian
    real(dp), allocatable, intent(inout) :: H0(:)

    !> Sparse storage for density matrix
    real(dp), allocatable, intent(inout) :: rhoPrim(:,:)

    !> Sparse storage for imaginary hamitonian (not reallocated if not initially allocated)
    real(dp), allocatable, intent(inout) :: iHam(:,:)

    !> Sparse storage for imaginary part of density matrix (not reallocated if not initially
    !> allocated)
    real(dp), allocatable, intent(inout) :: iRhoPrim(:,:)

    !> Sparse storage for energy weighted density matrix (not reallocated if not initially
    !> allocated)
    real(dp), allocatable, intent(inout) :: ERhoPrim(:)

    integer :: nSpin

    #:call ASSERT_CODE
      @:ASSERT(size(over) == size(ham, dim=1))
      @:ASSERT(size(H0) == size(ham, dim=1))
      @:ASSERT(all(shape(rhoPrim) == shape(ham)))
      if (allocated(iRhoPrim)) then
        @:ASSERT(all(shape(iRhoPrim) == shape(ham)))
        @:ASSERT(all(shape(iHam) == shape(ham)))
      end if
      if (allocated(ERhoPrim)) then
        @:ASSERT(size(ERhoPrim) == size(ham, dim=1))
      end if
    #:endcall ASSERT_CODE

    if (size(ham, dim=1) >= sparseSize) then
      ! Sparse matrices are big enough
      return
    end if

    nSpin = size(ham, dim=2)
    deallocate(ham)
    deallocate(over)
    deallocate(H0)
    deallocate(rhoPrim)
    allocate(ham(sparseSize, nSpin))
    allocate(over(sparseSize))
    allocate(H0(sparseSize))
    allocate(rhoPrim(sparseSize, nSpin))
    if (allocated(iRhoPrim)) then
      deallocate(iRhoPrim)
      deallocate(iHam)
      allocate(iRhoPrim(sparseSize, nSpin))
      allocate(iHam(sparseSize, nSpin))
    end if
    if (allocated(ERhoPrim)) then
      deallocate(ERhoPrim)
      allocate(ERhoPrim(sparseSize))
    end if

  end subroutine reallocateSparseArrays


  !> Calculates repulsive energy for current geometry
  subroutine calcRepulsiveEnergy(coord, species, img2CentCell, nNeighbor, neighborList,&
      & pRepCont, Eatom, Etotal)

    !> All atomic coordinates
    real(dp), intent(in) :: coord(:,:)

    !> All atoms chemical species
    integer, intent(in) :: species(:)

    !> Image atom indices to central cell atoms
    integer, intent(in) :: img2CentCell(:)

    !> Number of neighbours for each actual atom
    integer, intent(in) :: nNeighbor(:)

    !> List of neighbours for each atom
    type(TNeighborList), intent(in) :: neighborList

    !> Repulsive interaction data
    type(ORepCont), intent(in) :: pRepCont

    !> Energy for each atom
    real(dp), intent(out) :: Eatom(:)

    !> Total energy
    real(dp), intent(out) :: Etotal

    call getERep(Eatom, coord, nNeighbor, neighborList%iNeighbor, species, pRepCont, img2CentCell)
    Etotal = sum(Eatom)

  end subroutine calcRepulsiveEnergy


  !> Calculates dispersion energy for current geometry.
  subroutine calcDispersionEnergy(dispersion, Eatom, Etotal)

    !> dispersion interactions
    class(DispersionIface), intent(inout) :: dispersion

    !> energy per atom
    real(dp), intent(out) :: Eatom(:)

    !> total energy
    real(dp), intent(out) :: Etotal

    call dispersion%getEnergies(Eatom)
    Etotal = sum(Eatom)

  end subroutine calcDispersionEnergy


  !> Sets the external potential components to zero
  subroutine resetExternalPotentials(potential)

    !> Potential contributions
    type(TPotentials), intent(inout) :: potential

    potential%extAtom(:,:) = 0.0_dp
    potential%extShell(:,:,:) = 0.0_dp
    potential%extBlock(:,:,:,:) = 0.0_dp

  end subroutine resetExternalPotentials


  !> Merges atomic and shell resolved external potentials into blocked one
  subroutine mergeExternalPotentials(orb, species, potential)

    !> Atomic orbital information
    type(TOrbitals), intent(in) :: orb

    !> species for atoms
    integer, intent(in) :: species(:)

    !> Potential energy contributions
    type(TPotentials), intent(inout) :: potential

    call total_shift(potential%extShell, potential%extAtom, orb, species)
    call total_shift(potential%extBlock, potential%extShell, orb, species)

  end subroutine mergeExternalPotentials


  !> Sets up electric external field
  subroutine setUpExternalElectricField(tTimeDepEField, tPeriodic, EFieldStrength, EFieldVector,&
      & EFieldOmega, EFieldPhase, neighborList, nNeighbor, iCellVec, img2CentCell, cellVec, deltaT,&
      & iGeoStep, coord0Fold, coord, EField, extAtomPot, absEField)

    !> Is there an electric field that varies with geometry step during MD?
    logical, intent(in) :: tTimeDepEField

    !> Is this a periodic geometry
    logical, intent(in) :: tPeriodic

    !> What is the field strength
    real(dp), intent(in) :: EFieldStrength

    !> What is the field direction
    real(dp), intent(in) :: EFieldVector(:)

    !> Is there an angular frequency for the applied field
    real(dp), intent(in) :: EFieldOmega

    !> What is the phase of the field
    integer, intent(in) :: EFieldPhase

    !> Atomi neighbours
    type(TNeighborList), intent(in) :: neighborList

    !> Number of neighbours for each atom
    integer, intent(in) :: nNeighbor(:)

    !> Index for unit cells
    integer, intent(in) :: iCellVec(:)

    !> Image atom to central cell atom number
    integer, intent(in) :: img2CentCell(:)

    !> Vectors to image unit cells

    !> Vectors (in units of the lattice constants) to cells of the lattice
    real(dp), intent(in) :: cellVec(:,:)

    !> Time step in MD
    real(dp), intent(in) :: deltaT

    !> Number of the geometry step
    integer, intent(in) :: iGeoStep

    !> Atomic coordinates in central cell
    real(dp), allocatable, intent(in) :: coord0Fold(:,:)

    !> all coordinates
    real(dp), intent(in) :: coord(:,:)

    !> Resulting electric field
    real(dp), intent(out) :: EField(:)

    !> Potentials on atomic sites
    real(dp), intent(out) :: extAtomPot(:)

    !> Magnitude of the field
    real(dp), intent(out) :: absEField

    integer :: nAtom
    integer :: iAt1, iAt2, iNeigh
    character(lc) :: tmpStr

    nAtom = size(nNeighbor)

    Efield(:) = EFieldStrength * EfieldVector
    if (tTimeDepEField) then
      Efield(:) = Efield * sin(EfieldOmega * deltaT * real(iGeoStep + EfieldPhase, dp))
    end if
    absEfield = sqrt(sum(Efield**2))
    if (tPeriodic) then
      do iAt1 = 1, nAtom
        do iNeigh = 1, nNeighbor(iAt1)
          iAt2 = neighborList%iNeighbor(iNeigh, iAt1)
          ! overlap between atom in central cell and non-central cell
          if (iCellVec(iAt2) /= 0) then
            ! component of electric field projects onto vector between cells
            if (abs(dot_product(cellVec(:, iCellVec(iAt2)), EfieldVector)) > epsilon(1.0_dp)) then
              write(tmpStr, "(A, I0, A, I0, A)") 'Interaction between atoms ', iAt1, ' and ',&
                  & img2CentCell(iAt2),&
                  & ' crosses the saw-tooth discontinuity in the electric field.'
              call error(tmpStr)
            end if
          end if
        end do
      end do
      do iAt1 = 1, nAtom
        extAtomPot(iAt1) = dot_product(coord0Fold(:, iAt1), Efield)
      end do
    else
      do iAt1 = 1, nAtom
        extAtomPot(iAt1) = dot_product(coord(:, iAt1), Efield)
      end do
    end if

  end subroutine setUpExternalElectricField


  !> Initialise basic variables before the scc loop.
  subroutine initSccLoop(tSccCalc, xlbomdIntegrator, minSccIter, maxSccIter, sccTol, tConverged)

    !> Is this an SCC calculation?
    logical, intent(in) :: tSccCalc

    !> Details for extended Lagrange integrator (of used)
    type(Xlbomd), allocatable, intent(inout) :: xlbomdIntegrator

    !> Minimum number of SCC cycles that can be used
    integer, intent(inout) :: minSccIter

    !> Maximum number of SCC cycles
    integer, intent(inout) :: maxSccIter

    !> Tollerance for SCC convergence
    real(dp), intent(inout) :: sccTol

    !> Has SCC convergence been achieved?
    logical, intent(out) :: tConverged

    if (allocated(xlbomdIntegrator)) then
      call xlbomdIntegrator%getSCCParameters(minSCCIter, maxSccIter, sccTol)
    end if

    tConverged = (.not. tSccCalc)

    if (tSccCalc) then
      call printSccHeader()
    end if

  end subroutine initSccLoop


  !> Reset internal potential related quantities
  subroutine resetInternalPotentials(tDualSpinOrbit, xi, orb, species, potential)

    !> Is dual spin orbit being used (block potentials)
    logical, intent(in) :: tDualSpinOrbit

    !> Spin orbit constants if required
    real(dp), allocatable, intent(in) :: xi(:,:)

    !> atomic orbital information
    type(TOrbitals), intent(in) :: orb

    !> chemical species
    integer, intent(in) :: species(:)

    !> potentials in the system
    type(TPotentials), intent(inout) :: potential

<<<<<<< HEAD
    @:ASSERT(tDualSpinOrbit .eqv. allocated(xi))
=======
    @:ASSERT(.not. tDualSpinOrbit .or. allocated(xi))
>>>>>>> 9a108827

    potential%intAtom(:,:) = 0.0_dp
    potential%intShell(:,:,:) = 0.0_dp
    potential%intBlock(:,:,:,:) = 0.0_dp
    potential%orbitalBlock(:,:,:,:) = 0.0_dp
    potential%iOrbitalBlock(:,:,:,:) = 0.0_dp
    if (tDualSpinOrbit) then
      call getDualSpinOrbitShift(potential%iOrbitalBlock, xi, orb, species)
    end if

  end subroutine resetInternalPotentials

#:if WITH_TRANSPORT
  subroutine overrideUploadedCharges(qInput, chargeUp, transpar)
    !> input charges
    real(dp), intent(inout) :: qInput(:,:,:)

    !> uploaded charges   
    real(dp), intent(in) :: chargeUp(:,:,:)

    !> Transport parameters
    type(TTransPar), intent(in) :: transpar

    integer :: ii, iStart, iEnd

    do ii = 1, transpar%ncont
      iStart = transpar%contacts(ii)%idxrange(1)
      iEnd = transpar%contacts(ii)%idxrange(2)
      qInput(:,iStart:iEnd,:) = chargeUp(:,iStart:iEnd,:)
    end do
 
  end subroutine overrideUploadedCharges
#:endif

  !> Add potentials comming from point charges.
<<<<<<< HEAD
  subroutine addChargePotentials(qInput, q0, chargePerShell, orb, species, neighborList,&
      & img2CentCell, spinW, thirdOrd, potential, tPoisson, tUpload, shiftPerLUp)
=======
  subroutine addChargePotentials(env, sccCalc, qInput, q0, chargePerShell, orb, species,&
      & neighborList, img2CentCell, spinW, thirdOrd, potential)

    !> Environment settings
    type(TEnvironment), intent(in) :: env

    !> SCC module internal variables
    type(TScc), intent(inout) :: sccCalc
>>>>>>> 9a108827

    !> Input atomic populations
    real(dp), intent(in) :: qInput(:,:,:)

    !> reference atomic occupations
    real(dp), intent(in) :: q0(:,:,:)

    !> charges per atomic shell
    real(dp), intent(in) :: chargePerShell(:,:,:)

    !> atomic orbital information
    type(TOrbitals), intent(in) :: orb

    !> species of all atoms
    integer, target, intent(in) :: species(:)

    !> neighbours to atoms
    type(TNeighborList), intent(in) :: neighborList

    !> map from image atom to real atoms
    integer, intent(in) :: img2CentCell(:)

    !> spin constants
    real(dp), intent(in), allocatable :: spinW(:,:,:)

    !> third order SCC interactions
    type(ThirdOrder), allocatable, intent(inout) :: thirdOrd

    !> Potentials acting
    type(TPotentials), intent(inout) :: potential

    !> whether Poisson is solved
    logical, intent(in) :: tPoisson
    
    !> whether contacts are uploaded
    logical, intent(in) :: tUpload
    
    !> uploded potential per shell per atom
    real(dp), intent(in) :: shiftPerLUp(:,:)
    
    ! locals
    real(dp), allocatable :: atomPot(:,:)
    real(dp), allocatable :: shellPot(:,:,:)
    integer, pointer :: pSpecies0(:)
    integer :: ii, nAtom, nSpin

    nAtom = size(qInput, dim=2)
    nSpin = size(qInput, dim=3)
    pSpecies0 => species(1:nAtom)

    allocate(atomPot(nAtom, nSpin))
    allocate(shellPot(orb%mShell, nAtom, nSpin))

<<<<<<< HEAD

    if (tPoisson) then
      ! NOTE: charge-magnetization representation is used 
      !       iSpin=1 stores total charge    
      call poiss_updcharges(qInput(:,:,1), q0(:,:,1))
      ! Logic of calls order:
      ! shiftPerLUp      is 0.0 on the device region, 
      ! poiss_getshift() updates only the device region
      if (tUpload) then
        shellPot(:,:,1) = shiftPerLUp
      end if
      call poiss_getshift(shellPot(:,:,1))
      atomPot = 0.0_dp 
    else
      call updateCharges_SCC(qInput, q0, orb, species, neighborList%iNeighbor, img2CentCell)
      call getShiftPerAtom(atomPot(:,1))
      call getShiftPerL(shellPot(:,:,1))
    end if

=======
    call sccCalc%updateCharges(env, qInput, q0, orb, species, neighborList%iNeighbor, img2CentCell)
    call sccCalc%getShiftPerAtom(atomPot(:,1))
    call sccCalc%getShiftPerL(shellPot(:,:,1))
>>>>>>> 9a108827
    potential%intAtom(:,1) = potential%intAtom(:,1) + atomPot(:,1)
    potential%intShell(:,:,1) = potential%intShell(:,:,1) + shellPot(:,:,1)

    if (allocated(thirdOrd)) then
      call thirdOrd%updateCharges(pSpecies0, neighborList, qInput, q0, img2CentCell, orb)
      call thirdOrd%getShifts(atomPot(:,1), shellPot(:,:,1))
      potential%intAtom(:,1) = potential%intAtom(:,1) + atomPot(:,1)
      potential%intShell(:,:,1) = potential%intShell(:,:,1) + shellPot(:,:,1)
    end if

    if (nSpin /= 1 .and. allocated(spinW)) then
      call getSpinShift(shellPot, chargePerShell, species, orb, spinW)
      potential%intShell = potential%intShell + shellPot
    end if

    call total_shift(potential%intShell, potential%intAtom, orb, species)
    call total_shift(potential%intBlock, potential%intShell, orb, species)

  end subroutine addChargePotentials


  !> Add potentials comming from on-site block of the dual density matrix.
  subroutine addBlockChargePotentials(qBlockIn, qiBlockIn, tDftbU, tImHam, species, orb,&
      & nDftbUFunc, UJ, nUJ, iUJ, niUJ, potential)

    !> block input charges
    real(dp), allocatable, intent(in) :: qBlockIn(:,:,:,:)

    !> imaginary part
    real(dp), allocatable, intent(in) :: qiBlockIn(:,:,:,:)

    !> is this a +U calculation
    logical, intent(in) :: tDftbU

    !> does the hamitonian have an imaginary part in real space?
    logical, intent(in) :: tImHam

    !> chemical species of all atoms
    integer, intent(in) :: species(:)

    !> Orbital information
    type(TOrbitals), intent(in) :: orb

    !> choice of +U functional
    integer, intent(in) :: nDftbUFunc

    !> prefactor for +U potential
    real(dp), allocatable, intent(in) :: UJ(:,:)

    !> Number DFTB+U blocks of shells for each atom type
    integer, intent(in), allocatable :: nUJ(:)

    !> which shells are in each DFTB+U block
    integer, intent(in), allocatable :: iUJ(:,:,:)

    !> Number of shells in each DFTB+U block
    integer, intent(in), allocatable :: niUJ(:,:)

    !> potentials acting in system
    type(TPotentials), intent(inout) :: potential


    if (tDFTBU) then
      if (tImHam) then
        call getDftbUShift(potential%orbitalBlock, potential%iorbitalBlock, qBlockIn, qiBlockIn,&
            & species,orb, nDFTBUfunc, UJ, nUJ, niUJ, iUJ)
      else
        call getDftbUShift(potential%orbitalBlock, qBlockIn, species, orb, nDFTBUfunc, UJ, nUJ,&
            & niUJ, iUJ)
      end if
      potential%intBlock = potential%intBlock + potential%orbitalBlock
    end if

  end subroutine addBlockChargePotentials



  !> Returns the Hamiltonian for the given scc iteration
  subroutine getSccHamiltonian(H0, over, nNeighbor, neighborList, species, orb, iSparseStart,&
      & img2CentCell, potential, ham, iHam)

    !> non-SCC hamitonian (sparse)
    real(dp), intent(in) :: H0(:)

    !> overlap (sparse)
    real(dp), intent(in) :: over(:)

    !> Number of atomic neighbours
    integer, intent(in) :: nNeighbor(:)

    !> list of atomic neighbours
    type(TNeighborList), intent(in) :: neighborList

    !> species of atoms
    integer, intent(in) :: species(:)

    !> atomic orbital information
    type(TOrbitals), intent(in) :: orb

    !> Index for atomic blocks in sparse data
    integer, intent(in) :: iSparseStart(:,:)

    !> image atoms to central cell atoms
    integer, intent(in) :: img2CentCell(:)

    !> potential acting on sustem
    type(TPotentials), intent(in) :: potential

    !> resulting hamitonian (sparse)
    real(dp), intent(out) :: ham(:,:)

    !> imaginary part of hamitonian (if required, signalled by being allocated)
    real(dp), allocatable, intent(inout) :: iHam(:,:)

    integer :: nAtom

    nAtom = size(orb%nOrbAtom)

    ham(:,:) = 0.0_dp
    ham(:,1) = h0
    call add_shift(ham, over, nNeighbor, neighborList%iNeighbor, species, orb, iSparseStart, nAtom,&
        & img2CentCell, potential%intBlock)

    if (allocated(iHam)) then
      iHam(:,:) = 0.0_dp
      call add_shift(iHam, over, nNeighbor, neighborList%iNeighbor, species, orb, iSparseStart,&
          & nAtom, img2CentCell, potential%iorbitalBlock)
    end if

  end subroutine getSccHamiltonian

  !> Transform the hamiltonian from QM to UD representation
  !> Hack due to not using Pauli-type structure for diagonalisation
  !> For collinear spin, qm2ud will produce the right potential: 
  !> (Vq, uB*Bz*σz) -> (Vq + uB*Bz*σz, Vq - uB*Bz*σz) 
  !> For non-collinear spin-orbit, all blocks are multiplied by 1/2:
  !> (Vq/2, uL* Lx*σx/2, uL* Ly*σy/2, uL* Lz*σz/2)  
  subroutine transformHam(Ham, iHam)
    real(dp), intent(inout) :: Ham(:,:)
    real(dp), intent(inout), optional :: iHam(:,:)

    integer :: nSpinBlocks

    nSpinBlocks = size(ham, dim=2)

    if (nSpinBlocks > 1) then
      ham = 2.0_dp * ham
      if (present(iHam)) then
        iHam = 2.0_dp * iHam
      end if
    end if

    if (nSpinBlocks == 2) then
      call qm2ud(ham)
    end if

  end subroutine transformHam


  !> Returns the sparse density matrix.
  !>
  !> All operations (e.g. non-dual spin orbit coupling), which need access to full (unpacked)
  !> Hamiltonian or the full (unpacked) density matrix, must also invoked from within this routine,
  !> as those unpacked quantities do not exist elsewhere.
  !>
  subroutine getDensity(env, iSCC, denseDesc, ham, over, neighborList, nNeighbor, iSparseStart,&
      & img2CentCell, iCellVec, cellVec, kPoint, kWeight, orb, species, solver, tRealHS,&
      & tSpinSharedEf, tSpinOrbit, tDualSpinOrbit, tFillKSep, tFixEf, tMulliken, iDistribFn,&
<<<<<<< HEAD
      & tempElec, nEl, groupKS, Ef, mu, energy, eigen, filling, rhoPrim, Eband, TS, E0, iHam, xi,&
=======
      & tempElec, nEl, parallelKS, Ef, energy, eigen, filling, rhoPrim, Eband, TS, E0, iHam, xi,&
>>>>>>> 9a108827
      & orbitalL, HSqrReal, SSqrReal, eigvecsReal, iRhoPrim, HSqrCplx, SSqrCplx, eigvecsCplx,&
      & rhoSqrReal)

    !> Environment settings
    type(TEnvironment), intent(inout) :: env

    !> SCC iteration counter (needed by GF)
    integer, intent(in) :: iSCC

    !> Dense matrix descriptor
    type(TDenseDescr), intent(in) :: denseDesc

    !> hamiltonian in sparse storage
    real(dp), intent(in) :: ham(:,:)

    !> sparse overlap matrix
    real(dp), intent(in) :: over(:)

    !> list of neighbours for each atom
    type(TNeighborList), intent(in) :: neighborList

    !> Number of neighbours for each of the atoms
    integer, intent(in) :: nNeighbor(:)

    !> Index array for the start of atomic blocks in sparse arrays
    integer, intent(in) :: iSparseStart(:,:)

    !> map from image atoms to the original unique atom
    integer, intent(in) :: img2CentCell(:)

    !> Index for which unit cell atoms are associated with
    integer, intent(in) :: iCellVec(:)

    !> Vectors (in units of the lattice constants) to cells of the lattice
    real(dp), intent(in) :: cellVec(:,:)

    !> k-points
    real(dp), intent(in) :: kPoint(:,:)

    !> Weights for k-points
    real(dp), intent(in) :: kWeight(:)

    !> Atomic orbital information
    type(TOrbitals), intent(in) :: orb

    !> species of all atoms in the system
    integer, intent(in) :: species(:)

    !> Eigensolver choice
    integer, intent(in) :: solver

    !> Is the hamitonian real (no k-points/molecule/gamma point)?
    logical, intent(in) :: tRealHS

    !> Is the Fermi level common accross spin channels?
    logical, intent(in) :: tSpinSharedEf

    !> Are spin orbit interactions present
    logical, intent(in) :: tSpinOrbit

    !> Are block population spin orbit interactions present
    logical, intent(in) :: tDualSpinOrbit

    !> Fill k-points separately if true (no charge transfer accross the BZ)
    logical, intent(in) :: tFillKSep

    !> Whether fixed Fermi level(s) should be used. (No charge conservation!)
    logical, intent(in) :: tFixEf

    !> Should Mulliken populations be generated/output
    logical, intent(in) :: tMulliken

    !> occupation function for electronic states
    integer, intent(in) :: iDistribFn

    !> Electronic temperature
    real(dp), intent(in) :: tempElec

    !> Number of electrons
    real(dp), intent(in) :: nEl(:)

    !> K-points and spins to process
    type(TParallelKS), intent(in) :: parallelKS

    !> Fermi level(s)
    real(dp), intent(inout) :: Ef(:)

    !> Electrochemical potentials (contact, spin)
    real(dp), intent(in) :: mu(:,:)

    !> Energy contributions and total
    type(TEnergies), intent(inout) :: energy

    !> eigenvalues (level, kpoint, spin)
    real(dp), intent(out) :: eigen(:,:,:)

    !> occupations (level, kpoint, spin)
    real(dp), intent(out) :: filling(:,:,:)

    !> sparse density matrix
    real(dp), intent(out) :: rhoPrim(:,:)

    !> band structure energy
    real(dp), intent(out) :: Eband(:)

    !> electronic entropy times temperature
    real(dp), intent(out) :: TS(:)

    !> extrapolated 0 temperature band energy
    real(dp), intent(out) :: E0(:)

    !> imaginary part of hamitonian
<<<<<<< HEAD
    real(dp), intent(in), optional :: iHam(:,:)
=======
    real(dp), intent(inout), allocatable :: iHam(:,:)
>>>>>>> 9a108827

    !> spin orbit constants
    real(dp), intent(in), allocatable :: xi(:,:)

    !> orbital moments of atomic shells
    real(dp), intent(inout), allocatable :: orbitalL(:,:,:)

    !> imaginary part of density matrix
    real(dp), intent(inout), allocatable :: iRhoPrim(:,:)

    !> dense real hamiltonian storage
    real(dp), intent(inout), allocatable :: HSqrReal(:,:)

    !> dense real overlap storage
    real(dp), intent(inout), allocatable :: SSqrReal(:,:)

    !> real eigenvectors on exit
    real(dp), intent(inout), allocatable :: eigvecsReal(:,:,:)

    !> dense complex (k-points) hamiltonian storage
    complex(dp), intent(inout), allocatable :: HSqrCplx(:,:)

    !> dense complex (k-points) overlap storage
    complex(dp), intent(inout), allocatable :: SSqrCplx(:,:)

    !> complex eigenvectors on exit
    complex(dp), intent(inout), allocatable :: eigvecsCplx(:,:,:)

    !> Dense density matrix
    real(dp), intent(inout), allocatable :: rhoSqrReal(:,:,:)


    integer :: nSpinBlocks

<<<<<<< HEAD
    if (solver == solverGF) then
      call calcdensity_green(iSCC, env%mpi%all, groupKS, ham, over, &
          & neighborlist%iNeighbor, nNeighbor, denseDesc%iDenseStart, iSparseStart, &
          & img2CentCell, iCellVec, cellVec, orb,  & 
          & kPoint, kWeight, mu, rhoPrim, Eband, Ef, E0, TS)
      return
    end if

    nSpinBlocks = size(ham, dim=2)

    if (nSpinBlocks /= 4) then
      !call qm2ud(ham)
=======
    ! Hack due to not using Pauli-type structure for diagonalisation
    if (nSpin > 1) then
      ham(:,:) = 2.0_dp * ham
      if (allocated(iHam)) then
        iHam(:,:) = 2.0_dp * iHam
      end if
    end if

    call env%globalTimer%startTimer(globalTimers%diagonalization)
    if (nSpin /= 4) then
      call qm2ud(ham)
>>>>>>> 9a108827
      if (tRealHS) then
        call buildAndDiagDenseRealHam(env, denseDesc, ham, over, neighborList, nNeighbor,&
            & iSparseStart, img2CentCell, solver, parallelKS, HSqrReal, SSqrReal, eigVecsReal,&
            & eigen(:,1,:))
      else
        call buildAndDiagDenseCplxHam(env, denseDesc, ham, over, kPoint, neighborList, nNeighbor,&
            & iSparseStart, img2CentCell, iCellVec, cellVec, solver, parallelKS, HSqrCplx,&
            & SSqrCplx, eigVecsCplx, eigen)
      end if
    else
      call buildAndDiagDensePauliHam(env, denseDesc, ham, over, kPoint, neighborList, nNeighbor,&
          & iSparseStart, img2CentCell, iCellVec, cellVec, orb, solver, parallelKS, eigen(:,:,1),&
          & HSqrCplx, SSqrCplx, eigVecsCplx, iHam, xi, species)
    end if
    call env%globalTimer%stopTimer(globalTimers%diagonalization)

    call getFillingsAndBandEnergies(eigen, nEl, nSpinBlocks, tempElec, kWeight, tSpinSharedEf,&
        & tFillKSep, tFixEf, iDistribFn, Ef, filling, Eband, TS, E0)

<<<<<<< HEAD
    if (nSpinBlocks /= 4) then
=======
    call env%globalTimer%startTimer(globalTimers%densityMatrix)
    if (nSpin /= 4) then
>>>>>>> 9a108827
      if (tRealHS) then
        call getDensityFromRealEigvecs(env, denseDesc, filling(:,1,:), neighborList, nNeighbor,&
            & iSparseStart, img2CentCell, orb, eigVecsReal, parallelKS, rhoPrim, SSqrReal,&
            & rhoSqrReal)
      else
        call getDensityFromCplxEigvecs(env, denseDesc, filling, kPoint, kWeight, neighborList,&
            & nNeighbor, iSparseStart, img2CentCell, iCellVec, cellVec, orb, parallelKS,&
            & eigvecsCplx, rhoPrim, SSqrCplx)
      end if
      call ud2qm(rhoPrim)
    else
      ! Pauli structure of eigenvectors
      filling(:,:,1) = 2.0_dp * filling(:,:,1)
      call getDensityFromPauliEigvecs(env, denseDesc, tRealHS, tSpinOrbit, tDualSpinOrbit,&
          & tMulliken, kPoint, kWeight, filling(:,:,1), neighborList, nNeighbor, orb, iSparseStart,&
          & img2CentCell, iCellVec, cellVec, species, parallelKS, eigVecsCplx, SSqrCplx, energy,&
          & rhoPrim, xi, orbitalL, iRhoPrim)
      filling(:,:,1) = 0.5_dp * filling(:,:,1)
    end if
    call env%globalTimer%stopTimer(globalTimers%densityMatrix)

  end subroutine getDensity


  !> Builds and diagonalises dense Hamiltonians.
  subroutine buildAndDiagDenseRealHam(env, denseDesc, ham, over, neighborList, nNeighbor,&
      & iSparseStart, img2CentCell, solver, parallelKS, HSqrReal, SSqrReal, eigvecsReal, eigen)

    !> Environment settings
    type(TEnvironment), intent(in) :: env

    !> Dense matrix descriptor
    type(TDenseDescr), intent(in) :: denseDesc

    !> hamiltonian in sparse storage
    real(dp), intent(in) :: ham(:,:)

    !> sparse overlap matrix
    real(dp), intent(in) :: over(:)

    !> list of neighbours for each atom
    type(TNeighborList), intent(in) :: neighborList

    !> Number of neighbours for each of the atoms
    integer, intent(in) :: nNeighbor(:)

    !> Index array for the start of atomic blocks in sparse arrays
    integer, intent(in) :: iSparseStart(:,:)

    !> map from image atoms to the original unique atom
    integer, intent(in) :: img2CentCell(:)

    !> Eigensolver choice
    integer, intent(in) :: solver

    !> K-points and spins to be handled
    type(TParallelKS), intent(in) :: parallelKS

    !> dense hamitonian matrix
    real(dp), intent(out) :: HSqrReal(:,:)

    !> dense overlap matrix
    real(dp), intent(out) :: SSqrReal(:,:)

    !> Eigenvectors on eixt
    real(dp), intent(out) :: eigvecsReal(:,:,:)

    !> eigenvalues
    real(dp), intent(out) :: eigen(:,:)

    integer :: iKS, iSpin

    eigen(:,:) = 0.0_dp
    do iKS = 1, parallelKS%nLocalKS
      iSpin = parallelKS%localKS(2, iKS)
    #:if WITH_SCALAPACK
      call unpackHSRealBlacs(env%blacs, ham(:,iSpin), neighborList%iNeighbor, nNeighbor,&
          & iSparseStart, img2CentCell, denseDesc, HSqrReal)
      call unpackHSRealBlacs(env%blacs, over, neighborList%iNeighbor, nNeighbor, iSparseStart,&
          & img2CentCell, denseDesc, SSqrReal)
      call diagDenseMtxBlacs(solver, 'V', denseDesc%blacsOrbSqr, HSqrReal, SSqrReal,&
          & eigen(:,iSpin), eigvecsReal(:,:,iKS))
    #:else
      call unpackHS(HSqrReal, ham(:,iSpin), neighborList%iNeighbor, nNeighbor,&
          & denseDesc%iAtomStart, iSparseStart, img2CentCell)
      call unpackHS(SSqrReal, over, neighborList%iNeighbor, nNeighbor, denseDesc%iAtomStart,&
          & iSparseStart, img2CentCell)
      call diagDenseMtx(solver, 'V', HSqrReal, SSqrReal, eigen(:,iSpin))
      eigvecsReal(:,:,iKS) = HSqrReal
    #:endif
    end do

  #:if WITH_SCALAPACK
    ! Distribute all eigenvalues to all nodes via global summation
    call mpifx_allreduceip(env%mpi%interGroupComm, eigen, MPI_SUM)
  #:endif

  end subroutine buildAndDiagDenseRealHam


  !> Builds and diagonalises dense k-point dependent Hamiltonians.
  subroutine buildAndDiagDenseCplxHam(env, denseDesc, ham, over, kPoint, neighborList, nNeighbor,&
      & iSparseStart, img2CentCell, iCellVec, cellVec, solver, parallelKS, HSqrCplx, SSqrCplx,&
      & eigvecsCplx, eigen)

    !> Environment settings
    type(TEnvironment), intent(in) :: env

    !> Dense matrix descriptor
    type(TDenseDescr), intent(in) :: denseDesc

    !> hamiltonian in sparse storage
    real(dp), intent(in) :: ham(:,:)

    !> sparse overlap matrix
    real(dp), intent(in) :: over(:)

    !> k-points
    real(dp), intent(in) :: kPoint(:,:)

    !> list of neighbours for each atom
    type(TNeighborList), intent(in) :: neighborList

    !> Number of neighbours for each of the atoms
    integer, intent(in) :: nNeighbor(:)

    !> Index array for the start of atomic blocks in sparse arrays
    integer, intent(in) :: iSparseStart(:,:)

    !> map from image atoms to the original unique atom
    integer, intent(in) :: img2CentCell(:)

    !> Index for which unit cell atoms are associated with
    integer, intent(in) :: iCellVec(:)

    !> Vectors (in units of the lattice constants) to cells of the lattice
    real(dp), intent(in) :: cellVec(:,:)

    !> Eigensolver choice
    integer, intent(in) :: solver

    !> K-points and spins to be handled
    type(TParallelKS), intent(in) :: parallelKS

    !> dense hamitonian matrix
    complex(dp), intent(out) :: HSqrCplx(:,:)

    !> dense overlap matrix
    complex(dp), intent(out) :: SSqrCplx(:,:)

    !> Complex eigenvectors
    complex(dp), intent(out) :: eigvecsCplx(:,:,:)

    !> eigenvalues
    real(dp), intent(out) :: eigen(:,:,:)

    integer :: iKS, iK, iSpin

    eigen(:,:,:) = 0.0_dp
    do iKS = 1, parallelKS%nLocalKS
      iK = parallelKS%localKS(1, iKS)
      iSpin = parallelKS%localKS(2, iKS)
    #:if WITH_SCALAPACK
      call unpackHSCplxBlacs(env%blacs, ham(:,iSpin), kPoint(:,iK), neighborList%iNeighbor,&
          & nNeighbor, iCellVec, cellVec, iSparseStart, img2CentCell, denseDesc, HSqrCplx)
      call unpackHSCplxBlacs(env%blacs, over, kPoint(:,iK), neighborList%iNeighbor, nNeighbor,&
          & iCellVec, cellVec, iSparseStart, img2CentCell, denseDesc, SSqrCplx)
      call diagDenseMtxBlacs(solver, 'V', denseDesc%blacsOrbSqr, HSqrCplx, SSqrCplx,&
          & eigen(:,iK,iSpin), eigvecsCplx(:,:,iKS))
    #:else
      call unpackHS(HSqrCplx, ham(:,iSpin), kPoint(:,iK), neighborList%iNeighbor, nNeighbor,&
          & iCellVec, cellVec, denseDesc%iAtomStart, iSparseStart, img2CentCell)
      call unpackHS(SSqrCplx, over, kPoint(:,iK), neighborList%iNeighbor, nNeighbor, iCellVec,&
          & cellVec, denseDesc%iAtomStart, iSparseStart, img2CentCell)
      call diagDenseMtx(solver, 'V', HSqrCplx, SSqrCplx, eigen(:,iK,iSpin))
      eigvecsCplx(:,:,iKS) = HSqrCplx
    #:endif
    end do

  #:if WITH_SCALAPACK
    call mpifx_allreduceip(env%mpi%interGroupComm, eigen, MPI_SUM)
  #:endif

  end subroutine buildAndDiagDenseCplxHam


  !> Builds and diagonalizes Pauli two-component Hamiltonians.
  subroutine buildAndDiagDensePauliHam(env, denseDesc, ham, over, kPoint, neighborList,&
      & nNeighbor, iSparseStart, img2CentCell, iCellVec, cellVec, orb, solver, parallelKS, eigen,&
      & HSqrCplx, SSqrCplx, eigvecsCplx, iHam, xi, species)

    !> Environment settings
    type(TEnvironment), intent(in) :: env

    !> Dense matrix descriptor
    type(TDenseDescr), intent(in) :: denseDesc

    !> hamiltonian in sparse storage
    real(dp), intent(in) :: ham(:,:)

    !> sparse overlap matrix
    real(dp), intent(in) :: over(:)

    !> k-points
    real(dp), intent(in) :: kPoint(:,:)

    !> list of neighbours for each atom
    type(TNeighborList), intent(in) :: neighborList

    !> Number of neighbours for each of the atoms
    integer, intent(in) :: nNeighbor(:)

    !> Index array for the start of atomic blocks in sparse arrays
    integer, intent(in) :: iSparseStart(:,:)

    !> map from image atoms to the original unique atom
    integer, intent(in) :: img2CentCell(:)

    !> Index for which unit cell atoms are associated with
    integer, intent(in) :: iCellVec(:)

    !> Vectors (in units of the lattice constants) to cells of the lattice
    real(dp), intent(in) :: cellVec(:,:)

    !> atomic orbital information
    type(TOrbitals), intent(in) :: orb

    !> Eigensolver choice
    integer, intent(in) :: solver

    !> K-points and spins to be handled
    type(TParallelKS), intent(in) :: parallelKS

    !> eigenvalues (orbital, kpoint)
    real(dp), intent(out) :: eigen(:,:)

    !> dense hamitonian matrix
    complex(dp), intent(out) :: HSqrCplx(:,:)

    !> dense overlap matrix
    complex(dp), intent(out) :: SSqrCplx(:,:)

    !> eigenvectors
    complex(dp), intent(out) :: eigvecsCplx(:,:,:)

    !> imaginary part of the hamiltonian
    real(dp), intent(in), allocatable :: iHam(:,:)

    !> spin orbit constants
    real(dp), intent(in), allocatable :: xi(:,:)

    !> species of atoms
    integer, intent(in), optional :: species(:)

    integer :: iKS, iK

    eigen(:,:) = 0.0_dp
    do iKS = 1, parallelKS%nLocalKS
      iK = parallelKS%localKS(1, iKS)
    #:if WITH_SCALAPACK
      if (allocated(iHam)) then
        call unpackHPauliBlacs(env%blacs, ham, kPoint(:,iK), neighborList%iNeighbor, nNeighbor,&
            & iCellVec, cellVec, iSparseStart, img2CentCell, orb%mOrb, denseDesc, HSqrCplx,&
            & iorig=iHam)
      else
        call unpackHPauliBlacs(env%blacs, ham, kPoint(:,iK), neighborList%iNeighbor, nNeighbor,&
            & iCellVec, cellVec, iSparseStart, img2CentCell, orb%mOrb, denseDesc, HSqrCplx)
      end if
      call unpackSPauliBlacs(env%blacs, over, kPoint(:,iK), neighborList%iNeighbor, nNeighbor,&
          & iCellVec, cellVec, iSparseStart, img2CentCell, orb%mOrb, denseDesc, SSqrCplx)
    #:else
      if (allocated(iHam)) then
        call unpackHPauli(ham, kPoint(:,iK), neighborList%iNeighbor, nNeighbor, iSparseStart, &
            & denseDesc%iAtomStart, img2CentCell, iCellVec, cellVec, HSqrCplx, iHam=iHam)
      else
        call unpackHPauli(ham, kPoint(:,iK), neighborList%iNeighbor, nNeighbor, iSparseStart, &
            & denseDesc%iAtomStart, img2CentCell, iCellVec, cellVec, HSqrCplx)
      end if
      call unpackSPauli(over, kPoint(:,iK), neighborList%iNeighbor, nNeighbor,&
          & denseDesc%iAtomStart, iSparseStart, img2CentCell, iCellVec, cellVec, SSqrCplx)
    #:endif
      if (allocated(xi) .and. .not. allocated(iHam)) then
        call addOnsiteSpinOrbitHam(env, xi, species, orb, denseDesc, HSqrCplx)
      end if
    #:if WITH_SCALAPACK
      call diagDenseMtxBlacs(solver, 'V', denseDesc%blacsOrbSqr, HSqrCplx, SSqrCplx, eigen(:,iK),&
          & eigvecsCplx(:,:,iKS))
    #:else
      call diagDenseMtx(solver, 'V', HSqrCplx, SSqrCplx, eigen(:,iK))
      eigvecsCplx(:,:,iKS) = HSqrCplx
    #:endif
    end do

  #:if WITH_SCALAPACK
    call mpifx_allreduceip(env%mpi%interGroupComm, eigen, MPI_SUM)
  #:endif

  end subroutine buildAndDiagDensePauliHam


  !> Creates sparse density matrix from real eigenvectors.
  subroutine getDensityFromRealEigvecs(env, denseDesc, filling, neighborList, nNeighbor,&
      & iSparseStart, img2CentCell, orb, eigvecs, parallelKS, rhoPrim, work, rhoSqrReal)

    !> Environment settings
    type(TEnvironment), intent(in) :: env

    !> Dense matrix descriptor
    type(TDenseDescr), intent(in) :: denseDesc

    !> Filling
    real(dp), intent(in) :: filling(:,:)

    !> list of neighbours for each atom
    type(TNeighborList), intent(in) :: neighborList

    !> Number of neighbours for each of the atoms
    integer, intent(in) :: nNeighbor(:)

    !> Index array for the start of atomic blocks in sparse arrays
    integer, intent(in) :: iSparseStart(:,:)

    !> map from image atoms to the original unique atom
    integer, intent(in) :: img2CentCell(:)

    !> Atomic orbital information
    type(TOrbitals), intent(in) :: orb

    !> K-points and spins to process
    type(TParallelKS), intent(in) :: parallelKS

    !> eigenvectors
    real(dp), intent(inout) :: eigvecs(:,:,:)

    !> sparse density matrix
    real(dp), intent(out) :: rhoPrim(:,:)

    !> work space array
    real(dp), intent(out) :: work(:,:)

    !> Dense density matrix if needed
    real(dp), intent(inout), allocatable  :: rhoSqrReal(:,:,:)

    integer :: iKS, iSpin

    rhoPrim(:,:) = 0.0_dp
    do iKS = 1, parallelKS%nLocalKS
      iSpin = parallelKS%localKS(2, iKS)

    #:if WITH_SCALAPACK
      call makeDensityMtxRealBlacs(env%blacs%orbitalGrid, denseDesc%blacsOrbSqr, filling(:,iSpin),&
          & eigvecs(:,:,iKS), work)
      call packRhoRealBlacs(env%blacs, denseDesc, work, neighborList%iNeighbor, nNeighbor,&
          & orb%mOrb, iSparseStart, img2CentCell, rhoPrim(:,iSpin))
    #:else
      if (tDensON2) then
        call makeDensityMatrix(work, eigvecs(:,:,iKS), filling(:,iSpin),&
            & neighborlist%iNeighbor, nNeighbor, orb, denseDesc%iAtomStart, img2CentCell)
      else
        call makeDensityMatrix(work, eigvecs(:,:,iKS), filling(:,iSpin))
      end if
      call packHS(rhoPrim(:,iSpin), work, neighborlist%iNeighbor, nNeighbor, orb%mOrb,&
          & denseDesc%iAtomStart, iSparseStart, img2CentCell)
    #:endif

      if (allocated(rhoSqrReal)) then
        rhoSqrReal(:,:,iSpin) = work
      end if
    end do

  #:if WITH_SCALAPACK
    ! Add up and distribute density matrix contribution from each group
    call mpifx_allreduceip(env%mpi%globalComm, rhoPrim, MPI_SUM)
  #:endif

  end subroutine getDensityFromRealEigvecs


  !> Creates sparse density matrix from complex eigenvectors.
  subroutine getDensityFromCplxEigvecs(env, denseDesc, filling, kPoint, kWeight, neighborList,&
      & nNeighbor, iSparseStart, img2CentCell, iCellVec, cellVec, orb, parallelKS, eigvecs,&
      & rhoPrim, work)

    !> Environment settings
    type(TEnvironment), intent(in) :: env

    !> Dense matrix descriptor
    type(TDenseDescr), intent(in) :: denseDesc

    !> Occupations of single particle states in the ground state
    real(dp), intent(in) :: filling(:,:,:)

    !> k-points
    real(dp), intent(in) :: kPoint(:,:)

    !> Weights for k-points
    real(dp), intent(in) :: kWeight(:)

    !> list of neighbours for each atom
    type(TNeighborList), intent(in) :: neighborList

    !> Number of neighbours for each of the atoms
    integer, intent(in) :: nNeighbor(:)

    !> Index array for the start of atomic blocks in sparse arrays
    integer, intent(in) :: iSparseStart(:,:)

    !> map from image atoms to the original unique atom
    integer, intent(in) :: img2CentCell(:)

    !> Index for which unit cell atoms are associated with
    integer, intent(in) :: iCellVec(:)

    !> Vectors (in units of the lattice constants) to cells of the lattice
    real(dp), intent(in) :: cellVec(:,:)

    !> Atomic orbital information
    type(TOrbitals), intent(in) :: orb

    !> K-points and spins to process
    type(TParallelKS), intent(in) :: parallelKS

    !> eigenvectors of the system
    complex(dp), intent(inout) :: eigvecs(:,:,:)

    !> density matrix in sparse storage
    real(dp), intent(out) :: rhoPrim(:,:)

    !> workspace array
    complex(dp), intent(out) :: work(:,:)

    integer :: iKS, iK, iSpin

    rhoPrim(:,:) = 0.0_dp

    do iKS = 1, parallelKS%nLocalKS
      iK = parallelKS%localKS(1, iKS)
      iSpin = parallelKS%localKS(2, iKS)
    #:if WITH_SCALAPACK
      call makeDensityMtxCplxBlacs(env%blacs%orbitalGrid, denseDesc%blacsOrbSqr,&
          & filling(:,iK,iSpin), eigvecs(:,:,iKS), work)
      call packRhoCplxBlacs(env%blacs, denseDesc, work, kPoint(:,iK), kWeight(iK),&
          & neighborList%iNeighbor, nNeighbor, orb%mOrb, iCellVec, cellVec, iSparseStart,&
          & img2CentCell, rhoPrim(:,iSpin))
    #:else
      if (tDensON2) then
        call makeDensityMatrix(work, eigvecs(:,:,iKS), filling(:,iK,iSpin), neighborlist%iNeighbor,&
            & nNeighbor, orb, denseDesc%iAtomStart, img2CentCell)
      else
        call makeDensityMatrix(work, eigvecs(:,:,iKS), filling(:,iK,iSpin))
      end if
      call packHS(rhoPrim(:,iSpin), work, kPoint(:,iK), kWeight(iK), neighborList%iNeighbor,&
          & nNeighbor, orb%mOrb, iCellVec, cellVec, denseDesc%iAtomStart, iSparseStart,&
          & img2CentCell)
    #:endif
    end do

  #:if WITH_SCALAPACK
    ! Add up and distribute density matrix contribution from each group
    call mpifx_allreduceip(env%mpi%globalComm, rhoPrim, MPI_SUM)
  #:endif

  end subroutine getDensityFromCplxEigvecs


  !> Creates sparse density matrix from two component complex eigenvectors.
  subroutine getDensityFromPauliEigvecs(env, denseDesc, tRealHS, tSpinOrbit, tDualSpinOrbit,&
      & tMulliken, kPoint, kWeight, filling, neighborList, nNeighbor, orb, iSparseStart,&
      & img2CentCell, iCellVec, cellVec, species, parallelKS, eigvecs, work, energy, rhoPrim, xi,&
      & orbitalL, iRhoPrim)

    !> Environment settings
    type(TEnvironment), intent(in) :: env

    !> Dense matrix descriptor
    type(TDenseDescr), intent(in) :: denseDesc

    !> Is the hamitonian real (no k-points/molecule/gamma point)?
    logical, intent(in) :: tRealHS

    !> Are spin orbit interactions present
    logical, intent(in) :: tSpinOrbit

    !> Are block population spin orbit interactions present
    logical, intent(in) :: tDualSpinOrbit

    !> Should Mulliken populations be generated/output
    logical, intent(in) :: tMulliken

    !> k-points
    real(dp), intent(in) :: kPoint(:,:)

    !> Weights for k-points
    real(dp), intent(in) :: kWeight(:)

    !> occupations of molecular orbitals/Bloch states
    real(dp), intent(in) :: filling(:,:)

    !> list of neighbours for each atom
    type(TNeighborList), intent(in) :: neighborList

    !> Number of neighbours for each of the atoms
    integer, intent(in) :: nNeighbor(:)

    !> Atomic orbital information
    type(TOrbitals), intent(in) :: orb

    !> Index array for the start of atomic blocks in sparse arrays
    integer, intent(in) :: iSparseStart(:,:)

    !> map from image atoms to the original unique atom
    integer, intent(in) :: img2CentCell(:)

    !> Index for which unit cell atoms are associated with
    integer, intent(in) :: iCellVec(:)

    !> Vectors (in units of the lattice constants) to cells of the lattice
    real(dp), intent(in) :: cellVec(:,:)

    !> species of all atoms in the system
    integer, intent(in) :: species(:)

    !> K-points and spins to process
    type(TParallelKS), intent(in) :: parallelKS

    !> eigenvectors
    complex(dp), intent(inout) :: eigvecs(:,:,:)

    !> work space array
    complex(dp), intent(inout) :: work(:,:)

    !> Energy contributions and total
    type(TEnergies), intent(inout) :: energy

    !> sparse stored density matrix
    real(dp), intent(out) :: rhoPrim(:,:)

    !> spin orbit constants
    real(dp), intent(in), allocatable :: xi(:,:)

    !> Angular momentum of atomic shells
    real(dp), intent(inout), allocatable :: orbitalL(:,:,:)

    !> imaginary part of density matrix  if required
    real(dp), intent(inout), allocatable :: iRhoPrim(:,:)


    real(dp), allocatable :: rVecTemp(:), orbitalLPart(:,:,:)
    integer :: nKPoint, nAtom
    integer :: iKS, iK
    logical :: tImHam

    nAtom = size(orb%nOrbAtom)
    tImHam = allocated(iRhoPrim)
    nKPoint = size(kWeight)

    rhoPrim(:,:) = 0.0_dp
    if (allocated(iRhoPrim)) then
      iRhoPrim(:,:) = 0.0_dp
    end if
    work(:,:) = 0.0_dp

    if (tSpinOrbit .and. .not. tDualSpinOrbit) then
      energy%atomLS(:) = 0.0_dp
      allocate(rVecTemp(nAtom))
    end if

    if (tMulliken .and. tSpinOrbit .and. .not. tDualSpinOrbit) then
      allocate(orbitalLPart(3, orb%mShell, nAtom))
      orbitalL(:,:,:) = 0.0_dp
    end if

    do iKS = 1, parallelKS%nLocalKS
      iK = parallelKS%localKS(1, iKS)

    #:if WITH_SCALAPACK
      call makeDensityMtxCplxBlacs(env%blacs%orbitalGrid, denseDesc%blacsOrbSqr, filling(:,iK),&
          & eigvecs(:,:,iKS), work)
    #:else
      call makeDensityMatrix(work, eigvecs(:,:,iKS), filling(:,iK))
    #:endif
      if (tSpinOrbit .and. .not. tDualSpinOrbit) then
        call getOnsiteSpinOrbitEnergy(env, rVecTemp, work, denseDesc, xi, orb, species)
        energy%atomLS = energy%atomLS + kWeight(iK) * rVecTemp
        if (tMulliken) then
          orbitalLPart(:,:,:) = 0.0_dp
          call getLOnsite(env, orbitalLPart, work, denseDesc, orb, species)
          orbitalL(:,:,:) = orbitalL + kWeight(iK) * orbitalLPart
        end if
      end if

    #:if WITH_SCALAPACK
      if (tImHam) then
        call packRhoPauliBlacs(env%blacs, denseDesc, work, kPoint(:,iK), kWeight(iK),&
            & neighborList%iNeighbor, nNeighbor, orb%mOrb, iCellVec, cellVec, iSparseStart,&
            & img2CentCell, rhoPrim, iRhoPrim)
      else
        call packRhoPauliBlacs(env%blacs, denseDesc, work, kPoint(:,iK), kWeight(iK),&
            & neighborList%iNeighbor, nNeighbor, orb%mOrb, iCellVec, cellVec, iSparseStart,&
            & img2CentCell, rhoPrim)
      end if
    #:else
      if (tRealHS) then
        call packHSPauli(rhoPrim, work, neighborlist%iNeighbor, nNeighbor, orb%mOrb,&
            & denseDesc%iAtomStart, iSparseStart, img2CentCell)
        if (tImHam) then
          call packHSPauliImag(iRhoPrim, work, neighborlist%iNeighbor, nNeighbor, orb%mOrb,&
              & denseDesc%iAtomStart, iSparseStart, img2CentCell)
        end if
      else
        call packHS(rhoPrim, work, kPoint(:,iK), kWeight(iK), neighborList%iNeighbor, nNeighbor,&
            & orb%mOrb, iCellVec, cellVec, denseDesc%iAtomStart, iSparseStart, img2CentCell)
        if (tImHam) then
          call iPackHS(iRhoPrim, work, kPoint(:,iK), kWeight(iK), neighborlist%iNeighbor, &
              & nNeighbor, orb%mOrb, iCellVec, cellVec, denseDesc%iAtomStart, iSparseStart,&
              & img2CentCell)
        end if
      end if
    #:endif
    end do

  #:if WITH_SCALAPACK
    ! Add up and distribute contributions from each group
    call mpifx_allreduceip(env%mpi%globalComm, rhoPrim, MPI_SUM)
    if (allocated(iRhoPrim)) then
      call mpifx_allreduceip(env%mpi%globalComm, iRhoPrim, MPI_SUM)
    end if
    call mpifx_allreduceip(env%mpi%globalComm, energy%atomLS, MPI_SUM)
    if (tMulliken .and. tSpinOrbit .and. .not. tDualSpinOrbit) then
      call mpifx_allreduceip(env%mpi%globalComm, orbitalL, MPI_SUM)
    end if
  #:endif
    if (tSpinOrbit .and. .not. tDualSpinOrbit) then
      energy%ELS = sum(energy%atomLS)
    end if

  end subroutine getDensityFromPauliEigvecs


  !> Calculates electron fillings and resulting band energy terms.
  subroutine getFillingsAndBandEnergies(eigvals, nElectrons, nSpinBlocks, tempElec, kWeights,&
      & tSpinSharedEf, tFillKSep, tFixEf, iDistribFn, Ef, fillings, Eband, TS, E0)

    !> Eigenvalue of each level, kpoint and spin channel
    real(dp), intent(in) :: eigvals(:,:,:)

    !> Nr. of electrons for each spin channel
    real(dp), intent(in) :: nElectrons(:)

    !> Nr. of spin blocks in the Hamiltonian (1 - spin avg, 2 - colinear, 4 - non-colinear)
    integer, intent(in) :: nSpinBlocks

    !> Electronic temperature
    real(dp), intent(in) :: tempElec

    !> Weight of the k-points.
    real(dp), intent(in) :: kWeights(:)

    !> Whether for colinear spin a common Fermi level for both spin channels should be used
    logical, intent(in) :: tSpinSharedEf

    !> Whether each K-point should be filled separately (individual Fermi-level for each k-point)
    logical, intent(in) :: tFillKSep

    !> Whether fixed Fermi level(s) should be used. (No charge conservation!)
    logical, intent(in) :: tFixEf

    !> Selector for the distribution function
    integer, intent(in) :: iDistribFn

    !> Fixed Fermi levels on entry, if tFixEf is .true., otherwise the Fermi levels found for the
    !> given number of electrons on exit
    real(dp), intent(inout) :: Ef(:)

    !> Fillings (orbital, kpoint, spin)
    real(dp), intent(out) :: fillings(:,:,:)

    !> Band energies
    real(dp), intent(out) :: Eband(:)

    !> Band entropies
    real(dp), intent(out) :: TS(:)

    !> Band energies extrapolated to zero Kelvin
    real(dp), intent(out) :: E0(:)

    real(dp) :: EbandTmp(1), TSTmp(1), E0Tmp(1)
    real(dp) :: EfTmp
    real(dp) :: nElecFill(2)
    integer :: nSpinHams, nKPoints
    integer :: iS, iK

    nKPoints = size(fillings, dim=2)
    nSpinHams = size(fillings, dim=3)

    if (nSpinBlocks == 1) then
      ! Filling functions assume one electron per level, but for spin unpolarised we have two
      nElecFill(1) = nElectrons(1) / 2.0_dp
    else
      nElecFill(1:nSpinHams) = nElectrons(1:nSpinHams)
    end if

    if (tFixEf) then
      ! Fixed value of the Fermi level for each spin channel
      do iS = 1, nSpinHams
        call electronFill(Eband(iS:iS), fillings(:,:,iS:iS), TS(iS:iS), E0(iS:iS), Ef(iS),&
            & eigvals(:,:,iS:iS), tempElec, iDistribFn, kWeights)
      end do
    else if (nSpinHams == 2 .and. tSpinSharedEf) then
      ! Common Fermi level across two colinear spin channels
      call Efilling(Eband, Ef(1), TS, E0, fillings, eigvals, sum(nElecFill), tempElec, kWeights,&
          & iDistribFn)
      Ef(2) = Ef(1)
    else if (tFillKSep) then
      ! Every spin channel and every k-point filled up individually.
      Eband(:) = 0.0_dp
      Ef(:) = 0.0_dp
      TS(:) = 0.0_dp
      E0(:) = 0.0_dp
      do iS = 1, nSpinHams
        do iK = 1, nKPoints
          call Efilling(EbandTmp, EfTmp, TSTmp, E0Tmp, fillings(:, iK:iK, iS:iS),&
              & eigvals(:, iK:iK, iS:iS), nElecFill(iS), tempElec, [1.0_dp], iDistribFn)
          Eband(iS) = Eband(iS) + EbandTmp(1) * kWeights(iK)
          Ef(iS) = Ef(iS) + EfTmp * kWeights(iK)
          TS(iS) = TS(iS) + TSTmp(1) * kWeights(iK)
          E0(iS) = E0(iS) + E0Tmp(1) * kWeights(iK)
        end do
      end do
    else
      ! Every spin channel (but no the k-points) filled up individually
      do iS = 1, nSpinHams
        call Efilling(Eband(iS:iS), Ef(iS), TS(iS:iS), E0(iS:iS), fillings(:,:,iS:iS),&
            & eigvals(:,:,iS:iS), nElecFill(iS), tempElec, kWeights, iDistribFn)
      end do
    end if

    if (nSpinBlocks == 1) then
      ! Prefactor 2 for spin unpolarised calculations
      Eband(:) = 2.0_dp * Eband
      E0(:) = 2.0_dp * E0
      TS(:) = 2.0_dp * TS
      fillings(:,:,:) = 2.0_dp * fillings
    end if

  end subroutine getFillingsAndBandEnergies


  !> Calculate Mulliken population from sparse density matrix.
  subroutine getMullikenPopulation(rhoPrim, over, orb, neighborList, nNeighbor, img2CentCell,&
      & iSparseStart, qOrb, iRhoPrim, qBlock, qiBlock)

    !> sparse density matrix
    real(dp), intent(in) :: rhoPrim(:,:)

    !> sparse overlap matrix
    real(dp), intent(in) :: over(:)

    !> Atomic orbital information
    type(TOrbitals), intent(in) :: orb

    !> Atomic neighbours
    type(TNeighborList), intent(in) :: neighborList

    !> Number of neighbours for each atom within overlap distance
    integer, intent(in) :: nNeighbor(:)

    !> image to actual atom indexing
    integer, intent(in) :: img2CentCell(:)

    !> sparse matrix indexing array
    integer, intent(in) :: iSparseStart(:,:)

    !> orbital charges
    real(dp), intent(out) :: qOrb(:,:,:)

    !> imaginary part of density matrix
    real(dp), intent(in), allocatable :: iRhoPrim(:,:)

    !> Dual atomic charges
    real(dp), intent(inout), allocatable :: qBlock(:,:,:,:)

    !> Imaginary part of dual atomic charges
    real(dp), intent(inout), allocatable :: qiBlock(:,:,:,:)

    integer :: iSpin

    qOrb(:,:,:) = 0.0_dp
    do iSpin = 1, size(qOrb, dim=3)
      call mulliken(qOrb(:,:,iSpin), over, rhoPrim(:,iSpin), orb, neighborList%iNeighbor,&
          & nNeighbor, img2CentCell, iSparseStart)
    end do

    if (allocated(qBlock)) then
      qBlock(:,:,:,:) = 0.0_dp
      do iSpin = 1, size(qBlock, dim=4)
        call mulliken(qBlock(:,:,:,iSpin), over, rhoPrim(:,iSpin), orb, neighborList%iNeighbor,&
            & nNeighbor, img2CentCell, iSparseStart)
      end do
    end if

    if (allocated(qiBlock)) then
      qiBlock(:,:,:,:) = 0.0_dp
      do iSpin = 1, size(qiBlock, dim=4)
        call skewMulliken(qiBlock(:,:,:,iSpin), over, iRhoPrim(:,iSpin), orb,&
            & neighborList%iNeighbor, nNeighbor, img2CentCell, iSparseStart)
      end do
    end if

  end subroutine getMullikenPopulation


  !> Calculates various energy contributions
  subroutine getEnergies(sccCalc, qOrb, q0, chargePerShell, species, tEField, tXlbomd,&
      & tDftbU, tDualSpinOrbit, rhoPrim, H0, orb, neighborList, nNeighbor, img2CentCell,&
      & iSparseStart, cellVol, extPressure, TS, potential, energy, thirdOrd, qBlock, qiBlock,&
      & nDftbUFunc, UJ, nUJ, iUJ, niUJ, xi)

    !> SCC module internal variables
    type(TScc), allocatable, intent(in) :: sccCalc

    !> Electrons in each atomic orbital
    real(dp), intent(in) :: qOrb(:,:,:)

    !> reference charges
    real(dp), intent(in) :: q0(:,:,:)

    !> electrons in each atomi shell
    real(dp), intent(in) :: chargePerShell(:,:,:)

    !> chemical species
    integer, intent(in) :: species(:)

    !> is an external electric field present
    logical, intent(in) :: tEField

    !> Is the extended Lagrangian being used for MD
    logical, intent(in) :: tXlbomd

    !> Are there orbital potentials present
    logical, intent(in) :: tDftbU

    !> Is dual spin orbit being used
    logical, intent(in) :: tDualSpinOrbit

    !> density matrix in sparse storage
    real(dp), intent(in) :: rhoPRim(:,:)

    !> non-self-consistent hamiltonian
    real(dp), intent(in) :: H0(:)

    !> atomic orbital information
    type(TOrbitals), intent(in) :: orb

    !> neighbour list
    type(TNeighborList), intent(in) :: neighborList

    !> Number of neighbours within cutoff for each atom
    integer, intent(in) :: nNeighbor(:)

    !> image to real atom mapping
    integer, intent(in) :: img2CentCell(:)

    !> index for sparse large matrices
    integer, intent(in) :: iSparseStart(:,:)

    !> unit cell volume
    real(dp), intent(in) :: cellVol

    !> external pressure
    real(dp), intent(in) :: extPressure

    !> electron entropy contribution
    real(dp), intent(in) :: TS(:)

    !> potentials acting
    type(TPotentials), intent(in) :: potential

    !> energy contributions
    type(TEnergies), intent(inout) :: energy

    !> 3rd order settings
    type(ThirdOrder), intent(inout), allocatable :: thirdOrd

    !> block (dual) atomic populations
    real(dp), intent(in), allocatable :: qBlock(:,:,:,:)

    !> Imaginary part of block atomic populations
    real(dp), intent(in), allocatable :: qiBlock(:,:,:,:)

    !> which DFTB+U functional (if used)
    integer, intent(in), optional :: nDftbUFunc

    !> U-J prefactors in DFTB+U
    real(dp), intent(in), allocatable :: UJ(:,:)

    !> Number DFTB+U blocks of shells for each atom type
    integer, intent(in), allocatable :: nUJ(:)

    !> which shells are in each DFTB+U block
    integer, intent(in), allocatable :: iUJ(:,:,:)

    !> Number of shells in each DFTB+U block
    integer, intent(in), allocatable :: niUJ(:,:)

    !> Spin orbit constants
    real(dp), intent(in), allocatable :: xi(:,:)

    integer :: nSpin

    nSpin = size(rhoPrim, dim=2)

    ! Tr[H0 * Rho] can be done with the same algorithm as Mulliken-analysis
    energy%atomNonSCC(:) = 0.0_dp
    call mulliken(energy%atomNonSCC, rhoPrim(:,1), H0, orb, neighborList%iNeighbor, nNeighbor,&
        & img2CentCell, iSparseStart)
    energy%EnonSCC =  sum(energy%atomNonSCC)

    if (tEfield) then
      energy%atomExt = sum(qOrb(:,:,1) - q0(:,:,1), dim=1) * potential%extAtom(:,1)
      energy%Eext = sum(energy%atomExt)
    end if

    if (allocated(sccCalc)) then
      if (tXlbomd) then
        call sccCalc%getEnergyPerAtomXlbomd(species, orb, qOrb, q0, energy%atomSCC)
      else
        call sccCalc%getEnergyPerAtom(energy%atomSCC)
      end if
      energy%Escc = sum(energy%atomSCC)
      if (nSpin > 1) then
        energy%atomSpin(:) = 0.5_dp * sum(sum(potential%intShell(:,:,2:nSpin)&
            & * chargePerShell(:,:,2:nSpin), dim=1), dim=2)
        energy%Espin = sum(energy%atomSpin)
      end if
    end if
    if (allocated(thirdOrd)) then
      if (tXlbomd) then
        call thirdOrd%getEnergyPerAtomXlbomd(qOrb, q0, species, orb, energy%atom3rd)
      else
        call thirdOrd%getEnergyPerAtom(energy%atom3rd)
      end if
      energy%e3rd = sum(energy%atom3rd)
    end if

    if (tDftbU) then
      if (allocated(qiBlock)) then
        call E_DFTBU(energy%atomDftbu, qBlock, species, orb, nDFTBUfunc, UJ, nUJ, niUJ, iUJ,&
            & qiBlock)
      else
        call E_DFTBU(energy%atomDftbu, qBlock, species, orb, nDFTBUfunc, UJ, nUJ, niUJ, iUJ)
      end if
      energy%Edftbu = sum(energy%atomDftbu)
    end if

    if (tDualSpinOrbit) then
      energy%atomLS(:) = 0.0_dp
      call getDualSpinOrbitEnergy(energy%atomLS, qiBlock, xi, orb, species)
      energy%ELS = sum(energy%atomLS)
    end if

    energy%Eelec = energy%EnonSCC + energy%ESCC + energy%Espin + energy%ELS + energy%Edftbu&
        & + energy%Eext + energy%e3rd
    energy%atomElec(:) = energy%atomNonSCC + energy%atomSCC + energy%atomSpin + energy%atomDftbu&
        & + energy%atomLS + energy%atomExt + energy%atom3rd
    energy%atomTotal(:) = energy%atomElec + energy%atomRep + energy%atomDisp
    energy%Etotal = energy%Eelec + energy%Erep + energy%eDisp
    energy%EMermin = energy%Etotal - sum(TS)
    energy%EGibbs = energy%EMermin + cellVol * extPressure

  end subroutine getEnergies


  !> Checks for the presence of a stop file on disc.
  function hasStopFile(fileName) result(tStop)

    !> name of file to check for
    character(*), intent(in) :: fileName

    !> Is the file present
    logical :: tStop

    inquire(file=fileName, exist=tStop)
    if (tStop) then
      write(stdOut, "(3A)") "Stop file '" // fileName // "' found."
    end if

  end function hasStopFile


  !> Returns input charges for next SCC iteration.
  subroutine getNextInputCharges(pChrgMixer, qOutput, qOutRed, orb, nIneqOrb, iEqOrbitals,&
      & iGeoStep, iSccIter, minSccIter, maxSccIter, sccTol, tStopScc, tDftbU, tReadChrg, qInput,&
      & qInpRed, sccErrorQ, tConverged, qBlockOut, iEqBlockDftbU, qBlockIn, qiBlockOut,&
      & iEqBlockDftbuLS, species0, nUJ, iUJ, niUJ, qiBlockIn)

    !> Charge mixing object
    type(OMixer), intent(inout) :: pChrgMixer

    !> Output electrons
    real(dp), intent(inout) :: qOutput(:,:,:)

    !> Output electrons reduced by unique orbital types
    real(dp), intent(inout) :: qOutRed(:)

    !> Atomic orbital data
    type(TOrbitals), intent(in) :: orb

    !> Total number of inequivalent atomic orbitals
    integer, intent(in) :: nIneqOrb

    !> Equivalence relations between orbitals
    integer, intent(in) :: iEqOrbitals(:,:,:)

    !> Number of current geometry step
    integer, intent(in) :: iGeoStep

    !> Number of current SCC step
    integer, intent(in) :: iSccIter

    !> minumum number of SCC iterations to perform
    integer, intent(in) :: minSccIter

    !> maximum number of SCC iterations before terminating loop
    integer, intent(in) :: maxSccIter

    !> Tolerance on SCC charges between input and output
    real(dp), intent(in) :: sccTol

    !> Should the SCC loop stop
    logical, intent(in) :: tStopScc

    !> are orbital potentials being used
    logical, intent(in) :: tDftbU

    !> Were intial charges read from disc?
    logical, intent(in) :: tReadChrg

    !> Resulting input charges for next SCC iteration
    real(dp), intent(inout) :: qInput(:,:,:)

    !> Equivalence reduced input charges
    real(dp), intent(inout) :: qInpRed(:)

    !> SCC error
    real(dp), intent(out) :: sccErrorQ

    !> Has the calculation converged>
    logical, intent(out) :: tConverged

    !> Dual output charges
    real(dp), intent(inout), allocatable :: qBlockOut(:,:,:,:)

    !> equivalence mapping for dual charge blocks
    integer, intent(in), allocatable :: iEqBlockDftbu(:,:,:,:)

    !> block charge input (if needed for orbital potentials)
    real(dp), intent(inout), allocatable ::qBlockIn(:,:,:,:)

    !> Imaginary part of block charges
    real(dp), intent(in), allocatable :: qiBlockOut(:,:,:,:)

    !> Equivalence mappings in the case of spin orbit and DFTB+U
    integer, intent(in), allocatable :: iEqBlockDftbuLS(:,:,:,:)

    !> atomic species for atoms
    integer, intent(in), allocatable :: species0(:)

    !> Number DFTB+U blocks of shells for each atom type
    integer, intent(in), allocatable :: nUJ(:)

    !> which shells are in each DFTB+U block
    integer, intent(in), allocatable :: iUJ(:,:,:)

    !> Number of shells in each DFTB+U block
    integer, intent(in), allocatable :: niUJ(:,:)

    !> Imaginary part of block atomic input populations
    real(dp), intent(inout), allocatable :: qiBlockIn(:,:,:,:)

    real(dp), allocatable :: qDiffRed(:)
    integer :: nSpin

    nSpin = size(qOutput, dim=3)
    call reduceCharges(orb, nIneqOrb, iEqOrbitals, qOutput, qOutRed, qBlockOut, iEqBlockDftbu,&
        & qiBlockOut, iEqBlockDftbuLS)
    qDiffRed = qOutRed - qInpRed
    sccErrorQ = maxval(abs(qDiffRed))
    tConverged = (sccErrorQ < sccTol)&
        & .and. (iSCCiter >= minSCCIter .or. tReadChrg .or. iGeoStep > 0)
    if ((.not. tConverged) .and. (iSCCiter /= maxSccIter .and. .not. tStopScc)) then
      ! Avoid mixing of spin unpolarised density for spin polarised cases, this is only a problem in
      ! iteration 1, as there is only the (spin unpolarised!) atomic input density at that
      ! point. (Unless charges had been initialized externally)
      if ((iSCCIter + iGeoStep) == 1 .and. (nSpin > 1 .or. tDFTBU) .and. .not. tReadChrg) then
        qInpRed(:) = qOutRed
        qInput(:,:,:) = qOutput
        if (allocated(qBlockIn)) then
          qBlockIn(:,:,:,:) = qBlockOut
          if (allocated(qiBlockIn)) then
            qiBlockIn(:,:,:,:) = qiBlockOut
          end if
        end if
      else
        call mix(pChrgMixer, qInpRed, qDiffRed)
        call expandCharges(qInpRed, orb, nIneqOrb, iEqOrbitals, qInput, qBlockIn, iEqBlockDftbu,&
            & species0, nUJ, iUJ, niUJ, qiBlockIn, iEqBlockDftbuLS)
      end if
    end if

  end subroutine getNextInputCharges


  !> Reduce charges according to orbital equivalency rules.
  subroutine reduceCharges(orb, nIneqOrb, iEqOrbitals, qOrb, qRed, qBlock, iEqBlockDftbu,&
      & qiBlock, iEqBlockDftbuLS)

    !> Atomic orbital information
    type(TOrbitals), intent(in) :: orb

    !> Number of unique types of atomic orbitals
    integer, intent(in) :: nIneqOrb

    !> equivalence index
    integer, intent(in) :: iEqOrbitals(:,:,:)

    !> Electrons in atomic orbitals
    real(dp), intent(in) :: qOrb(:,:,:)

    !> Reduction of atomic populations
    real(dp), intent(out) :: qRed(:)

    !> Block (dual) populations, if also being reduced
    real(dp), intent(in), allocatable :: qBlock(:,:,:,:)

    !> equivalences for block charges
    integer, intent(in), allocatable :: iEqBlockDftbu(:,:,:,:)

    !> Imaginary part of block charges if present
    real(dp), intent(in), allocatable :: qiBlock(:,:,:,:)

    !> Equivalences for spin orbit if needed
    integer, intent(in), allocatable :: iEqBlockDftbuLS(:,:,:,:)

    real(dp), allocatable :: qOrbUpDown(:,:,:), qBlockUpDown(:,:,:,:)

    qRed(:) = 0.0_dp
    qOrbUpDown = qOrb
    call qm2ud(qOrbUpDown)
    call orbitalEquiv_reduce(qOrbUpDown, iEqOrbitals, orb, qRed(1:nIneqOrb))
    if (allocated(qBlock)) then
      qBlockUpDown = qBlock
      call qm2ud(qBlockUpDown)
      call appendBlock_reduce(qBlockUpDown, iEqBlockDFTBU, orb, qRed)
      if (allocated(qiBlock)) then
        call appendBlock_reduce(qiBlock, iEqBlockDFTBULS, orb, qRed, skew=.true.)
      end if
    end if

  end subroutine reduceCharges


  !> Expand reduced charges according orbital equivalency rules.
  subroutine expandCharges(qRed, orb, nIneqOrb, iEqOrbitals, qOrb, qBlock, iEqBlockDftbu, species0,&
      & nUJ, iUJ, niUJ, qiBlock, iEqBlockDftbuLS)

    !> Reduction of atomic populations
    real(dp), intent(in) :: qRed(:)

    !> Atomic orbital information
    type(TOrbitals), intent(in) :: orb

    !> Number of unique types of atomic orbitals
    integer, intent(in) :: nIneqOrb

    !> equivalence index
    integer, intent(in) :: iEqOrbitals(:,:,:)

    !> Electrons in atomic orbitals
    real(dp), intent(out) :: qOrb(:,:,:)

    !> Block (dual) populations, if also stored in reduced form
    real(dp), intent(inout), allocatable :: qBlock(:,:,:,:)

    !> equivalences for block charges
    integer, intent(in), allocatable :: iEqBlockDftbU(:,:,:,:)

    !> species of central cell atoms
    integer, intent(in), allocatable :: species0(:)

    !> Number DFTB+U blocks of shells for each atom type
    integer, intent(in), allocatable :: nUJ(:)

    !> which shells are in each DFTB+U block
    integer, intent(in), allocatable :: iUJ(:,:,:)

    !> Number of shells in each DFTB+U block
    integer, intent(in), allocatable :: niUJ(:,:)

    !> Imaginary part of block atomic populations
    real(dp), intent(inout), allocatable :: qiBlock(:,:,:,:)

    !> Equivalences for spin orbit if needed
    integer, intent(in), allocatable :: iEqBlockDftbULS(:,:,:,:)

    integer :: nSpin

    @:ASSERT(allocated(qBlock) .eqv. allocated(iEqBlockDftbU))
    @:ASSERT(.not. allocated(qBlock) .or. allocated(species0))
    @:ASSERT(.not. allocated(qBlock) .or. allocated(nUJ))
    @:ASSERT(.not. allocated(qBlock) .or. allocated(iUJ))
    @:ASSERT(.not. allocated(qBlock) .or. allocated(niUJ))
    @:ASSERT(.not. allocated(qiBlock) .or. allocated(qBlock))
    @:ASSERT(allocated(qiBlock) .eqv. allocated(iEqBlockDftbuLS))

    nSpin = size(qOrb, dim=3)
    call OrbitalEquiv_expand(qRed(1:nIneqOrb), iEqOrbitals, orb, qOrb)
    if (allocated(qBlock)) then
      qBlock(:,:,:,:) = 0.0_dp
      call Block_expand(qRed, iEqBlockDftbu, orb, qBlock, species0, nUJ, niUJ, iUJ,&
          & orbEquiv=iEqOrbitals)
      if (allocated(qiBlock)) then
        call Block_expand(qRed, iEqBlockDftbuLS, orb, qiBlock, species0, nUJ, niUJ, iUJ,&
            & skew=.true.)
      end if
    end if
    if (nSpin == 2) then
      call ud2qm(qOrb)
      if (allocated(qBlock)) then
        call ud2qm(qBlock)
      end if
    end if

  end subroutine expandCharges


  !> Get some info about scc convergence.
  subroutine getSccInfo(iSccIter, Eelec, EelecOld, diffElec)

    !> Iteration number
    integer, intent(in) :: iSccIter

    !> Electronic energy
    real(dp), intent(in) :: Eelec

    !> old electronic energy, overwritten on exit with current value
    real(dp), intent(inout) :: EelecOld

    !> difference in electronic energies between iterations
    real(dp), intent(out) :: diffElec

    if (iScciter > 1) then
      diffElec = Eelec - EelecOld
    else
      diffElec = 0.0_dp
    end if
    EelecOld = Eelec

  end subroutine getSccInfo


  !> Whether restart information needs to be written in the current scc loop.
  function needsSccRestartWriting(restartFreq, iGeoStep, iSccIter, minSccIter, maxSccIter, tMd,&
      & tGeoOpt, tDerivs, tConverged, tReadChrg, tStopScc) result(tRestart)

    !> frequency of charge  write out
    integer, intent(in) :: restartFreq

    !> current geometry step
    integer, intent(in) :: iGeoStep

    !> current SCC step
    integer, intent(in) :: iSccIter

    !> minimum number of SCC cycles to perform
    integer, intent(in) :: minSccIter

    !> maximum number of SCC cycles to perform
    integer, intent(in) :: maxSccIter

    !> is this molecular dynamics
    logical, intent(in) :: tMd

    !> Is there geometry optimisation
    logical, intent(in) :: tGeoOpt

    !> are finite difference changes happening
    logical, intent(in) :: tDerivs

    !> Is this converged SCC
    logical, intent(in) :: tConverged

    !> have the charges been read from disc
    logical, intent(in) :: tReadChrg

    !> Has the SCC cycle been stopped?
    logical, intent(in) :: tStopScc

    !> resulting decision as to whether to write charges to disc
    logical :: tRestart

    logical :: tEnoughIters, tRestartIter

    ! Do we need restart at all?
    tRestart = (restartFreq > 0 .and. .not. (tMD .or. tGeoOpt .or. tDerivs) .and. maxSccIter > 1)
    if (tRestart) then

      ! Do we have enough iterations already?
      tEnoughIters = (iSccIter >= minSccIter .or. tReadChrg .or. iGeoStep > 0)

      ! Is current iteration the right one for writing a restart file?
      tRestartIter = (iSccIter == maxSccIter .or. tStopScc .or. mod(iSccIter, restartFreq) == 0)

      tRestart = (tConverged .or. (tEnoughIters .and. tRestartIter))
    end if

  end function needsSccRestartWriting


  !> Stop if linear response module can not be invoked due to unimplemented combinations of
  !> features.
  subroutine ensureLinRespConditions(t3rd, tRealHS, tPeriodic, tForces)

    !> 3rd order hamiltonian contributions included
    logical, intent(in) :: t3rd

    !> a real hamiltonian
    logical, intent(in) :: tRealHs

    !> periodic boundary conditions
    logical, intent(in) :: tPeriodic

    !> forces being evaluated
    logical, intent(in) :: tForces

    if (t3rd) then
      call error("Third order currently incompatible with excited state")
    end if
    if (.not. tRealHS) then
      call error("Only real systems are supported for excited state calculations")
    end if
    if (tPeriodic .and. tForces) then
      call error("Forces in the excited state for periodic geometries are currently&
          & unavailable")
    end if

  end subroutine ensureLinRespConditions


 !> Do the linear response excitation calculation.
  subroutine calculateLinRespExcitations(env, lresp, parallelKS, sccCalc, qOutput, q0, over,&
      & eigvecsReal, eigen, filling, coord0, species, speciesName, orb, skHamCont, skOverCont,&
      & fdAutotest, autotestTag, fdEigvec, runId, neighborList, nNeighbor, denseDesc, iSparseStart,&
      & img2CentCell, tWriteAutotest, tForces, tLinRespZVect, tPrintExcEigvecs,&
      & tPrintExcEigvecsTxt, nonSccDeriv, energy, work, rhoSqrReal, excitedDerivs, occNatural)

    !> Environment settings
    type(TEnvironment), intent(in) :: env

    !> excited state settings
    type(LinResp), intent(inout) :: lresp

    !> K-points and spins to process
    type(TParallelKS), intent(in) :: parallelKS

    !> SCC module internal variables
    type(TScc), intent(in) :: sccCalc

    !> electrons in atomic orbitals
    real(dp), intent(in) :: qOutput(:,:,:)

    !> reference atomic orbital occupations
    real(dp), intent(in) :: q0(:,:,:)

    !> sparse overlap matrix
    real(dp), intent(in) :: over(:)

    !> ground state eigenvectors
    real(dp), intent(in) :: eigvecsReal(:,:,:)

    !> ground state eigenvalues (orbital, kpoint)
    real(dp), intent(in) :: eigen(:,:)

    !> ground state fillings (orbital, kpoint)
    real(dp), intent(in) :: filling(:,:)

    !> central cell coordinates
    real(dp), intent(in) :: coord0(:,:)

    !> species of all atoms in the system
    integer, target, intent(in) :: species(:)

    !> label for each atomic chemical species
    character(*), intent(in) :: speciesName(:)

    !> Atomic orbital information
    type(TOrbitals), intent(in) :: orb

    !> non-SCC hamiltonian information
    type(OSlakoCont), intent(in) :: skHamCont

    !> overlap information
    type(OSlakoCont), intent(in) :: skOverCont

    !> file ID for regression data
    integer, intent(in) :: fdAutotest

    !> File name for regression data
    character(*), intent(in) :: autotestTag

    !> File ID for ground state eigenvectors
    integer, intent(in) :: fdEigvec

    !> Job ID for future identification
    integer, intent(in) :: runId

    !> list of neighbours for each atom
    type(TNeighborList), intent(in) :: neighborList

    !> Number of neighbours for each of the atoms
    integer, intent(in) :: nNeighbor(:)

    !> Dense matrix descriptor
    type(TDenseDescr), intent(in) :: denseDesc

    !> Index array for the start of atomic blocks in sparse arrays
    integer, intent(in) :: iSparseStart(:,:)

    !> map from image atoms to the original unique atom
    integer, intent(in) :: img2CentCell(:)

    !> should regression test data be written
    logical, intent(in) :: tWriteAutotest

    !> forces to be calculated
    logical, intent(in) :: tForces

    !> require the Z vector for excited state properties
    logical, intent(in) :: tLinRespZVect

    !> print natural orbitals of the excited state
    logical, intent(in) :: tPrintExcEigvecs

    !> print natural orbitals also in text form?
    logical, intent(in) :: tPrintExcEigvecsTxt

    !> method for calculating derivatives of S and H0
    type(NonSccDiff), intent(in) :: nonSccDeriv

    !> Energy contributions and total
    type(TEnergies), intent(inout) :: energy

    !> Working array of the size of the dense matrices.
    real(dp), intent(out) :: work(:,:)

    !> density matrix in dense form
    real(dp), intent(inout), allocatable :: rhoSqrReal(:,:,:)

    !> excited state energy derivative with respect to atomic coordinates
    real(dp), intent(inout), allocatable :: excitedDerivs(:,:)

    !> natural orbital occupation numbers
    real(dp), intent(inout), allocatable :: occNatural(:)

    real(dp), allocatable :: dQAtom(:)
    real(dp), allocatable :: naturalOrbs(:,:,:)
    integer, pointer :: pSpecies0(:)
    integer :: iSpin, nSpin, nAtom
    logical :: tSpin

    nAtom = size(qOutput, dim=2)
    nSpin = size(eigen, dim=2)
    tSpin = (nSpin == 2)
    pSpecies0 => species(1:nAtom)

    energy%Eexcited = 0.0_dp
    allocate(dQAtom(nAtom))
    dQAtom(:) = sum(qOutput(:,:,1) - q0(:,:,1), dim=1)
    call unpackHS(work, over, neighborList%iNeighbor, nNeighbor, denseDesc%iAtomStart,&
        & iSparseStart, img2CentCell)
    call blockSymmetrizeHS(work, denseDesc%iAtomStart)
    if (tForces) then
      do iSpin = 1, nSpin
        call blockSymmetrizeHS(rhoSqrReal(:,:,iSpin), denseDesc%iAtomStart)
      end do
    end if
    if (tWriteAutotest) then
      open(fdAutotest, file=autotestTag, position="append")
    end if

    if (tLinRespZVect) then
      if (tPrintExcEigVecs) then
        allocate(naturalOrbs(orb%nOrb, orb%nOrb, 1))
      end if
      call addGradients(tSpin, lresp, denseDesc%iAtomStart, eigvecsReal, eigen, work, filling,&
          & coord0, sccCalc, dQAtom, pSpecies0, neighborList%iNeighbor, img2CentCell, orb,&
          & skHamCont, skOverCont, tWriteAutotest, fdAutotest, energy%Eexcited, excitedDerivs,&
          & nonSccDeriv, rhoSqrReal, occNatural, naturalOrbs)
      if (tPrintExcEigvecs) then
        call writeRealEigvecs(env, fdEigvec, runId, neighborList, nNeighbor, denseDesc,&
            & iSparseStart, img2CentCell, pSpecies0, speciesName, orb, over, parallelKS,&
            & tPrintExcEigvecsTxt, naturalOrbs, work, fileName="excitedOrbs")
      end if
    else
      call calcExcitations(lresp, tSpin, denseDesc, eigvecsReal, eigen, work, filling, coord0,&
          & sccCalc, dQAtom, pSpecies0, neighborList%iNeighbor, img2CentCell, orb, tWriteAutotest,&
          & fdAutotest, energy%Eexcited)
    end if
    energy%Etotal = energy%Etotal + energy%Eexcited
    energy%EMermin = energy%EMermin + energy%Eexcited
    energy%EGibbs = energy%EGibbs + energy%Eexcited
    if (tWriteAutotest) then
      close(fdAutotest)
    end if

  end subroutine calculateLinRespExcitations


  !> Get the XLBOMD charges for the current geometry.
  subroutine getXlbomdCharges(xlbomdIntegrator, qOutRed, pChrgMixer, orb, nIneqOrb, iEqOrbitals,&
      & qInput, qInpRed, iEqBlockDftbu, qBlockIn, species0, nUJ, iUJ, niUJ, iEqBlockDftbuLS,&
      & qiBlockIn)

    !> integrator for the extended Lagrangian
    type(Xlbomd), intent(inout) :: xlbomdIntegrator

    !> output charges, reduced by equivalences
    real(dp), intent(in) :: qOutRed(:)

    !> SCC mixer
    type(OMixer), intent(inout) :: pChrgMixer

    !> Atomic orbital information
    type(TOrbitals), intent(in) :: orb

    !> number of inequivalent orbitals
    integer, intent(in) :: nIneqOrb

    !> equivalence map
    integer, intent(in) :: iEqOrbitals(:,:,:)

    !> input charges
    real(dp), intent(out) :: qInput(:,:,:)

    !> input charges reduced by equivalences
    real(dp), intent(out) :: qInpRed(:)

    !> +U equivalences
    integer, intent(in), allocatable :: iEqBlockDftbU(:,:,:,:)

    !> central cell species
    integer, intent(in), allocatable :: species0(:)

    !> block input charges
    real(dp), intent(inout), allocatable :: qBlockIn(:,:,:,:)

    !> Number DFTB+U blocks of shells for each atom type
    integer, intent(in), allocatable :: nUJ(:)

    !> which shells are in each DFTB+U block
    integer, intent(in), allocatable :: iUJ(:,:,:)

    !> Number of shells in each DFTB+U block
    integer, intent(in), allocatable :: niUJ(:,:)

    !> equivalences for spin orbit
    integer, intent(in), allocatable :: iEqBlockDftbuLS(:,:,:,:)

    !> imaginary part of dual charges
    real(dp), intent(inout), allocatable :: qiBlockIn(:,:,:,:)

    real(dp), allocatable :: invJacobian(:,:)

    if (xlbomdIntegrator%needsInverseJacobian()) then
      write(stdOut, "(A)") ">> Updating XLBOMD Inverse Jacobian"
      allocate(invJacobian(nIneqOrb, nIneqOrb))
      call getInverseJacobian(pChrgMixer, invJacobian)
      call xlbomdIntegrator%setInverseJacobian(invJacobian)
      deallocate(invJacobian)
    end if
    call xlbomdIntegrator%getNextCharges(qOutRed(1:nIneqOrb), qInpRed(1:nIneqOrb))
    call expandCharges(qInpRed, orb, nIneqOrb, iEqOrbitals, qInput, qBlockIn, iEqBlockDftbu,&
        & species0, nUJ, iUJ, niUJ, qiBlockIn, iEqBlockDftbuLS)

  end subroutine getXlbomdCharges


  !> Calculates dipole moment.
  subroutine getDipoleMoment(qOutput, q0, coord, dipoleMoment)

    !> electrons in orbitals
    real(dp), intent(in) :: qOutput(:,:,:)

    !> reference atomic charges
    real(dp), intent(in) :: q0(:,:,:)

    !> atomic coordinates
    real(dp), intent(in) :: coord(:,:)

    !> resulting dipole moment
    real(dp), intent(out) :: dipoleMoment(:)

    integer :: nAtom, iAtom

    nAtom = size(qOutput, dim=2)
    dipoleMoment(:) = 0.0_dp
    do iAtom = 1, nAtom
      dipoleMoment(:) = dipoleMoment(:) &
          & + sum(q0(:, iAtom, 1) - qOutput(:, iAtom, 1)) * coord(:,iAtom)
    end do

  end subroutine getDipoleMoment


  !> Prints dipole moment calcululated by the derivative of H with respect of the external field.
  subroutine checkDipoleViaHellmannFeynman(sparseSize, rhoPrim, q0, coord0, over, orb,&
      & neighborList, nNeighbor, species, iSparseStart, img2CentCell)
    integer, intent(in) :: sparseSize
    real(dp), intent(in) :: rhoPrim(:,:)
    real(dp), intent(in) :: q0(:,:,:)
    real(dp), intent(in) :: coord0(:,:)
    real(dp), intent(in) :: over(:)

    !> Atomic orbital information
    type(TOrbitals), intent(in) :: orb

    !> list of neighbours for each atom
    type(TNeighborList), intent(in) :: neighborList

    !> Number of neighbours for each of the atoms
    integer, intent(in) :: nNeighbor(:)

    !> species of all atoms in the system
    integer, intent(in) :: species(:)

    !> Index array for the start of atomic blocks in sparse arrays
    integer, intent(in) :: iSparseStart(:,:)

    !> map from image atoms to the original unique atom
    integer, intent(in) :: img2CentCell(:)

    real(dp), allocatable :: hprime(:,:), dipole(:,:), potentialDerivative(:,:)
    integer :: nAtom
    integer :: iAt, ii

    nAtom = size(q0, dim=2)
    allocate(hprime(sparseSize, 1))
    allocate(dipole(size(q0, dim=1), nAtom))
    allocate(potentialDerivative(nAtom, 1))
    write(stdOut, "(A)", advance='no') 'Hellmann Feynman dipole:'

    ! loop over directions
    do ii = 1, 3
      potentialDerivative(:,:) = 0.0_dp
      ! Potential from dH/dE
      potentialDerivative(:,1) = -coord0(ii,:)
      hprime(:,:) = 0.0_dp
      dipole(:,:) = 0.0_dp
      call add_shift(hprime, over, nNeighbor, neighborList%iNeighbor, species, orb, iSparseStart,&
          & nAtom, img2CentCell, potentialDerivative)

      ! evaluate <psi| dH/dE | psi>
      call mulliken(dipole, hprime(:,1), rhoPrim(:,1), orb, neighborList%iNeighbor, nNeighbor,&
          & img2CentCell, iSparseStart)

      ! add nuclei term for derivative wrt E
      do iAt = 1, nAtom
        dipole(1, iAt) = dipole(1, iAt) + sum(q0(:, iAt, 1)) * coord0(ii, iAt)
      end do
      write(stdOut, "(F12.8)", advance='no') sum(dipole)
    end do
    write(stdOut, *) " au"

  end subroutine checkDipoleViaHellmannFeynman


  !> Calculate the energy weighted density matrix
  !>
  !> NOTE: Dense eigenvector and overlap matrices are overwritten.
  !>
  subroutine getEnergyWeightedDensity(env, denseDesc, forceType, filling, eigen, kPoint, kWeight,&
      & neighborList, nNeighbor, orb, iSparseStart, img2CentCell, iCellVEc, cellVec, tRealHS, ham,&
<<<<<<< HEAD
      & over, groupKS, solver, iSCC, mu, ERhoPrim, HSqrReal, SSqrReal, HSqrCplx, SSqrCplx)
=======
      & over, parallelKS, ERhoPrim, HSqrReal, SSqrReal, HSqrCplx, SSqrCplx)
>>>>>>> 9a108827

    !> Environment settings
    type(TEnvironment), intent(in) :: env

    !> Dense matrix descriptor
    type(TDenseDescr), intent(in) :: denseDesc

    !> Force type
    integer, intent(in) :: forceType

    !> Occupations of single particle states in the ground state
    real(dp), intent(in) :: filling(:,:,:)

    !> Eigenvalues
    real(dp), intent(in) :: eigen(:,:,:)

    !> K-points
    real(dp), intent(in) :: kPoint(:,:)

    !> Weights for k-points
    real(dp), intent(in) :: kWeight(:)

    !> list of neighbours for each atom
    type(TNeighborList), intent(in) :: neighborList

    !> Number of neighbours for each of the atoms
    integer, intent(in) :: nNeighbor(:)

    !> Atomic orbital information
    type(TOrbitals), intent(in) :: orb

    !> Index array for the start of atomic blocks in sparse arrays
    integer, intent(in) :: iSparseStart(:,:)

    !> map from image atoms to the original unique atom
    integer, intent(in) :: img2CentCell(:)

    !> Index for which unit cell atoms are associated with
    integer, intent(in) :: iCellVec(:)

    !> Vectors (in units of the lattice constants) to cells of the lattice
    real(dp), intent(in) :: cellVec(:,:)

    !> Is the hamitonian real (no k-points/molecule/gamma point)?
    logical, intent(in) :: tRealHS

    !> Sparse Hamiltonian
    real(dp), intent(in) :: ham(:,:)

    !> Sparse overlap
    real(dp), intent(in) :: over(:)

    !> K-points and spins to process
<<<<<<< HEAD
    integer, intent(in) :: groupKS(:,:)
    
    !> Solver type
    integer, intent(in) :: solver

    !> iteration counter
    integer, intent(in) :: iSCC

    !> Electrochemical potentials per contact and spin
    real(dp), intent(in) :: mu(:,:)
=======
    type(TParallelKS), intent(in) :: parallelKS
>>>>>>> 9a108827

    real(dp), intent(out) :: ERhoPrim(:)

    !> Storage for dense hamiltonian matrix
    real(dp), intent(inout), allocatable :: HSqrReal(:,:,:)

    !> Storage for dense overlap matrix
    real(dp), intent(inout), allocatable :: SSqrReal(:,:)

    !> Storage for dense hamitonian matrix (complex case)
    complex(dp), intent(inout), allocatable :: HSqrCplx(:,:,:)

    !> Storage for dense overlap matrix (complex case)
    complex(dp), intent(inout), allocatable :: SSqrCplx(:,:)

    integer :: nSpin

    if (solver == solverGF) then
      call calcEdensity_green(iSCC, env%mpi%all, groupKS, ham, over, &
          & neighborlist%iNeighbor, nNeighbor, denseDesc%iDenseStart, iSparseStart, &
          & img2CentCell, iCellVec, cellVec, orb, kPoint, kWeight, mu, ERhoPrim)
      return
    end if

    nSpin = size(ham, dim=2)

    if (nSpin == 4) then
      call getEDensityMtxFromPauliEigvecs(env, denseDesc, filling, eigen, kPoint, kWeight,&
          & neighborList, nNeighbor, orb, iSparseStart, img2CentCell, iCellVec, cellVec, tRealHS,&
          & parallelKS, HSqrCplx, SSqrCplx, ERhoPrim)
    else if (tRealHS) then
      call getEDensityMtxFromRealEigvecs(env, denseDesc, forceType, filling, eigen, neighborList,&
          & nNeighbor, orb, iSparseStart, img2CentCell, ham, over, parallelKS, HSqrReal, SSqrReal,&
          & ERhoPrim)
    else
      call getEDensityMtxFromComplexEigvecs(env, denseDesc, forceType, filling, eigen, kPoint,&
          & kWeight, neighborList, nNeighbor, orb, iSparseStart, img2CentCell, iCellVec, cellVec,&
          & ham, over, parallelKS, HSqrCplx, SSqrCplx, ERhoPrim)
    end if

  end subroutine getEnergyWeightedDensity


  !> Calculates density matrix from real eigenvectors.
  subroutine getEDensityMtxFromRealEigvecs(env, denseDesc, forceType, filling, eigen, neighborList,&
      & nNeighbor, orb, iSparseStart, img2CentCell, ham, over, parallelKS, eigvecsReal, work,&
      & ERhoPrim)

    !> Environment settings
    type(TEnvironment), intent(in) :: env

    !> Dense matrix descriptor
    type(TDenseDescr), intent(in) :: denseDesc

    !> How to calculate the force
    integer, intent(in) :: forceType

    !> Occupations of single particle states in the ground state
    real(dp), intent(in) :: filling(:,:,:)

    !> Eigenvalues
    real(dp), intent(in) :: eigen(:,:,:)

    !> list of neighbours for each atom
    type(TNeighborList), intent(in) :: neighborList

    !> Number of neighbours for each of the atoms
    integer, intent(in) :: nNeighbor(:)

    !> Atomic orbital information
    type(TOrbitals), intent(in) :: orb

    !> Index array for the start of atomic blocks in sparse arrays
    integer, intent(in) :: iSparseStart(:,:)

    !> map from image atoms to the original unique atom
    integer, intent(in) :: img2CentCell(:)

    !> Sparse Hamiltonian
    real(dp), intent(in) :: ham(:,:)

    !> Sparse overlap
    real(dp), intent(in) :: over(:)

    !> K-points and spins to process
    type(TParallelKS), intent(in) :: parallelKS

    !> Eigenvectors (NOTE: they will be rewritten with work data on exit!)
    real(dp), intent(inout) :: eigvecsReal(:,:,:)

    !> Work array for storing temporary data
    real(dp), intent(out) :: work(:,:)

    !> Energy weighted density matrix
    real(dp), intent(out) :: ERhoPrim(:)

    real(dp), allocatable :: work2(:,:)
    integer :: nSpin, nLocalRows, nLocalCols, nOrb
    integer :: iKS, iS

    nSpin = size(eigen, dim=3)
    nLocalRows = size(eigvecsReal, dim=1)
    nLocalCols = size(eigvecsReal, dim=2)
    nOrb = denseDesc%iAtomStart(size(denseDesc%iAtomStart)) - 1
    if (forceType == 2 .or. forceType == 3) then
      allocate(work2(nLocalRows, nLocalCols))
    end if

    ERhoPrim(:) = 0.0_dp
    do iKS = 1, parallelKS%nLocalKS
      iS = parallelKS%localKS(2, iKS)

      select case (forceType)

      case(0)
        ! Original (non-consistent) scheme
      #:if WITH_SCALAPACK
        call makeDensityMtxRealBlacs(env%blacs%orbitalGrid, denseDesc%blacsOrbSqr, filling(:,1,iS),&
            & eigvecsReal(:,:,iKS), work, eigen(:,1,iS))
      #:else
        if (tDensON2) then
          call makeDensityMatrix(work, eigvecsReal(:,:,iKS), filling(:,1,iS), eigen(:,1,iS),&
              & neighborlist%iNeighbor, nNeighbor, orb, denseDesc%iAtomStart, img2CentCell)
        else
          call makeDensityMatrix(work, eigvecsReal(:,:,iKS), filling(:,1,iS), eigen(:,1,iS))
        end if
      #:endif

      case(2)
        ! Correct force for XLBOMD for T=0K (DHD)
      #:if WITH_SCALAPACK
        call unpackHSRealBlacs(env%blacs, ham(:,iS), neighborList%iNeighbor, nNeighbor,&
            & iSparseStart, img2CentCell, denseDesc, work)
        call makeDensityMtxRealBlacs(env%blacs%orbitalGrid, denseDesc%blacsOrbSqr, filling(:,1,iS),&
            & eigVecsReal(:,:,iKS), work2)
        call pblasfx_psymm(work2, denseDesc%blacsOrbSqr, work, denseDesc%blacsOrbSqr,&
            & eigvecsReal(:,:,iKS), denseDesc%blacsOrbSqr, side="L")
        call pblasfx_psymm(work2, denseDesc%blacsOrbSqr, eigvecsReal(:,:,iKS),&
            & denseDesc%blacsOrbSqr, work, denseDesc%blacsOrbSqr, side="R", alpha=0.5_dp)
      #:else
        call unpackHS(work, ham(:,iS), neighborlist%iNeighbor, nNeighbor, denseDesc%iAtomStart,&
            & iSparseStart, img2CentCell)
        call blockSymmetrizeHS(work, denseDesc%iAtomStart)
        call makeDensityMatrix(work2, eigvecsReal(:,:,iKS), filling(:,1,iS))
        ! D H
        call symm(eigvecsReal(:,:,iKS), "L", work2, work)
        ! (D H) D
        call symm(work, "R", work2, eigvecsReal(:,:,iKS), alpha=0.5_dp)
      #:endif

      case(3)
        ! Correct force for XLBOMD for T <> 0K (DHS^-1 + S^-1HD)
      #:if WITH_SCALAPACK
        call makeDensityMtxRealBlacs(env%blacs%orbitalGrid, denseDesc%blacsOrbSqr, filling(:,1,iS),&
            & eigVecsReal(:,:,iKS), work)
        call unpackHSRealBlacs(env%blacs, ham(:,iS), neighborlist%iNeighbor, nNeighbor,&
            & iSparseStart, img2CentCell, denseDesc, work2)
        call pblasfx_psymm(work, denseDesc%blacsOrbSqr, work2, denseDesc%blacsOrbSqr,&
            & eigvecsReal(:,:,iKS), denseDesc%blacsOrbSqr, side="L")
        call unpackHSRealBlacs(env%blacs, over, neighborlist%iNeighbor, nNeighbor, iSparseStart,&
            & img2CentCell, denseDesc, work)
        call psymmatinv(denseDesc%blacsOrbSqr, work)
        call pblasfx_psymm(work, denseDesc%blacsOrbSqr, eigvecsReal(:,:,iKS),&
            & denseDesc%blacsOrbSqr, work2, denseDesc%blacsOrbSqr, side="R", alpha=0.5_dp)
        work(:,:) = work2
        call pblasfx_ptran(work2, denseDesc%blacsOrbSqr, work, denseDesc%blacsOrbSqr, alpha=1.0_dp,&
            & beta=1.0_dp)
      #:else
        call makeDensityMatrix(work, eigvecsReal(:,:,iKS), filling(:,1,iS))
        call unpackHS(work2, ham(:,iS), neighborlist%iNeighbor, nNeighbor, denseDesc%iAtomStart,&
            & iSparseStart, img2CentCell)
        call blocksymmetrizeHS(work2, denseDesc%iAtomStart)
        call symm(eigvecsReal(:,:,iKS), "L", work, work2)
        call unpackHS(work, over, neighborlist%iNeighbor, nNeighbor, denseDesc%iAtomStart,&
            & iSparseStart, img2CentCell)
        call symmatinv(work)
        call symm(work2, "R", work, eigvecsReal(:,:,iKS), alpha=0.5_dp)
        work(:,:) = work2 + transpose(work2)
      #:endif
      end select

    #:if WITH_SCALAPACK
      call packRhoRealBlacs(env%blacs, denseDesc, work, neighborList%iNeighbor, nNeighbor,&
          & orb%mOrb, iSparseStart, img2CentCell, ERhoPrim)
    #:else
      call packHS(ERhoPrim, work, neighborList%iNeighbor, nNeighbor, orb%mOrb,&
          & denseDesc%iAtomStart, iSparseStart, img2CentCell)
    #:endif
    end do

  #:if WITH_SCALAPACK
    ! Add up and distribute energy weighted density matrix contribution from each group
    call mpifx_allreduceip(env%mpi%globalComm, ERhoPrim, MPI_SUM)
  #:endif

  end subroutine getEDensityMtxFromRealEigvecs


  !> Calculates density matrix from complex eigenvectors.
  subroutine getEDensityMtxFromComplexEigvecs(env, denseDesc, forceType, filling, eigen, kPoint,&
      & kWeight, neighborList, nNeighbor, orb, iSparseStart, img2CentCell, iCellVec, cellVec,&
      & ham, over, parallelKS, eigvecsCplx, work, ERhoPrim)

    !> Environment settings
    type(TEnvironment), intent(in) :: env

    !> Dense matrix descriptor
    type(TDenseDescr), intent(in) :: denseDesc

    integer, intent(in) :: forceType

    !> Occupations of single particle states in the ground state
    real(dp), intent(in) :: filling(:,:,:)
    real(dp), intent(in) :: eigen(:,:,:)
    real(dp), intent(in) :: kPoint(:,:)

    !> Weights for k-points
    real(dp), intent(in) :: kWeight(:)

    !> list of neighbours for each atom
    type(TNeighborList), intent(in) :: neighborList

    !> Number of neighbours for each of the atoms
    integer, intent(in) :: nNeighbor(:)

    !> Atomic orbital information
    type(TOrbitals), intent(in) :: orb

    !> Index array for the start of atomic blocks in sparse arrays
    integer, intent(in) :: iSparseStart(:,:)

    !> map from image atoms to the original unique atom
    integer, intent(in) :: img2CentCell(:)

    !> Index for which unit cell atoms are associated with
    integer, intent(in) :: iCellVec(:)

    !> Vectors (in units of the lattice constants) to cells of the lattice
    real(dp), intent(in) :: cellVec(:,:)

    !> Sparse Hamiltonian
    real(dp), intent(in) :: ham(:,:)

    !> Sparse overlap
    real(dp), intent(in) :: over(:)

    !> K-points and spins to process
    type(TParallelKS), intent(in) :: parallelKS

    complex(dp), intent(inout) :: eigvecsCplx(:,:,:)
    complex(dp), intent(inout) :: work(:,:)
    real(dp), intent(out) :: ERhoPrim(:)

    complex(dp), allocatable :: work2(:,:)
    integer :: nLocalRows, nLocalCols, nOrb
    integer :: iKS, iS, iK

    nLocalRows = size(eigvecsCplx, dim=1)
    nLocalCols = size(eigvecsCplx, dim=2)
    nOrb = denseDesc%iAtomStart(size(denseDesc%iAtomStart)) - 1

    if (forceType == 2 .or. forceType == 3) then
      allocate(work2(nLocalRows, nLocalCols))
    end if

    ERhoPrim(:) = 0.0_dp
    do iKS = 1, parallelKS%nLocalKS
      iK = parallelKS%localKS(1, iKS)
      iS = parallelKS%localKS(2, iKS)

      select case (forceType)

      case(0)
        ! Original (non-consistent) scheme
      #:if WITH_SCALAPACK
        call makeDensityMtxCplxBlacs(env%blacs%orbitalGrid, denseDesc%blacsOrbSqr, filling(:,iK,iS),&
            & eigvecsCplx(:,:,iKS), work, eigen(:,iK,iS))
      #:else
        if (tDensON2) then
          call makeDensityMatrix(work, eigvecsCplx(:,:,iKS), filling(:,iK,iS),&
              & eigen(:,iK, iS), neighborlist%iNeighbor, nNeighbor, orb, denseDesc%iAtomStart,&
              & img2CentCell)
        else
          call makeDensityMatrix(work, eigvecsCplx(:,:,iKS), filling(:,iK,iS), eigen(:,iK, iS))
        end if
      #:endif

      case(2)
        ! Correct force for XLBOMD for T=0K (DHD)
      #:if WITH_SCALAPACK
        call unpackHSCplxBlacs(env%blacs, ham(:,iS), kPoint(:,iK), neighborList%iNeighbor,&
            & nNeighbor, iCellVec, cellVec, iSparseStart, img2CentCell, denseDesc, work)
        call makeDensityMtxCplxBlacs(env%blacs%orbitalGrid, denseDesc%blacsOrbSqr, filling(:,1,iS),&
            & eigvecsCplx(:,:,iKS), work2)
        call pblasfx_phemm(work2, denseDesc%blacsOrbSqr, work, denseDesc%blacsOrbSqr,&
            & eigvecsCplx(:,:,iKS), denseDesc%blacsOrbSqr, side="L")
        call pblasfx_phemm(work2, denseDesc%blacsOrbSqr, eigvecsCplx(:,:,iKS),&
            & denseDesc%blacsOrbSqr, work, denseDesc%blacsOrbSqr, side="R", alpha=(0.5_dp, 0.0_dp))
      #:else
        call makeDensityMatrix(work2, eigvecsCplx(:,:,iKS), filling(:,iK,iS))
        call unpackHS(work, ham(:,iS), kPoint(:,iK), neighborlist%iNeighbor, nNeighbor,&
            & iCellVec, cellVec, denseDesc%iAtomStart, iSparseStart, img2CentCell)
        call blockHermitianHS(work, denseDesc%iAtomStart)
        call hemm(eigvecsCplx(:,:,iKS), "L", work2, work)
        call hemm(work, "R", work2, eigvecsCplx(:,:,iKS), alpha=(0.5_dp, 0.0_dp))
      #:endif

      case(3)
        ! Correct force for XLBOMD for T <> 0K (DHS^-1 + S^-1HD)
      #:if WITH_SCALAPACK
        call makeDensityMtxCplxBlacs(env%blacs%orbitalGrid, denseDesc%blacsOrbSqr,&
            & filling(:,iK,iS), eigVecsCplx(:,:,iKS), work)
        call unpackHSCplxBlacs(env%blacs, ham(:,iS), kPoint(:,iK), neighborlist%iNeighbor,&
            & nNeighbor, iCellVec, cellVec, iSparseStart, img2CentCell, denseDesc, work2)
        call pblasfx_phemm(work, denseDesc%blacsOrbSqr, work2, denseDesc%blacsOrbSqr,&
            & eigvecsCplx(:,:,iKS), denseDesc%blacsOrbSqr, side="L")
        call unpackHSCplxBlacs(env%blacs, over, kPoint(:,iK), neighborlist%iNeighbor,&
            & nNeighbor, iCellVec, cellVec, iSparseStart, img2CentCell, denseDesc, work)
        call phermatinv(denseDesc%blacsOrbSqr, work)
        call pblasfx_phemm(work, denseDesc%blacsOrbSqr, eigvecsCplx(:,:,iKS),&
            & denseDesc%blacsOrbSqr, work2, denseDesc%blacsOrbSqr, side="R", alpha=(0.5_dp, 0.0_dp))
        work(:,:) = work2
        call pblasfx_ptranc(work2, denseDesc%blacsOrbSqr, work, denseDesc%blacsOrbSqr,&
            & alpha=(1.0_dp, 0.0_dp), beta=(1.0_dp, 0.0_dp))
      #:else
        call makeDensityMatrix(work, eigvecsCplx(:,:,iKS), filling(:,iK,iS))
        call unpackHS(work2, ham(:,iS), kPoint(:,iK), neighborlist%iNeighbor, nNeighbor,&
            & iCellVec, cellVec, denseDesc%iAtomStart, iSparseStart, img2CentCell)
        call blockHermitianHS(work2, denseDesc%iAtomStart)
        call hemm(eigvecsCplx(:,:,iKS), "L", work, work2)
        call unpackHS(work, over, kPoint(:,iK), neighborlist%iNeighbor, nNeighbor, iCellVec,&
            & cellVec, denseDesc%iAtomStart, iSparseStart, img2CentCell)
        call hermatinv(work)
        call hemm(work2, "R", work, eigvecsCplx(:,:,iKS), alpha=(0.5_dp, 0.0_dp))
        work(:,:) = work2 + transpose(conjg(work2))
      #:endif
      end select

    #:if WITH_SCALAPACK
      call packRhoCplxBlacs(env%blacs, denseDesc, work, kPoint(:,iK), kWeight(iK),&
          &neighborList%iNeighbor, nNeighbor, orb%mOrb, iCellVec, cellVec, iSparseStart,&
          & img2CentCell, ERhoPrim)
    #:else
      call packHS(ERhoPrim, work, kPoint(:,iK), kWeight(iK), neighborList%iNeighbor,&
          & nNeighbor, orb%mOrb, iCellVec, cellVec, denseDesc%iAtomStart, iSparseStart,&
          & img2CentCell)
    #:endif
    end do

  #:if WITH_SCALAPACK
    ! Add up and distribute energy weighted density matrix contribution from each group
    call mpifx_allreduceip(env%mpi%globalComm, ERhoPrim, MPI_SUM)
  #:endif

  end subroutine getEDensityMtxFromComplexEigvecs


  !> Calculates density matrix from Pauli-type two component eigenvectors.
  subroutine getEDensityMtxFromPauliEigvecs(env, denseDesc, filling, eigen, kPoint, kWeight,&
      & neighborList, nNeighbor, orb, iSparseStart, img2CentCell, iCellVec, cellVec, tRealHS,&
      & parallelKS, eigvecsCplx, work, ERhoPrim)

    !> Environment settings
    type(TEnvironment), intent(in) :: env

    !> Dense matrix descriptor
    type(TDenseDescr), intent(in) :: denseDesc

    !> Occupations of single particle states in the ground state
    real(dp), intent(in) :: filling(:,:,:)

    !> Eigenvalues
    real(dp), intent(in) :: eigen(:,:,:)

    !> K-points
    real(dp), intent(in) :: kPoint(:,:)

    !> Weights for k-points
    real(dp), intent(in) :: kWeight(:)

    !> list of neighbours for each atom
    type(TNeighborList), intent(in) :: neighborList

    !> Number of neighbours for each of the atoms
    integer, intent(in) :: nNeighbor(:)

    !> Atomic orbital information
    type(TOrbitals), intent(in) :: orb

    !> Index array for the start of atomic blocks in sparse arrays
    integer, intent(in) :: iSparseStart(:,:)

    !> map from image atoms to the original unique atom
    integer, intent(in) :: img2CentCell(:)

    !> Index for which unit cell atoms are associated with
    integer, intent(in) :: iCellVec(:)

    !> Vectors (in units of the lattice constants) to cells of the lattice
    real(dp), intent(in) :: cellVec(:,:)

    !> Is the hamitonian real (no k-points/molecule/gamma point)?
    logical, intent(in) :: tRealHS

    !> K-points and spins to process
    type(TParallelKS), intent(in) :: parallelKS

    !> Eigenvectors
    complex(dp), intent(inout) :: eigvecsCplx(:,:,:)

    !> Work array
    complex(dp), intent(out) :: work(:,:)

    !> Sparse energy weighted density matrix
    real(dp), intent(out) :: ERhoPrim(:)

    integer :: iKS, iK

    ERhoPrim(:) = 0.0_dp
    do iKS = 1, parallelKS%nLocalKS
      iK = parallelKS%localKS(1, iKS)
    #:if WITH_SCALAPACK
      call makeDensityMtxCplxBlacs(env%blacs%orbitalGrid, denseDesc%blacsOrbSqr, filling(:,iK,1),&
          & eigvecsCplx(:,:,iKS), work, eigen(:,iK,1))
      call packERhoPauliBlacs(env%blacs, denseDesc, work, kPoint(:,iK), kWeight(iK),&
          & neighborList%iNeighbor, nNeighbor, orb%mOrb, iCellVec, cellVec, iSparseStart,&
          & img2CentCell, ERhoPrim)
    #:else
      call makeDensityMatrix(work, eigvecsCplx(:,:,iKS), filling(:,iK,1), eigen(:,iK,1))
      if (tRealHS) then
        call packERho(ERhoPrim, work, neighborList%iNeighbor, nNeighbor, orb%mOrb,&
            & denseDesc%iAtomStart, iSparseStart, img2CentCell)
      else
        call packERho(ERhoPrim, work, kPoint(:,iK), kWeight(iK), neighborList%iNeighbor,&
            & nNeighbor, orb%mOrb, iCellVec, cellVec, denseDesc%iAtomStart, iSparseStart,&
            & img2CentCell)
      end if
    #:endif
    end do

  #:if WITH_SCALAPACK
    ! Add up and distribute energy weighted density matrix contribution from each group
    call mpifx_allreduceip(env%mpi%globalComm, ERhoPrim, MPI_SUM)
  #:endif

  end subroutine getEDensityMtxFromPauliEigvecs


  !> Calculates the gradients
<<<<<<< HEAD
  subroutine getGradients(tScc, tEField, tXlbomd, nonSccDeriv, Efield, rhoPrim, ERhoPrim, qOutput,&
      & q0, skHamCont, skOverCont, pRepCont, neighborList,&
      & nNeighbor, species, img2CentCell, iSparseStart, orb, potential, coord, dispersion, &
      & derivs, iRhoPrim, thirdOrd, chrgForces, tPoisson)
=======
  subroutine getGradients(env, sccCalc, tEField, tXlbomd, nonSccDeriv, Efield, rhoPrim, ERhoPrim,&
      & qOutput, q0, skHamCont, skOverCont, pRepCont, neighborList, nNeighbor, species,&
      & img2CentCell, iSparseStart, orb, potential, coord, derivs, iRhoPrim, thirdOrd, chrgForces,&
      & dispersion)
>>>>>>> 9a108827

    !> Environment settings
    type(TEnvironment), intent(in) :: env

    !> SCC module internal variables
    type(TScc), allocatable, intent(in) :: sccCalc

    !> external electric field
    logical, intent(in) :: tEField

    !> extended Lagrangian active?
    logical, intent(in) :: tXlbomd

    !> method for calculating derivatives of S and H0
    type(NonSccDiff), intent(in) :: nonSccDeriv

    !> Any applied electric field
    real(dp), intent(in) :: Efield(:)

    !> sparse density matrix
    real(dp), intent(in) :: rhoPrim(:,:)

    !> energy  weighted density matrix
    real(dp), intent(in) :: ERhoPrim(:)

    !> electron populations (may be unallocated for non-scc case)
    real(dp), allocatable, intent(in) :: qOutput(:,:,:)

    !> reference atomic charges (may be unallocated for non-scc case)
    real(dp), allocatable, intent(in) :: q0(:,:,:)

    !> non-SCC hamiltonian information
    type(OSlakoCont), intent(in) :: skHamCont

    !> overlap information
    type(OSlakoCont), intent(in) :: skOverCont

    !> repulsive information
    type(ORepCont), intent(in) :: pRepCont

    !> list of neighbours for each atom
    type(TNeighborList), intent(in) :: neighborList

    !> Number of neighbours for each of the atoms
    integer, intent(in) :: nNeighbor(:)

    !> species of all atoms in the system
    integer, intent(in) :: species(:)

    !> map from image atoms to the original unique atom
    integer, intent(in) :: img2CentCell(:)

    !> Index array for the start of atomic blocks in sparse arrays
    integer, intent(in) :: iSparseStart(:,:)

    !> Atomic orbital information
    type(TOrbitals), intent(in) :: orb

    !>  potential acting on the system
    type(TPotentials), intent(in) :: potential

    !> atomic coordinates
    real(dp), intent(in) :: coord(:,:)

    !> derivatives of energy wrt to atomic positions
    real(dp), intent(out) :: derivs(:,:)

    !> imaginary part of density matrix
    real(dp), intent(in), allocatable :: iRhoPrim(:,:)

    !> Is 3rd order SCC being used
    type(ThirdOrder), intent(inout), allocatable :: thirdOrd

    !> forces on external charges
    real(dp), intent(inout), allocatable :: chrgForces(:,:)

    !> dispersion interactions
    class(DispersionIface), intent(inout), allocatable :: dispersion

    !> whether Poisson solver is used
    logical, intent(in) :: tPoisson

    !Locals
    real(dp), allocatable :: tmpDerivs(:,:)
<<<<<<< HEAD
    real(dp), allocatable :: dummyArray(:,:)
    logical :: tImHam, tExtChrg
=======
    logical :: tImHam, tExtChrg, tSccCalc
    integer :: nAtom
>>>>>>> 9a108827
    integer :: ii

    tSccCalc = allocated(sccCalc)
    tImHam = allocated(iRhoPrim)
    tExtChrg = allocated(chrgForces)
    nAtom = size(derivs, dim=2)

    allocate(tmpDerivs(3, size(q0, dim=2)))
    if (tPoisson) allocate(dummyArray(orb%mshell, size(q0, dim=2)))
    derivs(:,:) = 0.0_dp

    if (.not. (tSccCalc .or. tEField)) then
      ! No external or internal potentials
      if (tImHam) then
        call derivative_shift(derivs, nonSccDeriv, rhoPrim, iRhoPrim, ERhoPrim, skHamCont,&
            & skOverCont, coord, species, neighborList%iNeighbor, nNeighbor, img2CentCell,&
            & iSparseStart, orb, potential%intBlock, potential%iorbitalBlock)
      else
        call derivative_shift(derivs, nonSccDeriv, rhoPrim(:,1), ERhoPrim, skHamCont, skOverCont,&
            & coord, species, neighborList%iNeighbor, nNeighbor, img2CentCell, iSparseStart, orb)
      end if
    else
      if (tImHam) then
        call derivative_shift(derivs, nonSccDeriv, rhoPrim, iRhoPrim, ERhoPrim, skHamCont,&
            & skOverCont, coord, species, neighborList%iNeighbor, nNeighbor, img2CentCell,&
            & iSparseStart, orb, potential%intBlock, potential%iorbitalBlock)
      else
        call derivative_shift(derivs, nonSccDeriv, rhoPrim, ERhoPrim, skHamCont, skOverCont, coord,&
            & species, neighborList%iNeighbor, nNeighbor, img2CentCell, iSparseStart, orb,&
            & potential%intBlock)
      end if
<<<<<<< HEAD
          
      if (tPoisson) then
         tmpDerivs = 0.0_dp
         call poiss_getshift(dummyArray, tmpDerivs)
         derivs = derivs + tmpDerivs
      else
        if (tExtChrg) then
          chrgForces(:,:) = 0.0_dp
          if (tXlbomd) then
            call error("XLBOMD does not work with external charges yet!")
          else
            call addForceDCSCC(derivs, species, neighborList%iNeighbor, img2CentCell, coord,&
                & chrgForces)
          end if
        elseif (tSCC) then
          if (tXlbomd) then
            call addForceDCSCC_Xlbomd(species, orb, neighborList%iNeighbor, img2CentCell, coord,&
                & qOutput, q0, derivs)
          else
            call addForceDCSCC(derivs, species, neighborList%iNeighbor, img2CentCell, coord)
          end if
        end if
 
        if (present(thirdOrd)) then
          if (tXlbomd) then
            call thirdOrd%addGradientDcXlbomd(neighborList, species, coord, img2CentCell, qOutput,&
                & q0, orb, derivs)
          else
            call thirdOrd%addGradientDc(neighborList, species, coord, img2CentCell, derivs)
          end if
        end if
 
        if (tEField) then
          do ii = 1, 3
            derivs(ii,:) = derivs(ii,:) - sum(q0(:,:,1) - qOutput(:,:,1), dim=1) * EField(ii)
          end do
=======

      if (tExtChrg) then
        chrgForces(:,:) = 0.0_dp
        if (tXlbomd) then
          call error("XLBOMD does not work with external charges yet!")
        else
          call sccCalc%addForceDc(env, derivs, species, neighborList%iNeighbor, img2CentCell,&
              & coord, chrgForces)
        end if
      else if (tSccCalc) then
        if (tXlbomd) then
          call sccCalc%addForceDcXlbomd(env, species, orb, neighborList%iNeighbor, img2CentCell,&
              & coord, qOutput, q0, derivs)
        else
          call sccCalc%addForceDc(env, derivs, species, neighborList%iNeighbor, img2CentCell, coord)
        end if
      end if

      if (allocated(thirdOrd)) then
        if (tXlbomd) then
          call thirdOrd%addGradientDcXlbomd(neighborList, species, coord, img2CentCell, qOutput,&
              & q0, orb, derivs)
        else
          call thirdOrd%addGradientDc(neighborList, species, coord, img2CentCell, derivs)
>>>>>>> 9a108827
        end if
      end if
    end if

    if (allocated(dispersion)) then
      call dispersion%addGradients(derivs)
    end if

<<<<<<< HEAD
=======
    allocate(tmpDerivs(3, nAtom))
>>>>>>> 9a108827
    call getERepDeriv(tmpDerivs, coord, nNeighbor, neighborList%iNeighbor, species, pRepCont,&
        & img2CentCell)
    derivs = derivs + tmpDerivs




  end subroutine getGradients


  !> Calculates stress tensor and lattice derivatives.
  subroutine getStress(sccCalc, tEField, nonSccDeriv, EField, rhoPrim, ERhoPrim, qOutput,&
      & q0, skHamCont, skOverCont, pRepCont, neighborList, nNeighbor, species, img2CentCell,&
      & iSparseStart, orb, potential, coord, latVec, invLatVec, cellVol, coord0, totalStress,&
      & totalLatDeriv, intPressure, iRhoPrim, dispersion)

    !> SCC module internal variables
    type(TScc), allocatable, intent(in) :: sccCalc

    !> External electric field
    logical, intent(in) :: tEField

    !> method for calculating derivatives of S and H0
    type(NonSccDiff), intent(in) :: nonSccDeriv

    !> external electric field
    real(dp), intent(in) :: Efield(:)

    !> density matrix
    real(dp), intent(in) :: rhoPrim(:,:)

    !> energy weighted density matrix
    real(dp), intent(in) :: ERhoPrim(:)

    !> electrons in orbitals
    real(dp), intent(in) :: qOutput(:,:,:)

    !> refernce charges
    real(dp), intent(in) :: q0(:,:,:)

    !> non-SCC hamitonian information
    type(OSlakoCont), intent(in) :: skHamCont

    !> overlap information
    type(OSlakoCont), intent(in) :: skOverCont

    !> repulsive information
    type(ORepCont), intent(in) :: pRepCont

    !> list of neighbours for each atom
    type(TNeighborList), intent(in) :: neighborList

    !> Number of neighbours for each of the atoms
    integer, intent(in) :: nNeighbor(:)

    !> species of all atoms in the system
    integer, intent(in) :: species(:)

    !> map from image atoms to the original unique atom
    integer, intent(in) :: img2CentCell(:)

    !> Index array for the start of atomic blocks in sparse arrays
    integer, intent(in) :: iSparseStart(:,:)

    !> Atomic orbital information
    type(TOrbitals), intent(in) :: orb

    !> potentials acting
    type(TPotentials), intent(in) :: potential

    !> coordinates of all atoms
    real(dp), intent(in) :: coord(:,:)

    !> lattice vectors
    real(dp), intent(in) :: latVec(:,:)

    !> inverse of the lattice vectors
    real(dp), intent(in) :: invLatVec(:,:)

    !> unit cell volume
    real(dp), intent(in) :: cellVol

    !> central cell coordinates of atoms
    real(dp), intent(inout) :: coord0(:,:)

    !> stress tensor
    real(dp), intent(out) :: totalStress(:,:)

    !> energy derivatives with respect to lattice vectors
    real(dp), intent(out) :: totalLatDeriv(:,:)

    !> internal pressure in cell
    real(dp), intent(out) :: intPressure

    !> imaginary part of the density matrix (if present)
    real(dp), intent(in), allocatable :: iRhoPrim(:,:)

    !> dispersion interactions
    class(DispersionIface), allocatable, intent(inout) :: dispersion

    real(dp) :: tmpStress(3, 3)
    logical :: tImHam

    tImHam = allocated(iRhoPrim)

    if (allocated(sccCalc)) then
      if (tImHam) then
        call getBlockiStress(totalStress, nonSccDeriv, rhoPrim, iRhoPrim, ERhoPrim, skHamCont,&
            & skOverCont, coord, species, neighborList%iNeighbor, nNeighbor, img2CentCell,&
            & iSparseStart, orb, potential%intBlock, potential%iorbitalBlock, cellVol)
      else
        call getBlockStress(totalStress, nonSccDeriv, rhoPrim, ERhoPrim, skHamCont, skOverCont,&
            & coord, species, neighborList%iNeighbor, nNeighbor, img2CentCell, iSparseStart, orb,&
            & potential%intBlock, cellVol)
      end if
      call sccCalc%addStressDc(totalStress, species, neighborList%iNeighbor, img2CentCell,coord)
    else
      if (tImHam) then
        call getBlockiStress(totalStress, nonSccDeriv, rhoPrim, iRhoPrim, ERhoPrim, skHamCont,&
            & skOverCont, coord, species, neighborList%iNeighbor, nNeighbor, img2CentCell,&
            & iSparseStart, orb, potential%intBlock, potential%iorbitalBlock, cellVol)
      else
        call getNonSCCStress(totalStress, nonSccDeriv, rhoPrim(:,1), ERhoPrim, skHamCont,&
            & skOverCont, coord, species, neighborList%iNeighbor, nNeighbor, img2CentCell,&
            & iSparseStart, orb, cellVol)
      end if
    end if

    if (allocated(dispersion)) then
      call dispersion%getStress(tmpStress)
      totalStress(:,:) = totalStress + tmpStress
    end if

    if (tEField) then
      call getEFieldStress(latVec, cellVol, q0, qOutput, Efield, coord0, tmpStress)
      totalStress(:,:) = totalStress + tmpStress
    end if

    call getRepulsiveStress(tmpStress, coord, nNeighbor, neighborList%iNeighbor, species,&
        & img2CentCell, pRepCont, cellVol)
    totalStress(:,:) = totalStress + tmpStress

    intPressure = (totalStress(1,1) + totalStress(2,2) + totalStress(3,3)) / 3.0_dp
    totalLatDeriv(:,:) = -cellVol * matmul(totalStress, invLatVec)

  end subroutine getStress


  !> Calculates stress from external electric field.
  subroutine getEFieldStress(latVec, cellVol, q0, qOutput, Efield, coord0, stress)

    !> lattice vectors
    real(dp), intent(in) :: latVec(:,:)

    !> unit cell volume
    real(dp), intent(in) :: cellVol

    !> reference atomic charges
    real(dp), intent(in) :: q0(:,:,:)

    !> number of electrons in each orbital
    real(dp), intent(in) :: qOutput(:,:,:)

    !> external electric field
    real(dp), intent(in) :: Efield(:)

    !> central cell coordinates of atoms
    real(dp), intent(inout) :: coord0(:,:)

    !> Stress tensor
    real(dp), intent(out) :: stress(:,:)

    real(dp) :: latDerivs(3,3)
    integer :: nAtom
    integer :: iAtom, ii, jj

    nAtom = size(coord0, dim=2)

    latDerivs(:,:) = 0.0_dp
    call cart2frac(coord0, latVec)
    do iAtom = 1, nAtom
      do ii = 1, 3
        do jj = 1, 3
          latDerivs(jj,ii) =  latDerivs(jj,ii)&
              & - sum(q0(:,iAtom,1) - qOutput(:,iAtom,1), dim=1) * EField(ii) * coord0(jj,iAtom)
        end do
      end do
    end do
    call frac2cart(coord0, latVec)
    stress(:,:) = -matmul(latDerivs, transpose(latVec)) / cellVol

  end subroutine getEFieldStress


  !> Removes forces components along constraint directions
  subroutine constrainForces(conAtom, conVec, derivss)

    !> atoms being constrained
    integer, intent(in) :: conAtom(:)

    !> vector to project out forces
    real(dp), intent(in) :: conVec(:,:)

    !> on input energy derivatives, on exit resulting projected derivatives
    real(dp), intent(inout) :: derivss(:,:)

    integer :: ii, iAtom

    ! Set force components along constraint vectors zero
    do ii = 1, size(conAtom)
      iAtom = conAtom(ii)
      derivss(:,iAtom) = derivss(:,iAtom)&
          & - conVec(:,ii) * dot_product(conVec(:,ii), derivss(:,iAtom))
    end do

  end subroutine constrainForces


  !> Flattens lattice components and applies lattice optimisation constraints.
  subroutine constrainLatticeDerivs(totalLatDerivs, normLatVecs, tLatOptFixAng,&
      & tLatOptFixLen, tLatOptIsotropic, constrLatDerivs)

    !> energy derivative with respect to lattice vectors
    real(dp), intent(in) :: totalLatDerivs(:,:)

    !> unit normals parallel to lattice vectors
    real(dp), intent(in) :: normLatVecs(:,:)

    !> Are the angles of the lattice being fixed during optimisation?
    logical, intent(in) :: tLatOptFixAng

    !> Are the magnitude of the lattice vectors fixed
    logical, intent(in) :: tLatOptFixLen(:)

    !> is the optimisation isotropic
    logical, intent(in) :: tLatOptIsotropic

    !> lattice vectors returned by the optimizer
    real(dp), intent(out) :: constrLatDerivs(:)

    real(dp) :: tmpLatDerivs(3, 3)
    integer :: ii

    tmpLatDerivs(:,:) = totalLatDerivs
    constrLatDerivs = reshape(tmpLatDerivs, [9])
    if (tLatOptFixAng) then
      ! project forces to be along original lattice
      tmpLatDerivs(:,:) = tmpLatDerivs * normLatVecs
      constrLatDerivs(:) = 0.0_dp
      if (any(tLatOptFixLen)) then
        do ii = 1, 3
          if (.not. tLatOptFixLen(ii)) then
            constrLatDerivs(ii) = sum(tmpLatDerivs(:,ii))
          end if
        end do
      else
        constrLatDerivs(1:3) = sum(tmpLatDerivs, dim=1)
      end if
    elseif (tLatOptIsotropic) then
      tmpLatDerivs(:,:) = tmpLatDerivs * normLatVecs
      constrLatDerivs(:) = 0.0_dp
      constrLatDerivs(1) = sum(tmpLatDerivs)
    end if

  end subroutine constrainLatticeDerivs


  !> Unfold contrained lattice vectors to full one.
  subroutine unconstrainLatticeVectors(constrLatVecs, origLatVecs, tLatOptFixAng, tLatOptFixLen,&
      & tLatOptIsotropic, newLatVecs)

    !> packaged up lattice vectors (depending on optimisation mode)
    real(dp), intent(in) :: constrLatVecs(:)

    !> original vectors at start
    real(dp), intent(in) :: origLatVecs(:,:)

    !> Are the angles of the lattice vectors fixed
    logical, intent(in) :: tLatOptFixAng

    !> are the magnitudes of the lattice vectors fixed
    logical, intent(in) :: tLatOptFixLen(:)

    !> is the optimisation isotropic
    logical, intent(in) :: tLatOptIsotropic

    !> resulting lattice vectors
    real(dp), intent(out) :: newLatVecs(:,:)

    real(dp) :: tmpLatVecs(9)
    integer :: ii

    tmpLatVecs(:) = constrLatVecs
    if (tLatOptFixAng) then
      ! Optimization uses scaling factor of lattice vectors
      if (any(tLatOptFixLen)) then
        do ii = 3, 1, -1
          if (.not. tLatOptFixLen(ii)) then
            tmpLatVecs(3 * ii - 2 : 3 * ii) =  tmpLatVecs(ii) * origLatVecs(:,ii)
          else
            tmpLatVecs(3 * ii - 2 : 3 * ii) =  origLatVecs(:,ii)
          end if
        end do
      else
        tmpLatVecs(7:9) =  tmpLatVecs(3) * origLatVecs(:,3)
        tmpLatVecs(4:6) =  tmpLatVecs(2) * origLatVecs(:,2)
        tmpLatVecs(1:3) =  tmpLatVecs(1) * origLatVecs(:,1)
      end if
    else if (tLatOptIsotropic) then
      ! Optimization uses scaling factor unit cell
      do ii = 3, 1, -1
        tmpLatVecs(3 * ii - 2 : 3 * ii) =  tmpLatVecs(1) * origLatVecs(:,ii)
      end do
    end if
    newLatVecs(:,:) = reshape(tmpLatVecs, [3, 3])

  end subroutine unconstrainLatticeVectors


  !> Returns the coordinates for the next Hessian calculation step.
  subroutine getNextDerivStep(derivDriver, derivs, indMovedAtoms, coords, tGeomEnd)

    !> Driver for the finite difference second derivatives
    type(OnumDerivs), intent(inout) :: derivDriver

    !> first derivatives of energy at the current coordinates
    real(dp), intent(in) :: derivs(:,:)

    !> moving atoms
    integer, intent(in) :: indMovedAtoms(:)

    !> atomic coordinates
    real(dp), intent(out) :: coords(:,:)

    !> has the process terminated
    logical, intent(out) :: tGeomEnd

    real(dp) :: newCoords(3, size(indMovedAtoms))

    call next(derivDriver, newCoords, derivs(:, indMovedAtoms), tGeomEnd)
    coords(:, indMovedAtoms) = newCoords

  end subroutine getNextDerivStep


  !> Returns the coordinates for the next coordinate optimisation step.
  subroutine getNextCoordinateOptStep(pGeoCoordOpt, EMermin, derivss, indMovedAtom, coords0,&
      & diffGeo, tCoordEnd)

    !> optimiser for atomic coordinates
    type(OGeoOpt), intent(inout) :: pGeoCoordOpt

    !> electronic free energy U -TS
    real(dp), intent(in) :: EMermin

    !> Derivative of energy with respect to atomic coordinates
    real(dp), intent(in) :: derivss(:,:)

    !> numbers of the moving atoms
    integer, intent(in) :: indMovedAtom(:)

    !> central cell atomic coordinates
    real(dp), intent(inout) :: coords0(:,:)

    !> largest change in atomic coordinates
    real(dp), intent(out) :: diffGeo

    !> has the geometry optimisation finished
    logical, intent(out) :: tCoordEnd

    real(dp) :: derivssMoved(3 * size(indMovedAtom))
    real(dp), target :: newCoordsMoved(3 * size(indMovedAtom))
    real(dp), pointer :: pNewCoordsMoved(:,:)

    derivssMoved(:) = reshape(derivss(:, indMovedAtom), [3 * size(indMovedAtom)])
    call next(pGeoCoordOpt, EMermin, derivssMoved, newCoordsMoved, tCoordEnd)
    pNewCoordsMoved(1:3, 1:size(indMovedAtom)) => newCoordsMoved(1 : 3 * size(indMovedAtom))
    diffGeo = maxval(abs(pNewCoordsMoved - coords0(:, indMovedAtom)))
    coords0(:, indMovedAtom) = pNewCoordsMoved

  end subroutine getNextCoordinateOptStep


  !> Returns the coordinates and lattice vectors for the next lattice optimisation step.
  subroutine getNextLatticeOptStep(pGeoLatOpt, EGibbs, constrLatDerivs, origLatVec, tLatOptFixAng,&
      & tLatOptFixLen, tLatOptIsotropic, indMovedAtom, latVec, coord0, diffGeo, tGeomEnd)

    !> lattice vector optimising object
    type(OGeoOpt), intent(inout) :: pGeoLatOpt

    !> Gibbs free energy (U -TS_elec + pV)
    real(dp), intent(in) :: EGibbs

    !> lattice vectors returned by the optimizer
    real(dp), intent(in) :: constrLatDerivs(:)

    !> Starting lattice vectors
    real(dp), intent(in) :: origLatVec(:,:)

    !> Fix angles between lattice vectors
    logical, intent(in) :: tLatOptFixAng

    !> Fix the magnitudes of lattice vectors
    logical, intent(in) :: tLatOptFixLen(:)

    !> Optimise isotropically
    logical, intent(in) :: tLatOptIsotropic

    !> numbers of the moving atoms
    integer, intent(in) :: indMovedAtom(:)

    !> lattice vectors
    real(dp), intent(inout) :: latVec(:,:)

    !> central cell coordinates of atoms
    real(dp), intent(inout) :: coord0(:,:)

    !> Maximum change in geometry at this step
    real(dp), intent(out) :: diffGeo

    !> has the geometry optimisation finished
    logical, intent(out) :: tGeomEnd

    real(dp) :: newLatVecsFlat(9), newLatVecs(3, 3), oldMovedCoords(3, size(indMovedAtom))

    call next(pGeoLatOpt, EGibbs, constrLatDerivs, newLatVecsFlat,tGeomEnd)
    call unconstrainLatticeVectors(newLatVecsFlat, origLatVec, tLatOptFixAng, tLatOptFixLen,&
        & tLatOptIsotropic, newLatVecs)
    oldMovedCoords(:,:) = coord0(:, indMovedAtom)
    call cart2frac(coord0, latVec)
    latVec(:,:) = newLatVecs
    call frac2cart(coord0, latVec)
    diffGeo = max(maxval(abs(newLatVecs - latVec)),&
        & maxval(abs(oldMovedCoords - coord0(:, indMovedAtom))))

  end subroutine getNextLatticeOptStep


  !> Delivers data for next MD step (and updates data depending on velocities of current step)
  subroutine getNextMdStep(pMdIntegrator, pMdFrame, temperatureProfile, derivs, movedMass,&
      & mass, cellVol, invLatVec, species0, indMovedAtom, tStress, tBarostat, energy, coord0,&
      & latVec, intPressure, totalStress, totalLatDeriv, velocities, tempIon)

    !> Molecular dynamics integrator
    type(OMdIntegrator), intent(inout) :: pMdIntegrator

    !> Molecular dynamics reference frame information
    type(OMdCommon), intent(in) :: pMdFrame

    !> Temperature profile in MD
    type(OTempProfile), allocatable, intent(inout) :: temperatureProfile

    !> Energy derivative wrt to atom positions
    real(dp), intent(in) :: derivs(:,:)

    !> Masses of moving atoms
    real(dp), intent(in) :: movedMass(:,:)

    !> Masses of each chemical species
    real(dp), intent(in) :: mass(:)

    !> unit cell volume
    real(dp), intent(in) :: cellVol

    !> inverse of the lattice vectors
    real(dp), intent(in) :: invLatVec(:,:)

    !> species of atoms in the central cell
    integer, intent(in) :: species0(:)

    !> numbers of the moving atoms
    integer, intent(in) :: indMovedAtom(:)

    !> Is stress being evaluated?
    logical, intent(in) :: tStress

    !> Is there a barostat
    logical, intent(in) :: tBarostat

    !> Energy contributions and total
    type(TEnergies), intent(inout) :: energy

    !> central cell coordinates of atoms
    real(dp), intent(inout) :: coord0(:,:)

    !> lattice vectors
    real(dp), intent(inout) :: latVec(:,:)

    !> Internal pressure in the unit cell
    real(dp), intent(inout) :: intPressure

    !> Stress tensor
    real(dp), intent(inout) :: totalStress(:,:)

    !> Derivative of energy with respect to lattice vectors
    real(dp), intent(inout) :: totalLatDeriv(:,:)

    !> Atomic velocities
    real(dp), intent(out) :: velocities(:,:)

    !> Atomic kinetic energy
    real(dp), intent(out) :: tempIon

    real(dp) :: movedAccel(3, size(indMovedAtom)), movedVelo(3, size(indMovedAtom))
    real(dp) :: movedCoords(3, size(indMovedAtom))
    real(dp) :: kineticStress(3, 3)

    movedAccel(:,:) = -derivs(:, indMovedAtom) / movedMass
    call next(pMdIntegrator, movedAccel, movedCoords, movedVelo)
    coord0(:, indMovedAtom) = movedCoords
    velocities(:,:) = 0.0_dp
    velocities(:, indMovedAtom) = movedVelo(:,:)

    if (allocated(temperatureProfile)) then
      call next(temperatureProfile)
    end if
    call evalKE(energy%Ekin, movedVelo, movedMass(1,:))
    call evalkT(pMdFrame, tempIon, movedVelo, movedMass(1,:))
    energy%EMerminKin = energy%EMermin + energy%Ekin
    energy%EGibbsKin = energy%EGibbs + energy%Ekin

    if (tStress) then
      ! contribution from kinetic energy in MD, now that velocities for this geometry step are
      ! available
      call getKineticStress(kineticStress, mass, species0, velocities, cellVol)
      totalStress = totalStress + kineticStress
      intPressure = (totalStress(1,1) + totalStress(2,2) + totalStress(3,3)) / 3.0_dp
      totalLatDeriv = -cellVol * matmul(totalStress, invLatVec)
    end if

    if (tBarostat) then
      call rescale(pMDIntegrator, coord0, latVec, totalStress)
    end if

  end subroutine getNextMdStep


  !> Calculates and prints Pipek-Mezey localisation
  subroutine calcPipekMezeyLocalisation(env, pipekMezey, tPrintEigvecsTxt, nEl, filling, over,&
      & kPoint, neighborList, nNeighbor, denseDesc,  iSparseStart, img2CentCell, iCellVec,&
      & cellVec, fdEigvec, runId, orb, species, speciesName, parallelKS, localisation, eigvecsReal,&
      & SSqrReal, eigvecsCplx, SSqrCplx)

    !> Environment settings
    type(TEnvironment), intent(in) :: env

    !> Localisation methods for single electron states (if used)
    type(TPipekMezey), intent(in) :: pipekMezey

    !> Store eigenvectors as a text file
    logical, intent(in) :: tPrintEigVecsTxt

    !> Number of electrons
    real(dp), intent(in) :: nEl(:)

    !> Occupations of single particle states in the ground state
    real(dp), intent(in) :: filling(:,:,:)

    !> sparse overlap matrix
    real(dp), intent(in) :: over(:)

    !> k-points in the system (0,0,0) if molecular
    real(dp), intent(in) :: kPoint(:,:)

    !> list of neighbours for each atom
    type(TNeighborList), intent(in) :: neighborList

    !> Number of neighbours for each of the atoms
    integer, intent(in) :: nNeighbor(:)

    !> Dense matrix descriptor
    type(TDenseDescr), intent(in) :: denseDesc

    !> Index array for the start of atomic blocks in sparse arrays
    integer, intent(in) :: iSparseStart(:,:)

    !> map from image atoms to the original unique atom
    integer, intent(in) :: img2CentCell(:)

    !> Index for which unit cell atoms are associated with
    integer, intent(in) :: iCellVec(:)

    !> Vectors (in units of the lattice constants) to cells of the lattice
    real(dp), intent(in) :: cellVec(:,:)

    !> File ID for ground state eigenvectors
    integer, intent(in) :: fdEigvec

    !> Job ID for future identification
    integer, intent(in) :: runId

    !> Atomic orbital information
    type(TOrbitals), intent(in) :: orb

    !> species of all atoms in the system
    integer, intent(in) :: species(:)

    !> label for each atomic chemical species
    character(*), intent(in) :: speciesName(:)

    !> K-points and spins to process
    type(TParallelKS), intent(in) :: parallelKS

    !> Localisation measure of single particle states
    real(dp), intent(out) :: localisation

    !> Storage for dense hamiltonian matrix
    real(dp), intent(inout), allocatable :: eigvecsReal(:,:,:)

    !> Storage for dense overlap matrix
    real(dp), intent(inout), allocatable :: SSqrReal(:,:)

    !> Storage for dense hamitonian matrix (complex case)
    complex(dp), intent(inout), allocatable :: eigvecsCplx(:,:,:)

    !> Storage for dense overlap matrix (complex case)
    complex(dp), intent(inout), allocatable :: SSqrCplx(:,:)

    integer :: nFilledLev, nAtom, nSpin
    integer :: iSpin, iKS, iK

    nAtom = size(orb%nOrbAtom)
    nSpin = size(nEl)

    if (any(abs(mod(filling, real(3 - nSpin, dp))) > elecTolMax)) then
      call warning("Fractional occupations allocated for electron localisation")
    end if

    if (allocated(eigvecsReal)) then
      call unpackHS(SSqrReal,over,neighborList%iNeighbor, nNeighbor, denseDesc%iAtomStart,&
          & iSparseStart, img2CentCell)
      do iKS = 1, parallelKS%nLocalKS
        iSpin = parallelKS%localKS(2, iKS)
        nFilledLev = floor(nEl(iSpin) / real(3 - nSpin, dp))
        localisation = pipekMezey%getLocalisation(eigvecsReal(:, 1:nFilledLev, iKS), SSqrReal,&
            & denseDesc%iAtomStart)
        write(stdOut, "(A, E15.8)") 'Original localisation', localisation
        call pipekMezey%calcCoeffs(eigvecsReal(:, 1:nFilledLev, iKS), SSqrReal,&
            & denseDesc%iAtomStart)
        localisation = pipekMezey%getLocalisation(eigvecsReal(:,1:nFilledLev,iKS), SSqrReal,&
            & denseDesc%iAtomStart)
        write(stdOut, "(A, E20.12)") 'Final localisation ', localisation
      end do

<<<<<<< HEAD
      call writeRealEigvecs(env, fdEigvec, runId, neighborList, nNeighbor, denseDesc,&
            & iSparseStart, img2CentCell, species(:nAtom), speciesName, orb, over, groupKS,&
            & tPrintEigvecsTxt, eigvecsReal, SSqrReal, fileName="localOrbs")
=======
      call writeRealEigvecs(env, fdEigvec, runId, neighborList, nNeighbor, denseDesc, iSparseStart,&
          & img2CentCell, species(:nAtom), speciesName, orb, over, parallelKS, tPrintEigvecsTxt,&
          & eigvecsReal, SSqrReal, fileName="localOrbs")
>>>>>>> 9a108827
    else

      localisation = 0.0_dp
      do iKS = 1, parallelKS%nLocalKS
        iK = parallelKS%localKS(1, iKS)
        iSpin = parallelKS%localKS(2, iKS)
        nFilledLev = floor(nEl(iSpin) / real( 3 - nSpin, dp))
        localisation = localisation + pipekMezey%getLocalisation( &
            & eigvecsCplx(:,:nFilledLev,iKS), SSqrCplx, over, kpoint(:,iK), neighborList,&
            & nNeighbor, iCellVec, cellVec, denseDesc%iAtomStart, iSparseStart, img2CentCell)
      end do
      write(stdOut, "(A, E20.12)") 'Original localisation', localisation

      ! actual localisation calls
      do iKS = 1, parallelKS%nLocalKS
        iK = parallelKS%localKS(1, iKS)
        iSpin = parallelKS%localKS(2, iKS)
        nFilledLev = floor(nEl(iSpin) / real( 3 - nSpin, dp))
        call pipekMezey%calcCoeffs(eigvecsCplx(:,:nFilledLev,iKS), SSqrCplx, over, kpoint(:,iK),&
            & neighborList, nNeighbor, iCellVec, cellVec, denseDesc%iAtomStart, iSparseStart,&
            & img2CentCell)
      end do

      localisation = 0.0_dp
      do iKS = 1, parallelKS%nLocalKS
        iK = parallelKS%localKS(1, iKS)
        iSpin = parallelKS%localKS(2, iKS)
        nFilledLev = floor(nEl(iSpin) / real( 3 - nSpin, dp))
        localisation = localisation + pipekMezey%getLocalisation( &
            & eigvecsCplx(:,:nFilledLev,iKS), SSqrCplx, over, kpoint(:,iK), neighborList,&
            & nNeighbor, iCellVec, cellVec, denseDesc%iAtomStart, iSparseStart, img2CentCell)
      end do
      write(stdOut, "(A, E20.12)") 'Final localisation', localisation

<<<<<<< HEAD
      call writeCplxEigvecs(env, fdEigvec, runId, neighborList, nNeighbor, cellVec,&
          & iCellVec, denseDesc, iSparseStart, img2CentCell, species, speciesName, orb, kPoint,&
          & over, groupKS, tPrintEigvecsTxt, eigvecsCplx, SSqrCplx, fileName="localOrbs")
=======
      call writeCplxEigvecs(env, fdEigvec, runId, neighborList, nNeighbor, cellVec, iCellVec,&
          & denseDesc, iSparseStart, img2CentCell, species, speciesName, orb, kPoint, over,&
          & parallelKS, tPrintEigvecsTxt, eigvecsCplx, SSqrCplx, fileName="localOrbs")
>>>>>>> 9a108827

    end if

  end subroutine calcPipekMezeyLocalisation


end module main<|MERGE_RESOLUTION|>--- conflicted
+++ resolved
@@ -95,12 +95,8 @@
     use initprogram
 
     !> Environment settings
-<<<<<<< HEAD
-    type(TEnvironment), intent(in) :: env
+    type(TEnvironment), intent(inout) :: env
     type(inputdata), intent(in) :: input
-=======
-    type(TEnvironment), intent(inout) :: env
->>>>>>> 9a108827
 
     !> energy in previous scc cycles
     real(dp) :: Eold
@@ -217,9 +213,8 @@
       end if
 
       if (tCoordsChanged) then
-<<<<<<< HEAD
-        call handleCoordinateChange(coord0, latVec, invLatVec, species0, mCutoff, skRepCutoff, orb,&
-            & tPeriodic, tScc, tDispersion, dispersion, thirdOrd, img2CentCell, iCellVec,&
+        call handleCoordinateChange(env, coord0, latVec, invLatVec, species0, mCutoff, &
+            & skRepCutoff, orb, tPeriodic, sccCalc, dispersion, thirdOrd, img2CentCell, iCellVec,&
             & neighborList, nAllAtom, coord0Fold, coord, species, rCellVec, nAllOrb, nNeighbor,&
             & ham, over, H0, rhoPrim, iRhoPrim, iHam, ERhoPrim, iSparseStart, tPoisson)
       end if
@@ -227,20 +222,11 @@
 #:if WITH_TRANSPORT
       if (tNegf) then
         call initNegfStuff(negfStr, input%transpar, input%ginfo, neighborList, nNeighbor, &
-            & img2CentCell, iDenseStart, orb)
+            & img2CentCell, denseDesc%iAtomStart, orb)
       end if
 #:endif
 
-      if (tSCC) then
-=======
-        call handleCoordinateChange(env, coord0, latVec, invLatVec, species0, mCutoff, skRepCutoff,&
-            & orb, tPeriodic, sccCalc, dispersion, thirdOrd, img2CentCell, iCellVec, neighborList,&
-            & nAllAtom, coord0Fold, coord, species, rCellVec, nAllOrb, nNeighbor, ham, over, H0,&
-            & rhoPrim, iRhoPrim, iHam, ERhoPrim, iSparseStart)
-      end if
-
       if (tSccCalc) then
->>>>>>> 9a108827
         call reset(pChrgMixer, nMixElements)
       end if
 
@@ -284,20 +270,16 @@
         call resetInternalPotentials(tDualSpinOrbit, xi, orb, species, potential)
         if (tSccCalc) then
           call getChargePerShell(qInput, orb, species, chargePerShell)
-<<<<<<< HEAD
+
 #:if WITH_TRANSPORT          
           ! Overrides uploaded contact charges
           if (tUpload) then
             call overrideUploadedCharges(qInput, chargeUp, input%transpar)   
           end if
 #:endif
-          call addChargePotentials(qInput, q0, chargePerShell, orb, species, neighborList,&
-              & img2CentCell, spinW, thirdOrd, potential, tPoisson, tUpload, shiftPerLUp)
-
-=======
-          call addChargePotentials(env, sccCalc, qInput, q0, chargePerShell, orb, species,&
-              & neighborList, img2CentCell, spinW, thirdOrd, potential)
->>>>>>> 9a108827
+          call addChargePotentials(env, sccCalc, qOutput, q0, chargePerShell, orb, species, &
+              & neighborList, img2CentCell, spinW, thirdOrd, potential, tPoisson, tUpload, shiftPerLUp)
+
           call addBlockChargePotentials(qBlockIn, qiBlockIn, tDftbU, tImHam, species, orb,&
               & nDftbUFunc, UJ, nUJ, iUJ, niUJ, potential)
         end if
@@ -317,17 +299,12 @@
         end if
 
         call transformHam(ham, iHam)
-
+  
         call getDensity(env, iSCCIter, denseDesc, ham, over, neighborList, nNeighbor, iSparseStart,&
             & img2CentCell, iCellVec, cellVec, kPoint, kWeight, orb, species, solver, tRealHS,&
             & tSpinSharedEf, tSpinOrbit, tDualSpinOrbit, tFillKSep, tFixEf, tMulliken, iDistribFn,&
-<<<<<<< HEAD
-            & tempElec, nEl, groupKS, Ef, mu, energy, eigen, filling, rhoPrim, Eband, TS, E0, iHam,&
+            & tempElec, nEl, parallelKS, Ef, mu, energy, eigen, filling, rhoPrim, Eband, TS, E0, iHam,&
             & xi, orbitalL, HSqrReal, SSqrReal, eigvecsReal, iRhoPrim, HSqrCplx, SSqrCplx, &
-=======
-            & tempElec, nEl, parallelKS, Ef, energy, eigen, filling, rhoPrim, Eband, TS, E0, iHam,&
-            & xi, orbitalL, HSqrReal, SSqrReal, eigvecsReal, iRhoPrim, HSqrCplx, SSqrCplx,&
->>>>>>> 9a108827
             & eigvecsCplx, rhoSqrReal)
 
         if (tWriteBandDat) then
@@ -349,19 +326,15 @@
         if (tSccCalc .and. .not. tXlbomd) then
           call resetInternalPotentials(tDualSpinOrbit, xi, orb, species, potential)
           call getChargePerShell(qOutput, orb, species, chargePerShell)
-<<<<<<< HEAD
+
 #:if WITH_TRANSPORT          
           if (tUpload) then
             call overrideUploadedCharges(qOutput, chargeUp, input%transpar)  
           end if 
 #:endif
-          call addChargePotentials(qOutput, q0, chargePerShell, orb, species, neighborList,&
+          call addChargePotentials(env, sccCalc, qOutput, q0, chargePerShell, orb, species, neighborList,&
               & img2CentCell, spinW, thirdOrd, potential, tPoisson, tUpload, shiftPerLUp)
 
-=======
-          call addChargePotentials(env, sccCalc, qOutput, q0, chargePerShell, orb, species,&
-              & neighborList, img2CentCell, spinW, thirdOrd, potential)
->>>>>>> 9a108827
           call addBlockChargePotentials(qBlockOut, qiBlockOut, tDftbU, tImHam, species, orb,&
               & nDftbUFunc, UJ, nUJ, iUJ, niUJ, potential)
  
@@ -406,12 +379,10 @@
       end do lpSCC
       call env%globalTimer%stopTimer(globalTimers%scc)
 
-<<<<<<< HEAD
       if (tPoisson) call poiss_savepotential()
       
-=======
       call env%globalTimer%startTimer(globalTimers%postSCC)
->>>>>>> 9a108827
+
       if (tLinResp) then
         if (withMpi) then
           call error("Linear response calc. does not work with MPI yet")
@@ -439,21 +410,19 @@
       #:endcall DEBUG_CODE
       end if
 
-<<<<<<< HEAD
 #:if WITH_TRANSPORT
       if (tLocalCurrents) then
         if (tPeriodic) then
           write(*,*) "WARNING: local currents for periodic systems not correct"
         endif
-        call local_currents(env%mpi%all, groupKS, ham, over, &
-            & neighborList%iNeighbor, nNeighbor, denseDesc%iDenseStart, iSparseStart,&
+        call local_currents(env%mpi%globalComm, parallelKS%localKS, ham, over, &
+            & neighborList%iNeighbor, nNeighbor, denseDesc%iAtomStart, iSparseStart,&
             & img2CentCell, iCellVec, cellVec, orb, kPoint, kWeight, coord0Fold, .false., mu)
       end if
 #:endif
 
-=======
       call env%globalTimer%startTimer(globalTimers%eigvecWriting)
->>>>>>> 9a108827
+
       if (tPrintEigVecs) then
         call writeEigenvectors(env, fdEigvec, runId, neighborList, nNeighbor, cellVec, iCellVec,&
             & denseDesc, iSparseStart, img2CentCell, species, speciesName, orb, kPoint, over,&
@@ -480,25 +449,14 @@
       if (tForces) then
         call env%globalTimer%startTimer(globalTimers%forceCalc)
         call getEnergyWeightedDensity(env, denseDesc, forceType, filling, eigen, kPoint, kWeight,&
-<<<<<<< HEAD
-            & neighborList, nNeighbor, orb, iSparseStart, img2CentCell, iCellVEc, cellVec,&
-            & tRealHS, ham, over, groupKS, solver, iSccIter-1, mu, ERhoPrim, eigvecsReal, SSqrReal, &
+            & neighborList, nNeighbor, orb, iSparseStart, img2CentCell, iCellVec, cellVec,&
+            & tRealHS, ham, over, parallelKS, solver, iSCCIter, mu, ERhoPrim, eigvecsReal, SSqrReal, &
             & eigvecsCplx, SSqrCplx)
-
-        call getGradients(tScc, tEField, tXlbomd, nonSccDeriv, Efield, rhoPrim, ERhoPrim, qOutput,&
-            & q0, skHamCont, skOverCont, pRepCont, neighborList, nNeighbor, species, img2CentCell,&
-            & iSparseStart, orb, potential, coord, dispersion, derivs, iRhoPrim, thirdOrd,&
-            & chrgForces, tPoisson)
-
-=======
-            & neighborList, nNeighbor, orb, iSparseStart, img2CentCell, iCellVec, cellVec,&
-            & tRealHS, ham, over, parallelKS, ERhoPrim, eigvecsReal, SSqrReal, eigvecsCplx,&
-            & SSqrCplx)
         call getGradients(env, sccCalc, tEField, tXlbomd, nonSccDeriv, Efield, rhoPrim, ERhoPrim,&
             & qOutput, q0, skHamCont, skOverCont, pRepCont, neighborList, nNeighbor, species,&
             & img2CentCell, iSparseStart, orb, potential, coord, derivs, iRhoPrim, thirdOrd,&
-            & chrgForces, dispersion)
->>>>>>> 9a108827
+            & chrgForces, dispersion, tPoisson)
+
         if (tLinResp) then
           derivs(:,:) = derivs + excitedDerivs
         end if
@@ -702,8 +660,8 @@
    
     if (tTunn) then              
       !call qm2ud(ham)
-      call calc_current(env%mpi%all, groupKS, ham, over, &
-          & neighborList%iNeighbor, nNeighbor, iDenseStart, iSparseStart, img2CentCell, iCellVec, &
+      call calc_current(env%mpi%globalComm, parallelKS%localKS, ham, over, &
+          & neighborList%iNeighbor, nNeighbor, densedesc%iAtomStart, iSparseStart, img2CentCell, iCellVec, &
           & cellVec, orb, kPoint, kWeight, tunneling, ldos, current, writeTunn, writeLDOS, mu)
       !call ud2qm(ham)
     end if
@@ -741,14 +699,12 @@
           & nKPoint, nSpin, size(eigen, dim=1), nOrb, kPoint, kWeight, filling, occNatural)
     end if
 
-<<<<<<< HEAD
 
     if (tPoisson) call poiss_destroy()
     if (solver==solverGF) call negf_destroy()
-=======
+
     call env%globalTimer%startTimer(globalTimers%postGeoOpt)
 
->>>>>>> 9a108827
     call destructProgramVariables()
     call env%globalTimer%writeTimings(msg="DFTB+ running times", maxLevel=timingLevel)
 
@@ -1009,21 +965,18 @@
     call reallocateSparseArrays(sparseSize, ham, over, H0, rhoPrim, iHam, iRhoPrim, ERhoPrim)
 
     ! Notify various modules about coordinate changes
-<<<<<<< HEAD
-    if (tSCC) then
+
+    if (allocated(sccCalc)) then
       if (tPoisson) then    
         !! TODO: poiss_updcoords pass coord0 and not coord0Fold because the
         !! folding can mess up the contact position. Could we have the supercell
         !! centered on the input atomic structure?
         call poiss_updcoords(coord0)
       else 
-        call updateCoords_SCC(coord, species, neighborList, img2CentCell)
-      end if
-=======
-    if (allocated(sccCalc)) then
-      call sccCalc%updateCoords(env, coord, species, neighborList, img2CentCell)
->>>>>>> 9a108827
-    end if
+        call sccCalc%updateCoords(env, coord, species, neighborList, img2CentCell)
+      end if
+    end if
+
     if (allocated(dispersion)) then
       call dispersion%updateCoords(neighborList, img2CentCell, coord, &
           & species0)
@@ -1396,11 +1349,7 @@
     !> potentials in the system
     type(TPotentials), intent(inout) :: potential
 
-<<<<<<< HEAD
-    @:ASSERT(tDualSpinOrbit .eqv. allocated(xi))
-=======
     @:ASSERT(.not. tDualSpinOrbit .or. allocated(xi))
->>>>>>> 9a108827
 
     potential%intAtom(:,:) = 0.0_dp
     potential%intShell(:,:,:) = 0.0_dp
@@ -1436,19 +1385,14 @@
 #:endif
 
   !> Add potentials comming from point charges.
-<<<<<<< HEAD
-  subroutine addChargePotentials(qInput, q0, chargePerShell, orb, species, neighborList,&
-      & img2CentCell, spinW, thirdOrd, potential, tPoisson, tUpload, shiftPerLUp)
-=======
   subroutine addChargePotentials(env, sccCalc, qInput, q0, chargePerShell, orb, species,&
-      & neighborList, img2CentCell, spinW, thirdOrd, potential)
+      & neighborList, img2CentCell, spinW, thirdOrd, potential, tPoisson, tUpload, shiftPerLUp)
 
     !> Environment settings
     type(TEnvironment), intent(in) :: env
 
     !> SCC module internal variables
     type(TScc), intent(inout) :: sccCalc
->>>>>>> 9a108827
 
     !> Input atomic populations
     real(dp), intent(in) :: qInput(:,:,:)
@@ -1502,8 +1446,6 @@
     allocate(atomPot(nAtom, nSpin))
     allocate(shellPot(orb%mShell, nAtom, nSpin))
 
-<<<<<<< HEAD
-
     if (tPoisson) then
       ! NOTE: charge-magnetization representation is used 
       !       iSpin=1 stores total charge    
@@ -1517,16 +1459,11 @@
       call poiss_getshift(shellPot(:,:,1))
       atomPot = 0.0_dp 
     else
-      call updateCharges_SCC(qInput, q0, orb, species, neighborList%iNeighbor, img2CentCell)
-      call getShiftPerAtom(atomPot(:,1))
-      call getShiftPerL(shellPot(:,:,1))
-    end if
-
-=======
-    call sccCalc%updateCharges(env, qInput, q0, orb, species, neighborList%iNeighbor, img2CentCell)
-    call sccCalc%getShiftPerAtom(atomPot(:,1))
-    call sccCalc%getShiftPerL(shellPot(:,:,1))
->>>>>>> 9a108827
+      call sccCalc%updateCharges(env, qInput, q0, orb, species, neighborList%iNeighbor, img2CentCell)
+      call sccCalc%getShiftPerAtom(atomPot(:,1))
+      call sccCalc%getShiftPerL(shellPot(:,:,1))
+    end if
+
     potential%intAtom(:,1) = potential%intAtom(:,1) + atomPot(:,1)
     potential%intShell(:,:,1) = potential%intShell(:,:,1) + shellPot(:,:,1)
 
@@ -1695,12 +1632,8 @@
   subroutine getDensity(env, iSCC, denseDesc, ham, over, neighborList, nNeighbor, iSparseStart,&
       & img2CentCell, iCellVec, cellVec, kPoint, kWeight, orb, species, solver, tRealHS,&
       & tSpinSharedEf, tSpinOrbit, tDualSpinOrbit, tFillKSep, tFixEf, tMulliken, iDistribFn,&
-<<<<<<< HEAD
-      & tempElec, nEl, groupKS, Ef, mu, energy, eigen, filling, rhoPrim, Eband, TS, E0, iHam, xi,&
-=======
-      & tempElec, nEl, parallelKS, Ef, energy, eigen, filling, rhoPrim, Eband, TS, E0, iHam, xi,&
->>>>>>> 9a108827
-      & orbitalL, HSqrReal, SSqrReal, eigvecsReal, iRhoPrim, HSqrCplx, SSqrCplx, eigvecsCplx,&
+      & tempElec, nEl, parallelKS, Ef, mu, energy, eigen, filling, rhoPrim, Eband, TS, E0, iHam, &
+      & xi, orbitalL, HSqrReal, SSqrReal, eigvecsReal, iRhoPrim, HSqrCplx, SSqrCplx, eigvecsCplx,&
       & rhoSqrReal)
 
     !> Environment settings
@@ -1812,11 +1745,7 @@
     real(dp), intent(out) :: E0(:)
 
     !> imaginary part of hamitonian
-<<<<<<< HEAD
-    real(dp), intent(in), optional :: iHam(:,:)
-=======
-    real(dp), intent(inout), allocatable :: iHam(:,:)
->>>>>>> 9a108827
+    real(dp), intent(in), allocatable :: iHam(:,:)
 
     !> spin orbit constants
     real(dp), intent(in), allocatable :: xi(:,:)
@@ -1851,32 +1780,20 @@
 
     integer :: nSpinBlocks
 
-<<<<<<< HEAD
     if (solver == solverGF) then
-      call calcdensity_green(iSCC, env%mpi%all, groupKS, ham, over, &
-          & neighborlist%iNeighbor, nNeighbor, denseDesc%iDenseStart, iSparseStart, &
+      call calcdensity_green(iSCC, env%mpi%globalComm, parallelKS%localKS, ham, over, &
+          & neighborlist%iNeighbor, nNeighbor, denseDesc%iAtomStart, iSparseStart, &
           & img2CentCell, iCellVec, cellVec, orb,  & 
           & kPoint, kWeight, mu, rhoPrim, Eband, Ef, E0, TS)
       return
     end if
 
     nSpinBlocks = size(ham, dim=2)
+      
+    call env%globalTimer%startTimer(globalTimers%diagonalization)
 
     if (nSpinBlocks /= 4) then
-      !call qm2ud(ham)
-=======
-    ! Hack due to not using Pauli-type structure for diagonalisation
-    if (nSpin > 1) then
-      ham(:,:) = 2.0_dp * ham
-      if (allocated(iHam)) then
-        iHam(:,:) = 2.0_dp * iHam
-      end if
-    end if
-
-    call env%globalTimer%startTimer(globalTimers%diagonalization)
-    if (nSpin /= 4) then
-      call qm2ud(ham)
->>>>>>> 9a108827
+      
       if (tRealHS) then
         call buildAndDiagDenseRealHam(env, denseDesc, ham, over, neighborList, nNeighbor,&
             & iSparseStart, img2CentCell, solver, parallelKS, HSqrReal, SSqrReal, eigVecsReal,&
@@ -1896,12 +1813,9 @@
     call getFillingsAndBandEnergies(eigen, nEl, nSpinBlocks, tempElec, kWeight, tSpinSharedEf,&
         & tFillKSep, tFixEf, iDistribFn, Ef, filling, Eband, TS, E0)
 
-<<<<<<< HEAD
+    call env%globalTimer%startTimer(globalTimers%densityMatrix)
+    
     if (nSpinBlocks /= 4) then
-=======
-    call env%globalTimer%startTimer(globalTimers%densityMatrix)
-    if (nSpin /= 4) then
->>>>>>> 9a108827
       if (tRealHS) then
         call getDensityFromRealEigvecs(env, denseDesc, filling(:,1,:), neighborList, nNeighbor,&
             & iSparseStart, img2CentCell, orb, eigVecsReal, parallelKS, rhoPrim, SSqrReal,&
@@ -3584,11 +3498,7 @@
   !>
   subroutine getEnergyWeightedDensity(env, denseDesc, forceType, filling, eigen, kPoint, kWeight,&
       & neighborList, nNeighbor, orb, iSparseStart, img2CentCell, iCellVEc, cellVec, tRealHS, ham,&
-<<<<<<< HEAD
-      & over, groupKS, solver, iSCC, mu, ERhoPrim, HSqrReal, SSqrReal, HSqrCplx, SSqrCplx)
-=======
-      & over, parallelKS, ERhoPrim, HSqrReal, SSqrReal, HSqrCplx, SSqrCplx)
->>>>>>> 9a108827
+      & over, parallelKS, solver, iSCC, mu, ERhoPrim, HSqrReal, SSqrReal, HSqrCplx, SSqrCplx)
 
     !> Environment settings
     type(TEnvironment), intent(in) :: env
@@ -3642,8 +3552,7 @@
     real(dp), intent(in) :: over(:)
 
     !> K-points and spins to process
-<<<<<<< HEAD
-    integer, intent(in) :: groupKS(:,:)
+    type(TParallelKS), intent(in) :: parallelKS
     
     !> Solver type
     integer, intent(in) :: solver
@@ -3653,9 +3562,6 @@
 
     !> Electrochemical potentials per contact and spin
     real(dp), intent(in) :: mu(:,:)
-=======
-    type(TParallelKS), intent(in) :: parallelKS
->>>>>>> 9a108827
 
     real(dp), intent(out) :: ERhoPrim(:)
 
@@ -3674,8 +3580,8 @@
     integer :: nSpin
 
     if (solver == solverGF) then
-      call calcEdensity_green(iSCC, env%mpi%all, groupKS, ham, over, &
-          & neighborlist%iNeighbor, nNeighbor, denseDesc%iDenseStart, iSparseStart, &
+      call calcEdensity_green(iSCC, env%mpi%globalComm, parallelKS%localKS, ham, over, &
+          & neighborlist%iNeighbor, nNeighbor, denseDesc%iAtomStart, iSparseStart, &
           & img2CentCell, iCellVec, cellVec, orb, kPoint, kWeight, mu, ERhoPrim)
       return
     end if
@@ -4105,17 +4011,10 @@
 
 
   !> Calculates the gradients
-<<<<<<< HEAD
-  subroutine getGradients(tScc, tEField, tXlbomd, nonSccDeriv, Efield, rhoPrim, ERhoPrim, qOutput,&
-      & q0, skHamCont, skOverCont, pRepCont, neighborList,&
-      & nNeighbor, species, img2CentCell, iSparseStart, orb, potential, coord, dispersion, &
-      & derivs, iRhoPrim, thirdOrd, chrgForces, tPoisson)
-=======
   subroutine getGradients(env, sccCalc, tEField, tXlbomd, nonSccDeriv, Efield, rhoPrim, ERhoPrim,&
       & qOutput, q0, skHamCont, skOverCont, pRepCont, neighborList, nNeighbor, species,&
       & img2CentCell, iSparseStart, orb, potential, coord, derivs, iRhoPrim, thirdOrd, chrgForces,&
-      & dispersion)
->>>>>>> 9a108827
+      & dispersion, tPoisson)
 
     !> Environment settings
     type(TEnvironment), intent(in) :: env
@@ -4200,13 +4099,9 @@
 
     !Locals
     real(dp), allocatable :: tmpDerivs(:,:)
-<<<<<<< HEAD
     real(dp), allocatable :: dummyArray(:,:)
-    logical :: tImHam, tExtChrg
-=======
     logical :: tImHam, tExtChrg, tSccCalc
     integer :: nAtom
->>>>>>> 9a108827
     integer :: ii
 
     tSccCalc = allocated(sccCalc)
@@ -4214,8 +4109,8 @@
     tExtChrg = allocated(chrgForces)
     nAtom = size(derivs, dim=2)
 
-    allocate(tmpDerivs(3, size(q0, dim=2)))
-    if (tPoisson) allocate(dummyArray(orb%mshell, size(q0, dim=2)))
+    allocate(tmpDerivs(3, nAtom))
+    if (tPoisson) allocate(dummyArray(orb%mshell, nAtom))
     derivs(:,:) = 0.0_dp
 
     if (.not. (tSccCalc .or. tEField)) then
@@ -4238,7 +4133,6 @@
             & species, neighborList%iNeighbor, nNeighbor, img2CentCell, iSparseStart, orb,&
             & potential%intBlock)
       end if
-<<<<<<< HEAD
           
       if (tPoisson) then
          tmpDerivs = 0.0_dp
@@ -4250,19 +4144,19 @@
           if (tXlbomd) then
             call error("XLBOMD does not work with external charges yet!")
           else
-            call addForceDCSCC(derivs, species, neighborList%iNeighbor, img2CentCell, coord,&
-                & chrgForces)
+            call sccCalc%addForceDc(env, derivs, species, neighborList%iNeighbor, img2CentCell,&
+                & coord, chrgForces)
           end if
-        elseif (tSCC) then
+        else if (tSccCalc) then
           if (tXlbomd) then
-            call addForceDCSCC_Xlbomd(species, orb, neighborList%iNeighbor, img2CentCell, coord,&
-                & qOutput, q0, derivs)
+            call sccCalc%addForceDcXlbomd(env, species, orb, neighborList%iNeighbor, img2CentCell,&
+                & coord, qOutput, q0, derivs)
           else
-            call addForceDCSCC(derivs, species, neighborList%iNeighbor, img2CentCell, coord)
+            call sccCalc%addForceDc(env, derivs, species, neighborList%iNeighbor, img2CentCell, coord)
           end if
         end if
- 
-        if (present(thirdOrd)) then
+
+        if (allocated(thirdOrd)) then
           if (tXlbomd) then
             call thirdOrd%addGradientDcXlbomd(neighborList, species, coord, img2CentCell, qOutput,&
                 & q0, orb, derivs)
@@ -4275,33 +4169,8 @@
           do ii = 1, 3
             derivs(ii,:) = derivs(ii,:) - sum(q0(:,:,1) - qOutput(:,:,1), dim=1) * EField(ii)
           end do
-=======
-
-      if (tExtChrg) then
-        chrgForces(:,:) = 0.0_dp
-        if (tXlbomd) then
-          call error("XLBOMD does not work with external charges yet!")
-        else
-          call sccCalc%addForceDc(env, derivs, species, neighborList%iNeighbor, img2CentCell,&
-              & coord, chrgForces)
         end if
-      else if (tSccCalc) then
-        if (tXlbomd) then
-          call sccCalc%addForceDcXlbomd(env, species, orb, neighborList%iNeighbor, img2CentCell,&
-              & coord, qOutput, q0, derivs)
-        else
-          call sccCalc%addForceDc(env, derivs, species, neighborList%iNeighbor, img2CentCell, coord)
-        end if
-      end if
-
-      if (allocated(thirdOrd)) then
-        if (tXlbomd) then
-          call thirdOrd%addGradientDcXlbomd(neighborList, species, coord, img2CentCell, qOutput,&
-              & q0, orb, derivs)
-        else
-          call thirdOrd%addGradientDc(neighborList, species, coord, img2CentCell, derivs)
->>>>>>> 9a108827
-        end if
+
       end if
     end if
 
@@ -4309,16 +4178,9 @@
       call dispersion%addGradients(derivs)
     end if
 
-<<<<<<< HEAD
-=======
-    allocate(tmpDerivs(3, nAtom))
->>>>>>> 9a108827
     call getERepDeriv(tmpDerivs, coord, nNeighbor, neighborList%iNeighbor, species, pRepCont,&
         & img2CentCell)
     derivs = derivs + tmpDerivs
-
-
-
 
   end subroutine getGradients
 
@@ -4957,15 +4819,9 @@
         write(stdOut, "(A, E20.12)") 'Final localisation ', localisation
       end do
 
-<<<<<<< HEAD
-      call writeRealEigvecs(env, fdEigvec, runId, neighborList, nNeighbor, denseDesc,&
-            & iSparseStart, img2CentCell, species(:nAtom), speciesName, orb, over, groupKS,&
-            & tPrintEigvecsTxt, eigvecsReal, SSqrReal, fileName="localOrbs")
-=======
       call writeRealEigvecs(env, fdEigvec, runId, neighborList, nNeighbor, denseDesc, iSparseStart,&
           & img2CentCell, species(:nAtom), speciesName, orb, over, parallelKS, tPrintEigvecsTxt,&
           & eigvecsReal, SSqrReal, fileName="localOrbs")
->>>>>>> 9a108827
     else
 
       localisation = 0.0_dp
@@ -5000,15 +4856,9 @@
       end do
       write(stdOut, "(A, E20.12)") 'Final localisation', localisation
 
-<<<<<<< HEAD
-      call writeCplxEigvecs(env, fdEigvec, runId, neighborList, nNeighbor, cellVec,&
-          & iCellVec, denseDesc, iSparseStart, img2CentCell, species, speciesName, orb, kPoint,&
-          & over, groupKS, tPrintEigvecsTxt, eigvecsCplx, SSqrCplx, fileName="localOrbs")
-=======
       call writeCplxEigvecs(env, fdEigvec, runId, neighborList, nNeighbor, cellVec, iCellVec,&
           & denseDesc, iSparseStart, img2CentCell, species, speciesName, orb, kPoint, over,&
           & parallelKS, tPrintEigvecsTxt, eigvecsCplx, SSqrCplx, fileName="localOrbs")
->>>>>>> 9a108827
 
     end if
 
