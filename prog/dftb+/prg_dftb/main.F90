!--------------------------------------------------------------------------------------------------!
!  DFTB+: general package for performing fast atomistic simulations                                !
!  Copyright (C) 2018  DFTB+ developers group                                                      !
!                                                                                                  !
!  See the LICENSE file for terms of usage and distribution.                                       !
!--------------------------------------------------------------------------------------------------!

#:include 'common.fypp'

!> The main routines for DFTB+
module main
#:if WITH_MPI
  use mpifx
#:endif
#:if WITH_SCALAPACK
  use scalapackfx
  use scalafxext
#:endif
  use assert
  use constants
  use globalenv
  use environment
  use densedescr
  use inputdata_module
  use nonscc
  use eigenvects
  use repulsive
  use etemp
  use populations
  use densitymatrix
  use forces
  use stress
  use scc
  use sccinit
  use externalcharges
  use periodic
  use mixer
  use geoopt
  use numderivs2
  use spin
  use dftbplusu
  use mdcommon
  use energies
  use potentials
  use orbitalequiv
  use parser
  use sparse2dense
  use blasroutines, only : symm, hemm
  use hsdutils
  use charmanip
  use shift
  use spinorbit
  use angmomentum
  use elecconstraints
  use pmlocalisation, only : TPipekMezey
  use linresp_module
  use mainio
  use commontypes
  use dispersions, only : DispersionIface
  use xmlf90
  use thirdorder_module, only : ThirdOrder
  use simplealgebra
  use message
  use repcont
  use xlbomd_module
  use slakocont
  use linkedlist
  use lapackroutines
  use mdcommon
  use mdintegrator
  use tempprofile
  use elstatpot, only : TElStatPotentials
  implicit none
  private

  public :: runDftbPlus

  !> O(N^2) density matrix creation
  logical, parameter :: tDensON2 = .false.

  !> Should further output be appended to detailed.out?
  logical, parameter :: tAppendDetailedOut = .false.


contains

  !> The main DFTB program itself
  subroutine runDftbPlus(env)
    use initprogram

    !> Environment settings
    type(TEnvironment), intent(inout) :: env

    !> energy in previous scc cycles
    real(dp) :: Eold

    !> Stress tensors for various contribution in periodic calculations
    !> Sign convention: Positive diagonal elements expand the supercell
    real(dp) :: totalStress(3,3)

    !> Derivative of total energy with respect to lattice vectors
    !> Sign convention: This is in the uphill energy direction for the lattice vectors (each row
    !> pertaining to a separate lattice vector), i.e. opposite to the force.
    !>
    !> The component of a derivative vector that is orthogonal to the plane containing the other two
    !> lattice vectors will expand (contract) the supercell if it is on the opposite (same) same
    !> side of the plane as its associated lattice vector.
    !>
    !> In the special case of cartesian axis aligned orthorhombic lattice vectors, negative diagonal
    !> elements expand the supercell.
    real(dp) :: totalLatDeriv(3,3)

    !> derivative of cell volume wrt to lattice vectors, needed for pV term
    real(dp) :: extLatDerivs(3,3)

    !> whether scc converged
    logical :: tConverged

    !> internal pressure within the cell
    real(dp) :: intPressure

    !> Geometry steps so far
    integer :: iGeoStep

    !> Lattice geometry steps so far
    integer :: iLatGeoStep

    !> Do we have the final geometry?
    logical :: tGeomEnd

    !> Has this completed?
    logical :: tCoordEnd

    !> do we take an optimization step on the lattice or the internal coordinates if optimizing both
    !> in a periodic geometry
    logical :: tCoordStep

    !> lattice vectors returned by the optimizer
    real(dp) :: constrLatDerivs(9)

    !> MD instantaneous thermal energy
    real(dp) :: tempIon

    !> external electric field
    real(dp) :: Efield(3), absEfield

    !> Difference between last calculated and new geometry.
    real(dp) :: diffGeo

    !> Loop variables
    integer :: iSCCIter

    !> Charge error in the last iterations
    real(dp) :: sccErrorQ, diffElec

    !> flag to write out geometries (and charge data if scc) when moving atoms about - in the case
    !> of conjugate gradient/steepest descent the geometries are written anyway
    logical :: tWriteRestart

    !> Minimal number of SCC iterations
    integer :: minSCCIter

    !> if scc/geometry driver should be stopped
    logical :: tStopSCC, tStopDriver

    !> Whether scc restart info should be written in current iteration
    logical :: tWriteSccRestart

    !> Whether charges should be written
    logical :: tWriteCharges

    !> locality measure for the wavefunction
    real(dp) :: localisation

    call initGeoOptParameters(tCoordOpt, nGeoSteps, tGeomEnd, tCoordStep, tStopDriver, iGeoStep,&
        & iLatGeoStep)

    minSccIter = getMinSccIters(tSccCalc, tDftbU, nSpin)

    if (tXlbomd) then
      call xlbomdIntegrator%setDefaultSCCParameters(minSCCiter, maxSccIter, sccTol)
    end if

    ! If the geometry is periodic, need to update lattice information in geometry loop
    tLatticeChanged = tPeriodic

    ! As first geometry iteration, require updates for coordinates in dependent routines
    tCoordsChanged = .true.

    ! Main geometry loop
    lpGeomOpt: do iGeoStep = 0, nGeoSteps
      call env%globalTimer%startTimer(globalTimers%preSccInit)

      call printGeoStepInfo(tCoordOpt, tLatOpt, iLatGeoStep, iGeoStep)

      tWriteRestart = env%tGlobalMaster&
          & .and. needsRestartWriting(tGeoOpt, tMd, iGeoStep, nGeoSteps, restartFreq)
      if (tMD .and. tWriteRestart) then
        call writeMdOut1(fdMd, mdOut, iGeoStep, pMDIntegrator)
      end if

      if (tLatticeChanged) then
        call handleLatticeChange(latVec, sccCalc, tStress, extPressure, mCutOff, dispersion,&
            & recVec, invLatVec, cellVol, recCellVol, extLatDerivs, cellVec, rCellVec)
      end if

      if (tCoordsChanged) then
        call handleCoordinateChange(env, coord0, latVec, invLatVec, species0, mCutoff, repCutoff,&
            & skCutoff, orb, tPeriodic, sccCalc, dispersion, thirdOrd, img2CentCell, iCellVec,&
            & neighbourList, nAllAtom, coord0Fold, coord, species, rCellVec, nAllOrb, nNeighbourSK,&
            & nNeighbourRep, ham, over, H0, rhoPrim, iRhoPrim, iHam, ERhoPrim, iSparseStart)
      end if

      if (tSccCalc) then
        call reset(pChrgMixer, nMixElements)
      end if

      call env%globalTimer%startTimer(globalTimers%sparseH0S)
      call buildH0(env, H0, skHamCont, atomEigVal, coord, nNeighbourSK, neighbourList%iNeighbour,&
          & species, iSparseStart, orb)
      call buildS(env, over, skOverCont, coord, nNeighbourSK, neighbourList%iNeighbour, species,&
          & iSparseStart, orb)
      call env%globalTimer%stopTimer(globalTimers%sparseH0S)

      if (tSetFillingTemp) then
        call getTemperature(temperatureProfile, tempElec)
      end if

      call calcRepulsiveEnergy(coord, species, img2CentCell, nNeighbourRep, neighbourList,&
          & pRepCont, energy%atomRep, energy%ERep)

      if (tDispersion) then
        call calcDispersionEnergy(dispersion, energy%atomDisp, energy%Edisp)
      end if

      call resetExternalPotentials(potential)
      call setUpExternalElectricField(tEField, tTDEField, tPeriodic, EFieldStrength,&
          & EFieldVector, EFieldOmega, EFieldPhase, neighbourList, nNeighbourSK, iCellVec,&
          & img2CentCell, cellVec, deltaT, iGeoStep, coord0Fold, coord, EField,&
          & potential%extAtom(:,1), absEField)

      call mergeExternalPotentials(orb, species, potential)

      call initSccLoop(tSccCalc, xlbomdIntegrator, minSccIter, maxSccIter, sccTol, tConverged)

      call env%globalTimer%stopTimer(globalTimers%preSccInit)

      call env%globalTimer%startTimer(globalTimers%scc)
      lpSCC: do iSccIter = 1, maxSccIter
        call resetInternalPotentials(tDualSpinOrbit, xi, orb, species, potential)
        if (tSccCalc) then
          call getChargePerShell(qInput, orb, species, chargePerShell)
          call addChargePotentials(env, sccCalc, qInput, q0, chargePerShell, orb, species,&
              & neighbourList, img2CentCell, spinW, thirdOrd, potential)
          call addBlockChargePotentials(qBlockIn, qiBlockIn, tDftbU, tImHam, species, orb,&
              & nDftbUFunc, UJ, nUJ, iUJ, niUJ, potential)
        end if
        potential%intBlock = potential%intBlock + potential%extBlock

        call getSccHamiltonian(H0, over, nNeighbourSK, neighbourList, species, orb, iSparseStart,&
            & img2CentCell, potential, ham, iHam)

        if (tWriteRealHS .or. tWriteHS) then
          call writeHSAndStop(env, tWriteHS, tWriteRealHS, tRealHS, over, neighbourList,&
              & nNeighbourSK, denseDesc%iAtomStart, iSparseStart, img2CentCell, kPoint, iCellVec,&
              & cellVec, ham, iHam)
        end if

        call getDensity(env, denseDesc, ham, over, neighbourList, nNeighbourSK, iSparseStart,&
            & img2CentCell, iCellVec, cellVec, kPoint, kWeight, orb, species, solver, tRealHS,&
            & tSpinSharedEf, tSpinOrbit, tDualSpinOrbit, tFillKSep, tFixEf, tMulliken, iDistribFn,&
            & tempElec, nEl, parallelKS, Ef, energy, eigen, filling, rhoPrim, Eband, TS, E0, iHam,&
            & xi, orbitalL, HSqrReal, SSqrReal, eigvecsReal, iRhoPrim, HSqrCplx, SSqrCplx,&
            & eigvecsCplx, rhoSqrReal)

        if (tWriteBandDat) then
          call writeBandOut(bandOut, eigen, filling, kWeight)
        end if

        if (tMulliken) then
          call getMullikenPopulation(rhoPrim, over, orb, neighbourList, nNeighbourSK, img2CentCell,&
              & iSparseStart, qOutput, iRhoPrim=iRhoPrim, qBlock=qBlockOut, qiBlock=qiBlockOut)
        end if

        ! For non-dual spin-orbit orbitalL is determined during getDensity() call above
        if (tDualSpinOrbit) then
          call getLDual(orbitalL, qiBlockOut, orb, species)
        end if

        ! Note: if XLBOMD is active, potential created with input charges is needed later,
        ! therefore it should not be overwritten here.
        if (tSccCalc .and. .not. tXlbomd) then
          call resetInternalPotentials(tDualSpinOrbit, xi, orb, species, potential)
          call getChargePerShell(qOutput, orb, species, chargePerShell)
          call addChargePotentials(env, sccCalc, qOutput, q0, chargePerShell, orb, species,&
              & neighbourList, img2CentCell, spinW, thirdOrd, potential)
          call addBlockChargePotentials(qBlockOut, qiBlockOut, tDftbU, tImHam, species, orb,&
              & nDftbUFunc, UJ, nUJ, iUJ, niUJ, potential)
          potential%intBlock = potential%intBlock + potential%extBlock
        end if

        call getEnergies(sccCalc, qOutput, q0, chargePerShell, species, tEField, tXlbomd,&
            & tDftbU, tDualSpinOrbit, rhoPrim, H0, orb, neighbourList, nNeighbourSK, img2CentCell,&
            & iSparseStart, cellVol, extPressure, TS, potential, energy, thirdOrd, qBlockOut,&
            & qiBlockOut, nDftbUFunc, UJ, nUJ, iUJ, niUJ, xi)

        tStopScc = hasStopFile(fStopScc)

        if (tSccCalc) then
          call getNextInputCharges(env, pChrgMixer, qOutput, qOutRed, orb, nIneqOrb, iEqOrbitals,&
              & iGeoStep, iSccIter, minSccIter, maxSccIter, sccTol, tStopScc, tDftbU, tReadChrg,&
              & qInput, qInpRed, sccErrorQ, tConverged, qBlockOut, iEqBlockDftbU, qBlockIn,&
              & qiBlockOut, iEqBlockDftbULS, species0, nUJ, iUJ, niUJ, qiBlockIn)
          call getSccInfo(iSccIter, energy%Eelec, Eold, diffElec)
          call printSccInfo(tDftbU, iSccIter, energy%Eelec, diffElec, sccErrorQ)
          tWriteSccRestart = env%tGlobalMaster .and.&
              & needsSccRestartWriting(restartFreq, iGeoStep, iSccIter, minSccIter, maxSccIter,&
              & tMd, tGeoOpt, tDerivs, tConverged, tReadChrg, tStopScc)
          if (tWriteSccRestart) then
            call writeCharges(fCharges, tWriteChrgAscii, orb, qInput, qBlockIn, qiBlockIn)
          end if
        end if

        if (tWriteDetailedOut) then
          call writeDetailedOut1(fdDetailedOut, userOut, tAppendDetailedOut, iDistribFn, nGeoSteps,&
              & iGeoStep, tMD, tDerivs, tCoordOpt, tLatOpt, iLatGeoStep, iSccIter, energy,&
              & diffElec, sccErrorQ, indMovedAtom, pCoord0Out, q0, qInput, qOutput, eigen, filling,&
              & orb, species, tDFTBU, tImHam, tPrintMulliken, orbitalL, qBlockOut, Ef, Eband, TS,&
              & E0, extPressure, cellVol, tAtomicEnergy, tDispersion, tEField, tPeriodic, nSpin,&
              & tSpinOrbit, tSccCalc, invLatVec, kPoint)
        end if

        if (tConverged .or. tStopScc) then
          exit lpSCC
        end if

      end do lpSCC
      call env%globalTimer%stopTimer(globalTimers%scc)

      call env%globalTimer%startTimer(globalTimers%postSCC)
      if (tLinResp) then
        if (withMpi) then
          call error("Linear response calc. does not work with MPI yet")
        end if
        call ensureLinRespConditions(t3rd, tRealHS, tPeriodic, tForces)
        call calculateLinRespExcitations(env, lresp, parallelKS, sccCalc, qOutput, q0, over,&
            & eigvecsReal, eigen(:,1,:), filling(:,1,:), coord0, species, speciesName, orb,&
            & skHamCont, skOverCont, autotestTag, runId, neighbourList, nNeighbourSK,&
            & denseDesc, iSparseStart, img2CentCell, tWriteAutotest, tForces, tLinRespZVect,&
            & tPrintExcitedEigvecs, tPrintEigvecsTxt, nonSccDeriv, energy, SSqrReal, rhoSqrReal,&
            & excitedDerivs, occNatural)
      end if

      if (tXlbomd) then
        call getXlbomdCharges(xlbomdIntegrator, qOutRed, pChrgMixer, orb, nIneqOrb, iEqOrbitals,&
            & qInput, qInpRed, iEqBlockDftbU, qBlockIn, species0, nUJ, iUJ, niUJ, iEqBlockDftbuLs,&
            & qiBlockIn)
      end if

      if (tDipole) then
        call getDipoleMoment(qOutput, q0, coord, dipoleMoment)
      #:call DEBUG_CODE
        call checkDipoleViaHellmannFeynman(rhoPrim, q0, coord0, over, orb, neighbourList,&
            & nNeighbourSK, species, iSparseStart, img2CentCell)
      #:endcall DEBUG_CODE
      end if

      call env%globalTimer%startTimer(globalTimers%eigvecWriting)
      if (tPrintEigVecs) then
        call writeEigenvectors(env, runId, neighbourList, nNeighbourSK, cellVec, iCellVec,&
            & denseDesc, iSparseStart, img2CentCell, species, speciesName, orb, kPoint, over,&
            & parallelKS, tPrintEigvecsTxt, eigvecsReal, SSqrReal, eigvecsCplx, SSqrCplx)
      end if

      if (tProjEigenvecs) then
        call writeProjectedEigenvectors(env, regionLabels, eigen, neighbourList, nNeighbourSK,&
            & cellVec, iCellVec, denseDesc, iSparseStart, img2CentCell, orb, over, kPoint, kWeight,&
            & iOrbRegion, parallelKS, eigvecsReal, SSqrReal, eigvecsCplx, SSqrCplx)
      end if
      call env%globalTimer%stopTimer(globalTimers%eigvecWriting)

      ! MD geometry files are written only later, once velocities for the current geometry are known
      if (tGeoOpt .and. tWriteRestart) then
        call writeCurrentGeometry(geoOutFile, pCoord0Out, tLatOpt, tMd, tAppendGeo, tFracCoord,&
            & tPeriodic, tPrintMulliken, species0, speciesName, latVec, iGeoStep, iLatGeoStep,&
            & nSpin, qOutput, velocities)
      end if

      call printEnergies(energy)

      if (tForces) then
        call env%globalTimer%startTimer(globalTimers%forceCalc)
        call env%globalTimer%startTimer(globalTimers%energyDensityMatrix)
        call getEnergyWeightedDensity(env, denseDesc, forceType, filling, eigen, kPoint, kWeight,&
            & neighbourList, nNeighbourSK, orb, iSparseStart, img2CentCell, iCellVec, cellVec,&
            & tRealHS, ham, over, parallelKS, ERhoPrim, eigvecsReal, SSqrReal, eigvecsCplx,&
            & SSqrCplx)
        call env%globalTimer%stopTimer(globalTimers%energyDensityMatrix)
        call getGradients(env, sccCalc, tEField, tXlbomd, nonSccDeriv, Efield, rhoPrim, ERhoPrim,&
            & qOutput, q0, skHamCont, skOverCont, pRepCont, neighbourList, nNeighbourSK,&
            & nNeighbourRep, species, img2CentCell, iSparseStart, orb, potential, coord, derivs,&
            & iRhoPrim, thirdOrd, chrgForces, dispersion)
        if (tLinResp) then
          derivs(:,:) = derivs + excitedDerivs
        end if
        call env%globalTimer%stopTimer(globalTimers%forceCalc)

        if (tStress) then
          call env%globalTimer%startTimer(globalTimers%stressCalc)
          call getStress(env, sccCalc, thirdOrd, tEField, nonSccDeriv, EField, rhoPrim, ERhoPrim,&
              & qOutput, q0, skHamCont, skOverCont, pRepCont, neighbourList, nNeighbourSK,&
              & nNeighbourRep, species, img2CentCell, iSparseStart, orb, potential, coord, latVec,&
              & invLatVec, cellVol, coord0, totalStress, totalLatDeriv, intPressure, iRhoPrim,&
              & dispersion)
          call env%globalTimer%stopTimer(globalTimers%stressCalc)
          call printVolume(cellVol)
          ! MD case includes the atomic kinetic energy contribution, so print that later
          if (.not. tMD) then
            call printPressureAndFreeEnergy(extPressure, intPressure, energy%EGibbs)
          end if
        end if

      end if

      if (tWriteDetailedOut) then
        call writeDetailedOut2(fdDetailedOut, tSccCalc, tConverged, tXlbomd, tLinResp, tGeoOpt,&
            & tMD, tPrintForces, tStress, tPeriodic, energy, totalStress, totalLatDeriv, derivs,&
            & chrgForces, indMovedAtom, cellVol, intPressure, geoOutFile)
      end if

      if (tSccCalc .and. .not. tXlbomd .and. .not. tConverged) then
        call warning("SCC is NOT converged, maximal SCC iterations exceeded")
        if (tUseConvergedForces) then
          call env%shutdown()
        end if
      end if

      if (tSccCalc .and. allocated(esp) .and. (.not. (tGeoOpt .or. tMD) .or.&
          & needsRestartWriting(tGeoOpt, tMd, iGeoStep, nGeoSteps, restartFreq))) then
        call esp%evaluate(env, sccCalc, EField)
        call writeEsp(esp, env, iGeoStep, nGeoSteps)
      end if

      if (tForces) then
        if (allocated(conAtom)) then
          call constrainForces(conAtom, conVec, derivs)
        end if

        if (tCoordOpt) then
          call printMaxForce(maxval(abs(derivs(:, indMovedAtom))))
        end if

        if (tLatOpt) then
          ! Only include the extLatDerivs contribution if not MD, as the barostat would otherwise
          ! take care of this, hence add it here rather than to totalLatDeriv itself
          call constrainLatticeDerivs(totalLatDeriv + extLatDerivs, normOrigLatVec,&
              & tLatOptFixAng, tLatOptFixLen, tLatOptIsotropic, constrLatDerivs)
          call printMaxLatticeForce(maxval(abs(constrLatDerivs)))
        end if

        if (tSocket .and. env%tGlobalMaster) then
          ! stress was computed above in the force evaluation block or is 0 if aperiodic
        #:if WITH_SOCKETS
          call socket%send(energy%ETotal - sum(TS), -derivs, totalStress * cellVol)
        #:else
          call error("Should not be here - compiled without socket support")
        #:endif
        end if

        ! If geometry minimizer finished and the last calculated geometry is the minimal one (not
        ! necessarily the case, depends on the optimizer!) we are finished.  Otherwise we have to
        ! recalculate everything at the converged geometry.

        if (tGeomEnd) then
          call env%globalTimer%stopTimer(globalTimers%postSCC)
          exit lpGeomOpt
        end if

        tWriteCharges = tWriteRestart .and. tMulliken .and. tSccCalc .and. .not. tDerivs&
            & .and. maxSccIter > 1
        if (tWriteCharges) then
          call writeCharges(fCharges, tWriteChrgAscii, orb, qInput, qBlockIn, qiBlockIn)
        end if

        ! initially assume coordinates are not being updated
        tCoordsChanged = .false.
        tLatticeChanged = .false.

        if (tDerivs) then
          call getNextDerivStep(derivDriver, derivs, indMovedAtom, coord0, tGeomEnd)
          if (tGeomEnd) then
            call env%globalTimer%stopTimer(globalTimers%postSCC)
            exit lpGeomOpt
          end if
          tCoordsChanged = .true.
        else if (tGeoOpt) then
          tCoordsChanged = .true.
          if (tCoordStep) then
            call getNextCoordinateOptStep(pGeoCoordOpt, energy%EMermin, derivs, indMovedAtom,&
                & coord0, diffGeo, tCoordEnd)
            if (.not. tLatOpt) then
              tGeomEnd = tCoordEnd
            end if
            if (.not. tGeomEnd .and. tCoordEnd .and. diffGeo < tolSameDist) then
              tCoordStep = .false.
            end if
          else
            call getNextLatticeOptStep(pGeoLatOpt, energy%EGibbs, constrLatDerivs, origLatVec,&
                & tLatOptFixAng, tLatOptFixLen, tLatOptIsotropic, indMovedAtom, latVec, coord0,&
                & diffGeo, tGeomEnd)
            iLatGeoStep = iLatGeoStep + 1
            tLatticeChanged = .true.
            if (.not. tGeomEnd .and. tCoordOpt) then
              tCoordStep = .true.
              call reset(pGeoCoordOpt, reshape(coord0(:, indMovedAtom), [nMovedCoord]))
            end if
          end if
          if (tGeomEnd .and. diffGeo < tolSameDist) then
            call env%globalTimer%stopTimer(globalTimers%postSCC)
            exit lpGeomOpt
          end if
        else if (tMD) then
          ! New MD coordinates saved in a temporary variable, as writeCurrentGeometry() below
          ! needs the old ones to write out consistent geometries and velocities.
          newCoords(:,:) = coord0
          call getNextMdStep(pMdIntegrator, pMdFrame, temperatureProfile, derivs, movedMass,&
              & mass, cellVol, invLatVec, species0, indMovedAtom, tStress, tBarostat, energy,&
              & newCoords, latVec, intPressure, totalStress, totalLatDeriv, velocities, tempIon)
          tCoordsChanged = .true.
          tLatticeChanged = tBarostat
          call printMdInfo(tSetFillingTemp, tEField, tPeriodic, tempElec, absEField, tempIon,&
              & intPressure, extPressure, energy)
          if (tWriteRestart) then
            if (tPeriodic) then
              cellVol = abs(determinant33(latVec))
              energy%EGibbs = energy%EMermin + extPressure * cellVol
            end if
            call writeMdOut2(fdMd, tStress, tBarostat, tLinResp, tEField, tFixEf, tPrintMulliken,&
                & energy, latVec, cellVol, intPressure, extPressure, tempIon, absEField, qOutput,&
                & q0, dipoleMoment)
            call writeCurrentGeometry(geoOutFile, pCoord0Out, .false., .true., .true., tFracCoord,&
                & tPeriodic, tPrintMulliken, species0, speciesName, latVec, iGeoStep, iLatGeoStep,&
                & nSpin, qOutput, velocities)
          end if
          coord0(:,:) = newCoords
          if (tWriteDetailedOut) then
            call writeDetailedOut3(fdDetailedOut, tPrintForces, tSetFillingTemp, tPeriodic,&
                & tStress, totalStress, totalLatDeriv, energy, tempElec, extPressure, intPressure,&
                & tempIon)
          end if
        else if (tSocket .and. iGeoStep < nGeoSteps) then
          ! Only receive geometry from socket, if there are still geometry iterations left
        #:if WITH_SOCKETS
          call receiveGeometryFromSocket(env, socket, tPeriodic, coord0, latVec, tCoordsChanged,&
              & tLatticeChanged, tStopDriver)
        #:else
          call error("Internal error: code compiled without socket support")
        #:endif
        end if
      end if

      if (tWriteDetailedOut) then
        call writeDetailedOut4(fdDetailedOut, tMD, energy, tempIon)
      end if

      tStopDriver = tStopScc .or. tStopDriver .or. hasStopFile(fStopDriver)
      if (tStopDriver) then
        call env%globalTimer%stopTimer(globalTimers%postSCC)
        exit lpGeomOpt
      end if

      call env%globalTimer%stopTimer(globalTimers%postSCC)

    end do lpGeomOpt

    call env%globalTimer%startTimer(globalTimers%postGeoOpt)

  #:if WITH_SOCKETS
    if (tSocket .and. env%tGlobalMaster) then
      call socket%shutdown()
    end if
  #:endif

    tGeomEnd = tMD .or. tGeomEnd .or. tDerivs

    if (env%tGlobalMaster) then
      if (tWriteDetailedOut) then
        call writeDetailedOut5(fdDetailedOut, tGeoOpt, tGeomEnd, tMd, tDerivs, tEField, absEField,&
            & dipoleMoment)
      end if

      call writeFinalDriverStatus(tGeoOpt, tGeomEnd, tMd, tDerivs)

      if (tMD) then
        call writeMdOut3(fdMd, mdOut)
      end if
    end if

    if (env%tGlobalMaster .and. tDerivs) then
      call getHessianMatrix(derivDriver, pDynMatrix)
      call writeHessianOut(hessianOut, pDynMatrix)
    else
      nullify(pDynMatrix)
    end if


    if (allocated(pipekMezey)) then
      ! NOTE: the canonical DFTB ground state orbitals are over-written after this point
      if (withMpi) then
        call error("Pipek-Mezey localisation does not yet work with MPI")
      end if
      if (nSpin > 2) then
        call error("Pipek-Mezey localisation not implemented for non-colinear DFTB")
      end if
      call calcPipekMezeyLocalisation(env, pipekMezey, tPrintEigvecsTxt, nEl, filling, over,&
          & kPoint, neighbourList, nNeighbourSK, denseDesc, iSparseStart, img2CentCell, iCellVec,&
          & cellVec, runId, orb, species, speciesName, parallelKS, localisation, eigvecsReal,&
          & SSqrReal, eigvecsCplx, SSqrCplx)
    end if

    if (tWriteAutotest) then
      if (tPeriodic) then
        cellVol = abs(determinant33(latVec))
        energy%EGibbs = energy%EMermin + extPressure * cellVol
      end if
      call writeAutotestTag(autotestTag, tPeriodic, cellVol, tMulliken, qOutput,&
          & derivs, chrgForces, excitedDerivs, tStress, totalStress, pDynMatrix,&
          & energy%EMermin, extPressure, energy%EGibbs, coord0, tLocalise, localisation, esp)
    end if
    if (tWriteResultsTag) then
      call writeResultsTag(resultsTag, energy, derivs, chrgForces, tStress, totalStress,&
          & pDynMatrix, tPeriodic, cellVol, tMulliken, qOutput, q0)
    end if
    if (tWriteDetailedXML) then
      call writeDetailedXml(runId, speciesName, species0, pCoord0Out, tPeriodic, latVec, tRealHS,&
          & nKPoint, nSpin, size(eigen, dim=1), nOrb, kPoint, kWeight, filling, occNatural)
    end if

    call env%globalTimer%startTimer(globalTimers%postGeoOpt)

    call destructProgramVariables()

  end subroutine runDftbPlus


  !> Initialises some parameters before geometry loop starts.
  subroutine initGeoOptParameters(tCoordOpt, nGeoSteps, tGeomEnd, tCoordStep, tStopDriver,&
      & iGeoStep, iLatGeoStep)

    !> Are atomic coordinates changing
    logical, intent(in) :: tCoordOpt

    !> Number of geometry steps
    integer, intent(in) :: nGeoSteps

    !> Have the geometry changes terminated
    logical, intent(out) :: tGeomEnd

    !> Are the atomic coordinates changing
    logical, intent(out) :: tCoordStep

    !> Should the geometry driver stop
    logical, intent(out) :: tStopDriver

    !> Step of the geometry driver
    integer, intent(out) :: iGeoStep

    !> Number of steps changing the lattice vectors
    integer, intent(out) :: iLatGeoStep

    tGeomEnd = (nGeoSteps == 0)

    tCoordStep = .false.
    if (tCoordOpt) then
      tCoordStep = .true.
    end if
    tStopDriver = .false.

    iGeoStep = 0
    iLatGeoStep = 0

  end subroutine initGeoOptParameters


  !> Initialises SCC related parameters before geometry loop starts
  function getMinSccIters(tSccCalc, tDftbU, nSpin) result(minSccIter)

    !> Is this a self consistent calculation
    logical, intent(in) :: tSccCalc

    !> Are there orbital potentials present
    logical, intent(in) :: tDftbU

    !> Number of spin channels
    integer, intent(in) :: nSpin

    !> Minimum possible number of self consistent iterations
    integer :: minSccIter

    if (tSccCalc) then
      if (tDftbU) then
        minSccIter = 2
      else
        if (nSpin == 1) then
          minSccIter = 1
        else
          minSccIter = 2
        end if
      end if
    else
      minSccIter = 1
    end if

  end function getMinSccIters


  !> Does the operations that are necessary after a lattice vector update
  subroutine handleLatticeChange(latVecs, sccCalc, tStress, extPressure, mCutOff, dispersion,&
      & recVecs, recVecs2p, cellVol, recCellVol, extLatDerivs, cellVecs, rCellVecs)

    !> lattice vectors
    real(dp), intent(in) :: latVecs(:,:)

    !> Module variables
    type(TScc), allocatable, intent(inout) :: sccCalc

    !> evaluate stress
    logical, intent(in) :: tStress

    !> External presure
    real(dp), intent(in) :: extPressure

    !> Maximum distance for interactions
    real(dp), intent(inout) :: mCutOff

    !> Dispersion interactions object
    class(DispersionIface), allocatable, intent(inout) :: dispersion

    !> Reciprocal lattice vectors
    real(dp), intent(out) :: recVecs(:,:)

    !> Reciprocal lattice vectors in units of 2 pi
    real(dp), intent(out) :: recVecs2p(:,:)

    !> Unit cell volume
    real(dp), intent(out) :: cellVol

    !> reciprocal lattice unit cell volume
    real(dp), intent(out) :: recCellVol

    !> derivative of pV term
    real(dp), intent(out) :: extLatDerivs(:,:)

    !> translation vectors to lattice cells in units of lattice constants
    real(dp), allocatable, intent(out) :: cellVecs(:,:)

    !> Vectors to unit cells in absolute units
    real(dp), allocatable, intent(out) :: rCellVecs(:,:)

    cellVol = abs(determinant33(latVecs))
    recVecs2p(:,:) = latVecs
    call matinv(recVecs2p)
    recVecs2p = transpose(recVecs2p)
    recVecs = 2.0_dp * pi * recVecs2p
    recCellVol = abs(determinant33(recVecs))
    if (tStress) then
      call derivDeterminant33(extLatDerivs, latVecs)
      extLatDerivs(:,:) = extPressure * extLatDerivs
    end if
    if (allocated(sccCalc)) then
      call sccCalc%updateLatVecs(latVecs, recVecs, cellVol)
      mCutOff = max(mCutOff, sccCalc%getCutOff())
    end if
    if (allocated(dispersion)) then
      call dispersion%updateLatVecs(latVecs)
      mCutOff = max(mCutOff, dispersion%getRCutOff())
    end if
    call getCellTranslations(cellVecs, rCellVecs, latVecs, recVecs2p, mCutOff)

  end subroutine handleLatticeChange


  !> Does the operations that are necessary after atomic coordinates change
  subroutine handleCoordinateChange(env, coord0, latVec, invLatVec, species0, mCutOff, repCutOff,&
      & skCutOff, orb, tPeriodic, sccCalc, dispersion, thirdOrd, img2CentCell, iCellVec,&
      & neighbourList, nAllAtom, coord0Fold, coord, species, rCellVec, nAllOrb, nNeighbourSK,&
      & nNeighbourRep, ham, over, H0, rhoPrim, iRhoPrim, iHam, ERhoPrim, iSparseStart)

    !> Environment settings
    type(TEnvironment), intent(in) :: env

    !> Central cell coordinates
    real(dp), intent(in) :: coord0(:,:)

    !> Lattice vectors if periodic
    real(dp), intent(in) :: latVec(:,:)

    !> Inverse of the lattice vectors
    real(dp), intent(in) :: invLatVec(:,:)

    !> chemical species of central cell atoms
    integer, intent(in) :: species0(:)

    !> Longest cut-off distance that neighbour maps are generated
    real(dp), intent(in) :: mCutOff

    !> Cut-off distance for repulsive interactions
    real(dp), intent(in) :: repCutOff

    !> Cut-off distance for Slater-Koster interactions
    real(dp), intent(in) :: skCutOff

    !> Atomic orbital information
    type(TOrbitals), intent(in) :: orb

    !> Is the geometry periodic
    logical, intent(in) :: tPeriodic

    !> SCC module internal variables
    type(TScc), allocatable, intent(inout) :: sccCalc

    !> Dispersion interactions
    class(DispersionIface), allocatable, intent(inout) :: dispersion

    !> Third order SCC interactions
    type(ThirdOrder), allocatable, intent(inout) :: thirdOrd

    !> image atoms to their equivalent in the central cell
    integer, allocatable, intent(inout) :: img2CentCell(:)

    !> Index for which unit cell an atom is in
    integer, allocatable, intent(inout) :: iCellVec(:)

    !> List of neighbouring atoms
    type(TNeighbourList), intent(inout) :: neighbourList

    !> Total number of atoms including images
    integer, intent(out) :: nAllAtom

    !> Total number of atomic orbitals including image atoms
    integer, intent(out) :: nAllOrb

    !> Central cell atomic coordinates, folded inside the central cell
    real(dp), intent(out) :: coord0Fold(:,:)

    !> Coordinates of all atoms including images
    real(dp), allocatable, intent(inout) :: coord(:,:)

    !> Species of all atoms including images
    integer, allocatable, intent(inout) :: species(:)

    !> Vectors to units cells in absolute units
    real(dp), allocatable, intent(inout) :: rCellVec(:,:)

    !> Number of neighbours of each real atom
    integer, intent(out) :: nNeighbourSK(:)

    !> Number of neighbours of each real atom close enough for repulsive interactions
    integer, intent(out) :: nNeighbourRep(:)

    !> Sparse hamiltonian storage
    real(dp), allocatable, intent(inout) :: ham(:,:)

    !> sparse overlap storage
    real(dp), allocatable, intent(inout) :: over(:)

    !> Non-SCC hamitonian storage
    real(dp), allocatable, intent(inout) :: h0(:)

    !> Sparse density matrix storage
    real(dp), allocatable, intent(inout) :: rhoPrim(:,:)

    !> Imaginary part of sparse density matrix storage
    real(dp), allocatable, intent(inout) :: iRhoPrim(:,:)

    !> Imaginary part of sparse hamiltonian storage
    real(dp), allocatable, intent(inout) :: iHam(:,:)

    !> energy weighted density matrix storage
    real(dp), allocatable, intent(inout) :: ERhoPrim(:)

    !> index array for location of atomic blocks in large sparse arrays
    integer, allocatable, intent(inout) :: iSparseStart(:,:)

    !> Total size of orbitals in the sparse data structures, where the decay of the overlap sets the
    !> sparsity pattern
    integer :: sparseSize

    coord0Fold(:,:) = coord0
    if (tPeriodic) then
      call foldCoordToUnitCell(coord0Fold, latVec, invLatVec)
    end if

<<<<<<< HEAD
    call updateNeighborListAndSpecies(coord, species, img2CentCell, iCellVec, neighborList,&
        & nAllAtom, coord0Fold, species0, mCutoff, rCellVec)
=======
    call updateNeighbourListAndSpecies(coord, species, img2CentCell, iCellVec, neighbourList,&
        & nAllAtom, coord0Fold, species0, mCutOff, rCellVec)
>>>>>>> 5f6175df
    nAllOrb = sum(orb%nOrbSpecies(species(1:nAllAtom)))
    call getNrOfNeighboursForAll(nNeighbourSK, neighbourList, skCutOff)

    call getSparseDescriptor(neighbourList%iNeighbour, nNeighbourSK, img2CentCell, orb,&
        & iSparseStart, sparseSize)
    call reallocateSparseArrays(sparseSize, ham, over, H0, rhoPrim, iHam, iRhoPrim, ERhoPrim)

    ! count neighbours for repulsive interactions between atoms
    call getNrOfNeighboursForAll(nNeighbourRep, neighbourList, repCutOff)

    ! Notify various modules about coordinate changes
    if (allocated(sccCalc)) then
      call sccCalc%updateCoords(env, coord, species, neighbourList)
    end if
    if (allocated(dispersion)) then
<<<<<<< HEAD
      call dispersion%updateCoords(neighborList, img2CentCell, coord, species0)
=======
      call dispersion%updateCoords(neighbourList, img2CentCell, coord, species0)
>>>>>>> 5f6175df
    end if
    if (allocated(thirdOrd)) then
      call thirdOrd%updateCoords(neighbourList, species)
    end if

  end subroutine handleCoordinateChange


  !> Decides, whether restart file should be written during the run.
  function needsRestartWriting(tGeoOpt, tMd, iGeoStep, nGeoSteps, restartFreq) result(tWriteRestart)

    !> Are geometries being optimised
    logical, intent(in) :: tGeoOpt

    !> Is this a molecular dynamics run
    logical, intent(in) :: tMd

    !> Current geometry step
    integer, intent(in) :: iGeoStep

    !> Number of geometry steps in total
    integer, intent(in) :: nGeoSteps

    !> Frequency of restart in geometry steps
    integer, intent(in) :: restartFreq

    !> Should a restart file be written?
    logical :: tWriteRestart

    if (restartFreq > 0 .and. (tGeoOpt .or. tMD)) then
      tWriteRestart = (iGeoStep == nGeoSteps .or. (mod(iGeoStep, restartFreq) == 0))
    else
      tWriteRestart = .false.
    end if

  end function needsRestartWriting


  !> Ensures that sparse array have enough storage to hold all necessary elements.
  subroutine reallocateSparseArrays(sparseSize, ham, over, H0, rhoPrim, iHam, iRhoPrim, ERhoPrim)

    !> Size of the sparse overlap
    integer, intent(in) :: sparseSize

    !> Sparse storage for hamitonian (sparseSize,nSpin)
    real(dp), allocatable, intent(inout) :: ham(:,:)

    !> Sparse storage for overlap
    real(dp), allocatable, intent(inout) :: over(:)

    !> Sparse storage for non-SCC hamitonian
    real(dp), allocatable, intent(inout) :: H0(:)

    !> Sparse storage for density matrix
    real(dp), allocatable, intent(inout) :: rhoPrim(:,:)

    !> Sparse storage for imaginary hamitonian (not reallocated if not initially allocated)
    real(dp), allocatable, intent(inout) :: iHam(:,:)

    !> Sparse storage for imaginary part of density matrix (not reallocated if not initially
    !> allocated)
    real(dp), allocatable, intent(inout) :: iRhoPrim(:,:)

    !> Sparse storage for energy weighted density matrix (not reallocated if not initially
    !> allocated)
    real(dp), allocatable, intent(inout) :: ERhoPrim(:)

    integer :: nSpin

    #:call ASSERT_CODE
      @:ASSERT(size(over) == size(ham, dim=1))
      @:ASSERT(size(H0) == size(ham, dim=1))
      @:ASSERT(all(shape(rhoPrim) == shape(ham)))
      if (allocated(iRhoPrim)) then
        @:ASSERT(all(shape(iRhoPrim) == shape(ham)))
        @:ASSERT(all(shape(iHam) == shape(ham)))
      end if
      if (allocated(ERhoPrim)) then
        @:ASSERT(size(ERhoPrim) == size(ham, dim=1))
      end if
    #:endcall ASSERT_CODE

    if (size(ham, dim=1) >= sparseSize) then
      ! Sparse matrices are big enough
      return
    end if

    nSpin = size(ham, dim=2)
    deallocate(ham)
    deallocate(over)
    deallocate(H0)
    deallocate(rhoPrim)
    allocate(ham(sparseSize, nSpin))
    allocate(over(sparseSize))
    allocate(H0(sparseSize))
    allocate(rhoPrim(sparseSize, nSpin))
    if (allocated(iRhoPrim)) then
      deallocate(iRhoPrim)
      deallocate(iHam)
      allocate(iRhoPrim(sparseSize, nSpin))
      allocate(iHam(sparseSize, nSpin))
    end if
    if (allocated(ERhoPrim)) then
      deallocate(ERhoPrim)
      allocate(ERhoPrim(sparseSize))
    end if

  end subroutine reallocateSparseArrays


  !> Calculates repulsive energy for current geometry
  subroutine calcRepulsiveEnergy(coord, species, img2CentCell, nNeighbourRep, neighbourList,&
      & pRepCont, Eatom, Etotal)

    !> All atomic coordinates
    real(dp), intent(in) :: coord(:,:)

    !> All atoms chemical species
    integer, intent(in) :: species(:)

    !> Image atom indices to central cell atoms
    integer, intent(in) :: img2CentCell(:)

    !> Number of neighbours for each atom within the repulsive distance
    integer, intent(in) :: nNeighbourRep(:)

    !> List of neighbours for each atom
    type(TNeighbourList), intent(in) :: neighbourList

    !> Repulsive interaction data
    type(ORepCont), intent(in) :: pRepCont

    !> Energy for each atom
    real(dp), intent(out) :: Eatom(:)

    !> Total energy
    real(dp), intent(out) :: Etotal

    call getERep(Eatom, coord, nNeighbourRep, neighbourList%iNeighbour, species, pRepCont,&
        & img2CentCell)
    Etotal = sum(Eatom)

  end subroutine calcRepulsiveEnergy


  !> Calculates dispersion energy for current geometry.
  subroutine calcDispersionEnergy(dispersion, Eatom, Etotal)

    !> dispersion interactions
    class(DispersionIface), intent(inout) :: dispersion

    !> energy per atom
    real(dp), intent(out) :: Eatom(:)

    !> total energy
    real(dp), intent(out) :: Etotal

    call dispersion%getEnergies(Eatom)
    Etotal = sum(Eatom)

  end subroutine calcDispersionEnergy


  !> Sets the external potential components to zero
  subroutine resetExternalPotentials(potential)

    !> Potential contributions
    type(TPotentials), intent(inout) :: potential

    potential%extAtom(:,:) = 0.0_dp
    potential%extShell(:,:,:) = 0.0_dp
    potential%extBlock(:,:,:,:) = 0.0_dp

  end subroutine resetExternalPotentials


  !> Merges atomic and shell resolved external potentials into blocked one
  subroutine mergeExternalPotentials(orb, species, potential)

    !> Atomic orbital information
    type(TOrbitals), intent(in) :: orb

    !> species for atoms
    integer, intent(in) :: species(:)

    !> Potential energy contributions
    type(TPotentials), intent(inout) :: potential

    call total_shift(potential%extShell, potential%extAtom, orb, species)
    call total_shift(potential%extBlock, potential%extShell, orb, species)

  end subroutine mergeExternalPotentials


  !> Sets up electric external field
  subroutine setUpExternalElectricField(tEfield, tTimeDepEField, tPeriodic, EFieldStrength,&
      & EFieldVector, EFieldOmega, EFieldPhase, neighbourList, nNeighbourSK, iCellVec,&
      & img2CentCell, cellVec, deltaT, iGeoStep, coord0Fold, coord, EField, extAtomPot, absEField)

    !> Whether electric field should be considered at all
    logical, intent(in) :: tEfield

    !> Is there an electric field that varies with geometry step during MD?
    logical, intent(in) :: tTimeDepEField

    !> Is this a periodic geometry
    logical, intent(in) :: tPeriodic

    !> What is the field strength
    real(dp), intent(in) :: EFieldStrength

    !> What is the field direction
    real(dp), intent(in) :: EFieldVector(:)

    !> Is there an angular frequency for the applied field
    real(dp), intent(in) :: EFieldOmega

    !> What is the phase of the field
    integer, intent(in) :: EFieldPhase

    !> Atomi neighbours
    type(TNeighbourList), intent(in) :: neighbourList

    !> Number of neighbours for each atom
    integer, intent(in) :: nNeighbourSK(:)

    !> Index for unit cells
    integer, intent(in) :: iCellVec(:)

    !> Image atom to central cell atom number
    integer, intent(in) :: img2CentCell(:)

    !> Vectors to image unit cells

    !> Vectors (in units of the lattice constants) to cells of the lattice
    real(dp), intent(in) :: cellVec(:,:)

    !> Time step in MD
    real(dp), intent(in) :: deltaT

    !> Number of the geometry step
    integer, intent(in) :: iGeoStep

    !> Atomic coordinates in central cell
    real(dp), allocatable, intent(in) :: coord0Fold(:,:)

    !> all coordinates
    real(dp), intent(in) :: coord(:,:)

    !> Resulting electric field
    real(dp), intent(out) :: EField(:)

    !> Potentials on atomic sites
    real(dp), intent(out) :: extAtomPot(:)

    !> Magnitude of the field
    real(dp), intent(out) :: absEField

    integer :: nAtom
    integer :: iAt1, iAt2, iNeigh
    character(lc) :: tmpStr

    if (.not. tEField) then
      EField(:) = 0.0_dp
      absEField = 0.0_dp
      extAtomPot(:) = 0.0_dp
      return
    end if

    nAtom = size(nNeighbourSK)

    Efield(:) = EFieldStrength * EfieldVector
    if (tTimeDepEField) then
      Efield(:) = Efield * sin(EfieldOmega * deltaT * real(iGeoStep + EfieldPhase, dp))
    end if
    absEfield = sqrt(sum(Efield**2))
    if (tPeriodic) then
      do iAt1 = 1, nAtom
        do iNeigh = 1, nNeighbourSK(iAt1)
          iAt2 = neighbourList%iNeighbour(iNeigh, iAt1)
          ! overlap between atom in central cell and non-central cell
          if (iCellVec(iAt2) /= 0) then
            ! component of electric field projects onto vector between cells
            if (abs(dot_product(cellVec(:, iCellVec(iAt2)), EfieldVector)) > epsilon(1.0_dp)) then
              write(tmpStr, "(A, I0, A, I0, A)") 'Interaction between atoms ', iAt1, ' and ',&
                  & img2CentCell(iAt2),&
                  & ' crosses the saw-tooth discontinuity in the electric field.'
              call error(tmpStr)
            end if
          end if
        end do
      end do
      do iAt1 = 1, nAtom
        extAtomPot(iAt1) = dot_product(coord0Fold(:, iAt1), Efield)
      end do
    else
      do iAt1 = 1, nAtom
        extAtomPot(iAt1) = dot_product(coord(:, iAt1), Efield)
      end do
    end if

  end subroutine setUpExternalElectricField


  !> Initialise basic variables before the scc loop.
  subroutine initSccLoop(tSccCalc, xlbomdIntegrator, minSccIter, maxSccIter, sccTol, tConverged)

    !> Is this an SCC calculation?
    logical, intent(in) :: tSccCalc

    !> Details for extended Lagrange integrator (of used)
    type(Xlbomd), allocatable, intent(inout) :: xlbomdIntegrator

    !> Minimum number of SCC cycles that can be used
    integer, intent(inout) :: minSccIter

    !> Maximum number of SCC cycles
    integer, intent(inout) :: maxSccIter

    !> Tolerance for SCC convergence
    real(dp), intent(inout) :: sccTol

    !> Has SCC convergence been achieved?
    logical, intent(out) :: tConverged

    if (allocated(xlbomdIntegrator)) then
      call xlbomdIntegrator%getSCCParameters(minSCCIter, maxSccIter, sccTol)
    end if

    tConverged = (.not. tSccCalc)

    if (tSccCalc) then
      call printSccHeader()
    end if

  end subroutine initSccLoop


  !> Reset internal potential related quantities
  subroutine resetInternalPotentials(tDualSpinOrbit, xi, orb, species, potential)

    !> Is dual spin orbit being used (block potentials)
    logical, intent(in) :: tDualSpinOrbit

    !> Spin orbit constants if required
    real(dp), allocatable, intent(in) :: xi(:,:)

    !> atomic orbital information
    type(TOrbitals), intent(in) :: orb

    !> chemical species
    integer, intent(in) :: species(:)

    !> potentials in the system
    type(TPotentials), intent(inout) :: potential

    @:ASSERT(.not. tDualSpinOrbit .or. allocated(xi))

    potential%intAtom(:,:) = 0.0_dp
    potential%intShell(:,:,:) = 0.0_dp
    potential%intBlock(:,:,:,:) = 0.0_dp
    potential%orbitalBlock(:,:,:,:) = 0.0_dp
    potential%iOrbitalBlock(:,:,:,:) = 0.0_dp
    if (tDualSpinOrbit) then
      call getDualSpinOrbitShift(potential%iOrbitalBlock, xi, orb, species)
    end if

  end subroutine resetInternalPotentials


  !> Add potentials comming from point charges.
  subroutine addChargePotentials(env, sccCalc, qInput, q0, chargePerShell, orb, species,&
      & neighbourList, img2CentCell, spinW, thirdOrd, potential)

    !> Environment settings
    type(TEnvironment), intent(in) :: env

    !> SCC module internal variables
    type(TScc), intent(inout) :: sccCalc

    !> Input atomic populations
    real(dp), intent(in) :: qInput(:,:,:)

    !> reference atomic occupations
    real(dp), intent(in) :: q0(:,:,:)

    !> charges per atomic shell
    real(dp), intent(in) :: chargePerShell(:,:,:)

    !> atomic orbital information
    type(TOrbitals), intent(in) :: orb

    !> species of all atoms
    integer, target, intent(in) :: species(:)

    !> neighbours to atoms
    type(TNeighbourList), intent(in) :: neighbourList

    !> map from image atom to real atoms
    integer, intent(in) :: img2CentCell(:)

    !> spin constants
    real(dp), intent(in), allocatable :: spinW(:,:,:)

    !> third order SCC interactions
    type(ThirdOrder), allocatable, intent(inout) :: thirdOrd

    !> Potentials acting
    type(TPotentials), intent(inout) :: potential

    real(dp), allocatable :: atomPot(:,:)
    real(dp), allocatable :: shellPot(:,:,:)
    integer, pointer :: pSpecies0(:)
    integer :: nAtom, nSpin

    nAtom = size(qInput, dim=2)
    nSpin = size(qInput, dim=3)
    pSpecies0 => species(1:nAtom)

    allocate(atomPot(nAtom, nSpin))
    allocate(shellPot(orb%mShell, nAtom, nSpin))

    call sccCalc%updateCharges(env, qInput, q0, orb, species, neighbourList%iNeighbour,&
        & img2CentCell)
    call sccCalc%getShiftPerAtom(atomPot(:,1))
    call sccCalc%getShiftPerL(shellPot(:,:,1))
    potential%intAtom(:,1) = potential%intAtom(:,1) + atomPot(:,1)
    potential%intShell(:,:,1) = potential%intShell(:,:,1) + shellPot(:,:,1)

    if (allocated(thirdOrd)) then
      call thirdOrd%updateCharges(pSpecies0, neighbourList, qInput, q0, img2CentCell, orb)
      call thirdOrd%getShifts(atomPot(:,1), shellPot(:,:,1))
      potential%intAtom(:,1) = potential%intAtom(:,1) + atomPot(:,1)
      potential%intShell(:,:,1) = potential%intShell(:,:,1) + shellPot(:,:,1)
    end if

    if (nSpin /= 1 .and. allocated(spinW)) then
      call getSpinShift(shellPot, chargePerShell, species, orb, spinW)
      potential%intShell = potential%intShell + shellPot
    end if

    call total_shift(potential%intShell, potential%intAtom, orb, species)
    call total_shift(potential%intBlock, potential%intShell, orb, species)

  end subroutine addChargePotentials


  !> Add potentials comming from on-site block of the dual density matrix.
  subroutine addBlockChargePotentials(qBlockIn, qiBlockIn, tDftbU, tImHam, species, orb,&
      & nDftbUFunc, UJ, nUJ, iUJ, niUJ, potential)

    !> block input charges
    real(dp), allocatable, intent(in) :: qBlockIn(:,:,:,:)

    !> imaginary part
    real(dp), allocatable, intent(in) :: qiBlockIn(:,:,:,:)

    !> is this a +U calculation
    logical, intent(in) :: tDftbU

    !> does the hamitonian have an imaginary part in real space?
    logical, intent(in) :: tImHam

    !> chemical species of all atoms
    integer, intent(in) :: species(:)

    !> Orbital information
    type(TOrbitals), intent(in) :: orb

    !> choice of +U functional
    integer, intent(in) :: nDftbUFunc

    !> prefactor for +U potential
    real(dp), allocatable, intent(in) :: UJ(:,:)

    !> Number DFTB+U blocks of shells for each atom type
    integer, intent(in), allocatable :: nUJ(:)

    !> which shells are in each DFTB+U block
    integer, intent(in), allocatable :: iUJ(:,:,:)

    !> Number of shells in each DFTB+U block
    integer, intent(in), allocatable :: niUJ(:,:)

    !> potentials acting in system
    type(TPotentials), intent(inout) :: potential


    if (tDFTBU) then
      if (tImHam) then
        call getDftbUShift(potential%orbitalBlock, potential%iorbitalBlock, qBlockIn, qiBlockIn,&
            & species,orb, nDFTBUfunc, UJ, nUJ, niUJ, iUJ)
      else
        call getDftbUShift(potential%orbitalBlock, qBlockIn, species, orb, nDFTBUfunc, UJ, nUJ,&
            & niUJ, iUJ)
      end if
      potential%intBlock = potential%intBlock + potential%orbitalBlock
    end if

  end subroutine addBlockChargePotentials



  !> Returns the Hamiltonian for the given scc iteration
  subroutine getSccHamiltonian(H0, over, nNeighbourSK, neighbourList, species, orb, iSparseStart,&
      & img2CentCell, potential, ham, iHam)

    !> non-SCC hamitonian (sparse)
    real(dp), intent(in) :: H0(:)

    !> overlap (sparse)
    real(dp), intent(in) :: over(:)

    !> Number of atomic neighbours
    integer, intent(in) :: nNeighbourSK(:)

    !> list of atomic neighbours
    type(TNeighbourList), intent(in) :: neighbourList

    !> species of atoms
    integer, intent(in) :: species(:)

    !> atomic orbital information
    type(TOrbitals), intent(in) :: orb

    !> Index for atomic blocks in sparse data
    integer, intent(in) :: iSparseStart(:,:)

    !> image atoms to central cell atoms
    integer, intent(in) :: img2CentCell(:)

    !> potential acting on sustem
    type(TPotentials), intent(in) :: potential

    !> resulting hamitonian (sparse)
    real(dp), intent(out) :: ham(:,:)

    !> imaginary part of hamitonian (if required, signalled by being allocated)
    real(dp), allocatable, intent(inout) :: iHam(:,:)

    integer :: nAtom

    nAtom = size(orb%nOrbAtom)

    ham(:,:) = 0.0_dp
    ham(:,1) = h0
    call add_shift(ham, over, nNeighbourSK, neighbourList%iNeighbour, species, orb, iSparseStart,&
        & nAtom, img2CentCell, potential%intBlock)

    if (allocated(iHam)) then
      iHam(:,:) = 0.0_dp
      call add_shift(iHam, over, nNeighbourSK, neighbourList%iNeighbour, species, orb,&
          & iSparseStart, nAtom, img2CentCell, potential%iorbitalBlock)
    end if

  end subroutine getSccHamiltonian


  !> Returns the sparse density matrix.
  !>
  !> All operations (e.g. non-dual spin orbit coupling), which need access to full (unpacked)
  !> Hamiltonian or the full (unpacked) density matrix, must also invoked from within this routine,
  !> as those unpacked quantities do not exist elsewhere.
  !>
  subroutine getDensity(env, denseDesc, ham, over, neighbourList, nNeighbourSK, iSparseStart,&
      & img2CentCell, iCellVec, cellVec, kPoint, kWeight, orb, species, solver, tRealHS,&
      & tSpinSharedEf, tSpinOrbit, tDualSpinOrbit, tFillKSep, tFixEf, tMulliken, iDistribFn,&
      & tempElec, nEl, parallelKS, Ef, energy, eigen, filling, rhoPrim, Eband, TS, E0, iHam, xi,&
      & orbitalL, HSqrReal, SSqrReal, eigvecsReal, iRhoPrim, HSqrCplx, SSqrCplx, eigvecsCplx,&
      & rhoSqrReal)

    !> Environment settings
    type(TEnvironment), intent(inout) :: env

    !> Dense matrix descriptor
    type(TDenseDescr), intent(in) :: denseDesc

    !> hamiltonian in sparse storage
    real(dp), intent(inout) :: ham(:,:)

    !> sparse overlap matrix
    real(dp), intent(in) :: over(:)

    !> list of neighbours for each atom
    type(TNeighbourList), intent(in) :: neighbourList

    !> Number of neighbours for each of the atoms
    integer, intent(in) :: nNeighbourSK(:)

    !> Index array for the start of atomic blocks in sparse arrays
    integer, intent(in) :: iSparseStart(:,:)

    !> map from image atoms to the original unique atom
    integer, intent(in) :: img2CentCell(:)

    !> Index for which unit cell atoms are associated with
    integer, intent(in) :: iCellVec(:)

    !> Vectors (in units of the lattice constants) to cells of the lattice
    real(dp), intent(in) :: cellVec(:,:)

    !> k-points
    real(dp), intent(in) :: kPoint(:,:)

    !> Weights for k-points
    real(dp), intent(in) :: kWeight(:)

    !> Atomic orbital information
    type(TOrbitals), intent(in) :: orb

    !> species of all atoms in the system
    integer, intent(in) :: species(:)

    !> Eigensolver choice
    integer, intent(in) :: solver

    !> Is the hamitonian real (no k-points/molecule/gamma point)?
    logical, intent(in) :: tRealHS

    !> Is the Fermi level common accross spin channels?
    logical, intent(in) :: tSpinSharedEf

    !> Are spin orbit interactions present
    logical, intent(in) :: tSpinOrbit

    !> Are block population spin orbit interactions present
    logical, intent(in) :: tDualSpinOrbit

    !> Fill k-points separately if true (no charge transfer accross the BZ)
    logical, intent(in) :: tFillKSep

    !> Whether fixed Fermi level(s) should be used. (No charge conservation!)
    logical, intent(in) :: tFixEf

    !> Should Mulliken populations be generated/output
    logical, intent(in) :: tMulliken

    !> occupation function for electronic states
    integer, intent(in) :: iDistribFn

    !> Electronic temperature
    real(dp), intent(in) :: tempElec

    !> Number of electrons
    real(dp), intent(in) :: nEl(:)

    !> K-points and spins to process
    type(TParallelKS), intent(in) :: parallelKS

    !> Fermi level(s)
    real(dp), intent(inout) :: Ef(:)

    !> Energy contributions and total
    type(TEnergies), intent(inout) :: energy

    !> eigenvalues
    real(dp), intent(out) :: eigen(:,:,:)

    !> occupations
    real(dp), intent(out) :: filling(:,:,:)

    !> sparse density matrix
    real(dp), intent(out) :: rhoPrim(:,:)

    !> band structure energy
    real(dp), intent(out) :: Eband(:)

    !> electronic entropy times temperature
    real(dp), intent(out) :: TS(:)

    !> extrapolated 0 temperature band energy
    real(dp), intent(out) :: E0(:)

    !> imaginary part of hamitonian
    real(dp), intent(inout), allocatable :: iHam(:,:)

    !> spin orbit constants
    real(dp), intent(in), allocatable :: xi(:,:)

    !> orbital moments of atomic shells
    real(dp), intent(inout), allocatable :: orbitalL(:,:,:)

    !> imaginary part of density matrix
    real(dp), intent(inout), allocatable :: iRhoPrim(:,:)

    !> dense real hamiltonian storage
    real(dp), intent(inout), allocatable :: HSqrReal(:,:)

    !> dense real overlap storage
    real(dp), intent(inout), allocatable :: SSqrReal(:,:)

    !> real eigenvectors on exit
    real(dp), intent(inout), allocatable :: eigvecsReal(:,:,:)

    !> dense complex (k-points) hamiltonian storage
    complex(dp), intent(inout), allocatable :: HSqrCplx(:,:)

    !> dense complex (k-points) overlap storage
    complex(dp), intent(inout), allocatable :: SSqrCplx(:,:)

    !> complex eigenvectors on exit
    complex(dp), intent(inout), allocatable :: eigvecsCplx(:,:,:)

    !> Dense density matrix
    real(dp), intent(inout), allocatable :: rhoSqrReal(:,:,:)

    integer :: nSpin

    nSpin = size(ham, dim=2)

    ! Hack due to not using Pauli-type structure for diagonalisation
    if (nSpin > 1) then
      ham(:,:) = 2.0_dp * ham
      if (allocated(iHam)) then
        iHam(:,:) = 2.0_dp * iHam
      end if
    end if

    call env%globalTimer%startTimer(globalTimers%diagonalization)
    if (nSpin /= 4) then
      call qm2ud(ham)
      if (tRealHS) then
        call buildAndDiagDenseRealHam(env, denseDesc, ham, over, neighbourList, nNeighbourSK,&
            & iSparseStart, img2CentCell, solver, parallelKS, HSqrReal, SSqrReal, eigVecsReal,&
            & eigen(:,1,:))
      else
        call buildAndDiagDenseCplxHam(env, denseDesc, ham, over, kPoint, neighbourList,&
            & nNeighbourSK, iSparseStart, img2CentCell, iCellVec, cellVec, solver, parallelKS,&
            & HSqrCplx, SSqrCplx, eigVecsCplx, eigen)
      end if
    else
      call buildAndDiagDensePauliHam(env, denseDesc, ham, over, kPoint, neighbourList,&
          & nNeighbourSK, iSparseStart, img2CentCell, iCellVec, cellVec, orb, solver, parallelKS,&
          & eigen(:,:,1), HSqrCplx, SSqrCplx, eigVecsCplx, iHam, xi, species)
    end if
    call env%globalTimer%stopTimer(globalTimers%diagonalization)

    call getFillingsAndBandEnergies(eigen, nEl, nSpin, tempElec, kWeight, tSpinSharedEf,&
        & tFillKSep, tFixEf, iDistribFn, Ef, filling, Eband, TS, E0)

    call env%globalTimer%startTimer(globalTimers%densityMatrix)
    if (nSpin /= 4) then
      if (tRealHS) then
        call getDensityFromRealEigvecs(env, denseDesc, filling(:,1,:), neighbourList, nNeighbourSK,&
            & iSparseStart, img2CentCell, orb, eigVecsReal, parallelKS, rhoPrim, SSqrReal,&
            & rhoSqrReal)
      else
        call getDensityFromCplxEigvecs(env, denseDesc, filling, kPoint, kWeight, neighbourList,&
            & nNeighbourSK, iSparseStart, img2CentCell, iCellVec, cellVec, orb, parallelKS,&
            & eigvecsCplx, rhoPrim, SSqrCplx)
      end if
      call ud2qm(rhoPrim)
    else
      ! Pauli structure of eigenvectors
      filling(:,:,1) = 2.0_dp * filling(:,:,1)
      call getDensityFromPauliEigvecs(env, denseDesc, tRealHS, tSpinOrbit, tDualSpinOrbit,&
          & tMulliken, kPoint, kWeight, filling(:,:,1), neighbourList, nNeighbourSK, orb,&
          & iSparseStart, img2CentCell, iCellVec, cellVec, species, parallelKS, eigVecsCplx,&
          & SSqrCplx, energy, rhoPrim, xi, orbitalL, iRhoPrim)
      filling(:,:,1) = 0.5_dp * filling(:,:,1)
    end if
    call env%globalTimer%stopTimer(globalTimers%densityMatrix)

  end subroutine getDensity


  !> Builds and diagonalises dense Hamiltonians.
  subroutine buildAndDiagDenseRealHam(env, denseDesc, ham, over, neighbourList, nNeighbourSK,&
      & iSparseStart, img2CentCell, solver, parallelKS, HSqrReal, SSqrReal, eigvecsReal, eigen)

    !> Environment settings
    type(TEnvironment), intent(inout) :: env

    !> Dense matrix descriptor
    type(TDenseDescr), intent(in) :: denseDesc

    !> hamiltonian in sparse storage
    real(dp), intent(in) :: ham(:,:)

    !> sparse overlap matrix
    real(dp), intent(in) :: over(:)

    !> list of neighbours for each atom
    type(TNeighbourList), intent(in) :: neighbourList

    !> Number of neighbours for each of the atoms
    integer, intent(in) :: nNeighbourSK(:)

    !> Index array for the start of atomic blocks in sparse arrays
    integer, intent(in) :: iSparseStart(:,:)

    !> map from image atoms to the original unique atom
    integer, intent(in) :: img2CentCell(:)

    !> Eigensolver choice
    integer, intent(in) :: solver

    !> K-points and spins to be handled
    type(TParallelKS), intent(in) :: parallelKS

    !> dense hamitonian matrix
    real(dp), intent(out) :: HSqrReal(:,:)

    !> dense overlap matrix
    real(dp), intent(out) :: SSqrReal(:,:)

    !> Eigenvectors on eixt
    real(dp), intent(out) :: eigvecsReal(:,:,:)

    !> eigenvalues
    real(dp), intent(out) :: eigen(:,:)

    integer :: iKS, iSpin

    eigen(:,:) = 0.0_dp
    do iKS = 1, parallelKS%nLocalKS
      iSpin = parallelKS%localKS(2, iKS)
    #:if WITH_SCALAPACK
      call env%globalTimer%startTimer(globalTimers%sparseToDense)
      call unpackHSRealBlacs(env%blacs, ham(:,iSpin), neighbourList%iNeighbour, nNeighbourSK,&
          & iSparseStart, img2CentCell, denseDesc, HSqrReal)
      call unpackHSRealBlacs(env%blacs, over, neighbourList%iNeighbour, nNeighbourSK, iSparseStart,&
          & img2CentCell, denseDesc, SSqrReal)
      call env%globalTimer%stopTimer(globalTimers%sparseToDense)
      call diagDenseMtxBlacs(solver, 'V', denseDesc%blacsOrbSqr, HSqrReal, SSqrReal,&
          & eigen(:,iSpin), eigvecsReal(:,:,iKS))
    #:else
      call env%globalTimer%startTimer(globalTimers%sparseToDense)
      call unpackHS(HSqrReal, ham(:,iSpin), neighbourList%iNeighbour, nNeighbourSK,&
          & denseDesc%iAtomStart, iSparseStart, img2CentCell)
      call unpackHS(SSqrReal, over, neighbourList%iNeighbour, nNeighbourSK, denseDesc%iAtomStart,&
          & iSparseStart, img2CentCell)
      call env%globalTimer%stopTimer(globalTimers%sparseToDense)
      call diagDenseMtx(solver, 'V', HSqrReal, SSqrReal, eigen(:,iSpin))
      eigvecsReal(:,:,iKS) = HSqrReal
    #:endif
    end do

  #:if WITH_SCALAPACK
    ! Distribute all eigenvalues to all nodes via global summation
    call mpifx_allreduceip(env%mpi%interGroupComm, eigen, MPI_SUM)
  #:endif

  end subroutine buildAndDiagDenseRealHam


  !> Builds and diagonalises dense k-point dependent Hamiltonians.
  subroutine buildAndDiagDenseCplxHam(env, denseDesc, ham, over, kPoint, neighbourList,&
      & nNeighbourSK, iSparseStart, img2CentCell, iCellVec, cellVec, solver, parallelKS, HSqrCplx,&
      & SSqrCplx, eigvecsCplx, eigen)

    !> Environment settings
    type(TEnvironment), intent(inout) :: env

    !> Dense matrix descriptor
    type(TDenseDescr), intent(in) :: denseDesc

    !> hamiltonian in sparse storage
    real(dp), intent(in) :: ham(:,:)

    !> sparse overlap matrix
    real(dp), intent(in) :: over(:)

    !> k-points
    real(dp), intent(in) :: kPoint(:,:)

    !> list of neighbours for each atom
    type(TNeighbourList), intent(in) :: neighbourList

    !> Number of neighbours for each of the atoms
    integer, intent(in) :: nNeighbourSK(:)

    !> Index array for the start of atomic blocks in sparse arrays
    integer, intent(in) :: iSparseStart(:,:)

    !> map from image atoms to the original unique atom
    integer, intent(in) :: img2CentCell(:)

    !> Index for which unit cell atoms are associated with
    integer, intent(in) :: iCellVec(:)

    !> Vectors (in units of the lattice constants) to cells of the lattice
    real(dp), intent(in) :: cellVec(:,:)

    !> Eigensolver choice
    integer, intent(in) :: solver

    !> K-points and spins to be handled
    type(TParallelKS), intent(in) :: parallelKS

    !> dense hamitonian matrix
    complex(dp), intent(out) :: HSqrCplx(:,:)

    !> dense overlap matrix
    complex(dp), intent(out) :: SSqrCplx(:,:)

    !> Complex eigenvectors
    complex(dp), intent(out) :: eigvecsCplx(:,:,:)

    !> eigenvalues
    real(dp), intent(out) :: eigen(:,:,:)

    integer :: iKS, iK, iSpin

    eigen(:,:,:) = 0.0_dp
    do iKS = 1, parallelKS%nLocalKS
      iK = parallelKS%localKS(1, iKS)
      iSpin = parallelKS%localKS(2, iKS)
    #:if WITH_SCALAPACK
      call env%globalTimer%startTimer(globalTimers%sparseToDense)
      call unpackHSCplxBlacs(env%blacs, ham(:,iSpin), kPoint(:,iK), neighbourList%iNeighbour,&
          & nNeighbourSK, iCellVec, cellVec, iSparseStart, img2CentCell, denseDesc, HSqrCplx)
      call unpackHSCplxBlacs(env%blacs, over, kPoint(:,iK), neighbourList%iNeighbour, nNeighbourSK,&
          & iCellVec, cellVec, iSparseStart, img2CentCell, denseDesc, SSqrCplx)
      call env%globalTimer%stopTimer(globalTimers%sparseToDense)
      call diagDenseMtxBlacs(solver, 'V', denseDesc%blacsOrbSqr, HSqrCplx, SSqrCplx,&
          & eigen(:,iK,iSpin), eigvecsCplx(:,:,iKS))
    #:else
      call env%globalTimer%startTimer(globalTimers%sparseToDense)
      call unpackHS(HSqrCplx, ham(:,iSpin), kPoint(:,iK), neighbourList%iNeighbour, nNeighbourSK,&
          & iCellVec, cellVec, denseDesc%iAtomStart, iSparseStart, img2CentCell)
      call unpackHS(SSqrCplx, over, kPoint(:,iK), neighbourList%iNeighbour, nNeighbourSK, iCellVec,&
          & cellVec, denseDesc%iAtomStart, iSparseStart, img2CentCell)
      call env%globalTimer%stopTimer(globalTimers%sparseToDense)
      call diagDenseMtx(solver, 'V', HSqrCplx, SSqrCplx, eigen(:,iK,iSpin))
      eigvecsCplx(:,:,iKS) = HSqrCplx
    #:endif
    end do

  #:if WITH_SCALAPACK
    call mpifx_allreduceip(env%mpi%interGroupComm, eigen, MPI_SUM)
  #:endif

  end subroutine buildAndDiagDenseCplxHam


  !> Builds and diagonalizes Pauli two-component Hamiltonians.
  subroutine buildAndDiagDensePauliHam(env, denseDesc, ham, over, kPoint, neighbourList,&
      & nNeighbourSK, iSparseStart, img2CentCell, iCellVec, cellVec, orb, solver, parallelKS,&
      & eigen, HSqrCplx, SSqrCplx, eigvecsCplx, iHam, xi, species)

    !> Environment settings
    type(TEnvironment), intent(inout) :: env

    !> Dense matrix descriptor
    type(TDenseDescr), intent(in) :: denseDesc

    !> hamiltonian in sparse storage
    real(dp), intent(in) :: ham(:,:)

    !> sparse overlap matrix
    real(dp), intent(in) :: over(:)

    !> k-points
    real(dp), intent(in) :: kPoint(:,:)

    !> list of neighbours for each atom
    type(TNeighbourList), intent(in) :: neighbourList

    !> Number of neighbours for each of the atoms
    integer, intent(in) :: nNeighbourSK(:)

    !> Index array for the start of atomic blocks in sparse arrays
    integer, intent(in) :: iSparseStart(:,:)

    !> map from image atoms to the original unique atom
    integer, intent(in) :: img2CentCell(:)

    !> Index for which unit cell atoms are associated with
    integer, intent(in) :: iCellVec(:)

    !> Vectors (in units of the lattice constants) to cells of the lattice
    real(dp), intent(in) :: cellVec(:,:)

    !> atomic orbital information
    type(TOrbitals), intent(in) :: orb

    !> Eigensolver choice
    integer, intent(in) :: solver

    !> K-points and spins to be handled
    type(TParallelKS), intent(in) :: parallelKS

    !> eigenvalues
    real(dp), intent(out) :: eigen(:,:)

    !> dense hamitonian matrix
    complex(dp), intent(out) :: HSqrCplx(:,:)

    !> dense overlap matrix
    complex(dp), intent(out) :: SSqrCplx(:,:)

    !> eigenvectors
    complex(dp), intent(out) :: eigvecsCplx(:,:,:)

    !> imaginary part of the hamiltonian
    real(dp), intent(in), allocatable :: iHam(:,:)

    !> spin orbit constants
    real(dp), intent(in), allocatable :: xi(:,:)

    !> species of atoms
    integer, intent(in), optional :: species(:)

    integer :: iKS, iK

    eigen(:,:) = 0.0_dp
    do iKS = 1, parallelKS%nLocalKS
      iK = parallelKS%localKS(1, iKS)
      call env%globalTimer%startTimer(globalTimers%sparseToDense)
    #:if WITH_SCALAPACK
      if (allocated(iHam)) then
        call unpackHPauliBlacs(env%blacs, ham, kPoint(:,iK), neighbourList%iNeighbour,&
            & nNeighbourSK, iCellVec, cellVec, iSparseStart, img2CentCell, orb%mOrb, denseDesc,&
            & HSqrCplx, iorig=iHam)
      else
        call unpackHPauliBlacs(env%blacs, ham, kPoint(:,iK), neighbourList%iNeighbour,&
            & nNeighbourSK, iCellVec, cellVec, iSparseStart, img2CentCell, orb%mOrb, denseDesc,&
            & HSqrCplx)
      end if
      call unpackSPauliBlacs(env%blacs, over, kPoint(:,iK), neighbourList%iNeighbour, nNeighbourSK,&
          & iCellVec, cellVec, iSparseStart, img2CentCell, orb%mOrb, denseDesc, SSqrCplx)
    #:else
      if (allocated(iHam)) then
        call unpackHPauli(ham, kPoint(:,iK), neighbourList%iNeighbour, nNeighbourSK, iSparseStart,&
            & denseDesc%iAtomStart, img2CentCell, iCellVec, cellVec, HSqrCplx, iHam=iHam)
      else
        call unpackHPauli(ham, kPoint(:,iK), neighbourList%iNeighbour, nNeighbourSK, iSparseStart,&
            & denseDesc%iAtomStart, img2CentCell, iCellVec, cellVec, HSqrCplx)
      end if
      call unpackSPauli(over, kPoint(:,iK), neighbourList%iNeighbour, nNeighbourSK,&
          & denseDesc%iAtomStart, iSparseStart, img2CentCell, iCellVec, cellVec, SSqrCplx)
    #:endif
      if (allocated(xi) .and. .not. allocated(iHam)) then
        call addOnsiteSpinOrbitHam(env, xi, species, orb, denseDesc, HSqrCplx)
      end if
      call env%globalTimer%stopTimer(globalTimers%sparseToDense)
    #:if WITH_SCALAPACK
      call diagDenseMtxBlacs(solver, 'V', denseDesc%blacsOrbSqr, HSqrCplx, SSqrCplx, eigen(:,iK),&
          & eigvecsCplx(:,:,iKS))
    #:else
      call diagDenseMtx(solver, 'V', HSqrCplx, SSqrCplx, eigen(:,iK))
      eigvecsCplx(:,:,iKS) = HSqrCplx
    #:endif
    end do

  #:if WITH_SCALAPACK
    call mpifx_allreduceip(env%mpi%interGroupComm, eigen, MPI_SUM)
  #:endif

  end subroutine buildAndDiagDensePauliHam


  !> Creates sparse density matrix from real eigenvectors.
  subroutine getDensityFromRealEigvecs(env, denseDesc, filling, neighbourList, nNeighbourSK,&
      & iSparseStart, img2CentCell, orb, eigvecs, parallelKS, rhoPrim, work, rhoSqrReal)

    !> Environment settings
    type(TEnvironment), intent(inout) :: env

    !> Dense matrix descriptor
    type(TDenseDescr), intent(in) :: denseDesc

    !> Filling
    real(dp), intent(in) :: filling(:,:)

    !> list of neighbours for each atom
    type(TNeighbourList), intent(in) :: neighbourList

    !> Number of neighbours for each of the atoms
    integer, intent(in) :: nNeighbourSK(:)

    !> Index array for the start of atomic blocks in sparse arrays
    integer, intent(in) :: iSparseStart(:,:)

    !> map from image atoms to the original unique atom
    integer, intent(in) :: img2CentCell(:)

    !> Atomic orbital information
    type(TOrbitals), intent(in) :: orb

    !> K-points and spins to process
    type(TParallelKS), intent(in) :: parallelKS

    !> eigenvectors
    real(dp), intent(inout) :: eigvecs(:,:,:)

    !> sparse density matrix
    real(dp), intent(out) :: rhoPrim(:,:)

    !> work space array
    real(dp), intent(out) :: work(:,:)

    !> Dense density matrix if needed
    real(dp), intent(inout), allocatable  :: rhoSqrReal(:,:,:)

    integer :: iKS, iSpin

    rhoPrim(:,:) = 0.0_dp
    do iKS = 1, parallelKS%nLocalKS
      iSpin = parallelKS%localKS(2, iKS)

    #:if WITH_SCALAPACK
      call makeDensityMtxRealBlacs(env%blacs%orbitalGrid, denseDesc%blacsOrbSqr, filling(:,iSpin),&
          & eigvecs(:,:,iKS), work)
      call env%globalTimer%startTimer(globalTimers%denseToSparse)
      call packRhoRealBlacs(env%blacs, denseDesc, work, neighbourList%iNeighbour, nNeighbourSK,&
          & orb%mOrb, iSparseStart, img2CentCell, rhoPrim(:,iSpin))
      call env%globalTimer%stopTimer(globalTimers%denseToSparse)
    #:else
      if (tDensON2) then
        call makeDensityMatrix(work, eigvecs(:,:,iKS), filling(:,iSpin),&
            & neighbourlist%iNeighbour, nNeighbourSK, orb, denseDesc%iAtomStart, img2CentCell)
      else
        call makeDensityMatrix(work, eigvecs(:,:,iKS), filling(:,iSpin))
      end if
      call env%globalTimer%startTimer(globalTimers%denseToSparse)
      call packHS(rhoPrim(:,iSpin), work, neighbourlist%iNeighbour, nNeighbourSK, orb%mOrb,&
          & denseDesc%iAtomStart, iSparseStart, img2CentCell)
      call env%globalTimer%stopTimer(globalTimers%denseToSparse)
    #:endif

      if (allocated(rhoSqrReal)) then
        rhoSqrReal(:,:,iSpin) = work
      end if
    end do

  #:if WITH_SCALAPACK
    ! Add up and distribute density matrix contribution from each group
    call mpifx_allreduceip(env%mpi%globalComm, rhoPrim, MPI_SUM)
  #:endif

  end subroutine getDensityFromRealEigvecs


  !> Creates sparse density matrix from complex eigenvectors.
  subroutine getDensityFromCplxEigvecs(env, denseDesc, filling, kPoint, kWeight, neighbourList,&
      & nNeighbourSK, iSparseStart, img2CentCell, iCellVec, cellVec, orb, parallelKS, eigvecs,&
      & rhoPrim, work)

    !> Environment settings
    type(TEnvironment), intent(inout) :: env

    !> Dense matrix descriptor
    type(TDenseDescr), intent(in) :: denseDesc

    !> Occupations of single particle states in the ground state
    real(dp), intent(in) :: filling(:,:,:)

    !> k-points
    real(dp), intent(in) :: kPoint(:,:)

    !> Weights for k-points
    real(dp), intent(in) :: kWeight(:)

    !> list of neighbours for each atom
    type(TNeighbourList), intent(in) :: neighbourList

    !> Number of neighbours for each of the atoms
    integer, intent(in) :: nNeighbourSK(:)

    !> Index array for the start of atomic blocks in sparse arrays
    integer, intent(in) :: iSparseStart(:,:)

    !> map from image atoms to the original unique atom
    integer, intent(in) :: img2CentCell(:)

    !> Index for which unit cell atoms are associated with
    integer, intent(in) :: iCellVec(:)

    !> Vectors (in units of the lattice constants) to cells of the lattice
    real(dp), intent(in) :: cellVec(:,:)

    !> Atomic orbital information
    type(TOrbitals), intent(in) :: orb

    !> K-points and spins to process
    type(TParallelKS), intent(in) :: parallelKS

    !> eigenvectors of the system
    complex(dp), intent(inout) :: eigvecs(:,:,:)

    !> density matrix in sparse storage
    real(dp), intent(out) :: rhoPrim(:,:)

    !> workspace array
    complex(dp), intent(out) :: work(:,:)

    integer :: iKS, iK, iSpin

    rhoPrim(:,:) = 0.0_dp

    do iKS = 1, parallelKS%nLocalKS
      iK = parallelKS%localKS(1, iKS)
      iSpin = parallelKS%localKS(2, iKS)
    #:if WITH_SCALAPACK
      call makeDensityMtxCplxBlacs(env%blacs%orbitalGrid, denseDesc%blacsOrbSqr,&
          & filling(:,iK,iSpin), eigvecs(:,:,iKS), work)
      call env%globalTimer%startTimer(globalTimers%denseToSparse)
      call packRhoCplxBlacs(env%blacs, denseDesc, work, kPoint(:,iK), kWeight(iK),&
          & neighbourList%iNeighbour, nNeighbourSK, orb%mOrb, iCellVec, cellVec, iSparseStart,&
          & img2CentCell, rhoPrim(:,iSpin))
      call env%globalTimer%stopTimer(globalTimers%denseToSparse)
    #:else
      if (tDensON2) then
        call makeDensityMatrix(work, eigvecs(:,:,iKS), filling(:,iK,iSpin),&
            & neighbourlist%iNeighbour, nNeighbourSK, orb, denseDesc%iAtomStart, img2CentCell)
      else
        call makeDensityMatrix(work, eigvecs(:,:,iKS), filling(:,iK,iSpin))
      end if
      call env%globalTimer%startTimer(globalTimers%denseToSparse)
      call packHS(rhoPrim(:,iSpin), work, kPoint(:,iK), kWeight(iK), neighbourList%iNeighbour,&
          & nNeighbourSK, orb%mOrb, iCellVec, cellVec, denseDesc%iAtomStart, iSparseStart,&
          & img2CentCell)
      call env%globalTimer%stopTimer(globalTimers%denseToSparse)
    #:endif
    end do

  #:if WITH_SCALAPACK
    ! Add up and distribute density matrix contribution from each group
    call mpifx_allreduceip(env%mpi%globalComm, rhoPrim, MPI_SUM)
  #:endif

  end subroutine getDensityFromCplxEigvecs


  !> Creates sparse density matrix from two component complex eigenvectors.
  subroutine getDensityFromPauliEigvecs(env, denseDesc, tRealHS, tSpinOrbit, tDualSpinOrbit,&
      & tMulliken, kPoint, kWeight, filling, neighbourList, nNeighbourSK, orb, iSparseStart,&
      & img2CentCell, iCellVec, cellVec, species, parallelKS, eigvecs, work, energy, rhoPrim, xi,&
      & orbitalL, iRhoPrim)

    !> Environment settings
    type(TEnvironment), intent(inout) :: env

    !> Dense matrix descriptor
    type(TDenseDescr), intent(in) :: denseDesc

    !> Is the hamitonian real (no k-points/molecule/gamma point)?
    logical, intent(in) :: tRealHS

    !> Are spin orbit interactions present
    logical, intent(in) :: tSpinOrbit

    !> Are block population spin orbit interactions present
    logical, intent(in) :: tDualSpinOrbit

    !> Should Mulliken populations be generated/output
    logical, intent(in) :: tMulliken

    !> k-points
    real(dp), intent(in) :: kPoint(:,:)

    !> Weights for k-points
    real(dp), intent(in) :: kWeight(:)

    !> occupations of molecular orbitals/Bloch states
    real(dp), intent(in) :: filling(:,:)

    !> list of neighbours for each atom
    type(TNeighbourList), intent(in) :: neighbourList

    !> Number of neighbours for each of the atoms
    integer, intent(in) :: nNeighbourSK(:)

    !> Atomic orbital information
    type(TOrbitals), intent(in) :: orb

    !> Index array for the start of atomic blocks in sparse arrays
    integer, intent(in) :: iSparseStart(:,:)

    !> map from image atoms to the original unique atom
    integer, intent(in) :: img2CentCell(:)

    !> Index for which unit cell atoms are associated with
    integer, intent(in) :: iCellVec(:)

    !> Vectors (in units of the lattice constants) to cells of the lattice
    real(dp), intent(in) :: cellVec(:,:)

    !> species of all atoms in the system
    integer, intent(in) :: species(:)

    !> K-points and spins to process
    type(TParallelKS), intent(in) :: parallelKS

    !> eigenvectors
    complex(dp), intent(inout) :: eigvecs(:,:,:)

    !> work space array
    complex(dp), intent(inout) :: work(:,:)

    !> Energy contributions and total
    type(TEnergies), intent(inout) :: energy

    !> sparse stored density matrix
    real(dp), intent(out) :: rhoPrim(:,:)

    !> spin orbit constants
    real(dp), intent(in), allocatable :: xi(:,:)

    !> Angular momentum of atomic shells
    real(dp), intent(inout), allocatable :: orbitalL(:,:,:)

    !> imaginary part of density matrix  if required
    real(dp), intent(inout), allocatable :: iRhoPrim(:,:)


    real(dp), allocatable :: rVecTemp(:), orbitalLPart(:,:,:)
    integer :: nKPoint, nAtom
    integer :: iKS, iK
    logical :: tImHam

    nAtom = size(orb%nOrbAtom)
    tImHam = allocated(iRhoPrim)
    nKPoint = size(kWeight)

    rhoPrim(:,:) = 0.0_dp
    if (allocated(iRhoPrim)) then
      iRhoPrim(:,:) = 0.0_dp
    end if
    work(:,:) = 0.0_dp

    if (tSpinOrbit .and. .not. tDualSpinOrbit) then
      energy%atomLS(:) = 0.0_dp
      allocate(rVecTemp(nAtom))
    end if

    if (tMulliken .and. tSpinOrbit .and. .not. tDualSpinOrbit) then
      allocate(orbitalLPart(3, orb%mShell, nAtom))
      orbitalL(:,:,:) = 0.0_dp
    end if

    do iKS = 1, parallelKS%nLocalKS
      iK = parallelKS%localKS(1, iKS)

    #:if WITH_SCALAPACK
      call makeDensityMtxCplxBlacs(env%blacs%orbitalGrid, denseDesc%blacsOrbSqr, filling(:,iK),&
          & eigvecs(:,:,iKS), work)
    #:else
      call makeDensityMatrix(work, eigvecs(:,:,iKS), filling(:,iK))
    #:endif
      if (tSpinOrbit .and. .not. tDualSpinOrbit) then
        call getOnsiteSpinOrbitEnergy(env, rVecTemp, work, denseDesc, xi, orb, species)
        energy%atomLS = energy%atomLS + kWeight(iK) * rVecTemp
        if (tMulliken) then
          orbitalLPart(:,:,:) = 0.0_dp
          call getLOnsite(env, orbitalLPart, work, denseDesc, orb, species)
          orbitalL(:,:,:) = orbitalL + kWeight(iK) * orbitalLPart
        end if
      end if

      call env%globalTimer%startTimer(globalTimers%denseToSparse)
    #:if WITH_SCALAPACK
      if (tImHam) then
        call packRhoPauliBlacs(env%blacs, denseDesc, work, kPoint(:,iK), kWeight(iK),&
            & neighbourList%iNeighbour, nNeighbourSK, orb%mOrb, iCellVec, cellVec, iSparseStart,&
            & img2CentCell, rhoPrim, iRhoPrim)
      else
        call packRhoPauliBlacs(env%blacs, denseDesc, work, kPoint(:,iK), kWeight(iK),&
            & neighbourList%iNeighbour, nNeighbourSK, orb%mOrb, iCellVec, cellVec, iSparseStart,&
            & img2CentCell, rhoPrim)
      end if
    #:else
      if (tRealHS) then
        call packHSPauli(rhoPrim, work, neighbourlist%iNeighbour, nNeighbourSK, orb%mOrb,&
            & denseDesc%iAtomStart, iSparseStart, img2CentCell)
        if (tImHam) then
          call packHSPauliImag(iRhoPrim, work, neighbourlist%iNeighbour, nNeighbourSK, orb%mOrb,&
              & denseDesc%iAtomStart, iSparseStart, img2CentCell)
        end if
      else
        call packHS(rhoPrim, work, kPoint(:,iK), kWeight(iK), neighbourList%iNeighbour,&
            & nNeighbourSK, orb%mOrb, iCellVec, cellVec, denseDesc%iAtomStart, iSparseStart,&
            & img2CentCell)
        if (tImHam) then
          call iPackHS(iRhoPrim, work, kPoint(:,iK), kWeight(iK), neighbourlist%iNeighbour,&
              & nNeighbourSK, orb%mOrb, iCellVec, cellVec, denseDesc%iAtomStart, iSparseStart,&
              & img2CentCell)
        end if
      end if
    #:endif
      call env%globalTimer%stopTimer(globalTimers%denseToSparse)
    end do

  #:if WITH_SCALAPACK
    call env%globalTimer%startTimer(globalTimers%denseToSparse)
    ! Add up and distribute contributions from each group
    call mpifx_allreduceip(env%mpi%globalComm, rhoPrim, MPI_SUM)
    if (allocated(iRhoPrim)) then
      call mpifx_allreduceip(env%mpi%globalComm, iRhoPrim, MPI_SUM)
    end if
    call mpifx_allreduceip(env%mpi%globalComm, energy%atomLS, MPI_SUM)
    if (tMulliken .and. tSpinOrbit .and. .not. tDualSpinOrbit) then
      call mpifx_allreduceip(env%mpi%globalComm, orbitalL, MPI_SUM)
    end if
    call env%globalTimer%stopTimer(globalTimers%denseToSparse)
  #:endif
    if (tSpinOrbit .and. .not. tDualSpinOrbit) then
      energy%ELS = sum(energy%atomLS)
    end if

  end subroutine getDensityFromPauliEigvecs


  !> Calculates electron fillings and resulting band energy terms.
  subroutine getFillingsAndBandEnergies(eigvals, nElectrons, nSpinBlocks, tempElec, kWeights,&
      & tSpinSharedEf, tFillKSep, tFixEf, iDistribFn, Ef, fillings, Eband, TS, E0)

    !> Eigenvalue of each level, kpoint and spin channel
    real(dp), intent(in) :: eigvals(:,:,:)

    !> Nr. of electrons for each spin channel
    real(dp), intent(in) :: nElectrons(:)

    !> Nr. of spin blocks in the Hamiltonian (1 - spin avg, 2 - colinear, 4 - non-colinear)
    integer, intent(in) :: nSpinBlocks

    !> Electronic temperature
    real(dp), intent(in) :: tempElec

    !> Weight of the k-points.
    real(dp), intent(in) :: kWeights(:)

    !> Whether for colinear spin a common Fermi level for both spin channels should be used
    logical, intent(in) :: tSpinSharedEf

    !> Whether each K-point should be filled separately (individual Fermi-level for each k-point)
    logical, intent(in) :: tFillKSep

    !> Whether fixed Fermi level(s) should be used. (No charge conservation!)
    logical, intent(in) :: tFixEf

    !> Selector for the distribution function
    integer, intent(in) :: iDistribFn

    !> Fixed Fermi levels on entry, if tFixEf is .true., otherwise the Fermi levels found for the
    !> given number of electrons on exit
    real(dp), intent(inout) :: Ef(:)

    !> Fillings
    real(dp), intent(out) :: fillings(:,:,:)

    !> Band energies
    real(dp), intent(out) :: Eband(:)

    !> Band entropies
    real(dp), intent(out) :: TS(:)

    !> Band energies extrapolated to zero Kelvin
    real(dp), intent(out) :: E0(:)

    real(dp) :: EbandTmp(1), TSTmp(1), E0Tmp(1)
    real(dp) :: EfTmp
    real(dp) :: nElecFill(2)
    integer :: nSpinHams, nKPoints
    integer :: iS, iK

    nKPoints = size(fillings, dim=2)
    nSpinHams = size(fillings, dim=3)

    if (nSpinBlocks == 1) then
      ! Filling functions assume one electron per level, but for spin unpolarised we have two
      nElecFill(1) = nElectrons(1) / 2.0_dp
    else
      nElecFill(1:nSpinHams) = nElectrons(1:nSpinHams)
    end if

    if (tFixEf) then
      ! Fixed value of the Fermi level for each spin channel
      do iS = 1, nSpinHams
        call electronFill(Eband(iS:iS), fillings(:,:,iS:iS), TS(iS:iS), E0(iS:iS), Ef(iS),&
            & eigvals(:,:,iS:iS), tempElec, iDistribFn, kWeights)
      end do
    else if (nSpinHams == 2 .and. tSpinSharedEf) then
      ! Common Fermi level across two colinear spin channels
      call Efilling(Eband, Ef(1), TS, E0, fillings, eigvals, sum(nElecFill), tempElec, kWeights,&
          & iDistribFn)
      Ef(2) = Ef(1)
    else if (tFillKSep) then
      ! Every spin channel and every k-point filled up individually.
      Eband(:) = 0.0_dp
      Ef(:) = 0.0_dp
      TS(:) = 0.0_dp
      E0(:) = 0.0_dp
      do iS = 1, nSpinHams
        do iK = 1, nKPoints
          call Efilling(EbandTmp, EfTmp, TSTmp, E0Tmp, fillings(:, iK:iK, iS:iS),&
              & eigvals(:, iK:iK, iS:iS), nElecFill(iS), tempElec, [1.0_dp], iDistribFn)
          Eband(iS) = Eband(iS) + EbandTmp(1) * kWeights(iK)
          Ef(iS) = Ef(iS) + EfTmp * kWeights(iK)
          TS(iS) = TS(iS) + TSTmp(1) * kWeights(iK)
          E0(iS) = E0(iS) + E0Tmp(1) * kWeights(iK)
        end do
      end do
    else
      ! Every spin channel (but no the k-points) filled up individually
      do iS = 1, nSpinHams
        call Efilling(Eband(iS:iS), Ef(iS), TS(iS:iS), E0(iS:iS), fillings(:,:,iS:iS),&
            & eigvals(:,:,iS:iS), nElecFill(iS), tempElec, kWeights, iDistribFn)
      end do
    end if

    if (nSpinBlocks == 1) then
      ! Prefactor 2 for spin unpolarised calculations
      Eband(:) = 2.0_dp * Eband
      E0(:) = 2.0_dp * E0
      TS(:) = 2.0_dp * TS
      fillings(:,:,:) = 2.0_dp * fillings
    end if

  end subroutine getFillingsAndBandEnergies


  !> Calculate Mulliken population from sparse density matrix.
  subroutine getMullikenPopulation(rhoPrim, over, orb, neighbourList, nNeighbourSK, img2CentCell,&
      & iSparseStart, qOrb, iRhoPrim, qBlock, qiBlock)

    !> sparse density matrix
    real(dp), intent(in) :: rhoPrim(:,:)

    !> sparse overlap matrix
    real(dp), intent(in) :: over(:)

    !> Atomic orbital information
    type(TOrbitals), intent(in) :: orb

    !> Atomic neighbours
    type(TNeighbourList), intent(in) :: neighbourList

    !> Number of neighbours for each atom within overlap distance
    integer, intent(in) :: nNeighbourSK(:)

    !> image to actual atom indexing
    integer, intent(in) :: img2CentCell(:)

    !> sparse matrix indexing array
    integer, intent(in) :: iSparseStart(:,:)

    !> orbital charges
    real(dp), intent(out) :: qOrb(:,:,:)

    !> imaginary part of density matrix
    real(dp), intent(in), allocatable :: iRhoPrim(:,:)

    !> Dual atomic charges
    real(dp), intent(inout), allocatable :: qBlock(:,:,:,:)

    !> Imaginary part of dual atomic charges
    real(dp), intent(inout), allocatable :: qiBlock(:,:,:,:)

    integer :: iSpin

    qOrb(:,:,:) = 0.0_dp
    do iSpin = 1, size(qOrb, dim=3)
      call mulliken(qOrb(:,:,iSpin), over, rhoPrim(:,iSpin), orb, neighbourList%iNeighbour,&
          & nNeighbourSK, img2CentCell, iSparseStart)
    end do

    if (allocated(qBlock)) then
      qBlock(:,:,:,:) = 0.0_dp
      do iSpin = 1, size(qBlock, dim=4)
        call mulliken(qBlock(:,:,:,iSpin), over, rhoPrim(:,iSpin), orb, neighbourList%iNeighbour,&
            & nNeighbourSK, img2CentCell, iSparseStart)
      end do
    end if

    if (allocated(qiBlock)) then
      qiBlock(:,:,:,:) = 0.0_dp
      do iSpin = 1, size(qiBlock, dim=4)
        call skewMulliken(qiBlock(:,:,:,iSpin), over, iRhoPrim(:,iSpin), orb,&
            & neighbourList%iNeighbour, nNeighbourSK, img2CentCell, iSparseStart)
      end do
    end if

  end subroutine getMullikenPopulation


  !> Calculates various energy contribution that can potentially update for the same geometry
  subroutine getEnergies(sccCalc, qOrb, q0, chargePerShell, species, tEField, tXlbomd,&
      & tDftbU, tDualSpinOrbit, rhoPrim, H0, orb, neighbourList, nNeighbourSK, img2CentCell,&
      & iSparseStart, cellVol, extPressure, TS, potential, energy, thirdOrd, qBlock, qiBlock,&
      & nDftbUFunc, UJ, nUJ, iUJ, niUJ, xi)

    !> SCC module internal variables
    type(TScc), allocatable, intent(in) :: sccCalc

    !> Electrons in each atomic orbital
    real(dp), intent(in) :: qOrb(:,:,:)

    !> reference charges
    real(dp), intent(in) :: q0(:,:,:)

    !> electrons in each atomi shell
    real(dp), intent(in) :: chargePerShell(:,:,:)

    !> chemical species
    integer, intent(in) :: species(:)

    !> is an external electric field present
    logical, intent(in) :: tEField

    !> Is the extended Lagrangian being used for MD
    logical, intent(in) :: tXlbomd

    !> Are there orbital potentials present
    logical, intent(in) :: tDftbU

    !> Is dual spin orbit being used
    logical, intent(in) :: tDualSpinOrbit

    !> density matrix in sparse storage
    real(dp), intent(in) :: rhoPRim(:,:)

    !> non-self-consistent hamiltonian
    real(dp), intent(in) :: H0(:)

    !> atomic orbital information
    type(TOrbitals), intent(in) :: orb

    !> neighbour list
    type(TNeighbourList), intent(in) :: neighbourList

    !> Number of neighbours within cut-off for each atom
    integer, intent(in) :: nNeighbourSK(:)

    !> image to real atom mapping
    integer, intent(in) :: img2CentCell(:)

    !> index for sparse large matrices
    integer, intent(in) :: iSparseStart(:,:)

    !> unit cell volume
    real(dp), intent(in) :: cellVol

    !> external pressure
    real(dp), intent(in) :: extPressure

    !> electron entropy contribution
    real(dp), intent(in) :: TS(:)

    !> potentials acting
    type(TPotentials), intent(in) :: potential

    !> energy contributions
    type(TEnergies), intent(inout) :: energy

    !> 3rd order settings
    type(ThirdOrder), intent(inout), allocatable :: thirdOrd

    !> block (dual) atomic populations
    real(dp), intent(in), allocatable :: qBlock(:,:,:,:)

    !> Imaginary part of block atomic populations
    real(dp), intent(in), allocatable :: qiBlock(:,:,:,:)

    !> which DFTB+U functional (if used)
    integer, intent(in), optional :: nDftbUFunc

    !> U-J prefactors in DFTB+U
    real(dp), intent(in), allocatable :: UJ(:,:)

    !> Number DFTB+U blocks of shells for each atom type
    integer, intent(in), allocatable :: nUJ(:)

    !> which shells are in each DFTB+U block
    integer, intent(in), allocatable :: iUJ(:,:,:)

    !> Number of shells in each DFTB+U block
    integer, intent(in), allocatable :: niUJ(:,:)

    !> Spin orbit constants
    real(dp), intent(in), allocatable :: xi(:,:)

    integer :: nSpin

    nSpin = size(rhoPrim, dim=2)

    ! Tr[H0 * Rho] can be done with the same algorithm as Mulliken-analysis
    energy%atomNonSCC(:) = 0.0_dp
    call mulliken(energy%atomNonSCC, rhoPrim(:,1), H0, orb, neighbourList%iNeighbour, nNeighbourSK,&
        & img2CentCell, iSparseStart)
    energy%EnonSCC =  sum(energy%atomNonSCC)

    if (tEfield) then
      energy%atomExt = sum(qOrb(:,:,1) - q0(:,:,1), dim=1) * potential%extAtom(:,1)
      energy%Eext = sum(energy%atomExt)
    end if

    if (allocated(sccCalc)) then
      if (tXlbomd) then
        call sccCalc%getEnergyPerAtomXlbomd(species, orb, qOrb, q0, energy%atomSCC)
      else
        call sccCalc%getEnergyPerAtom(energy%atomSCC)
      end if
      energy%Escc = sum(energy%atomSCC)
      if (nSpin > 1) then
        energy%atomSpin(:) = 0.5_dp * sum(sum(potential%intShell(:,:,2:nSpin)&
            & * chargePerShell(:,:,2:nSpin), dim=1), dim=2)
        energy%Espin = sum(energy%atomSpin)
      end if
    end if
    if (allocated(thirdOrd)) then
      if (tXlbomd) then
        call thirdOrd%getEnergyPerAtomXlbomd(qOrb, q0, species, orb, energy%atom3rd)
      else
        call thirdOrd%getEnergyPerAtom(energy%atom3rd)
      end if
      energy%e3rd = sum(energy%atom3rd)
    end if

    if (tDftbU) then
      if (allocated(qiBlock)) then
        call E_DFTBU(energy%atomDftbu, qBlock, species, orb, nDFTBUfunc, UJ, nUJ, niUJ, iUJ,&
            & qiBlock)
      else
        call E_DFTBU(energy%atomDftbu, qBlock, species, orb, nDFTBUfunc, UJ, nUJ, niUJ, iUJ)
      end if
      energy%Edftbu = sum(energy%atomDftbu)
    end if

    if (tDualSpinOrbit) then
      energy%atomLS(:) = 0.0_dp
      call getDualSpinOrbitEnergy(energy%atomLS, qiBlock, xi, orb, species)
      energy%ELS = sum(energy%atomLS)
    end if

    energy%Eelec = energy%EnonSCC + energy%ESCC + energy%Espin + energy%ELS + energy%Edftbu&
        & + energy%Eext + energy%e3rd
    energy%atomElec(:) = energy%atomNonSCC + energy%atomSCC + energy%atomSpin + energy%atomDftbu&
        & + energy%atomLS + energy%atomExt + energy%atom3rd
    energy%atomTotal(:) = energy%atomElec + energy%atomRep + energy%atomDisp
    energy%Etotal = energy%Eelec + energy%Erep + energy%eDisp
    energy%EMermin = energy%Etotal - sum(TS)
    energy%EGibbs = energy%EMermin + cellVol * extPressure

  end subroutine getEnergies


  !> Checks for the presence of a stop file on disc.
  function hasStopFile(fileName) result(tStop)

    !> name of file to check for
    character(*), intent(in) :: fileName

    !> Is the file present
    logical :: tStop

    inquire(file=fileName, exist=tStop)
    if (tStop) then
      write(stdOut, "(3A)") "Stop file '" // fileName // "' found."
    end if

  end function hasStopFile


  !> Returns input charges for next SCC iteration.
  subroutine getNextInputCharges(env, pChrgMixer, qOutput, qOutRed, orb, nIneqOrb, iEqOrbitals,&
      & iGeoStep, iSccIter, minSccIter, maxSccIter, sccTol, tStopScc, tDftbU, tReadChrg, qInput,&
      & qInpRed, sccErrorQ, tConverged, qBlockOut, iEqBlockDftbU, qBlockIn, qiBlockOut,&
      & iEqBlockDftbuLS, species0, nUJ, iUJ, niUJ, qiBlockIn)

    !> Environment settings
    type(TEnvironment), intent(in) :: env

    !> Charge mixing object
    type(OMixer), intent(inout) :: pChrgMixer

    !> Output electrons
    real(dp), intent(inout) :: qOutput(:,:,:)

    !> Output electrons reduced by unique orbital types
    real(dp), intent(inout) :: qOutRed(:)

    !> Atomic orbital data
    type(TOrbitals), intent(in) :: orb

    !> Total number of inequivalent atomic orbitals
    integer, intent(in) :: nIneqOrb

    !> Equivalence relations between orbitals
    integer, intent(in) :: iEqOrbitals(:,:,:)

    !> Number of current geometry step
    integer, intent(in) :: iGeoStep

    !> Number of current SCC step
    integer, intent(in) :: iSccIter

    !> minumum number of SCC iterations to perform
    integer, intent(in) :: minSccIter

    !> maximum number of SCC iterations before terminating loop
    integer, intent(in) :: maxSccIter

    !> Tolerance on SCC charges between input and output
    real(dp), intent(in) :: sccTol

    !> Should the SCC loop stop
    logical, intent(in) :: tStopScc

    !> are orbital potentials being used
    logical, intent(in) :: tDftbU

    !> Were intial charges read from disc?
    logical, intent(in) :: tReadChrg

    !> Resulting input charges for next SCC iteration
    real(dp), intent(inout) :: qInput(:,:,:)

    !> Equivalence reduced input charges
    real(dp), intent(inout) :: qInpRed(:)

    !> SCC error
    real(dp), intent(out) :: sccErrorQ

    !> Has the calculation converged>
    logical, intent(out) :: tConverged

    !> Dual output charges
    real(dp), intent(inout), allocatable :: qBlockOut(:,:,:,:)

    !> equivalence mapping for dual charge blocks
    integer, intent(in), allocatable :: iEqBlockDftbu(:,:,:,:)

    !> block charge input (if needed for orbital potentials)
    real(dp), intent(inout), allocatable ::qBlockIn(:,:,:,:)

    !> Imaginary part of block charges
    real(dp), intent(in), allocatable :: qiBlockOut(:,:,:,:)

    !> Equivalence mappings in the case of spin orbit and DFTB+U
    integer, intent(in), allocatable :: iEqBlockDftbuLS(:,:,:,:)

    !> atomic species for atoms
    integer, intent(in), allocatable :: species0(:)

    !> Number DFTB+U blocks of shells for each atom type
    integer, intent(in), allocatable :: nUJ(:)

    !> which shells are in each DFTB+U block
    integer, intent(in), allocatable :: iUJ(:,:,:)

    !> Number of shells in each DFTB+U block
    integer, intent(in), allocatable :: niUJ(:,:)

    !> Imaginary part of block atomic input populations
    real(dp), intent(inout), allocatable :: qiBlockIn(:,:,:,:)

    real(dp), allocatable :: qDiffRed(:)
    integer :: nSpin

    nSpin = size(qOutput, dim=3)
    call reduceCharges(orb, nIneqOrb, iEqOrbitals, qOutput, qOutRed, qBlockOut, iEqBlockDftbu,&
        & qiBlockOut, iEqBlockDftbuLS)
    qDiffRed = qOutRed - qInpRed
    sccErrorQ = maxval(abs(qDiffRed))
    tConverged = (sccErrorQ < sccTol)&
        & .and. (iSCCiter >= minSCCIter .or. tReadChrg .or. iGeoStep > 0)
    if ((.not. tConverged) .and. (iSCCiter /= maxSccIter .and. .not. tStopScc)) then
      ! Avoid mixing of spin unpolarised density for spin polarised cases, this is only a problem in
      ! iteration 1, as there is only the (spin unpolarised!) atomic input density at that
      ! point. (Unless charges had been initialized externally)
      if ((iSCCIter + iGeoStep) == 1 .and. (nSpin > 1 .or. tDFTBU) .and. .not. tReadChrg) then
        qInpRed(:) = qOutRed
        qInput(:,:,:) = qOutput
        if (allocated(qBlockIn)) then
          qBlockIn(:,:,:,:) = qBlockOut
          if (allocated(qiBlockIn)) then
            qiBlockIn(:,:,:,:) = qiBlockOut
          end if
        end if
      else
        call mix(pChrgMixer, qInpRed, qDiffRed)
      #:if WITH_MPI
        ! Synchronise charges in order to avoid mixers that store a history drifting apart
        call mpifx_allreduceip(env%mpi%globalComm, qInpRed, MPI_SUM)
        qInpRed(:) = qInpRed / env%mpi%globalComm%size
      #:endif
        call expandCharges(qInpRed, orb, nIneqOrb, iEqOrbitals, qInput, qBlockIn, iEqBlockDftbu,&
            & species0, nUJ, iUJ, niUJ, qiBlockIn, iEqBlockDftbuLS)
      end if
    end if

  end subroutine getNextInputCharges


  !> Reduce charges according to orbital equivalency rules.
  subroutine reduceCharges(orb, nIneqOrb, iEqOrbitals, qOrb, qRed, qBlock, iEqBlockDftbu, qiBlock,&
      & iEqBlockDftbuLS)

    !> Atomic orbital information
    type(TOrbitals), intent(in) :: orb

    !> Number of unique types of atomic orbitals
    integer, intent(in) :: nIneqOrb

    !> equivalence index
    integer, intent(in) :: iEqOrbitals(:,:,:)

    !> Electrons in atomic orbitals
    real(dp), intent(in) :: qOrb(:,:,:)

    !> Reduction of atomic populations
    real(dp), intent(out) :: qRed(:)

    !> Block (dual) populations, if also being reduced
    real(dp), intent(in), allocatable :: qBlock(:,:,:,:)

    !> equivalences for block charges
    integer, intent(in), allocatable :: iEqBlockDftbu(:,:,:,:)

    !> Imaginary part of block charges if present
    real(dp), intent(in), allocatable :: qiBlock(:,:,:,:)

    !> Equivalences for spin orbit if needed
    integer, intent(in), allocatable :: iEqBlockDftbuLS(:,:,:,:)

    real(dp), allocatable :: qOrbUpDown(:,:,:), qBlockUpDown(:,:,:,:)

    qRed(:) = 0.0_dp
    qOrbUpDown = qOrb
    call qm2ud(qOrbUpDown)
    call orbitalEquiv_reduce(qOrbUpDown, iEqOrbitals, orb, qRed(1:nIneqOrb))
    if (allocated(qBlock)) then
      qBlockUpDown = qBlock
      call qm2ud(qBlockUpDown)
      call appendBlock_reduce(qBlockUpDown, iEqBlockDFTBU, orb, qRed)
      if (allocated(qiBlock)) then
        call appendBlock_reduce(qiBlock, iEqBlockDFTBULS, orb, qRed, skew=.true.)
      end if
    end if

  end subroutine reduceCharges


  !> Expand reduced charges according orbital equivalency rules.
  subroutine expandCharges(qRed, orb, nIneqOrb, iEqOrbitals, qOrb, qBlock, iEqBlockDftbu, species0,&
      & nUJ, iUJ, niUJ, qiBlock, iEqBlockDftbuLS)

    !> Reduction of atomic populations
    real(dp), intent(in) :: qRed(:)

    !> Atomic orbital information
    type(TOrbitals), intent(in) :: orb

    !> Number of unique types of atomic orbitals
    integer, intent(in) :: nIneqOrb

    !> equivalence index
    integer, intent(in) :: iEqOrbitals(:,:,:)

    !> Electrons in atomic orbitals
    real(dp), intent(out) :: qOrb(:,:,:)

    !> Block (dual) populations, if also stored in reduced form
    real(dp), intent(inout), allocatable :: qBlock(:,:,:,:)

    !> equivalences for block charges
    integer, intent(in), allocatable :: iEqBlockDftbU(:,:,:,:)

    !> species of central cell atoms
    integer, intent(in), allocatable :: species0(:)

    !> Number DFTB+U blocks of shells for each atom type
    integer, intent(in), allocatable :: nUJ(:)

    !> which shells are in each DFTB+U block
    integer, intent(in), allocatable :: iUJ(:,:,:)

    !> Number of shells in each DFTB+U block
    integer, intent(in), allocatable :: niUJ(:,:)

    !> Imaginary part of block atomic populations
    real(dp), intent(inout), allocatable :: qiBlock(:,:,:,:)

    !> Equivalences for spin orbit if needed
    integer, intent(in), allocatable :: iEqBlockDftbULS(:,:,:,:)

    integer :: nSpin

    @:ASSERT(allocated(qBlock) .eqv. allocated(iEqBlockDftbU))
    @:ASSERT(.not. allocated(qBlock) .or. allocated(species0))
    @:ASSERT(.not. allocated(qBlock) .or. allocated(nUJ))
    @:ASSERT(.not. allocated(qBlock) .or. allocated(iUJ))
    @:ASSERT(.not. allocated(qBlock) .or. allocated(niUJ))
    @:ASSERT(.not. allocated(qiBlock) .or. allocated(qBlock))
    @:ASSERT(allocated(qiBlock) .eqv. allocated(iEqBlockDftbuLS))

    nSpin = size(qOrb, dim=3)
    call OrbitalEquiv_expand(qRed(1:nIneqOrb), iEqOrbitals, orb, qOrb)
    if (allocated(qBlock)) then
      qBlock(:,:,:,:) = 0.0_dp
      call Block_expand(qRed, iEqBlockDftbu, orb, qBlock, species0, nUJ, niUJ, iUJ,&
          & orbEquiv=iEqOrbitals)
      if (allocated(qiBlock)) then
        call Block_expand(qRed, iEqBlockDftbuLS, orb, qiBlock, species0, nUJ, niUJ, iUJ,&
            & skew=.true.)
      end if
    end if
    if (nSpin == 2) then
      call ud2qm(qOrb)
      if (allocated(qBlock)) then
        call ud2qm(qBlock)
      end if
    end if

  end subroutine expandCharges


  !> Get some info about scc convergence.
  subroutine getSccInfo(iSccIter, Eelec, EelecOld, diffElec)

    !> Iteration number
    integer, intent(in) :: iSccIter

    !> Electronic energy
    real(dp), intent(in) :: Eelec

    !> old electronic energy, overwritten on exit with current value
    real(dp), intent(inout) :: EelecOld

    !> difference in electronic energies between iterations
    real(dp), intent(out) :: diffElec

    if (iScciter > 1) then
      diffElec = Eelec - EelecOld
    else
      diffElec = 0.0_dp
    end if
    EelecOld = Eelec

  end subroutine getSccInfo


  !> Whether restart information needs to be written in the current scc loop.
  function needsSccRestartWriting(restartFreq, iGeoStep, iSccIter, minSccIter, maxSccIter, tMd,&
      & tGeoOpt, tDerivs, tConverged, tReadChrg, tStopScc) result(tRestart)

    !> frequency of charge  write out
    integer, intent(in) :: restartFreq

    !> current geometry step
    integer, intent(in) :: iGeoStep

    !> current SCC step
    integer, intent(in) :: iSccIter

    !> minimum number of SCC cycles to perform
    integer, intent(in) :: minSccIter

    !> maximum number of SCC cycles to perform
    integer, intent(in) :: maxSccIter

    !> is this molecular dynamics
    logical, intent(in) :: tMd

    !> Is there geometry optimisation
    logical, intent(in) :: tGeoOpt

    !> are finite difference changes happening
    logical, intent(in) :: tDerivs

    !> Is this converged SCC
    logical, intent(in) :: tConverged

    !> have the charges been read from disc
    logical, intent(in) :: tReadChrg

    !> Has the SCC cycle been stopped?
    logical, intent(in) :: tStopScc

    !> resulting decision as to whether to write charges to disc
    logical :: tRestart

    logical :: tEnoughIters, tRestartIter

    ! Do we need restart at all?
    tRestart = (restartFreq > 0 .and. .not. (tMD .or. tGeoOpt .or. tDerivs) .and. maxSccIter > 1)
    if (tRestart) then

      ! Do we have enough iterations already?
      tEnoughIters = (iSccIter >= minSccIter .or. tReadChrg .or. iGeoStep > 0)

      ! Is current iteration the right one for writing a restart file?
      tRestartIter = (iSccIter == maxSccIter .or. tStopScc .or. mod(iSccIter, restartFreq) == 0)

      tRestart = (tConverged .or. (tEnoughIters .and. tRestartIter))
    end if

  end function needsSccRestartWriting


  !> Stop if linear response module can not be invoked due to unimplemented combinations of
  !> features.
  subroutine ensureLinRespConditions(t3rd, tRealHS, tPeriodic, tForces)

    !> 3rd order hamiltonian contributions included
    logical, intent(in) :: t3rd

    !> a real hamiltonian
    logical, intent(in) :: tRealHs

    !> periodic boundary conditions
    logical, intent(in) :: tPeriodic

    !> forces being evaluated
    logical, intent(in) :: tForces

    if (t3rd) then
      call error("Third order currently incompatible with excited state")
    end if
    if (.not. tRealHS) then
      call error("Only real systems are supported for excited state calculations")
    end if
    if (tPeriodic .and. tForces) then
      call error("Forces in the excited state for periodic geometries are currently unavailable")
    end if

  end subroutine ensureLinRespConditions


 !> Do the linear response excitation calculation.
  subroutine calculateLinRespExcitations(env, lresp, parallelKS, sccCalc, qOutput, q0, over,&
      & eigvecsReal, eigen, filling, coord0, species, speciesName, orb, skHamCont, skOverCont,&
      & autotestTag, runId, neighbourList, nNeighbourSK, denseDesc, iSparseStart, img2CentCell,&
      & tWriteAutotest, tForces, tLinRespZVect, tPrintExcEigvecs, tPrintExcEigvecsTxt, nonSccDeriv,&
      & energy, work, rhoSqrReal, excitedDerivs, occNatural)

    !> Environment settings
    type(TEnvironment), intent(in) :: env

    !> excited state settings
    type(LinResp), intent(inout) :: lresp

    !> K-points and spins to process
    type(TParallelKS), intent(in) :: parallelKS

    !> SCC module internal variables
    type(TScc), intent(in) :: sccCalc

    !> electrons in atomic orbitals
    real(dp), intent(in) :: qOutput(:,:,:)

    !> reference atomic orbital occupations
    real(dp), intent(in) :: q0(:,:,:)

    !> sparse overlap matrix
    real(dp), intent(in) :: over(:)

    !> ground state eigenvectors
    real(dp), intent(in) :: eigvecsReal(:,:,:)

    !> ground state eigenvalues
    real(dp), intent(in) :: eigen(:,:)

    !> ground state fillings
    real(dp), intent(in) :: filling(:,:)

    !> central cell coordinates
    real(dp), intent(in) :: coord0(:,:)

    !> species of all atoms in the system
    integer, target, intent(in) :: species(:)

    !> label for each atomic chemical species
    character(*), intent(in) :: speciesName(:)

    !> Atomic orbital information
    type(TOrbitals), intent(in) :: orb

    !> non-SCC hamiltonian information
    type(OSlakoCont), intent(in) :: skHamCont

    !> overlap information
    type(OSlakoCont), intent(in) :: skOverCont

    !> File name for regression data
    character(*), intent(in) :: autotestTag

    !> Job ID for future identification
    integer, intent(in) :: runId

    !> list of neighbours for each atom
    type(TNeighbourList), intent(in) :: neighbourList

    !> Number of neighbours for each of the atoms
    integer, intent(in) :: nNeighbourSK(:)

    !> Dense matrix descriptor
    type(TDenseDescr), intent(in) :: denseDesc

    !> Index array for the start of atomic blocks in sparse arrays
    integer, intent(in) :: iSparseStart(:,:)

    !> map from image atoms to the original unique atom
    integer, intent(in) :: img2CentCell(:)

    !> should regression test data be written
    logical, intent(in) :: tWriteAutotest

    !> forces to be calculated
    logical, intent(in) :: tForces

    !> require the Z vector for excited state properties
    logical, intent(in) :: tLinRespZVect

    !> print natural orbitals of the excited state
    logical, intent(in) :: tPrintExcEigvecs

    !> print natural orbitals also in text form?
    logical, intent(in) :: tPrintExcEigvecsTxt

    !> method for calculating derivatives of S and H0
    type(NonSccDiff), intent(in) :: nonSccDeriv

    !> Energy contributions and total
    type(TEnergies), intent(inout) :: energy

    !> Working array of the size of the dense matrices.
    real(dp), intent(out) :: work(:,:)

    !> density matrix in dense form
    real(dp), intent(inout), allocatable :: rhoSqrReal(:,:,:)

    !> excited state energy derivative with respect to atomic coordinates
    real(dp), intent(inout), allocatable :: excitedDerivs(:,:)

    !> natural orbital occupation numbers
    real(dp), intent(inout), allocatable :: occNatural(:)

    real(dp), allocatable :: dQAtom(:)
    real(dp), allocatable :: naturalOrbs(:,:,:)
    integer, pointer :: pSpecies0(:)
    integer :: iSpin, nSpin, nAtom, fdAutotest
    logical :: tSpin

    nAtom = size(qOutput, dim=2)
    nSpin = size(eigen, dim=2)
    tSpin = (nSpin == 2)
    pSpecies0 => species(1:nAtom)

    energy%Eexcited = 0.0_dp
    allocate(dQAtom(nAtom))
    dQAtom(:) = sum(qOutput(:,:,1) - q0(:,:,1), dim=1)
    call unpackHS(work, over, neighbourList%iNeighbour, nNeighbourSK, denseDesc%iAtomStart,&
        & iSparseStart, img2CentCell)
    call blockSymmetrizeHS(work, denseDesc%iAtomStart)
    if (tForces) then
      do iSpin = 1, nSpin
        call blockSymmetrizeHS(rhoSqrReal(:,:,iSpin), denseDesc%iAtomStart)
      end do
    end if
    if (tWriteAutotest) then
      open(newUnit=fdAutotest, file=autotestTag, position="append")
    end if

    if (tLinRespZVect) then
      if (tPrintExcEigVecs) then
        allocate(naturalOrbs(orb%nOrb, orb%nOrb, 1))
      end if
      call addGradients(tSpin, lresp, denseDesc%iAtomStart, eigvecsReal, eigen, work, filling,&
          & coord0, sccCalc, dQAtom, pSpecies0, neighbourList%iNeighbour, img2CentCell, orb,&
          & skHamCont, skOverCont, tWriteAutotest, fdAutotest, energy%Eexcited, excitedDerivs,&
          & nonSccDeriv, rhoSqrReal, occNatural, naturalOrbs)
      if (tPrintExcEigvecs) then
        call writeRealEigvecs(env, runId, neighbourList, nNeighbourSK, denseDesc, iSparseStart,&
            & img2CentCell, pSpecies0, speciesName, orb, over, parallelKS, tPrintExcEigvecsTxt,&
            & naturalOrbs, work, fileName="excitedOrbs")
      end if
    else
      call calcExcitations(lresp, tSpin, denseDesc, eigvecsReal, eigen, work, filling, coord0,&
          & sccCalc, dQAtom, pSpecies0, neighbourList%iNeighbour, img2CentCell, orb,&
          & tWriteAutotest, fdAutotest, energy%Eexcited)
    end if
    energy%Etotal = energy%Etotal + energy%Eexcited
    energy%EMermin = energy%EMermin + energy%Eexcited
    energy%EGibbs = energy%EGibbs + energy%Eexcited
    if (tWriteAutotest) then
      close(fdAutotest)
    end if

  end subroutine calculateLinRespExcitations


  !> Get the XLBOMD charges for the current geometry.
  subroutine getXlbomdCharges(xlbomdIntegrator, qOutRed, pChrgMixer, orb, nIneqOrb, iEqOrbitals,&
      & qInput, qInpRed, iEqBlockDftbu, qBlockIn, species0, nUJ, iUJ, niUJ, iEqBlockDftbuLS,&
      & qiBlockIn)

    !> integrator for the extended Lagrangian
    type(Xlbomd), intent(inout) :: xlbomdIntegrator

    !> output charges, reduced by equivalences
    real(dp), intent(in) :: qOutRed(:)

    !> SCC mixer
    type(OMixer), intent(inout) :: pChrgMixer

    !> Atomic orbital information
    type(TOrbitals), intent(in) :: orb

    !> number of inequivalent orbitals
    integer, intent(in) :: nIneqOrb

    !> equivalence map
    integer, intent(in) :: iEqOrbitals(:,:,:)

    !> input charges
    real(dp), intent(out) :: qInput(:,:,:)

    !> input charges reduced by equivalences
    real(dp), intent(out) :: qInpRed(:)

    !> +U equivalences
    integer, intent(in), allocatable :: iEqBlockDftbU(:,:,:,:)

    !> central cell species
    integer, intent(in), allocatable :: species0(:)

    !> block input charges
    real(dp), intent(inout), allocatable :: qBlockIn(:,:,:,:)

    !> Number DFTB+U blocks of shells for each atom type
    integer, intent(in), allocatable :: nUJ(:)

    !> which shells are in each DFTB+U block
    integer, intent(in), allocatable :: iUJ(:,:,:)

    !> Number of shells in each DFTB+U block
    integer, intent(in), allocatable :: niUJ(:,:)

    !> equivalences for spin orbit
    integer, intent(in), allocatable :: iEqBlockDftbuLS(:,:,:,:)

    !> imaginary part of dual charges
    real(dp), intent(inout), allocatable :: qiBlockIn(:,:,:,:)

    real(dp), allocatable :: invJacobian(:,:)

    if (xlbomdIntegrator%needsInverseJacobian()) then
      write(stdOut, "(A)") ">> Updating XLBOMD Inverse Jacobian"
      allocate(invJacobian(nIneqOrb, nIneqOrb))
      call getInverseJacobian(pChrgMixer, invJacobian)
      call xlbomdIntegrator%setInverseJacobian(invJacobian)
      deallocate(invJacobian)
    end if
    call xlbomdIntegrator%getNextCharges(qOutRed(1:nIneqOrb), qInpRed(1:nIneqOrb))
    call expandCharges(qInpRed, orb, nIneqOrb, iEqOrbitals, qInput, qBlockIn, iEqBlockDftbu,&
        & species0, nUJ, iUJ, niUJ, qiBlockIn, iEqBlockDftbuLS)

  end subroutine getXlbomdCharges


  !> Calculates dipole moment.
  subroutine getDipoleMoment(qOutput, q0, coord, dipoleMoment)

    !> electrons in orbitals
    real(dp), intent(in) :: qOutput(:,:,:)

    !> reference atomic charges
    real(dp), intent(in) :: q0(:,:,:)

    !> atomic coordinates
    real(dp), intent(in) :: coord(:,:)

    !> resulting dipole moment
    real(dp), intent(out) :: dipoleMoment(:)

    integer :: nAtom, iAtom

    nAtom = size(qOutput, dim=2)
    dipoleMoment(:) = 0.0_dp
    do iAtom = 1, nAtom
      dipoleMoment(:) = dipoleMoment(:)&
          & + sum(q0(:, iAtom, 1) - qOutput(:, iAtom, 1)) * coord(:,iAtom)
    end do

  end subroutine getDipoleMoment


  !> Prints dipole moment calcululated by the derivative of H with respect of the external field.
  subroutine checkDipoleViaHellmannFeynman(rhoPrim, q0, coord0, over, orb, neighbourList,&
      & nNeighbourSK, species, iSparseStart, img2CentCell)

    !> Density matrix in sparse storage
    real(dp), intent(in) :: rhoPrim(:,:)

    !> Reference orbital charges
    real(dp), intent(in) :: q0(:,:,:)

    !> Central cell atomic coordinates
    real(dp), intent(in) :: coord0(:,:)

    !> Overlap matrix in sparse storage
    real(dp), intent(in) :: over(:)

    !> Atomic orbital information
    type(TOrbitals), intent(in) :: orb

    !> list of neighbours for each atom
    type(TNeighbourList), intent(in) :: neighbourList

    !> Number of neighbours for each of the atoms
    integer, intent(in) :: nNeighbourSK(:)

    !> species of all atoms in the system
    integer, intent(in) :: species(:)

    !> Index array for the start of atomic blocks in sparse arrays
    integer, intent(in) :: iSparseStart(:,:)

    !> map from image atoms to the original unique atom
    integer, intent(in) :: img2CentCell(:)

    real(dp), allocatable :: hprime(:,:), dipole(:,:), potentialDerivative(:,:)
    integer :: nAtom, sparseSize, iAt, ii

    sparseSize = size(over)
    nAtom = size(q0, dim=2)
    allocate(hprime(sparseSize, 1))
    allocate(dipole(size(q0, dim=1), nAtom))
    allocate(potentialDerivative(nAtom, 1))
    write(stdOut, "(A)", advance='no') 'Hellmann Feynman dipole:'

    ! loop over directions
    do ii = 1, 3
      potentialDerivative(:,:) = 0.0_dp
      ! Potential from dH/dE
      potentialDerivative(:,1) = -coord0(ii,:)
      hprime(:,:) = 0.0_dp
      dipole(:,:) = 0.0_dp
      call add_shift(hprime, over, nNeighbourSK, neighbourList%iNeighbour, species, orb,&
          & iSparseStart, nAtom, img2CentCell, potentialDerivative)

      ! evaluate <psi| dH/dE | psi>
      call mulliken(dipole, hprime(:,1), rhoPrim(:,1), orb, neighbourList%iNeighbour, nNeighbourSK,&
          & img2CentCell, iSparseStart)

      ! add nuclei term for derivative wrt E
      do iAt = 1, nAtom
        dipole(1, iAt) = dipole(1, iAt) + sum(q0(:, iAt, 1)) * coord0(ii, iAt)
      end do
      write(stdOut, "(F12.8)", advance='no') sum(dipole)
    end do
    write(stdOut, *) " au"

  end subroutine checkDipoleViaHellmannFeynman


  !> Calculate the energy weighted density matrix
  !>
  !> NOTE: Dense eigenvector and overlap matrices are overwritten.
  !>
  subroutine getEnergyWeightedDensity(env, denseDesc, forceType, filling, eigen, kPoint, kWeight,&
      & neighbourList, nNeighbourSK, orb, iSparseStart, img2CentCell, iCellVEc, cellVec, tRealHS,&
      & ham, over, parallelKS, ERhoPrim, HSqrReal, SSqrReal, HSqrCplx, SSqrCplx)

    !> Environment settings
    type(TEnvironment), intent(in) :: env

    !> Dense matrix descriptor
    type(TDenseDescr), intent(in) :: denseDesc

    !> Force type
    integer, intent(in) :: forceType

    !> Occupations of single particle states in the ground state
    real(dp), intent(in) :: filling(:,:,:)

    !> Eigenvalues
    real(dp), intent(in) :: eigen(:,:,:)

    !> K-points
    real(dp), intent(in) :: kPoint(:,:)

    !> Weights for k-points
    real(dp), intent(in) :: kWeight(:)

    !> list of neighbours for each atom
    type(TNeighbourList), intent(in) :: neighbourList

    !> Number of neighbours for each of the atoms
    integer, intent(in) :: nNeighbourSK(:)

    !> Atomic orbital information
    type(TOrbitals), intent(in) :: orb

    !> Index array for the start of atomic blocks in sparse arrays
    integer, intent(in) :: iSparseStart(:,:)

    !> map from image atoms to the original unique atom
    integer, intent(in) :: img2CentCell(:)

    !> Index for which unit cell atoms are associated with
    integer, intent(in) :: iCellVec(:)

    !> Vectors (in units of the lattice constants) to cells of the lattice
    real(dp), intent(in) :: cellVec(:,:)

    !> Is the hamitonian real (no k-points/molecule/gamma point)?
    logical, intent(in) :: tRealHS

    !> Sparse Hamiltonian
    real(dp), intent(in) :: ham(:,:)

    !> Sparse overlap
    real(dp), intent(in) :: over(:)

    !> K-points and spins to process
    type(TParallelKS), intent(in) :: parallelKS

    !> Energy weighted sparse matrix
    real(dp), intent(out) :: ERhoPrim(:)

    !> Storage for dense hamiltonian matrix
    real(dp), intent(inout), allocatable :: HSqrReal(:,:,:)

    !> Storage for dense overlap matrix
    real(dp), intent(inout), allocatable :: SSqrReal(:,:)

    !> Storage for dense hamitonian matrix (complex case)
    complex(dp), intent(inout), allocatable :: HSqrCplx(:,:,:)

    !> Storage for dense overlap matrix (complex case)
    complex(dp), intent(inout), allocatable :: SSqrCplx(:,:)

    integer :: nSpin

    nSpin = size(ham, dim=2)

    if (nSpin == 4) then
      call getEDensityMtxFromPauliEigvecs(env, denseDesc, filling, eigen, kPoint, kWeight,&
          & neighbourList, nNeighbourSK, orb, iSparseStart, img2CentCell, iCellVec, cellVec,&
          & tRealHS, parallelKS, HSqrCplx, SSqrCplx, ERhoPrim)
    else if (tRealHS) then
      call getEDensityMtxFromRealEigvecs(env, denseDesc, forceType, filling, eigen, neighbourList,&
          & nNeighbourSK, orb, iSparseStart, img2CentCell, ham, over, parallelKS, HSqrReal,&
          & SSqrReal, ERhoPrim)
    else
      call getEDensityMtxFromComplexEigvecs(env, denseDesc, forceType, filling, eigen, kPoint,&
          & kWeight, neighbourList, nNeighbourSK, orb, iSparseStart, img2CentCell, iCellVec,&
          & cellVec, ham, over, parallelKS, HSqrCplx, SSqrCplx, ERhoPrim)
    end if

  end subroutine getEnergyWeightedDensity


  !> Calculates density matrix from real eigenvectors.
  subroutine getEDensityMtxFromRealEigvecs(env, denseDesc, forceType, filling, eigen,&
      & neighbourList, nNeighbourSK, orb, iSparseStart, img2CentCell, ham, over, parallelKS,&
      & eigvecsReal, work, ERhoPrim)

    !> Environment settings
    type(TEnvironment), intent(in) :: env

    !> Dense matrix descriptor
    type(TDenseDescr), intent(in) :: denseDesc

    !> How to calculate the force
    integer, intent(in) :: forceType

    !> Occupations of single particle states in the ground state
    real(dp), intent(in) :: filling(:,:,:)

    !> Eigenvalues
    real(dp), intent(in) :: eigen(:,:,:)

    !> list of neighbours for each atom
    type(TNeighbourList), intent(in) :: neighbourList

    !> Number of neighbours for each of the atoms
    integer, intent(in) :: nNeighbourSK(:)

    !> Atomic orbital information
    type(TOrbitals), intent(in) :: orb

    !> Index array for the start of atomic blocks in sparse arrays
    integer, intent(in) :: iSparseStart(:,:)

    !> map from image atoms to the original unique atom
    integer, intent(in) :: img2CentCell(:)

    !> Sparse Hamiltonian
    real(dp), intent(in) :: ham(:,:)

    !> Sparse overlap
    real(dp), intent(in) :: over(:)

    !> K-points and spins to process
    type(TParallelKS), intent(in) :: parallelKS

    !> Eigenvectors (NOTE: they will be rewritten with work data on exit!)
    real(dp), intent(inout) :: eigvecsReal(:,:,:)

    !> Work array for storing temporary data
    real(dp), intent(out) :: work(:,:)

    !> Energy weighted density matrix
    real(dp), intent(out) :: ERhoPrim(:)

    real(dp), allocatable :: work2(:,:)
    integer :: nSpin, nLocalRows, nLocalCols, nOrb
    integer :: iKS, iS

    nSpin = size(eigen, dim=3)
    nLocalRows = size(eigvecsReal, dim=1)
    nLocalCols = size(eigvecsReal, dim=2)
    nOrb = denseDesc%iAtomStart(size(denseDesc%iAtomStart)) - 1
    if (forceType == 2 .or. forceType == 3) then
      allocate(work2(nLocalRows, nLocalCols))
    end if

    ERhoPrim(:) = 0.0_dp
    do iKS = 1, parallelKS%nLocalKS
      iS = parallelKS%localKS(2, iKS)

      select case (forceType)

      case(0)
        ! Original (non-consistent) scheme
      #:if WITH_SCALAPACK
        call makeDensityMtxRealBlacs(env%blacs%orbitalGrid, denseDesc%blacsOrbSqr, filling(:,1,iS),&
            & eigvecsReal(:,:,iKS), work, eigen(:,1,iS))
      #:else
        if (tDensON2) then
          call makeDensityMatrix(work, eigvecsReal(:,:,iKS), filling(:,1,iS), eigen(:,1,iS),&
              & neighbourlist%iNeighbour, nNeighbourSK, orb, denseDesc%iAtomStart, img2CentCell)
        else
          call makeDensityMatrix(work, eigvecsReal(:,:,iKS), filling(:,1,iS), eigen(:,1,iS))
        end if
      #:endif

      case(2)
        ! Correct force for XLBOMD for T=0K (DHD)
      #:if WITH_SCALAPACK
        call unpackHSRealBlacs(env%blacs, ham(:,iS), neighbourList%iNeighbour, nNeighbourSK,&
            & iSparseStart, img2CentCell, denseDesc, work)
        call makeDensityMtxRealBlacs(env%blacs%orbitalGrid, denseDesc%blacsOrbSqr, filling(:,1,iS),&
            & eigVecsReal(:,:,iKS), work2)
        call pblasfx_psymm(work2, denseDesc%blacsOrbSqr, work, denseDesc%blacsOrbSqr,&
            & eigvecsReal(:,:,iKS), denseDesc%blacsOrbSqr, side="L")
        call pblasfx_psymm(work2, denseDesc%blacsOrbSqr, eigvecsReal(:,:,iKS),&
            & denseDesc%blacsOrbSqr, work, denseDesc%blacsOrbSqr, side="R", alpha=0.5_dp)
      #:else
        call unpackHS(work, ham(:,iS), neighbourlist%iNeighbour, nNeighbourSK,&
            & denseDesc%iAtomStart, iSparseStart, img2CentCell)
        call blockSymmetrizeHS(work, denseDesc%iAtomStart)
        call makeDensityMatrix(work2, eigvecsReal(:,:,iKS), filling(:,1,iS))
        ! D H
        call symm(eigvecsReal(:,:,iKS), "L", work2, work)
        ! (D H) D
        call symm(work, "R", work2, eigvecsReal(:,:,iKS), alpha=0.5_dp)
      #:endif

      case(3)
        ! Correct force for XLBOMD for T <> 0K (DHS^-1 + S^-1HD)
      #:if WITH_SCALAPACK
        call makeDensityMtxRealBlacs(env%blacs%orbitalGrid, denseDesc%blacsOrbSqr, filling(:,1,iS),&
            & eigVecsReal(:,:,iKS), work)
        call unpackHSRealBlacs(env%blacs, ham(:,iS), neighbourlist%iNeighbour, nNeighbourSK,&
            & iSparseStart, img2CentCell, denseDesc, work2)
        call pblasfx_psymm(work, denseDesc%blacsOrbSqr, work2, denseDesc%blacsOrbSqr,&
            & eigvecsReal(:,:,iKS), denseDesc%blacsOrbSqr, side="L")
        call unpackHSRealBlacs(env%blacs, over, neighbourlist%iNeighbour, nNeighbourSK,&
            & iSparseStart, img2CentCell, denseDesc, work)
        call psymmatinv(denseDesc%blacsOrbSqr, work)
        call pblasfx_psymm(work, denseDesc%blacsOrbSqr, eigvecsReal(:,:,iKS),&
            & denseDesc%blacsOrbSqr, work2, denseDesc%blacsOrbSqr, side="R", alpha=0.5_dp)
        work(:,:) = work2
        call pblasfx_ptran(work2, denseDesc%blacsOrbSqr, work, denseDesc%blacsOrbSqr, alpha=1.0_dp,&
            & beta=1.0_dp)
      #:else
        call makeDensityMatrix(work, eigvecsReal(:,:,iKS), filling(:,1,iS))
        call unpackHS(work2, ham(:,iS), neighbourlist%iNeighbour, nNeighbourSK,&
            & denseDesc%iAtomStart, iSparseStart, img2CentCell)
        call blocksymmetrizeHS(work2, denseDesc%iAtomStart)
        call symm(eigvecsReal(:,:,iKS), "L", work, work2)
        call unpackHS(work, over, neighbourlist%iNeighbour, nNeighbourSK, denseDesc%iAtomStart,&
            & iSparseStart, img2CentCell)
        call symmatinv(work)
        call symm(work2, "R", work, eigvecsReal(:,:,iKS), alpha=0.5_dp)
        work(:,:) = work2 + transpose(work2)
      #:endif
      end select

    #:if WITH_SCALAPACK
      call packRhoRealBlacs(env%blacs, denseDesc, work, neighbourList%iNeighbour, nNeighbourSK,&
          & orb%mOrb, iSparseStart, img2CentCell, ERhoPrim)
    #:else
      call packHS(ERhoPrim, work, neighbourList%iNeighbour, nNeighbourSK, orb%mOrb,&
          & denseDesc%iAtomStart, iSparseStart, img2CentCell)
    #:endif
    end do

  #:if WITH_SCALAPACK
    ! Add up and distribute energy weighted density matrix contribution from each group
    call mpifx_allreduceip(env%mpi%globalComm, ERhoPrim, MPI_SUM)
  #:endif

  end subroutine getEDensityMtxFromRealEigvecs


  !> Calculates density matrix from complex eigenvectors.
  subroutine getEDensityMtxFromComplexEigvecs(env, denseDesc, forceType, filling, eigen, kPoint,&
      & kWeight, neighbourList, nNeighbourSK, orb, iSparseStart, img2CentCell, iCellVec, cellVec,&
      & ham, over, parallelKS, eigvecsCplx, work, ERhoPrim)

    !> Environment settings
    type(TEnvironment), intent(in) :: env

    !> Dense matrix descriptor
    type(TDenseDescr), intent(in) :: denseDesc

    integer, intent(in) :: forceType

    !> Occupations of single particle states in the ground state
    real(dp), intent(in) :: filling(:,:,:)

    !> eigen-values of the system
    real(dp), intent(in) :: eigen(:,:,:)

    !> k-points of the system
    real(dp), intent(in) :: kPoint(:,:)

    !> Weights for k-points
    real(dp), intent(in) :: kWeight(:)

    !> list of neighbours for each atom
    type(TNeighbourList), intent(in) :: neighbourList

    !> Number of neighbours for each of the atoms
    integer, intent(in) :: nNeighbourSK(:)

    !> Atomic orbital information
    type(TOrbitals), intent(in) :: orb

    !> Index array for the start of atomic blocks in sparse arrays
    integer, intent(in) :: iSparseStart(:,:)

    !> map from image atoms to the original unique atom
    integer, intent(in) :: img2CentCell(:)

    !> Index for which unit cell atoms are associated with
    integer, intent(in) :: iCellVec(:)

    !> Vectors (in units of the lattice constants) to cells of the lattice
    real(dp), intent(in) :: cellVec(:,:)

    !> Sparse Hamiltonian
    real(dp), intent(in) :: ham(:,:)

    !> Sparse overlap
    real(dp), intent(in) :: over(:)

    !> K-points and spins to process
    type(TParallelKS), intent(in) :: parallelKS

    !> Eigenvectors of the system
    complex(dp), intent(inout) :: eigvecsCplx(:,:,:)

    !> work array (sized like overlap matrix)
    complex(dp), intent(inout) :: work(:,:)

    !> Energy weighted sparse density matrix (charge only part)
    real(dp), intent(out) :: ERhoPrim(:)

    complex(dp), allocatable :: work2(:,:)
    integer :: nLocalRows, nLocalCols, nOrb
    integer :: iKS, iS, iK

    nLocalRows = size(eigvecsCplx, dim=1)
    nLocalCols = size(eigvecsCplx, dim=2)
    nOrb = denseDesc%iAtomStart(size(denseDesc%iAtomStart)) - 1

    if (forceType == 2 .or. forceType == 3) then
      allocate(work2(nLocalRows, nLocalCols))
    end if

    ERhoPrim(:) = 0.0_dp
    do iKS = 1, parallelKS%nLocalKS
      iK = parallelKS%localKS(1, iKS)
      iS = parallelKS%localKS(2, iKS)

      select case (forceType)

      case(0)
        ! Original (non-consistent) scheme
      #:if WITH_SCALAPACK
        call makeDensityMtxCplxBlacs(env%blacs%orbitalGrid, denseDesc%blacsOrbSqr,&
            & filling(:,iK,iS), eigvecsCplx(:,:,iKS), work, eigen(:,iK,iS))
      #:else
        if (tDensON2) then
          call makeDensityMatrix(work, eigvecsCplx(:,:,iKS), filling(:,iK,iS),&
              & eigen(:,iK, iS), neighbourlist%iNeighbour, nNeighbourSK, orb, denseDesc%iAtomStart,&
              & img2CentCell)
        else
          call makeDensityMatrix(work, eigvecsCplx(:,:,iKS), filling(:,iK,iS), eigen(:,iK, iS))
        end if
      #:endif

      case(2)
        ! Correct force for XLBOMD for T=0K (DHD)
      #:if WITH_SCALAPACK
        call unpackHSCplxBlacs(env%blacs, ham(:,iS), kPoint(:,iK), neighbourList%iNeighbour,&
            & nNeighbourSK, iCellVec, cellVec, iSparseStart, img2CentCell, denseDesc, work)
        call makeDensityMtxCplxBlacs(env%blacs%orbitalGrid, denseDesc%blacsOrbSqr, filling(:,1,iS),&
            & eigvecsCplx(:,:,iKS), work2)
        call pblasfx_phemm(work2, denseDesc%blacsOrbSqr, work, denseDesc%blacsOrbSqr,&
            & eigvecsCplx(:,:,iKS), denseDesc%blacsOrbSqr, side="L")
        call pblasfx_phemm(work2, denseDesc%blacsOrbSqr, eigvecsCplx(:,:,iKS),&
            & denseDesc%blacsOrbSqr, work, denseDesc%blacsOrbSqr, side="R", alpha=(0.5_dp, 0.0_dp))
      #:else
        call makeDensityMatrix(work2, eigvecsCplx(:,:,iKS), filling(:,iK,iS))
        call unpackHS(work, ham(:,iS), kPoint(:,iK), neighbourlist%iNeighbour, nNeighbourSK,&
            & iCellVec, cellVec, denseDesc%iAtomStart, iSparseStart, img2CentCell)
        call blockHermitianHS(work, denseDesc%iAtomStart)
        call hemm(eigvecsCplx(:,:,iKS), "L", work2, work)
        call hemm(work, "R", work2, eigvecsCplx(:,:,iKS), alpha=(0.5_dp, 0.0_dp))
      #:endif

      case(3)
        ! Correct force for XLBOMD for T <> 0K (DHS^-1 + S^-1HD)
      #:if WITH_SCALAPACK
        call makeDensityMtxCplxBlacs(env%blacs%orbitalGrid, denseDesc%blacsOrbSqr,&
            & filling(:,iK,iS), eigVecsCplx(:,:,iKS), work)
        call unpackHSCplxBlacs(env%blacs, ham(:,iS), kPoint(:,iK), neighbourlist%iNeighbour,&
            & nNeighbourSK, iCellVec, cellVec, iSparseStart, img2CentCell, denseDesc, work2)
        call pblasfx_phemm(work, denseDesc%blacsOrbSqr, work2, denseDesc%blacsOrbSqr,&
            & eigvecsCplx(:,:,iKS), denseDesc%blacsOrbSqr, side="L")
        call unpackHSCplxBlacs(env%blacs, over, kPoint(:,iK), neighbourlist%iNeighbour,&
            & nNeighbourSK, iCellVec, cellVec, iSparseStart, img2CentCell, denseDesc, work)
        call phermatinv(denseDesc%blacsOrbSqr, work)
        call pblasfx_phemm(work, denseDesc%blacsOrbSqr, eigvecsCplx(:,:,iKS),&
            & denseDesc%blacsOrbSqr, work2, denseDesc%blacsOrbSqr, side="R", alpha=(0.5_dp, 0.0_dp))
        work(:,:) = work2
        call pblasfx_ptranc(work2, denseDesc%blacsOrbSqr, work, denseDesc%blacsOrbSqr,&
            & alpha=(1.0_dp, 0.0_dp), beta=(1.0_dp, 0.0_dp))
      #:else
        call makeDensityMatrix(work, eigvecsCplx(:,:,iKS), filling(:,iK,iS))
        call unpackHS(work2, ham(:,iS), kPoint(:,iK), neighbourlist%iNeighbour, nNeighbourSK,&
            & iCellVec, cellVec, denseDesc%iAtomStart, iSparseStart, img2CentCell)
        call blockHermitianHS(work2, denseDesc%iAtomStart)
        call hemm(eigvecsCplx(:,:,iKS), "L", work, work2)
        call unpackHS(work, over, kPoint(:,iK), neighbourlist%iNeighbour, nNeighbourSK, iCellVec,&
            & cellVec, denseDesc%iAtomStart, iSparseStart, img2CentCell)
        call hermatinv(work)
        call hemm(work2, "R", work, eigvecsCplx(:,:,iKS), alpha=(0.5_dp, 0.0_dp))
        work(:,:) = work2 + transpose(conjg(work2))
      #:endif
      end select

    #:if WITH_SCALAPACK
      call packRhoCplxBlacs(env%blacs, denseDesc, work, kPoint(:,iK), kWeight(iK),&
          &neighbourList%iNeighbour, nNeighbourSK, orb%mOrb, iCellVec, cellVec, iSparseStart,&
          & img2CentCell, ERhoPrim)
    #:else
      call packHS(ERhoPrim, work, kPoint(:,iK), kWeight(iK), neighbourList%iNeighbour,&
          & nNeighbourSK, orb%mOrb, iCellVec, cellVec, denseDesc%iAtomStart, iSparseStart,&
          & img2CentCell)
    #:endif
    end do

  #:if WITH_SCALAPACK
    ! Add up and distribute energy weighted density matrix contribution from each group
    call mpifx_allreduceip(env%mpi%globalComm, ERhoPrim, MPI_SUM)
  #:endif

  end subroutine getEDensityMtxFromComplexEigvecs


  !> Calculates density matrix from Pauli-type two component eigenvectors.
  subroutine getEDensityMtxFromPauliEigvecs(env, denseDesc, filling, eigen, kPoint, kWeight,&
      & neighbourList, nNeighbourSK, orb, iSparseStart, img2CentCell, iCellVec, cellVec, tRealHS,&
      & parallelKS, eigvecsCplx, work, ERhoPrim)

    !> Environment settings
    type(TEnvironment), intent(in) :: env

    !> Dense matrix descriptor
    type(TDenseDescr), intent(in) :: denseDesc

    !> Occupations of single particle states in the ground state
    real(dp), intent(in) :: filling(:,:,:)

    !> Eigenvalues
    real(dp), intent(in) :: eigen(:,:,:)

    !> K-points
    real(dp), intent(in) :: kPoint(:,:)

    !> Weights for k-points
    real(dp), intent(in) :: kWeight(:)

    !> list of neighbours for each atom
    type(TNeighbourList), intent(in) :: neighbourList

    !> Number of neighbours for each of the atoms
    integer, intent(in) :: nNeighbourSK(:)

    !> Atomic orbital information
    type(TOrbitals), intent(in) :: orb

    !> Index array for the start of atomic blocks in sparse arrays
    integer, intent(in) :: iSparseStart(:,:)

    !> map from image atoms to the original unique atom
    integer, intent(in) :: img2CentCell(:)

    !> Index for which unit cell atoms are associated with
    integer, intent(in) :: iCellVec(:)

    !> Vectors (in units of the lattice constants) to cells of the lattice
    real(dp), intent(in) :: cellVec(:,:)

    !> Is the hamitonian real (no k-points/molecule/gamma point)?
    logical, intent(in) :: tRealHS

    !> K-points and spins to process
    type(TParallelKS), intent(in) :: parallelKS

    !> Eigenvectors
    complex(dp), intent(inout) :: eigvecsCplx(:,:,:)

    !> Work array
    complex(dp), intent(out) :: work(:,:)

    !> Sparse energy weighted density matrix
    real(dp), intent(out) :: ERhoPrim(:)

    integer :: iKS, iK

    ERhoPrim(:) = 0.0_dp
    do iKS = 1, parallelKS%nLocalKS
      iK = parallelKS%localKS(1, iKS)
    #:if WITH_SCALAPACK
      call makeDensityMtxCplxBlacs(env%blacs%orbitalGrid, denseDesc%blacsOrbSqr, filling(:,iK,1),&
          & eigvecsCplx(:,:,iKS), work, eigen(:,iK,1))
      call packERhoPauliBlacs(env%blacs, denseDesc, work, kPoint(:,iK), kWeight(iK),&
          & neighbourList%iNeighbour, nNeighbourSK, orb%mOrb, iCellVec, cellVec, iSparseStart,&
          & img2CentCell, ERhoPrim)
    #:else
      call makeDensityMatrix(work, eigvecsCplx(:,:,iKS), filling(:,iK,1), eigen(:,iK,1))
      if (tRealHS) then
        call packERho(ERhoPrim, work, neighbourList%iNeighbour, nNeighbourSK, orb%mOrb,&
            & denseDesc%iAtomStart, iSparseStart, img2CentCell)
      else
        call packERho(ERhoPrim, work, kPoint(:,iK), kWeight(iK), neighbourList%iNeighbour,&
            & nNeighbourSK, orb%mOrb, iCellVec, cellVec, denseDesc%iAtomStart, iSparseStart,&
            & img2CentCell)
      end if
    #:endif
    end do

  #:if WITH_SCALAPACK
    ! Add up and distribute energy weighted density matrix contribution from each group
    call mpifx_allreduceip(env%mpi%globalComm, ERhoPrim, MPI_SUM)
  #:endif

  end subroutine getEDensityMtxFromPauliEigvecs


  !> Calculates the gradients
  subroutine getGradients(env, sccCalc, tEField, tXlbomd, nonSccDeriv, Efield, rhoPrim, ERhoPrim,&
      & qOutput, q0, skHamCont, skOverCont, pRepCont, neighbourList, nNeighbourSK, nNeighbourRep,&
      & species, img2CentCell, iSparseStart, orb, potential, coord, derivs, iRhoPrim, thirdOrd,&
      & chrgForces, dispersion)

    !> Environment settings
    type(TEnvironment), intent(in) :: env

    !> SCC module internal variables
    type(TScc), allocatable, intent(in) :: sccCalc

    !> external electric field
    logical, intent(in) :: tEField

    !> extended Lagrangian active?
    logical, intent(in) :: tXlbomd

    !> method for calculating derivatives of S and H0
    type(NonSccDiff), intent(in) :: nonSccDeriv

    !> Any applied electric field
    real(dp), intent(in) :: Efield(:)

    !> sparse density matrix
    real(dp), intent(in) :: rhoPrim(:,:)

    !> energy  weighted density matrix
    real(dp), intent(in) :: ERhoPrim(:)

    !> electron populations (may be unallocated for non-scc case)
    real(dp), allocatable, intent(in) :: qOutput(:,:,:)

    !> reference atomic charges (may be unallocated for non-scc case)
    real(dp), allocatable, intent(in) :: q0(:,:,:)

    !> non-SCC hamiltonian information
    type(OSlakoCont), intent(in) :: skHamCont

    !> overlap information
    type(OSlakoCont), intent(in) :: skOverCont

    !> repulsive information
    type(ORepCont), intent(in) :: pRepCont

    !> list of neighbours for each atom
    type(TNeighbourList), intent(in) :: neighbourList

    !> Number of neighbours for each of the atoms
    integer, intent(in) :: nNeighbourSK(:)

    !> Number of neighbours for each of the atoms closer than the repulsive cut-off
    integer, intent(in) :: nNeighbourRep(:)

    !> species of all atoms in the system
    integer, intent(in) :: species(:)

    !> map from image atoms to the original unique atom
    integer, intent(in) :: img2CentCell(:)

    !> Index array for the start of atomic blocks in sparse arrays
    integer, intent(in) :: iSparseStart(:,:)

    !> Atomic orbital information
    type(TOrbitals), intent(in) :: orb

    !>  potential acting on the system
    type(TPotentials), intent(in) :: potential

    !> atomic coordinates
    real(dp), intent(in) :: coord(:,:)

    !> derivatives of energy wrt to atomic positions
    real(dp), intent(out) :: derivs(:,:)

    !> imaginary part of density matrix
    real(dp), intent(in), allocatable :: iRhoPrim(:,:)

    !> Is 3rd order SCC being used
    type(ThirdOrder), intent(inout), allocatable :: thirdOrd

    !> forces on external charges
    real(dp), intent(inout), allocatable :: chrgForces(:,:)

    !> dispersion interactions
    class(DispersionIface), intent(inout), allocatable :: dispersion

    real(dp), allocatable :: tmpDerivs(:,:)
    logical :: tImHam, tExtChrg, tSccCalc
    integer :: nAtom
    integer :: ii

    tSccCalc = allocated(sccCalc)
    tImHam = allocated(iRhoPrim)
    tExtChrg = allocated(chrgForces)
    nAtom = size(derivs, dim=2)

    derivs(:,:) = 0.0_dp

    if (.not. (tSccCalc .or. tEField)) then
      ! No external or internal potentials
      if (tImHam) then
        call derivative_shift(env, derivs, nonSccDeriv, rhoPrim, iRhoPrim, ERhoPrim, skHamCont,&
            & skOverCont, coord, species, neighbourList%iNeighbour, nNeighbourSK, img2CentCell,&
            & iSparseStart, orb, potential%intBlock, potential%iorbitalBlock)
      else
        call derivative_shift(env, derivs, nonSccDeriv, rhoPrim(:,1), ERhoPrim, skHamCont,&
            & skOverCont, coord, species, neighbourList%iNeighbour, nNeighbourSK, img2CentCell,&
            & iSparseStart, orb)
      end if
    else
      if (tImHam) then
        call derivative_shift(env, derivs, nonSccDeriv, rhoPrim, iRhoPrim, ERhoPrim, skHamCont,&
            & skOverCont, coord, species, neighbourList%iNeighbour, nNeighbourSK, img2CentCell,&
            & iSparseStart, orb, potential%intBlock, potential%iorbitalBlock)
      else
        call derivative_shift(env, derivs, nonSccDeriv, rhoPrim, ERhoPrim, skHamCont, skOverCont,&
            & coord, species, neighbourList%iNeighbour, nNeighbourSK, img2CentCell, iSparseStart,&
            & orb, potential%intBlock)
      end if

      if (tExtChrg) then
        chrgForces(:,:) = 0.0_dp
        if (tXlbomd) then
          call error("XLBOMD does not work with external charges yet!")
        else
          call sccCalc%addForceDc(env, derivs, species, neighbourList%iNeighbour, img2CentCell,&
              & chrgForces)
        end if
      else if (tSccCalc) then
        if (tXlbomd) then
          call sccCalc%addForceDcXlbomd(env, species, orb, neighbourList%iNeighbour, img2CentCell,&
              & qOutput, q0, derivs)
        else
          call sccCalc%addForceDc(env, derivs, species, neighbourList%iNeighbour, img2CentCell)
        end if
      end if

      if (allocated(thirdOrd)) then
        if (tXlbomd) then
          call thirdOrd%addGradientDcXlbomd(neighbourList, species, coord, img2CentCell, qOutput,&
              & q0, orb, derivs)
        else
          call thirdOrd%addGradientDc(neighbourList, species, coord, img2CentCell, derivs)
        end if
      end if

      if (tEField) then
        do ii = 1, 3
          derivs(ii,:) = derivs(ii,:) - sum(q0(:,:,1) - qOutput(:,:,1), dim=1) * EField(ii)
        end do
      end if
    end if

    if (allocated(dispersion)) then
      call dispersion%addGradients(derivs)
    end if

    allocate(tmpDerivs(3, nAtom))
    call getERepDeriv(tmpDerivs, coord, nNeighbourRep, neighbourList%iNeighbour, species, pRepCont,&
        & img2CentCell)
    derivs(:,:) = derivs + tmpDerivs

  end subroutine getGradients


  !> Calculates stress tensor and lattice derivatives.
  subroutine getStress(env, sccCalc, thirdOrd, tEField, nonSccDeriv, EField, rhoPrim, ERhoPrim,&
      & qOutput, q0, skHamCont, skOverCont, pRepCont, neighbourList, nNeighbourSK, nNeighbourRep,&
      & species, img2CentCell, iSparseStart, orb, potential, coord, latVec, invLatVec, cellVol,&
      & coord0, totalStress, totalLatDeriv, intPressure, iRhoPrim, dispersion)

    !> Environment settings
    type(TEnvironment), intent(in) :: env

    !> SCC module internal variables
    type(TScc), allocatable, intent(in) :: sccCalc

    !> Is 3rd order SCC being used
    type(ThirdOrder), intent(inout), allocatable :: thirdOrd

    !> External electric field
    logical, intent(in) :: tEField

    !> method for calculating derivatives of S and H0
    type(NonSccDiff), intent(in) :: nonSccDeriv

    !> external electric field
    real(dp), intent(in) :: Efield(:)

    !> density matrix
    real(dp), intent(in) :: rhoPrim(:,:)

    !> energy weighted density matrix
    real(dp), intent(in) :: ERhoPrim(:)

    !> electrons in orbitals
    real(dp), intent(in) :: qOutput(:,:,:)

    !> refernce charges
    real(dp), intent(in) :: q0(:,:,:)

    !> non-SCC hamitonian information
    type(OSlakoCont), intent(in) :: skHamCont

    !> overlap information
    type(OSlakoCont), intent(in) :: skOverCont

    !> repulsive information
    type(ORepCont), intent(in) :: pRepCont

    !> list of neighbours for each atom
    type(TNeighbourList), intent(in) :: neighbourList

    !> Number of neighbours for each of the atoms
    integer, intent(in) :: nNeighbourSK(:)

    !> Number of neighbours for each of the atoms closer than the repulsive cut-off
    integer, intent(in) :: nNeighbourRep(:)

    !> species of all atoms in the system
    integer, intent(in) :: species(:)

    !> map from image atoms to the original unique atom
    integer, intent(in) :: img2CentCell(:)

    !> Index array for the start of atomic blocks in sparse arrays
    integer, intent(in) :: iSparseStart(:,:)

    !> Atomic orbital information
    type(TOrbitals), intent(in) :: orb

    !> potentials acting
    type(TPotentials), intent(in) :: potential

    !> coordinates of all atoms
    real(dp), intent(in) :: coord(:,:)

    !> lattice vectors
    real(dp), intent(in) :: latVec(:,:)

    !> inverse of the lattice vectors
    real(dp), intent(in) :: invLatVec(:,:)

    !> unit cell volume
    real(dp), intent(in) :: cellVol

    !> central cell coordinates of atoms
    real(dp), intent(inout) :: coord0(:,:)

    !> stress tensor
    real(dp), intent(out) :: totalStress(:,:)

    !> energy derivatives with respect to lattice vectors
    real(dp), intent(out) :: totalLatDeriv(:,:)

    !> internal pressure in cell
    real(dp), intent(out) :: intPressure

    !> imaginary part of the density matrix (if present)
    real(dp), intent(in), allocatable :: iRhoPrim(:,:)

    !> dispersion interactions
    class(DispersionIface), allocatable, intent(inout) :: dispersion

    real(dp) :: tmpStress(3, 3)
    logical :: tImHam

    tImHam = allocated(iRhoPrim)

    if (allocated(sccCalc)) then
      if (tImHam) then
        call getBlockiStress(env, totalStress, nonSccDeriv, rhoPrim, iRhoPrim, ERhoPrim, skHamCont,&
            & skOverCont, coord, species, neighbourList%iNeighbour, nNeighbourSK, img2CentCell,&
            & iSparseStart, orb, potential%intBlock, potential%iorbitalBlock, cellVol)
      else
        call getBlockStress(env, totalStress, nonSccDeriv, rhoPrim, ERhoPrim, skHamCont,&
            & skOverCont, coord, species, neighbourList%iNeighbour, nNeighbourSK, img2CentCell,&
            & iSparseStart, orb, potential%intBlock, cellVol)
      end if
      call sccCalc%addStressDc(totalStress, env, species, neighbourList%iNeighbour, img2CentCell)
      if (allocated(thirdOrd)) then
        call thirdOrd%addStressDc(neighbourList, species, coord, img2CentCell, cellVol, totalStress)
      end if
    else
      if (tImHam) then
        call getBlockiStress(env, totalStress, nonSccDeriv, rhoPrim, iRhoPrim, ERhoPrim, skHamCont,&
            & skOverCont, coord, species, neighbourList%iNeighbour, nNeighbourSK, img2CentCell,&
            & iSparseStart, orb, potential%intBlock, potential%iorbitalBlock, cellVol)
      else
        call getNonSCCStress(env, totalStress, nonSccDeriv, rhoPrim(:,1), ERhoPrim, skHamCont,&
            & skOverCont, coord, species, neighbourList%iNeighbour, nNeighbourSK, img2CentCell,&
            & iSparseStart, orb, cellVol)
      end if
    end if

    if (allocated(dispersion)) then
      call dispersion%getStress(tmpStress)
      totalStress(:,:) = totalStress + tmpStress
    end if

    if (tEField) then
      call getEFieldStress(latVec, cellVol, q0, qOutput, Efield, coord0, tmpStress)
      totalStress(:,:) = totalStress + tmpStress
    end if

    call getRepulsiveStress(tmpStress, coord, nNeighbourRep, neighbourList%iNeighbour, species,&
        & img2CentCell, pRepCont, cellVol)
    totalStress(:,:) = totalStress + tmpStress

    intPressure = (totalStress(1,1) + totalStress(2,2) + totalStress(3,3)) / 3.0_dp
    totalLatDeriv(:,:) = -cellVol * matmul(totalStress, invLatVec)

  end subroutine getStress


  !> Calculates stress from external electric field.
  subroutine getEFieldStress(latVec, cellVol, q0, qOutput, Efield, coord0, stress)

    !> lattice vectors
    real(dp), intent(in) :: latVec(:,:)

    !> unit cell volume
    real(dp), intent(in) :: cellVol

    !> reference atomic charges
    real(dp), intent(in) :: q0(:,:,:)

    !> number of electrons in each orbital
    real(dp), intent(in) :: qOutput(:,:,:)

    !> external electric field
    real(dp), intent(in) :: Efield(:)

    !> central cell coordinates of atoms
    real(dp), intent(inout) :: coord0(:,:)

    !> Stress tensor
    real(dp), intent(out) :: stress(:,:)

    real(dp) :: latDerivs(3,3)
    integer :: nAtom
    integer :: iAtom, ii, jj

    nAtom = size(coord0, dim=2)

    latDerivs(:,:) = 0.0_dp
    call cart2frac(coord0, latVec)
    do iAtom = 1, nAtom
      do ii = 1, 3
        do jj = 1, 3
          latDerivs(jj,ii) =  latDerivs(jj,ii)&
              & - sum(q0(:,iAtom,1) - qOutput(:,iAtom,1), dim=1) * EField(ii) * coord0(jj,iAtom)
        end do
      end do
    end do
    call frac2cart(coord0, latVec)
    stress(:,:) = -matmul(latDerivs, transpose(latVec)) / cellVol

  end subroutine getEFieldStress


  !> Removes forces components along constraint directions
  subroutine constrainForces(conAtom, conVec, derivss)

    !> atoms being constrained
    integer, intent(in) :: conAtom(:)

    !> vector to project out forces
    real(dp), intent(in) :: conVec(:,:)

    !> on input energy derivatives, on exit resulting projected derivatives
    real(dp), intent(inout) :: derivss(:,:)

    integer :: ii, iAtom

    ! Set force components along constraint vectors zero
    do ii = 1, size(conAtom)
      iAtom = conAtom(ii)
      derivss(:,iAtom) = derivss(:,iAtom)&
          & - conVec(:,ii) * dot_product(conVec(:,ii), derivss(:,iAtom))
    end do

  end subroutine constrainForces


  !> Flattens lattice components and applies lattice optimisation constraints.
  subroutine constrainLatticeDerivs(totalLatDerivs, normLatVecs, tLatOptFixAng,&
      & tLatOptFixLen, tLatOptIsotropic, constrLatDerivs)

    !> energy derivative with respect to lattice vectors
    real(dp), intent(in) :: totalLatDerivs(:,:)

    !> unit normals parallel to lattice vectors
    real(dp), intent(in) :: normLatVecs(:,:)

    !> Are the angles of the lattice being fixed during optimisation?
    logical, intent(in) :: tLatOptFixAng

    !> Are the magnitude of the lattice vectors fixed
    logical, intent(in) :: tLatOptFixLen(:)

    !> is the optimisation isotropic
    logical, intent(in) :: tLatOptIsotropic

    !> lattice vectors returned by the optimizer
    real(dp), intent(out) :: constrLatDerivs(:)

    real(dp) :: tmpLatDerivs(3, 3)
    integer :: ii

    tmpLatDerivs(:,:) = totalLatDerivs
    constrLatDerivs = reshape(tmpLatDerivs, [9])
    if (tLatOptFixAng) then
      ! project forces to be along original lattice
      tmpLatDerivs(:,:) = tmpLatDerivs * normLatVecs
      constrLatDerivs(:) = 0.0_dp
      if (any(tLatOptFixLen)) then
        do ii = 1, 3
          if (.not. tLatOptFixLen(ii)) then
            constrLatDerivs(ii) = sum(tmpLatDerivs(:,ii))
          end if
        end do
      else
        constrLatDerivs(1:3) = sum(tmpLatDerivs, dim=1)
      end if
    elseif (tLatOptIsotropic) then
      tmpLatDerivs(:,:) = tmpLatDerivs * normLatVecs
      constrLatDerivs(:) = 0.0_dp
      constrLatDerivs(1) = sum(tmpLatDerivs)
    end if

  end subroutine constrainLatticeDerivs


  !> Unfold contrained lattice vectors to full one.
  subroutine unconstrainLatticeVectors(constrLatVecs, origLatVecs, tLatOptFixAng, tLatOptFixLen,&
      & tLatOptIsotropic, newLatVecs)

    !> packaged up lattice vectors (depending on optimisation mode)
    real(dp), intent(in) :: constrLatVecs(:)

    !> original vectors at start
    real(dp), intent(in) :: origLatVecs(:,:)

    !> Are the angles of the lattice vectors fixed
    logical, intent(in) :: tLatOptFixAng

    !> are the magnitudes of the lattice vectors fixed
    logical, intent(in) :: tLatOptFixLen(:)

    !> is the optimisation isotropic
    logical, intent(in) :: tLatOptIsotropic

    !> resulting lattice vectors
    real(dp), intent(out) :: newLatVecs(:,:)

    real(dp) :: tmpLatVecs(9)
    integer :: ii

    tmpLatVecs(:) = constrLatVecs
    if (tLatOptFixAng) then
      ! Optimization uses scaling factor of lattice vectors
      if (any(tLatOptFixLen)) then
        do ii = 3, 1, -1
          if (.not. tLatOptFixLen(ii)) then
            tmpLatVecs(3 * ii - 2 : 3 * ii) =  tmpLatVecs(ii) * origLatVecs(:,ii)
          else
            tmpLatVecs(3 * ii - 2 : 3 * ii) =  origLatVecs(:,ii)
          end if
        end do
      else
        tmpLatVecs(7:9) =  tmpLatVecs(3) * origLatVecs(:,3)
        tmpLatVecs(4:6) =  tmpLatVecs(2) * origLatVecs(:,2)
        tmpLatVecs(1:3) =  tmpLatVecs(1) * origLatVecs(:,1)
      end if
    else if (tLatOptIsotropic) then
      ! Optimization uses scaling factor unit cell
      do ii = 3, 1, -1
        tmpLatVecs(3 * ii - 2 : 3 * ii) =  tmpLatVecs(1) * origLatVecs(:,ii)
      end do
    end if
    newLatVecs(:,:) = reshape(tmpLatVecs, [3, 3])

  end subroutine unconstrainLatticeVectors


  !> Returns the coordinates for the next Hessian calculation step.
  subroutine getNextDerivStep(derivDriver, derivs, indMovedAtoms, coords, tGeomEnd)

    !> Driver for the finite difference second derivatives
    type(OnumDerivs), intent(inout) :: derivDriver

    !> first derivatives of energy at the current coordinates
    real(dp), intent(in) :: derivs(:,:)

    !> moving atoms
    integer, intent(in) :: indMovedAtoms(:)

    !> atomic coordinates
    real(dp), intent(out) :: coords(:,:)

    !> has the process terminated
    logical, intent(out) :: tGeomEnd

    real(dp) :: newCoords(3, size(indMovedAtoms))

    call next(derivDriver, newCoords, derivs(:, indMovedAtoms), tGeomEnd)
    coords(:, indMovedAtoms) = newCoords

  end subroutine getNextDerivStep


  !> Returns the coordinates for the next coordinate optimisation step.
  subroutine getNextCoordinateOptStep(pGeoCoordOpt, EMermin, derivss, indMovedAtom, coords0,&
      & diffGeo, tCoordEnd)

    !> optimiser for atomic coordinates
    type(OGeoOpt), intent(inout) :: pGeoCoordOpt

    !> electronic free energy U -TS
    real(dp), intent(in) :: EMermin

    !> Derivative of energy with respect to atomic coordinates
    real(dp), intent(in) :: derivss(:,:)

    !> numbers of the moving atoms
    integer, intent(in) :: indMovedAtom(:)

    !> central cell atomic coordinates
    real(dp), intent(inout) :: coords0(:,:)

    !> largest change in atomic coordinates
    real(dp), intent(out) :: diffGeo

    !> has the geometry optimisation finished
    logical, intent(out) :: tCoordEnd

    real(dp) :: derivssMoved(3 * size(indMovedAtom))
    real(dp), target :: newCoordsMoved(3 * size(indMovedAtom))
    real(dp), pointer :: pNewCoordsMoved(:,:)

    derivssMoved(:) = reshape(derivss(:, indMovedAtom), [3 * size(indMovedAtom)])
    call next(pGeoCoordOpt, EMermin, derivssMoved, newCoordsMoved, tCoordEnd)
    pNewCoordsMoved(1:3, 1:size(indMovedAtom)) => newCoordsMoved(1 : 3 * size(indMovedAtom))
    diffGeo = maxval(abs(pNewCoordsMoved - coords0(:, indMovedAtom)))
    coords0(:, indMovedAtom) = pNewCoordsMoved

  end subroutine getNextCoordinateOptStep


  !> Returns the coordinates and lattice vectors for the next lattice optimisation step.
  subroutine getNextLatticeOptStep(pGeoLatOpt, EGibbs, constrLatDerivs, origLatVec, tLatOptFixAng,&
      & tLatOptFixLen, tLatOptIsotropic, indMovedAtom, latVec, coord0, diffGeo, tGeomEnd)

    !> lattice vector optimising object
    type(OGeoOpt), intent(inout) :: pGeoLatOpt

    !> Gibbs free energy (U -TS_elec + pV)
    real(dp), intent(in) :: EGibbs

    !> lattice vectors returned by the optimizer
    real(dp), intent(in) :: constrLatDerivs(:)

    !> Starting lattice vectors
    real(dp), intent(in) :: origLatVec(:,:)

    !> Fix angles between lattice vectors
    logical, intent(in) :: tLatOptFixAng

    !> Fix the magnitudes of lattice vectors
    logical, intent(in) :: tLatOptFixLen(:)

    !> Optimise isotropically
    logical, intent(in) :: tLatOptIsotropic

    !> numbers of the moving atoms
    integer, intent(in) :: indMovedAtom(:)

    !> lattice vectors
    real(dp), intent(inout) :: latVec(:,:)

    !> central cell coordinates of atoms
    real(dp), intent(inout) :: coord0(:,:)

    !> Maximum change in geometry at this step
    real(dp), intent(out) :: diffGeo

    !> has the geometry optimisation finished
    logical, intent(out) :: tGeomEnd

    real(dp) :: newLatVecsFlat(9), newLatVecs(3, 3), oldMovedCoords(3, size(indMovedAtom))

    call next(pGeoLatOpt, EGibbs, constrLatDerivs, newLatVecsFlat,tGeomEnd)
    call unconstrainLatticeVectors(newLatVecsFlat, origLatVec, tLatOptFixAng, tLatOptFixLen,&
        & tLatOptIsotropic, newLatVecs)
    oldMovedCoords(:,:) = coord0(:, indMovedAtom)
    call cart2frac(coord0, latVec)
    latVec(:,:) = newLatVecs
    call frac2cart(coord0, latVec)
    diffGeo = max(maxval(abs(newLatVecs - latVec)),&
        & maxval(abs(oldMovedCoords - coord0(:, indMovedAtom))))

  end subroutine getNextLatticeOptStep


  !> Delivers data for next MD step (and updates data depending on velocities of current step)
  subroutine getNextMdStep(pMdIntegrator, pMdFrame, temperatureProfile, derivs, movedMass,&
      & mass, cellVol, invLatVec, species0, indMovedAtom, tStress, tBarostat, energy, coord0,&
      & latVec, intPressure, totalStress, totalLatDeriv, velocities, tempIon)

    !> Molecular dynamics integrator
    type(OMdIntegrator), intent(inout) :: pMdIntegrator

    !> Molecular dynamics reference frame information
    type(OMdCommon), intent(in) :: pMdFrame

    !> Temperature profile in MD
    type(OTempProfile), allocatable, intent(inout) :: temperatureProfile

    !> Energy derivative wrt to atom positions
    real(dp), intent(in) :: derivs(:,:)

    !> Masses of moving atoms
    real(dp), intent(in) :: movedMass(:,:)

    !> Masses of each chemical species
    real(dp), intent(in) :: mass(:)

    !> unit cell volume
    real(dp), intent(in) :: cellVol

    !> inverse of the lattice vectors
    real(dp), intent(in) :: invLatVec(:,:)

    !> species of atoms in the central cell
    integer, intent(in) :: species0(:)

    !> numbers of the moving atoms
    integer, intent(in) :: indMovedAtom(:)

    !> Is stress being evaluated?
    logical, intent(in) :: tStress

    !> Is there a barostat
    logical, intent(in) :: tBarostat

    !> Energy contributions and total
    type(TEnergies), intent(inout) :: energy

    !> central cell coordinates of atoms
    real(dp), intent(inout) :: coord0(:,:)

    !> lattice vectors
    real(dp), intent(inout) :: latVec(:,:)

    !> Internal pressure in the unit cell
    real(dp), intent(inout) :: intPressure

    !> Stress tensor
    real(dp), intent(inout) :: totalStress(:,:)

    !> Derivative of energy with respect to lattice vectors
    real(dp), intent(inout) :: totalLatDeriv(:,:)

    !> Atomic velocities
    real(dp), intent(out) :: velocities(:,:)

    !> Atomic kinetic energy
    real(dp), intent(out) :: tempIon

    real(dp) :: movedAccel(3, size(indMovedAtom)), movedVelo(3, size(indMovedAtom))
    real(dp) :: movedCoords(3, size(indMovedAtom))
    real(dp) :: kineticStress(3, 3)

    movedAccel(:,:) = -derivs(:, indMovedAtom) / movedMass
    call next(pMdIntegrator, movedAccel, movedCoords, movedVelo)
    coord0(:, indMovedAtom) = movedCoords
    velocities(:,:) = 0.0_dp
    velocities(:, indMovedAtom) = movedVelo(:,:)

    if (allocated(temperatureProfile)) then
      call next(temperatureProfile)
    end if
    call evalKE(energy%Ekin, movedVelo, movedMass(1,:))
    call evalkT(pMdFrame, tempIon, movedVelo, movedMass(1,:))
    energy%EMerminKin = energy%EMermin + energy%Ekin
    energy%EGibbsKin = energy%EGibbs + energy%Ekin

    if (tStress) then
      ! contribution from kinetic energy in MD, now that velocities for this geometry step are
      ! available
      call getKineticStress(kineticStress, mass, species0, velocities, cellVol)
      totalStress = totalStress + kineticStress
      intPressure = (totalStress(1,1) + totalStress(2,2) + totalStress(3,3)) / 3.0_dp
      totalLatDeriv = -cellVol * matmul(totalStress, invLatVec)
    end if

    if (tBarostat) then
      call rescale(pMDIntegrator, coord0, latVec, totalStress)
    end if

  end subroutine getNextMdStep


  !> Calculates and prints Pipek-Mezey localisation
  subroutine calcPipekMezeyLocalisation(env, pipekMezey, tPrintEigvecsTxt, nEl, filling, over,&
      & kPoint, neighbourList, nNeighbourSK, denseDesc,  iSparseStart, img2CentCell, iCellVec,&
      & cellVec, runId, orb, species, speciesName, parallelKS, localisation, eigvecsReal, SSqrReal,&
      & eigvecsCplx, SSqrCplx)

    !> Environment settings
    type(TEnvironment), intent(in) :: env

    !> Localisation methods for single electron states (if used)
    type(TPipekMezey), intent(in) :: pipekMezey

    !> Store eigenvectors as a text file
    logical, intent(in) :: tPrintEigVecsTxt

    !> Number of electrons
    real(dp), intent(in) :: nEl(:)

    !> Occupations of single particle states in the ground state
    real(dp), intent(in) :: filling(:,:,:)

    !> sparse overlap matrix
    real(dp), intent(in) :: over(:)

    !> k-points in the system (0,0,0) if molecular
    real(dp), intent(in) :: kPoint(:,:)

    !> list of neighbours for each atom
    type(TNeighbourList), intent(in) :: neighbourList

    !> Number of neighbours for each of the atoms
    integer, intent(in) :: nNeighbourSK(:)

    !> Dense matrix descriptor
    type(TDenseDescr), intent(in) :: denseDesc

    !> Index array for the start of atomic blocks in sparse arrays
    integer, intent(in) :: iSparseStart(:,:)

    !> map from image atoms to the original unique atom
    integer, intent(in) :: img2CentCell(:)

    !> Index for which unit cell atoms are associated with
    integer, intent(in) :: iCellVec(:)

    !> Vectors (in units of the lattice constants) to cells of the lattice
    real(dp), intent(in) :: cellVec(:,:)

    !> Job ID for future identification
    integer, intent(in) :: runId

    !> Atomic orbital information
    type(TOrbitals), intent(in) :: orb

    !> species of all atoms in the system
    integer, intent(in) :: species(:)

    !> label for each atomic chemical species
    character(*), intent(in) :: speciesName(:)

    !> K-points and spins to process
    type(TParallelKS), intent(in) :: parallelKS

    !> Localisation measure of single particle states
    real(dp), intent(out) :: localisation

    !> Storage for dense hamiltonian matrix
    real(dp), intent(inout), allocatable :: eigvecsReal(:,:,:)

    !> Storage for dense overlap matrix
    real(dp), intent(inout), allocatable :: SSqrReal(:,:)

    !> Storage for dense hamitonian matrix (complex case)
    complex(dp), intent(inout), allocatable :: eigvecsCplx(:,:,:)

    !> Storage for dense overlap matrix (complex case)
    complex(dp), intent(inout), allocatable :: SSqrCplx(:,:)

    integer :: nFilledLev, nAtom, nSpin
    integer :: iSpin, iKS, iK

    nAtom = size(orb%nOrbAtom)
    nSpin = size(nEl)

    if (any(abs(mod(filling, real(3 - nSpin, dp))) > elecTolMax)) then
      call warning("Fractional occupations allocated for electron localisation")
    end if

    if (allocated(eigvecsReal)) then
      call unpackHS(SSqrReal,over,neighbourList%iNeighbour, nNeighbourSK, denseDesc%iAtomStart,&
          & iSparseStart, img2CentCell)
      do iKS = 1, parallelKS%nLocalKS
        iSpin = parallelKS%localKS(2, iKS)
        nFilledLev = floor(nEl(iSpin) / real(3 - nSpin, dp))
        localisation = pipekMezey%getLocalisation(eigvecsReal(:, 1:nFilledLev, iKS), SSqrReal,&
            & denseDesc%iAtomStart)
        write(stdOut, "(A, E15.8)") 'Original localisation', localisation
        call pipekMezey%calcCoeffs(eigvecsReal(:, 1:nFilledLev, iKS), SSqrReal,&
            & denseDesc%iAtomStart)
        localisation = pipekMezey%getLocalisation(eigvecsReal(:,1:nFilledLev,iKS), SSqrReal,&
            & denseDesc%iAtomStart)
        write(stdOut, "(A, E20.12)") 'Final localisation ', localisation
      end do

      call writeRealEigvecs(env, runId, neighbourList, nNeighbourSK, denseDesc, iSparseStart,&
          & img2CentCell, species(:nAtom), speciesName, orb, over, parallelKS, tPrintEigvecsTxt,&
          & eigvecsReal, SSqrReal, fileName="localOrbs")
    else

      localisation = 0.0_dp
      do iKS = 1, parallelKS%nLocalKS
        iK = parallelKS%localKS(1, iKS)
        iSpin = parallelKS%localKS(2, iKS)
        nFilledLev = floor(nEl(iSpin) / real( 3 - nSpin, dp))
        localisation = localisation + pipekMezey%getLocalisation(&
            & eigvecsCplx(:,:nFilledLev,iKS), SSqrCplx, over, kpoint(:,iK), neighbourList,&
            & nNeighbourSK, iCellVec, cellVec, denseDesc%iAtomStart, iSparseStart, img2CentCell)
      end do
      write(stdOut, "(A, E20.12)") 'Original localisation', localisation

      ! actual localisation calls
      do iKS = 1, parallelKS%nLocalKS
        iK = parallelKS%localKS(1, iKS)
        iSpin = parallelKS%localKS(2, iKS)
        nFilledLev = floor(nEl(iSpin) / real( 3 - nSpin, dp))
        call pipekMezey%calcCoeffs(eigvecsCplx(:,:nFilledLev,iKS), SSqrCplx, over, kpoint(:,iK),&
            & neighbourList, nNeighbourSK, iCellVec, cellVec, denseDesc%iAtomStart, iSparseStart,&
            & img2CentCell)
      end do

      localisation = 0.0_dp
      do iKS = 1, parallelKS%nLocalKS
        iK = parallelKS%localKS(1, iKS)
        iSpin = parallelKS%localKS(2, iKS)
        nFilledLev = floor(nEl(iSpin) / real( 3 - nSpin, dp))
        localisation = localisation + pipekMezey%getLocalisation(&
            & eigvecsCplx(:,:nFilledLev,iKS), SSqrCplx, over, kpoint(:,iK), neighbourList,&
            & nNeighbourSK, iCellVec, cellVec, denseDesc%iAtomStart, iSparseStart, img2CentCell)
      end do
      write(stdOut, "(A, E20.12)") 'Final localisation', localisation

      call writeCplxEigvecs(env, runId, neighbourList, nNeighbourSK, cellVec, iCellVec, denseDesc,&
          & iSparseStart, img2CentCell, species, speciesName, orb, kPoint, over, parallelKS,&
          & tPrintEigvecsTxt, eigvecsCplx, SSqrCplx, fileName="localOrbs")

    end if

  end subroutine calcPipekMezeyLocalisation


end module main<|MERGE_RESOLUTION|>--- conflicted
+++ resolved
@@ -891,13 +891,8 @@
       call foldCoordToUnitCell(coord0Fold, latVec, invLatVec)
     end if
 
-<<<<<<< HEAD
-    call updateNeighborListAndSpecies(coord, species, img2CentCell, iCellVec, neighborList,&
-        & nAllAtom, coord0Fold, species0, mCutoff, rCellVec)
-=======
     call updateNeighbourListAndSpecies(coord, species, img2CentCell, iCellVec, neighbourList,&
         & nAllAtom, coord0Fold, species0, mCutOff, rCellVec)
->>>>>>> 5f6175df
     nAllOrb = sum(orb%nOrbSpecies(species(1:nAllAtom)))
     call getNrOfNeighboursForAll(nNeighbourSK, neighbourList, skCutOff)
 
@@ -913,11 +908,7 @@
       call sccCalc%updateCoords(env, coord, species, neighbourList)
     end if
     if (allocated(dispersion)) then
-<<<<<<< HEAD
-      call dispersion%updateCoords(neighborList, img2CentCell, coord, species0)
-=======
       call dispersion%updateCoords(neighbourList, img2CentCell, coord, species0)
->>>>>>> 5f6175df
     end if
     if (allocated(thirdOrd)) then
       call thirdOrd%updateCoords(neighbourList, species)
