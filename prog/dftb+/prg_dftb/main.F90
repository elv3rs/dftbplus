--- conflicted
+++ resolved
@@ -326,12 +326,7 @@
               & iGeoStep, tMD, tDerivs, tCoordOpt, tLatOpt, iLatGeoStep, iSccIter, energy,&
               & diffElec, sccErrorQ, indMovedAtom, pCoord0Out, q0, qInput, qOutput, eigen, filling,&
               & orb, species, tDFTBU, tImHam, tPrintMulliken, orbitalL, qBlockOut, Ef, Eband, TS,&
-<<<<<<< HEAD
-              & E0, tEField, nSpin, tSpinOrbit, tSccCalc)
-=======
-              & E0, extPressure, cellVol, tAtomicEnergy, tDispersion, tEField, tPeriodic, nSpin,&
-              & tSpinOrbit, tSccCalc, invLatVec, kPoint)
->>>>>>> b6a145bc
+              & E0, tEField, tPeriodic, nSpin, tSpinOrbit, tSccCalc, invLatVec, kPoint)
         end if
 
         if (tConverged .or. tStopScc) then
@@ -421,12 +416,8 @@
           call getStress(env, sccCalc, tEField, nonSccDeriv, EField, rhoPrim, ERhoPrim, qOutput,&
               & q0, skHamCont, skOverCont, pRepCont, neighborList, nNeighbor, species,&
               & img2CentCell, iSparseStart, orb, potential, coord, latVec, invLatVec, cellVol,&
-<<<<<<< HEAD
               & coord0, totalStress, totalLatDeriv, intPressure, iRhoPrim, dispersion, mbDispersion)
-=======
-              & coord0, totalStress, totalLatDeriv, intPressure, iRhoPrim, dispersion)
           call env%globalTimer%stopTimer(globalTimers%stressCalc)
->>>>>>> b6a145bc
           call printVolume(cellVol)
           ! MD case includes the atomic kinetic energy contribution, so print that later
           if (.not. tMD) then
