--- conflicted
+++ resolved
@@ -735,17 +735,10 @@
 
     ! Here time propagation is called
     if (tElectronDynamics) then
-<<<<<<< HEAD
        call runDynamics(elecDyn, eigvecsReal, ham, H0, species, q0, over, filling, neighbourList,&
             & nNeighbourSK, denseDesc%iAtomStart, iSparseStart, img2CentCell, orb, coord, spinW,&
-            & pRepCont, sccCalc, env, tDualSpinOrbit, xi, thirdOrd, qBlockOut, qiBlockOut,&
-            & nDftbUFunc, UJ, nUJ, iUJ, niUJ, iHam, iAtInCentralRegion, tFixEf, Ef, species0, coord)
-=======
-      call runDynamics(elecDyn, eigvecsReal, ham, H0, species, q0, over, filling, neighbourList,&
-          & nNeighbourSK, denseDesc%iAtomStart, iSparseStart, img2CentCell, orb, coord, spinW,&
-          & pRepCont, sccCalc, env, tDualSpinOrbit, xi, thirdOrd, nDftbUFunc, UJ, nUJ, iUJ, niUJ,&
-          & iHam, iAtInCentralRegion, tFixEf, Ef, onSiteElements)
->>>>>>> 833480b4
+            & pRepCont, sccCalc, env, tDualSpinOrbit, xi, thirdOrd, nDftbUFunc, UJ, nUJ, iUJ, niUJ,&
+            & iHam, iAtInCentralRegion, tFixEf, Ef, species0, coord, onsiteElements)
     end if
 
 
