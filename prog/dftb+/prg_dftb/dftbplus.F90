!--------------------------------------------------------------------------------------------------!
!  DFTB+: general package for performing fast atomistic simulations                                !
!  Copyright (C) 2006 - 2021  DFTB+ developers group                                               !
!                                                                                                  !
!  See the LICENSE file for terms of usage and distribution.                                       !
!--------------------------------------------------------------------------------------------------!

#:include 'common.fypp'

program dftbplus
<<<<<<< HEAD
  use dftbp_common_globalenv
  use dftbp_common_environment, only : TEnvironment, TEnvironment_init
  use dftbp_dftbplus_main, only : runDftbPlus
  use dftbp_dftbplus_inputdata, only : TInputData
  use dftbp_io_formatout, only : printDftbHeader
  use dftbp_dftbplus_hsdhelpers, only : parseHsdInput
  use dftbp_dftbplus_initprogram, only : TDftbPlusMain
=======
  use dftbp_globalenv, only : initGlobalEnv, destructGlobalEnv
  use dftbp_environment, only : TEnvironment, TEnvironment_init
  use dftbp_main, only : runDftbPlus
  use dftbp_inputdata, only : TInputData
  use dftbp_formatout, only : printDftbHeader
  use dftbp_hsdhelpers, only : parseHsdInput
  use dftbp_initprogram, only : TDftbPlusMain
>>>>>>> 16ca5993
  implicit none

  character(len=*), parameter :: releaseName = '${RELEASE}$'
  integer, parameter :: releaseYear = 2021

  type(TEnvironment) :: env
  type(TInputData), allocatable :: input
  type(TDftbPlusMain) :: main

  call initGlobalEnv()
  call printDftbHeader(releaseName, releaseYear)
  allocate(input)
  call parseHsdInput(input)
  call TEnvironment_init(env)
  call main%initProgramVariables(input, env)
  deallocate(input)
  call runDftbPlus(main, env)
  call main%destructProgramVariables()
#:if WITH_GPU
  call magmaf_finalize()
#:endif
  call env%destruct()
  call destructGlobalEnv()

end program dftbplus<|MERGE_RESOLUTION|>--- conflicted
+++ resolved
@@ -8,23 +8,13 @@
 #:include 'common.fypp'
 
 program dftbplus
-<<<<<<< HEAD
-  use dftbp_common_globalenv
+  use dftbp_common_globalenv, only : initGlobalEnv, destructGlobalEnv
   use dftbp_common_environment, only : TEnvironment, TEnvironment_init
   use dftbp_dftbplus_main, only : runDftbPlus
   use dftbp_dftbplus_inputdata, only : TInputData
   use dftbp_io_formatout, only : printDftbHeader
   use dftbp_dftbplus_hsdhelpers, only : parseHsdInput
   use dftbp_dftbplus_initprogram, only : TDftbPlusMain
-=======
-  use dftbp_globalenv, only : initGlobalEnv, destructGlobalEnv
-  use dftbp_environment, only : TEnvironment, TEnvironment_init
-  use dftbp_main, only : runDftbPlus
-  use dftbp_inputdata, only : TInputData
-  use dftbp_formatout, only : printDftbHeader
-  use dftbp_hsdhelpers, only : parseHsdInput
-  use dftbp_initprogram, only : TDftbPlusMain
->>>>>>> 16ca5993
   implicit none
 
   character(len=*), parameter :: releaseName = '${RELEASE}$'
