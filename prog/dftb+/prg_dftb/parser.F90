!--------------------------------------------------------------------------------------------------!
!  DFTB+: general package for performing fast atomistic simulations                                !
!  Copyright (C) 2017  DFTB+ developers group                                                      !
!                                                                                                  !
!  See the LICENSE file for terms of usage and distribution.                                       !
!--------------------------------------------------------------------------------------------------!

#:include 'common.fypp'

!> Fills the derived type with the input parameters from an HSD or an XML file.
module parser
  use globalenv
  use assert
  use accuracy
  use constants
  use inputdata_module
  use typegeometryhsd
  use hsdparser, only : dumpHSD, dumpHSDAsXML, getNodeHSDName
  use hsdutils
  use hsdutils2
  use charmanip
  use message
  use linkedlist
  use fileid
  use unitconversion
  use oldcompat
  use lapackroutines, only : matinv
  use periodic
  use simplealgebra, only: determinant33
  use dispersions
  use slakocont
  use slakoeqgrid
  use repcont
  use repspline
  use reppoly
  use commontypes
  use oldskdata
  use timeprop_module
  use xmlf90
#:if WITH_SOCKETS
  use ipisocket, only : IPI_PROTOCOLS
#:endif
  implicit none

  private

  public :: parseHsdInput, parserVersion


  ! Default file names

  !> Main HSD input file
  character(len=*), parameter :: hsdInputName = "dftb_in.hsd"

  !> XML input file
  character(len=*), parameter :: xmlInputName = "dftb_in.xml"

  !> Processed HSD input
  character(len=*), parameter :: hsdProcInputName = "dftb_pin.hsd"

  !> Processed  XML input
  character(len=*), parameter :: xmlProcInputName = "dftb_pin.xml"

  !> Tag at the head of the input document tree
  character(len=*), parameter :: rootTag = "dftb_in"


  !> Version of the current parser
  integer, parameter :: parserVersion = 5


  !> Version of the oldest parser for which compatibility is still maintained
  integer, parameter :: minVersion = 1


  !> Container type for parser related flags.
  type TParserFlags

    !> stop after parsing?
    logical :: tStop

    !> Continue despite unprocessed nodes
    logical :: tIgnoreUnprocessed

    !> XML output?
    logical :: tWriteXML

    !> HSD output?
    logical :: tWriteHSD
  end type TParserFlags

contains


  !> Parse input from an HSD/XML file
  subroutine parseHsdInput(input)

    !> Returns initialised input variables on exit
    type(inputData), intent(out) :: input

    type(fnode), pointer :: hsdTree
    type(fnode), pointer :: root, tmp, hamNode, child, dummy
    type(TParserflags) :: parserFlags
    logical :: tHSD, missing

    write(stdOut, "(/, A, /)") "***  Parsing and initializing"

    ! Read in the input
    call readHSDOrXML(hsdInputName, xmlInputName, rootTag, hsdTree, tHSD, &
        &missing)

    !! If input is missing return
    if (missing) then
      call error("No input file found.")
    end if

    write(stdout, '(A,1X,I0,/)') 'Parser version:', parserVersion
    if (tHSD) then
      write(stdout, "(A)") "Interpreting input file '" // hsdInputName // "'"
    else
      write(stdout, "(A)") "Interpreting input file '" // xmlInputName //  "'"
    end if
    write(stdout, "(A)") repeat("-", 80)

    ! Get the root of all evil ;-)
    call getChild(hsdTree, rootTag, root)

    ! Handle parser options
    call getChildValue(root, "ParserOptions", dummy, "", child=child, &
        &list=.true., allowEmptyValue=.true., dummyValue=.true.)
    call readParserOptions(child, root, parserFlags)

    ! Read in the different blocks

    ! Atomic geometry and boundary conditions
    call getChild(root, "Geometry", tmp)
    call readGeometry(tmp, input)

    ! electronic Hamiltonian
    call getChildValue(root, "Hamiltonian", hamNode)
    call readHamiltonian(hamNode, input%ctrl, input%geom, input%slako)

    ! Geometry driver
    call getChildValue(root, "Driver", tmp, "", child=child, allowEmptyValue=.true.)
    call readDriver(tmp, child, input%geom, input%ctrl)

    ! excited state options
    call getChildValue(root, "ExcitedState", dummy, "", child=child, list=.true., &
        & allowEmptyValue=.true., dummyValue=.true.)
    call readExcited(child, input%ctrl)

    ! Analysis of properties
    call getChildValue(root, "Analysis", dummy, "", child=child, list=.true., &
        & allowEmptyValue=.true., dummyValue=.true.)
    call readAnalysis(child, input%ctrl, input%geom)

    ! Options for calculation
    call getChildValue(root, "Options", dummy, "", child=child, list=.true., &
        & allowEmptyValue=.true., dummyValue=.true.)
    call readOptions(child, input%ctrl)

    ! Read W values if needed by Hamitonian or excited state calculation
    call readSpinConstants(hamNode, input%geom, input%slako, input%ctrl)

    call readParallel(root, input%ctrl%parallelOpts)

    ! input data strucutre has been initialised
    input%tInitialized = .true.

    ! Issue warning about unprocessed nodes
    call warnUnprocessedNodes(root, parserFlags%tIgnoreUnprocessed)

    ! Dump processed tree in HSD and XML format
    if (tIoProc .and. parserFlags%tWriteHSD) then
      call dumpHSD(hsdTree, hsdProcInputName)
      write(stdout, '(/,/,A)') "Processed input in HSD format written to '" &
          &// hsdProcInputName // "'"
    end if
    if (tIoProc .and. parserFlags%tWriteXML) then
      call dumpHSDAsXML(hsdTree, xmlProcInputName)
      write(stdout, '(A,/)') "Processed input in XML format written to '" &
          &// xmlProcInputName // "'"
    end if

    ! Stop, if only parsing is required
    if (parserFlags%tStop) then
      call error("Keyword 'StopAfterParsing' is set to Yes. Stopping.")
    end if

    call destroyNode(hsdTree)

  end subroutine parseHsdInput


  !> Read in parser options (options not passed to the main code)
  subroutine readParserOptions(node, root, flags)

    !> Node to get the information from
    type(fnode), pointer :: node

    !> Root of the entire tree (in case it needs to be converted, for example because of compability
    !> options)
    type(fnode), pointer :: root

    !> Contains parser flags on exit.
    type(TParserFlags), intent(out) :: flags

    integer :: inputVersion
    type(fnode), pointer :: child

    ! Check if input needs compatibility conversion.
    call getChildValue(node, "ParserVersion", inputVersion, parserVersion, &
        &child=child)
    if (inputVersion < 1 .or. inputVersion > parserVersion) then
      call detailedError(child, "Invalid parser version (" // i2c(inputVersion)&
          &// ")")
    elseif (inputVersion < minVersion) then
      call detailedError(child, &
          &"Sorry, no compatibility mode for parser version " &
          &// i2c(inputVersion) // " (too old)")
    elseif (inputVersion /= parserVersion) then
      write(stdout, "(A,I2,A,I2,A)") "***  Converting input from version ", &
          &inputVersion, " to version ", parserVersion, " ..."
      call convertOldHSD(root, inputVersion, parserVersion)
      write(stdout, "(A,/)") "***  Done."
    end if

    call getChildValue(node, "WriteHSDInput", flags%tWriteHSD, .true.)
    call getChildValue(node, "WriteXMLInput", flags%tWriteXML, .false.)
    if (.not. (flags%tWriteHSD .or. flags%tWriteXML)) then
      call detailedWarning(node, &
          &"WriteHSDInput and WriteXMLInput both turned off. You are not&
          & guaranteed" &
          &// newline // &
          &" to able to obtain the same results with a later version of the&
          & code!")
    end if
    call getChildValue(node, "StopAfterParsing", flags%tStop, .false.)

    call getChildValue(node, "IgnoreUnprocessedNodes", &
        &flags%tIgnoreUnprocessed, .false.)

  end subroutine readParserOptions


  !> Read in Geometry
  subroutine readGeometry(node, input)

    !> Node to get the information from
    type(fnode), pointer :: node

    !> Input structure to be filled
    type(inputData), intent(inout) :: input

    type(fnode), pointer :: value, child
    type(string) :: buffer

    call getChildValue(node, "", value, child=child)
    call getNodeName(value, buffer)
    select case (char(buffer))
    case ("genformat")
      call readTGeometryGen(value, input%geom)
    case default
      call setUnprocessed(value)
      call readTGeometryHSD(child, input%geom)
    end select

  end subroutine readGeometry


  !> Read in driver properties
  subroutine readDriver(node, parent, geom, ctrl)

    !> Node to get the information from
    type(fnode), pointer :: node

    !> Parent of node (for error messages)
    type(fnode), pointer :: parent

    !> Control structure to be filled
    type(TGeometry), intent(in) :: geom

    !> Nr. of atoms in the system
    type(control), intent(inout) :: ctrl

    type(fnode), pointer :: child, child2, child3, value, value2, field

    type(string) :: buffer, buffer2, modifier
#:if WITH_SOCKETS
    character(lc) :: sTmp
#:endif

    ctrl%tGeoOpt = .false.
    ctrl%tCoordOpt = .false.
    ctrl%tLatOpt = .false.

    ctrl%iGeoOpt = 0
    ctrl%tMD = .false.
    ctrl%iThermostat = 0
    ctrl%tForces = .false.
    ctrl%tSetFillingTemp = .false.

    call getNodeName2(node, buffer)
    driver: select case (char(buffer))
    case ("")
      continue
    case ("none")
      continue
    case ("steepestdescent")
      ! Steepest downhill optimisation

      ctrl%iGeoOpt = 1
      ctrl%tForces = .true.
      ctrl%restartFreq = 1

      call getChildValue(node, "LatticeOpt", ctrl%tLatOpt, .false.)
      if (ctrl%tLatOpt) then
        call getChildValue(node, "Pressure", ctrl%pressure, 0.0_dp, &
            & modifier=modifier, child=child)
        call convertByMul(char(modifier), pressureUnits, child, &
            & ctrl%pressure)
        call getChildValue(node, "FixAngles", ctrl%tLatOptFixAng, .false.)
        if (ctrl%tLatOptFixAng) then
          call getChildValue(node, "FixLengths", ctrl%tLatOptFixLen, &
              & (/.false.,.false.,.false./))
        else
          call getChildValue(node, "Isotropic", ctrl%tLatOptIsotropic, .false.)
        end if
        call getChildValue(node, "MaxLatticeStep", ctrl%maxLatDisp, 0.2_dp)
      end if
      call getChildValue(node, "MovedAtoms", buffer2, "1:-1", child=child, &
          &multiple=.true.)
      call convAtomRangeToInt(char(buffer2), geom%speciesNames, geom%species, &
          &child, ctrl%indMovedAtom)

      ctrl%nrMoved = size(ctrl%indMovedAtom)
      ctrl%tCoordOpt = (ctrl%nrMoved /= 0)
      if (ctrl%tCoordOpt) then
        call getChildValue(node, "MaxAtomStep", ctrl%maxAtomDisp, 0.2_dp)
      end if
      call getChildValue(node, "MaxForceComponent", ctrl%maxForce, 1e-4_dp, &
          &modifier=modifier, child=field)
      call convertByMul(char(modifier), forceUnits, field, ctrl%maxForce)
      call getChildValue(node, "MaxSteps", ctrl%maxRun, 200)
      call getChildValue(node, "StepSize", ctrl%deltaT, 100.0_dp, &
          &modifier=modifier, child=field)
      call convertByMul(char(modifier), timeUnits, field, ctrl%deltaT)
      call getChildValue(node, "OutputPrefix", buffer2, "geo_end")
      ctrl%outFile = unquote(char(buffer2))
      call getChildValue(node, "AppendGeometries", ctrl%tAppendGeo, .false.)
      call getChildValue(node, "ConvergentForcesOnly", ctrl%tConvrgForces, &
          & .true.)
      call readGeoConstraints(node, ctrl, geom%nAtom)
      if (ctrl%tLatOpt) then
        if (ctrl%nrConstr/=0) then
          call error("Lattice optimisation and constraints currently&
              & incompatible.")
        end if
        if (ctrl%nrMoved/=0.and.ctrl%nrMoved<geom%nAtom) then
          call error("Subset of optimising atoms not currently possible with&
              & lattice optimisation.")
        end if
      end if
      ctrl%tGeoOpt = ctrl%tLatOpt .or. ctrl%tCoordOpt

    case ("conjugategradient")
      ! Conjugate gradient location optimisation

      ctrl%iGeoOpt = 2
      ctrl%tForces = .true.
      ctrl%restartFreq = 1
      call getChildValue(node, "LatticeOpt", ctrl%tLatOpt, .false.)
      if (ctrl%tLatOpt) then
        call getChildValue(node, "Pressure", ctrl%pressure, 0.0_dp, &
            & modifier=modifier, child=child)
        call convertByMul(char(modifier), pressureUnits, child, &
            & ctrl%pressure)
        call getChildValue(node, "FixAngles", ctrl%tLatOptFixAng, .false.)
        if (ctrl%tLatOptFixAng) then
          call getChildValue(node, "FixLengths", ctrl%tLatOptFixLen, &
              & (/.false.,.false.,.false./))
        else
          call getChildValue(node, "Isotropic", ctrl%tLatOptIsotropic, .false.)
        end if
        call getChildValue(node, "MaxLatticeStep", ctrl%maxLatDisp, 0.2_dp)
      end if
      call getChildValue(node, "MovedAtoms", buffer2, "1:-1", child=child, &
          &multiple=.true.)
      call convAtomRangeToInt(char(buffer2), geom%speciesNames, geom%species, &
          &child, ctrl%indMovedAtom)

      ctrl%nrMoved = size(ctrl%indMovedAtom)
      ctrl%tCoordOpt = (ctrl%nrMoved /= 0)
      if (ctrl%tCoordOpt) then
        call getChildValue(node, "MaxAtomStep", ctrl%maxAtomDisp, 0.2_dp)
      end if
      call getChildValue(node, "MaxForceComponent", ctrl%maxForce, 1e-4_dp, &
          &modifier=modifier, child=field)
      call convertByMul(char(modifier), forceUnits, field, ctrl%maxForce)
      call getChildValue(node, "MaxSteps", ctrl%maxRun, 200)
      call getChildValue(node, "OutputPrefix", buffer2, "geo_end")
      ctrl%outFile = unquote(char(buffer2))
      call getChildValue(node, "AppendGeometries", ctrl%tAppendGeo, .false.)
      call getChildValue(node, "ConvergentForcesOnly", ctrl%tConvrgForces, &
          & .true.)
      call readGeoConstraints(node, ctrl, geom%nAtom)
      if (ctrl%tLatOpt) then
        if (ctrl%nrConstr/=0) then
          call error("Lattice optimisation and constraints currently&
              & incompatible.")
        end if
        if (ctrl%nrMoved/=0.and.ctrl%nrMoved<geom%nAtom) then
          call error("Subset of optimising atoms not currently possible with&
              & lattice optimisation.")
        end if
      end if
      ctrl%tGeoOpt = ctrl%tLatOpt .or. ctrl%tCoordOpt

    case("gdiis")
      ! Gradient DIIS optimisation, only stable in the quadratic region

      ctrl%iGeoOpt = 3
      ctrl%tForces = .true.
      ctrl%restartFreq = 1
      call getChildValue(node, "alpha", ctrl%deltaGeoOpt, 1.0E-1_dp)
      call getChildValue(node, "Generations", ctrl%iGenGeoOpt, 8)
      call getChildValue(node, "LatticeOpt", ctrl%tLatOpt, .false.)
      if (ctrl%tLatOpt) then
        call getChildValue(node, "Pressure", ctrl%pressure, 0.0_dp, &
            & modifier=modifier, child=child)
        call convertByMul(char(modifier), pressureUnits, child, &
            & ctrl%pressure)
        call getChildValue(node, "FixAngles", ctrl%tLatOptFixAng, .false.)
        if (ctrl%tLatOptFixAng) then
          call getChildValue(node, "FixLengths", ctrl%tLatOptFixLen, &
              & (/.false.,.false.,.false./))
        else
          call getChildValue(node, "Isotropic", ctrl%tLatOptIsotropic, .false.)
        end if
        call getChildValue(node, "MaxLatticeStep", ctrl%maxLatDisp, 0.2_dp)
      end if
      call getChildValue(node, "MovedAtoms", buffer2, "1:-1", child=child, &
          &multiple=.true.)
      call convAtomRangeToInt(char(buffer2), geom%speciesNames, geom%species, &
          &child, ctrl%indMovedAtom)

      ctrl%nrMoved = size(ctrl%indMovedAtom)
      ctrl%tCoordOpt = (ctrl%nrMoved /= 0)
      call getChildValue(node, "MaxForceComponent", ctrl%maxForce, 1e-4_dp, &
          &modifier=modifier, child=field)
      call convertByMul(char(modifier), forceUnits, field, ctrl%maxForce)
      call getChildValue(node, "MaxSteps", ctrl%maxRun, 200)
      call getChildValue(node, "OutputPrefix", buffer2, "geo_end")
      ctrl%outFile = unquote(char(buffer2))
      call getChildValue(node, "AppendGeometries", ctrl%tAppendGeo, .false.)
      call getChildValue(node, "ConvergentForcesOnly", ctrl%tConvrgForces, &
          & .true.)
      call readGeoConstraints(node, ctrl, geom%nAtom)
      if (ctrl%tLatOpt) then
        if (ctrl%nrConstr/=0) then
          call error("Lattice optimisation and constraints currently&
              & incompatible.")
        end if
        if (ctrl%nrMoved/=0.and.ctrl%nrMoved<geom%nAtom) then
          call error("Subset of optimising atoms not currently possible with&
              & lattice optimisation.")
        end if
      end if
      ctrl%tGeoOpt = ctrl%tLatOpt .or. ctrl%tCoordOpt

    case("secondderivatives")
      ! currently only numerical derivatives of forces is implemented

      ctrl%tDerivs = .true.
      ctrl%tForces = .true.
      call getChildValue(node, "Atoms", buffer2, "1:-1", child=child, &
          &multiple=.true.)
      call convAtomRangeToInt(char(buffer2), geom%speciesNames, geom%species, &
          &child, ctrl%indMovedAtom)
      ctrl%nrMoved = size(ctrl%indMovedAtom)
      if (ctrl%nrMoved == 0) then
        call error("No atoms specified for derivatives calculation.")
      end if
      call getChildValue(node, "Delta", ctrl%deriv2ndDelta, 1.0E-4_dp, &
          & modifier=modifier, child=field)
      call convertByMul(char(modifier), lengthUnits, field, ctrl%deriv2ndDelta)
      ctrl%tConvrgForces = .true.

    case ("velocityverlet")
      ! molecular dynamics

      ctrl%tForces = .true.
      ctrl%tMD = .true.

      call getChildValue(node, "MDRestartFrequency", ctrl%restartFreq, 1)
      call getChildValue(node, "MovedAtoms", buffer2, "1:-1", child=child, &
          &multiple=.true.)
      call convAtomRangeToInt(char(buffer2), geom%speciesNames, geom%species,&
          &child, ctrl%indMovedAtom)
      ctrl%nrMoved = size(ctrl%indMovedAtom)
      if (ctrl%nrMoved == 0) then
        call error("No atoms specified for molecular dynamics.")
      end if
      call readInitialVelocities(node, ctrl, geom%nAtom)

      call getChildValue(node, "KeepStationary", ctrl%tMDstill,.true.)
      if (ctrl%tMDstill .and. geom%nAtom == 1) then
        call error("Removing translational freedom with only one atom not&
            & possible.")
      end if

      call getChildValue(node, "TimeStep", ctrl%deltaT, modifier=modifier, &
          &child=field)
      call convertByMul(char(modifier), timeUnits, field, ctrl%deltaT)

      call getChildValue(node, "Thermostat", value, child=child)
      call getNodeName(value, buffer2)

      call getChildValue(node, "ConvergentForcesOnly", ctrl%tConvrgForces, &
          & .true.)

      thermostat: select case(char(buffer2))
      case ("berendsen")
        ctrl%iThermostat = 2
        ! Read temperature or temperature profiles
        call getChildValue(value, "Temperature", value2, modifier=modifier, &
            &child=child2)
        call getNodeName(value2, buffer)

        select case(char(buffer))
        case (textNodeName)
          call readTemperature(child2, ctrl)
        case ("temperatureprofile")
          call readTemperatureProfile(value2, char(modifier), ctrl)
        case default
          call detailedError(value2, "Invalid method name.")
        end select

        !call getChildValue(value, "CouplingStrength", ctrl%wvScale)
        call getChild(value, "CouplingStrength", child=child2, &
            & requested=.false.)
        if (associated(child2)) then
          call getChildValue(child2, "", ctrl%wvScale)
          call getChild(value, "Timescale",child=child2,modifier=modifier,&
              &requested=.false.)
          if (associated(child2)) call error("Only Coupling strength OR &
              &Timescale can be set for Berendsen thermostats.")
        else
          call getChild(value, "Timescale",child=child2,modifier=modifier,&
              &requested=.false.)
          if (associated(child2)) then
            call getChildValue(child2, "", ctrl%wvScale, &
                & modifier=modifier, child=child3)
            call convertByMul(char(modifier), timeUnits, child3, &
                & ctrl%wvScale)
            ctrl%wvScale = ctrl%deltaT / ctrl%wvScale
          else
            call error("Either CouplingStrength or Timescale must be set&
                & for Berendsen thermostats.")
          end if
        end if

        call getChildValue(value, "AdaptFillingTemp", ctrl%tSetFillingTemp, &
            &.false.)

      case ("nosehoover")
        ctrl%iThermostat = 3
        ! Read temperature or temperature profiles
        call getChildValue(value, "Temperature", value2, modifier=modifier, &
            &child=child2)
        call getNodeName(value2, buffer)

        select case(char(buffer))
        case (textNodeName)
          call readTemperature(child2, ctrl)
        case ("temperatureprofile")
          call readTemperatureProfile(value2, char(modifier), ctrl)
        case default
          call detailedError(value2, "Invalid method name.")
        end select

        call getChildValue(value, "CouplingStrength", ctrl%wvScale, &
            & modifier=modifier, child=field)
        call convertByMul(char(modifier), freqUnits, field, ctrl%wvScale)

        call getChildValue(value, "ChainLength", ctrl%nh_npart, 3)
        call getChildValue(value, "Order", ctrl%nh_nys, 3)
        call getChildValue(value, "IntegratorSteps", ctrl%nh_nc, 1)

        call getChild(value, "Restart",  child=child3, requested=.false.)
        if (associated(child3)) then
          allocate(ctrl%xnose(ctrl%nh_npart))
          allocate(ctrl%vnose(ctrl%nh_npart))
          allocate(ctrl%gnose(ctrl%nh_npart))
          call getChildValue(child3,"x",ctrl%xnose)
          call getChildValue(child3,"v",ctrl%vnose)
          call getChildValue(child3,"g",ctrl%gnose)
          ctrl%tInitNHC = .true.
        else
          ctrl%tInitNHC = .false.
        end if

        call getChildValue(value, "AdaptFillingTemp", ctrl%tSetFillingTemp, &
            &.false.)

      case ("andersen")
        ctrl%iThermostat = 1
        ! Read temperature or temperature profiles
        call getChildValue(value, "Temperature", value2, modifier=modifier, &
            &child=child2)
        call getNodeName(value2, buffer)

        select case(char(buffer))
        case (textNodeName)
          call readTemperature(child2, ctrl)
        case ("temperatureprofile")
          call readTemperatureProfile(value2, char(modifier), ctrl)
        case default
          call detailedError(value2, "Invalid method name.")
        end select

        call getChildValue(value, "ReselectProbability", ctrl%wvScale, &
            &child=child3)
        if (ctrl%wvScale <= 0.0_dp .or. ctrl%wvScale > 1.0_dp) then
          call detailedError(child3, &
              &"ReselectProbability must be in the range (0,1]!")
        end if
        call getChildValue(value, "ReselectIndividually", ctrl%tRescale)
        call getChildValue(value, "AdaptFillingTemp", ctrl%tSetFillingTemp, &
            &.false.)

      case ("none")
        ctrl%iThermostat = 0
        allocate(ctrl%tempSteps(1))
        allocate(ctrl%tempValues(1))

        if (ctrl%tReadMDVelocities) then
          ! without a thermostat, if we know the initial velocities, we do not
          ! need a temperature, so just set it to something 'safe'
          ctrl%tempAtom = minTemp
        else
          call getChildValue(value, "InitialTemperature", ctrl%tempAtom, &
              &modifier=modifier, child=field)
          if (ctrl%tempAtom < 0.0_dp) then
            call detailedError(field, "Negative temperature")
          end if
          call convertByMul(char(modifier), energyUnits, field, ctrl%tempAtom)
          if (ctrl%tempAtom < minTemp) then
            ctrl%tempAtom = minTemp
          end if
        end if
      case default
        call getNodeHSDName(value, buffer2)
        call detailedError(child, "Invalid thermostat '" // char(buffer) // "'")
      end select thermostat

      if (ctrl%maxRun < -1) then
        call getChildValue(node, "Steps", ctrl%maxRun)
      end if

      call getChildValue(node, "OutputPrefix", buffer2, "geo_end")
      ctrl%outFile = unquote(char(buffer2))

      if (geom%tPeriodic) then

        call getChild(node, "Barostat", child, requested=.false.)
        if (.not. associated(child)) then
          call setChild(node, "Barostat", child)
          ctrl%tBarostat = .false.
          ctrl%pressure = 0.0_dp
          ctrl%BarostatStrength = 0.0_dp
        else
          if (ctrl%nrMoved /= geom%nAtom) then
            call error("Dynamics for a subset of atoms is not currently&
                & possible when using a barostat")
          end if
          call getChildValue(child, "Pressure", ctrl%pressure, &
              & modifier=modifier, child=child2)
          call convertByMul(char(modifier), pressureUnits, child2, &
              & ctrl%pressure)
          call getChild(child, "Coupling", child=child2, requested=.false.)
          if (associated(child2)) then
            call getChildValue(child2, "", ctrl%BarostatStrength)
            call getChild(child, "Timescale",child=child2,modifier=modifier,&
                &requested=.false.)
            if (associated(child2)) call error("Only Coupling strength OR &
                &Timescale can be set for Barostatting.")
          else
            call getChild(child, "Timescale",child=child2,modifier=modifier,&
                &requested=.false.)
            if (associated(child2)) then
              call getChildValue(child2, "", ctrl%BarostatStrength, &
                  & modifier=modifier, child=child3)
              call convertByMul(char(modifier), timeUnits, child3, &
                  & ctrl%BarostatStrength)
              ctrl%BarostatStrength = ctrl%deltaT / ctrl%BarostatStrength
            else
              call error("Either Coupling strength or Timescale must be set&
                  & for Barostatting.")
            end if
          end if
          call getChildValue(child, "Isotropic", ctrl%tIsotropic, .true.)
          ctrl%tBarostat = .true.
        end if
      end if

      call readXlbomdOptions(node, ctrl%xlbomd)

      call getInputMasses(node, geom, ctrl%masses)

    case ("socket")
      ! external socket control of the run (once initialised from input)
#:if WITH_SOCKETS
      ctrl%tForces = .true.
      allocate(ctrl%socketInput)
      call getChild(node, 'File', child=child2, requested=.false.)
      call getChild(node, 'Host', child=child3, requested=.false.)
      if (associated(child2) .eqv. associated(child3)) then
        call error('Either Host or File (but not both) must be set for socket&
            & communication')
      end if

      ! File communiation
      if (associated(child2)) then
        call getChildValue(child2, "", buffer2)
        ctrl%socketInput%host = unquote(char(buffer2))
        ! zero it to signal to initprogram to use a unix file
        ctrl%socketInput%port = 0
      else
        call getChildValue(child3, "", buffer2)
        ctrl%socketInput%host = unquote(char(buffer2))
        call getChildValue(node, "Port", ctrl%socketInput%port, child=field)
        if (ctrl%socketInput%port <= 0) then
          call detailedError(field, "Invalid port number")
        end if
      end if

      call getChildValue(node, "Protocol", value, "i-PI", child=child)
      call getNodeName(value, buffer)
      select case(char(buffer))
      case("i-pi")
        ctrl%socketInput%protocol = IPI_PROTOCOLS%IPI_1
        ! want a file path
        if (ctrl%socketInput%port == 0) then
          call getChildValue(node, "Prefix", buffer2, "/tmp/ipi_")
          sTmp = unquote(char(buffer2))
          ctrl%socketInput%host = trim(sTmp) // trim(ctrl%socketInput%host)
        end if

      case default
        call detailedError(child, "Invalid protocol '" // char(buffer) // "'")
      end select
      call getChildValue(node, "Verbosity", ctrl%socketInput%verbosity, 0)
      call getChildValue(node, "MaxSteps", ctrl%maxRun, 200)

#:else
      call detailedError(node, "Program had been compiled without socket support")
#:endif

    case default
      call getNodeHSDName(node, buffer)
      call detailedError(parent, "Invalid driver '" // char(buffer) // "'")

    end select driver

  end subroutine readDriver


  !> Extended lagrangian options
  subroutine readXlbomdOptions(node, input)

    !> node in the input tree
    type(fnode), pointer :: node

    !> extracted settings on exit
    type(XlbomdInp), allocatable, intent(out) :: input

    type(fnode), pointer :: pXlbomd, pXlbomdFast, pRoot, pChild
    integer :: nKappa
    logical :: tXlbomdFast

    call getChild(node, 'Xlbomd', pXlbomd, requested=.false.)
    call getChild(node, 'XlbomdFast', pXlbomdFast, requested=.false.)
    if (.not. (associated(pXlbomd) .or. associated(pXlbomdFast))) then
      return
    end if
    if (associated(pXlbomd) .and. associated(pXlbomdFast)) then
      call detailedError(pXlbomdFast, "Blocks 'Xlbomd' and 'XlbomdFast' are&
          & mutually exclusive")
    end if
    if (associated(pXlbomdFast)) then
      tXlbomdFast = .true.
      pRoot => pXlbomdFast
    else
      tXlbomdFast = .false.
      pRoot => pXlbomd
    end if
    allocate(input)
    call getChildValue(pRoot, 'IntegrationSteps', input%nKappa, 5, child=pChild)
    ! Workaround for nagfor 6.1 as the derived type in the array comparison
    ! is not recognized as such
    nKappa = input%nKappa
    if (all([5, 6, 7] /= nKappa)) then
      call detailedError(pChild, 'Invalid number of integration steps (must be&
          & 5, 6 or 7)')
    end if
    call getChildValue(pRoot, 'PreSteps', input%nPreSteps, 0)

    ! Since inverse Jacobian is not enabled, we can set FullSccSteps
    ! to its minimal value (no averaging of inverse Jacobians is done)
    !call getChildValue(child, 'FullSccSteps', input%nFullSccSteps, &
    !    & input%nKappa + 1, child=child2)
    input%nFullSccSteps = input%nKappa + 1
    !if (input%nFullSccSteps < input%nKappa + 1) then
    !  call detailedError(child2, 'Nr. of full SCC steps must be greater by&
    !      & one than integration steps')
    !end if

    if (tXlbomdFast) then
      call getChildValue(pRoot, 'TransientSteps', input%nTransientSteps, 10)
      input%minSccIter = 1
      input%maxSccIter = 1
      ! Dummy value as minSccIter and maxSccIter have been set to 1.
      input%sccTol = 1e-5_dp
      call getChildValue(pRoot, 'Scale', input%scale, 1.0_dp, child=pChild)
      if (input%scale <= 0.0_dp .or. input%scale > 1.0_dp) then
        call detailedError(pChild, 'Scaling value must be in the interval&
            & (0.0, 1.0]')
      end if

      !! Inverse Jacobian is experimental feature so far.
      !call getChildValue(child, "UseJacobianKernel", &
      !    & input%useInverseJacobian, .false.)
      !if (input%useInverseJacobian) then
      !  call getChildValue(child, "ReadJacobianKernel", &
      !      & input%readInverseJacobian, .false.)
      !end if
      input%useInverseJacobian = .false.
      input%readInverseJacobian = .false.
    else
      input%nTransientSteps = 0
      call getChildValue(pRoot, 'MinSccIterations', input%minSCCIter, 1)
      call getChildValue(pRoot, 'MaxSccIterations', input%maxSCCIter, 200)
      call getChildValue(pRoot, 'SccTolerance', input%sccTol, 1e-5_dp)
      input%scale = 1.0_dp
      input%useInverseJacobian = .false.
      input%readInverseJacobian = .false.
    end if

  end subroutine readXlbomdOptions


  !> Reads geometry constraints.
  subroutine readGeoConstraints(node, ctrl, nAtom)

    !> Node to get the information from
    type(fnode), pointer :: node

    !> Control structure to be filled
    type(control), intent(inout) :: ctrl

    !> Nr. of atoms in the system
    integer, intent(in) :: nAtom

    type(fnode), pointer :: value, child
    type(string) :: buffer
    type(listIntR1) :: intBuffer
    type(listRealR1) :: realBuffer

    call getChildValue(node, "Constraints", value, "", child=child, &
        &allowEmptyValue=.true.)
    call getNodeName2(value, buffer)
    if (char(buffer) == "") then
      ctrl%nrConstr = 0
    else
      call init(intBuffer)
      call init(realBuffer)
      call getChildValue(child, "", 1, intBuffer, 3, realBuffer)
      ctrl%nrConstr = len(intBuffer)
      allocate(ctrl%conAtom(ctrl%nrConstr))
      allocate(ctrl%conVec(3, ctrl%nrConstr))
      call asVector(intBuffer, ctrl%conAtom)
      if (.not.all(ctrl%conAtom<=nAtom)) then
        call detailedError(node,"Non-existent atom specified in constraint")
      end if
      call asArray(realBuffer, ctrl%conVec)
      call destruct(intBuffer)
      call destruct(realBuffer)
    end if

  end subroutine readGeoConstraints


  !> Reads MD velocities
  subroutine readInitialVelocities(node, ctrl, nAtom)

    !> Node to get the information from
    type(fnode), pointer :: node

    !> Control structure to be filled
    type(control), intent(inout) :: ctrl

    !> Total number of all atoms
    integer, intent(in) :: nAtom

    type(fnode), pointer :: value, child
    type(string) :: buffer, modifier
    type(listRealR1) :: realBuffer
    integer :: nVelocities
    real(dp), allocatable :: tmpVelocities(:,:)

    call getChildValue(node, "Velocities", value, "", child=child, &
        & modifier=modifier, allowEmptyValue=.true.)
    call getNodeName2(value, buffer)
    if (char(buffer) == "") then
      ctrl%tReadMDVelocities = .false.
    else
      call init(realBuffer)
      call getChildValue(child, "", 3, realBuffer, modifier=modifier)
      nVelocities = len(realBuffer)
      if (nVelocities /= nAtom) then
        call detailedError(node, "Incorrect number of specified velocities: " &
            & // i2c(3*nVelocities) // " supplied, " &
            & // i2c(3*nAtom) // " required.")
      end if
      allocate(tmpVelocities(3, nVelocities))
      call asArray(realBuffer, tmpVelocities)
      if (len(modifier) > 0) then
        call convertByMul(char(modifier), VelocityUnits, child, &
            & tmpVelocities)
      end if
      call destruct(realBuffer)
      allocate(ctrl%initialVelocities(3, ctrl%nrMoved))
      ctrl%initialVelocities(:,:) = tmpVelocities(:,ctrl%indMovedAtom(:))
      ctrl%tReadMDVelocities = .true.
    end if

  end subroutine readInitialVelocities


  !> Reads atomic masses from input file, eventually overwriting those in the SK files
  subroutine getInputMasses(node, geo, masses)

    !> relevant node of input data
    type(fnode), pointer :: node

    !> geometry object, which contains atomic species information
    type(TGeometry), intent(in) :: geo

    !> masses to be returned
    real(dp), allocatable, intent(out) :: masses(:)

    type(fnode), pointer :: child, child2, child3, val
    type(fnodeList), pointer :: children
    integer, allocatable :: pTmpI1(:)
    type(string) :: buffer, modifier
    real(dp) :: rTmp
    integer :: ii, jj, iAt

    call getChildValue(node, "Masses", val, "", child=child, allowEmptyValue=.true.,&
        & dummyValue=.true., list=.true.)

    ! Read individual atom specifications
    call getChildren(child, "Mass", children)
    if (getLength(children) == 0) then
      return
    end if

    allocate(masses(geo%nAtom))
    masses(:) = -1.0_dp
    do ii = 1, getLength(children)
      call getItem1(children, ii, child2)
      call getChildValue(child2, "Atoms", buffer, child=child3, multiple=.true.)
      call convAtomRangeToInt(char(buffer), geo%speciesNames, geo%species, child3, pTmpI1)
      call getChildValue(child2, "MassPerAtom", rTmp, modifier=modifier, child=child)
      call convertByMul(char(modifier), massUnits, child, rTmp)
      do jj = 1, size(pTmpI1)
        iAt = pTmpI1(jj)
        if (masses(iAt) >= 0.0_dp) then
          call detailedWarning(child3, "Previous setting for the mass  of atom" // i2c(iAt) //&
              & " overwritten")
        end if
        masses(iAt) = rTmp
      end do
      deallocate(pTmpI1)
    end do
    call destroyNodeList(children)

  end subroutine getInputMasses


  !> Reads Hamiltonian
  subroutine readHamiltonian(node, ctrl, geo, slako)

    !> Node to get the information from
    type(fnode), pointer :: node

    !> Control structure to be filled
    type(control), intent(inout) :: ctrl

    !> Geometry structure to be filled
    type(TGeometry), intent(in) :: geo

    !> Slater-Koster structure to be filled
    type(slater), intent(inout) :: slako

    type(string) :: buffer

    call getNodeName(node, buffer)
    select case (char(buffer))
    case ("dftb")
      call readDFTBHam(node, ctrl, geo, slako)
    case default
      call detailedError(node, "Invalid Hamiltonian")
    end select

  end subroutine readHamiltonian


  !> Reads DFTB-Hamiltonian
  subroutine readDFTBHam(node, ctrl, geo, slako)

    !> Node to get the information from
    type(fnode), pointer :: node

    !> Control structure to be filled
    type(control), intent(inout) :: ctrl

    !> Geometry structure to be filled
    type(TGeometry), intent(in) :: geo

    !> Slater-Koster structure to be filled
    type(slater), intent(inout) :: slako

    type(fnode), pointer :: value, value2, child, child2, child3, field
    type(fnodeList), pointer :: children
    type(string) :: buffer, buffer2, modifier
    type(listInt) :: li
    type(listIntR1) :: li1
    type(listRealR1) :: lr1
    type(listInt), allocatable :: liN(:)
    type(listIntR1), allocatable :: li1N(:)
    type(listReal), allocatable :: lrN(:)
    type(listCharLc), allocatable :: skFiles(:,:)
    type(listString) :: lStr
    type(listIntR1), allocatable :: angShells(:)
    type(listRealR2) :: lCharges
    type(listRealR1) :: lBlurs
    logical, allocatable :: repPoly(:,:)
    integer :: iSp1, iSp2, iSh1, ii, jj, kk, ind
    character(lc) :: prefix, suffix, separator, elem1, elem2, strTmp
    character(lc) :: errorStr
    logical :: tLower, tExist
    real(dp), allocatable :: kpts(:,:)
    integer, allocatable :: tmpI1(:)
    integer, allocatable :: pTmpI1(:)
    real(dp), allocatable :: tmpR1(:)
    real(dp), allocatable :: tmpR2(:,:)
    real(dp) :: rTmp, rTmp3(3)
    integer, allocatable :: iTmpN(:)
    real(dp) :: coeffsAndShifts(3, 4)
    integer :: nShell, skInterMeth
    character(1) :: tmpCh
    logical :: tShellIncl(4), tFound
    integer :: angShell(maxL+1), angShellOrdered(maxL+1)
    integer :: fp, iErr
    logical :: tBadIntegratingKPoints
    integer :: nElem

    ! Read in maximal angular momenta or selected shells
    do ii = 1, maxL+1
      angShellOrdered(ii) = ii - 1
    end do
    call getChild(node, "MaxAngularMomentum", child)
    allocate(angShells(geo%nSpecies))
    do iSp1 = 1, geo%nSpecies
      call init(angShells(iSp1))
      call getChildValue(child, geo%speciesNames(iSp1), value, child=child2)
      call getNodeName(value, buffer)
      select case(char(buffer))
      case("selectedshells")
        call init(lStr)
        call getChildValue(value, "", lStr)
        do ii = 1, len(lStr)
          call get(lStr, strTmp, ii)
          strTmp = tolower(unquote(trim(strTmp)))
          if (len_trim(strTmp) > 4 .or. len_trim(strTmp) < 1) then
            call detailedError(value, "Invalid shell selection '" &
                &// trim(strTmp) &
                &// "'. Nr. of selected shells must be between 1 and 4.")
          end if
          tShellIncl(:) = .false.
          nShell = len_trim(strTmp)
          do jj = 1, nShell
            tmpCh = strTmp(jj:jj)
            tFound = .false.
            do kk = 1, size(orbitalNames)
              if (tmpCh == trim(orbitalNames(kk))) then
                if (tShellIncl(kk)) then
                  call detailedError(value, "Double selection of the same shell&
                      & '" // tmpCh // "' in shell selection block '" &
                      &// trim(strTmp) // "'")
                end if
                tShellIncl(kk) = .true.
                angShell(jj) = kk - 1
                tFound = .true.
                exit
              end if
            end do
            if (.not. tFound) then
              call detailedError(value, "Invalid shell name '" // tmpCh // "'")
            end if
          end do
          call append(angShells(iSp1), angShell(1:nShell))
        end do
        call destruct(lStr)

      case(textNodeName)
        call getChildValue(child2, "", buffer)
        strTmp = unquote(char(buffer))
        do jj = 1, size(orbitalNames)
          if (trim(strTmp) == trim(orbitalNames(jj))) then
            call append(angShells(iSp1), angShellOrdered(:jj))
          end if
        end do
        if (len(angShells(iSp1)) < 1) then
          call detailedError(child2, "Invalid orbital name '" // &
              &trim(strTmp) // "'")
        end if

      case default
        call getNodeHSDName(value, buffer)
        call detailedError(child2, "Invalid shell specification method '" //&
            & char(buffer) // "'")
      end select
    end do

    ! Orbitals and angular momenta for the given shells (once the SK files will contain the full
    ! information about the basis, this will be moved to the SK reading routine).
    allocate(slako%orb)
    allocate(slako%orb%nShell(geo%nSpecies))
    allocate(slako%orb%nOrbSpecies(geo%nSpecies))
    allocate(slako%orb%nOrbAtom(geo%nAtom))
    slako%orb%mOrb = 0
    slako%orb%mShell = 0
    do iSp1 = 1, geo%nSpecies
      slako%orb%nShell(iSp1) = 0
      slako%orb%nOrbSpecies(iSp1) = 0
      do ii = 1, len(angShells(iSp1))
        call intoArray(angShells(iSp1), angShell, nShell, ii)
        slako%orb%nShell(iSp1) = slako%orb%nShell(iSp1) + nShell
        do jj = 1, nShell
          slako%orb%nOrbSpecies(iSp1) = slako%orb%nOrbSpecies(iSp1) &
              &+ 2 * angShell(jj) + 1
        end do
      end do
    end do
    slako%orb%mShell = maxval(slako%orb%nShell)
    slako%orb%mOrb = maxval(slako%orb%nOrbSpecies)
    slako%orb%nOrbAtom(:) = slako%orb%nOrbSpecies(geo%species(:))
    slako%orb%nOrb = sum(slako%orb%nOrbAtom)

    allocate(slako%orb%angShell(slako%orb%mShell, geo%nSpecies))
    allocate(slako%orb%iShellOrb(slako%orb%mOrb, geo%nSpecies))
    allocate(slako%orb%posShell(slako%orb%mShell+1, geo%nSpecies))
    slako%orb%angShell(:,:) = 0
    do iSp1 = 1, geo%nSpecies
      ind = 1
      iSh1 = 1
      do ii = 1, len(angShells(iSp1))
        call intoArray(angShells(iSp1), angShell, nShell, ii)
        do jj = 1, nShell
          slako%orb%posShell(iSh1, iSp1) = ind
          slako%orb%angShell(iSh1, iSp1) = angShell(jj)
          slako%orb%iShellOrb(ind:ind+2*angShell(jj), iSp1) = iSh1
          ind = ind + 2 * angShell(jj) + 1
          iSh1 = iSh1 + 1
        end do
        slako%orb%posShell(iSh1, iSp1) = ind
      end do
    end do

    ! Slater-Koster files
    allocate(skFiles(geo%nSpecies, geo%nSpecies))
    do iSp1 = 1, geo%nSpecies
      do iSp2 = 1, geo%nSpecies
        call init(skFiles(iSp2, iSp1))
      end do
    end do
    call getChildValue(node, "SlaterKosterFiles", value, child=child)
    call getNodeName(value, buffer)
    select case(char(buffer))
    case ("type2filenames")
      call getChildValue(value, "Prefix", buffer2, "")
      prefix = unquote(char(buffer2))
      call getChildValue(value, "Suffix", buffer2, "")
      suffix = unquote(char(buffer2))
      call getChildValue(value, "Separator", buffer2, "")
      separator = unquote(char(buffer2))
      call getChildValue(value, "LowerCaseTypeName", tLower, .false.)
      do iSp1 = 1, geo%nSpecies
        if (tLower) then
          elem1 = tolower(geo%speciesNames(iSp1))
        else
          elem1 = geo%speciesNames(iSp1)
        end if
        do iSp2 = 1, geo%nSpecies
          if (tLower) then
            elem2 = tolower(geo%speciesNames(iSp2))
          else
            elem2 = geo%speciesNames(iSp2)
          end if
          strTmp = trim(prefix) // trim(elem1) // trim(separator) &
              &// trim(elem2) // trim(suffix)
          call append(skFiles(iSp2, iSp1), strTmp)
          inquire(file=strTmp, exist=tExist)
          if (.not. tExist) then
            call detailedError(value, "SK file with generated name '" &
                &// trim(strTmp) // "' does not exist.")
          end if
        end do
      end do
    case default
      call setUnprocessed(value)
      do iSp1 = 1, geo%nSpecies
        do iSp2 = 1, geo%nSpecies
          strTmp = trim(geo%speciesNames(iSp1)) // "-" &
              &// trim(geo%speciesNames(iSp2))
          call init(lStr)
          call getChildValue(child, trim(strTmp), lStr, child=child2)
          if (len(lStr) /= len(angShells(iSp1)) * len(angShells(iSp2))) then
            call detailedError(child2, "Incorrect number of Slater-Koster &
                &files")
          end if
          do ii = 1, len(lStr)
            call get(lStr, strTmp, ii)
            inquire(file=strTmp, exist=tExist)
            if (.not. tExist) then
              call detailedError(child2, "SK file '" // trim(strTmp) &
                  &// "' does not exist'")
            end if
            call append(skFiles(iSp2, iSp1), strTmp)
          end do
          call destruct(lStr)
        end do
      end do
    end select

    ! Which repulsive is defined by polynomial? (Default: None)
    allocate(repPoly(geo%nSpecies, geo%nSpecies))
    call getChildValue(node, "PolynomialRepulsive", value, "", child=child, &
        &list=.true., allowEmptyValue=.true., dummyValue=.true.)
    call getNodeName2(value, buffer)
    select case (char(buffer))
    case ("")
      repPoly(:,:) = .false.
    case("setforall")
      call getChildValue(value, "", repPoly(1,1))
      repPoly(:,:) = repPoly(1,1)
    case default
      do iSp1 = 1, geo%nSpecies
        do iSp2 = 1, geo%nSpecies
          strTmp = trim(geo%speciesNames(iSp1)) // "-" &
              &// trim(geo%speciesNames(iSp2))
          call getChildValue(child, trim(strTmp), repPoly(iSp2, iSp1), .false.)
        end do
      end do
      if (.not. all(repPoly .eqv. transpose(repPoly))) then
        call detailedError(value, "Assymetric definition (both A-B and B-A must&
            & be defined for using polynomial repulsive)")
      end if
    end select

    call getChildValue(node, "OrbitalResolvedSCC", ctrl%tOrbResolved, .false.)
    call getChildValue(node, "OldSKInterpolation", ctrl%oldSKInter, .false.)
    if (ctrl%oldSKInter) then
      skInterMeth = skEqGridOld
    else
      skInterMeth = skEqGridNew
    end if
    call readSKFiles(skFiles, geo%nSpecies, slako, slako%orb, &
        &angShells, ctrl%tOrbResolved, skInterMeth, repPoly)

    do iSp1 = 1, geo%nSpecies
      call destruct(angShells(iSp1))
      do iSp2 = 1, geo%nSpecies
        call destruct(skFiles(iSp2, iSp1))
      end do
    end do
    deallocate(angShells)
    deallocate(skFiles)
    deallocate(repPoly)

    ! SCC parameters
    call getChildValue(node, "SCC", ctrl%tSCC, .false.)
    ifSCC: if (ctrl%tSCC) then
      call getChildValue(node, "ReadInitialCharges", ctrl%tReadChrg, .false.)
      if (.not. ctrl%tReadChrg) then
        call getInitialCharges(node, geo, ctrl%initialCharges)
      end if
      call getChildValue(node, "SCCTolerance", ctrl%sccTol, 1.0e-5_dp)
      call getChildValue(node, "Mixer", value, "Broyden", child=child)
      call getNodeName(value, buffer)
      select case(char(buffer))

      case ("broyden")
        ctrl%iMixSwitch = 3
        call getChildValue(value, "MixingParameter", ctrl%almix, 0.2_dp)
        call getChildValue(value, "InverseJacobiWeight", ctrl%broydenOmega0, &
            &0.01_dp)
        call getChildValue(value, "MinimalWeight", ctrl%broydenMinWeight, &
            &1.0_dp)
        call getChildValue(value, "MaximalWeight", ctrl%broydenMaxWeight, &
            &1.0e5_dp)
        call getChildValue(value, "WeightFactor", ctrl%broydenWeightFac, &
            &1.0e-2_dp)

      case ("anderson")
        ctrl%iMixSwitch = 2
        call getChildValue(value, "MixingParameter", ctrl%almix, 0.05_dp)
        call getChildValue(value, "Generations", ctrl%iGenerations, 4)
        call getChildValue(value, "InitMixingParameter", &
            &ctrl%andersonInitMixing, 0.01_dp)
        call getChildValue(value, "DynMixingParameters", value2, "", &
            &child=child, allowEmptyValue=.true.)
        call getNodeName2(value2, buffer2)
        if (char(buffer2) == "") then
          ctrl%andersonNrDynMix = 0
        else
          call init(lr1)
          call getChildValue(child, "", 2, lr1, child=child2)
          if (len(lr1) < 1) then
            call detailedError(child2, "At least one dynamic mixing parameter&
                & must be defined.")
          end if
          ctrl%andersonNrDynMix = len(lr1)
          allocate(ctrl%andersonDynMixParams(2, ctrl%andersonNrDynMix))
          call asArray(lr1, ctrl%andersonDynMixParams)
          call destruct(lr1)
        end if
        call getChildValue(value, "DiagonalRescaling", ctrl%andersonOmega0, &
            &1.0e-2_dp)

      case ("simple")
        ctrl%iMixSwitch = 1
        call getChildValue(value, "MixingParameter", ctrl%almix, 0.05_dp)

      case("diis")
        ctrl%iMixSwitch = 4
        call getChildValue(value, "InitMixingParameter", ctrl%almix, 0.2_dp)
        call getChildValue(value, "Generations", ctrl%iGenerations, 6)
        call getChildValue(value, "UseFromStart", ctrl%tFromStart, .true.)
      case default
        call getNodeHSDName(value, buffer)
        call detailedError(child, "Invalid mixer '" // char(buffer) // "'")
      end select

      ! Elstner gamma damping for X-H interactions
      call getChildValue(node, "DampXH", ctrl%tDampH, .false.)
      if (ctrl%tDampH) then
        call getChildValue(node, "DampXHExponent", ctrl%dampExp)
      end if

      if (geo%tPeriodic) then
        call getChildValue(node, "EwaldParameter", ctrl%ewaldAlpha, 0.0_dp)
      end if

      ! spin
      call getChildValue(node, "SpinPolarisation", value, "", child=child, &
          &allowEmptyValue=.true.)
      call getNodeName2(value, buffer)
      select case(char(buffer))
      case ("")
        ctrl%tSpin = .false.
        ctrl%t2Component = .false.
        ctrl%nrSpinPol = 0.0_dp

      case ("colinear")
        ctrl%tSpin = .true.
        ctrl%t2Component = .false.
        call getChildValue(value, 'UnpairedElectrons', ctrl%nrSpinPol, 0.0_dp)
        call getChildValue(value, 'RelaxTotalSpin', ctrl%tSpinSharedEf, .false.)
        if (.not. ctrl%tReadChrg) then
          call getInitialSpins(value, geo, 1, ctrl%initialSpins)
        end if

      case ("noncolinear")
        ctrl%tSpin = .true.
        ctrl%t2Component = .true.
        if (.not. ctrl%tReadChrg) then
          call getInitialSpins(value, geo, 3, ctrl%initialSpins)
        end if

      case default
        call getNodeHSDName(value, buffer)
        call detailedError(child, "Invalid spin polarisation type '" //&
            & char(buffer) // "'")
      end select

      ctrl%tMulliken = .true.

    end if ifSCC

    ! External electric field
    call getChildValue(node, "ElectricField", value, "", child=child, &
        &allowEmptyValue=.true., dummyValue=.true., list=.true.)

    ! external applied field
    call getChild(child, "External",child2,requested=.false.)
    if (associated(child2)) then
      call getChildValue(child2, "Strength", ctrl%EFieldStrength, &
          & modifier=modifier, child=child3)
      call convertByMul(char(modifier), EFieldUnits, child3, &
          & ctrl%EFieldStrength)
      call getChildValue(child2, "Direction", ctrl%EfieldVector)
      if (sum(ctrl%EfieldVector**2) < 1e-8_dp) then
        call detailedError(child2,"Vector too small")
      else
        ctrl%EfieldVector = ctrl%EfieldVector/sqrt(sum(ctrl%EfieldVector**2))
      end if
      ctrl%tEField = .true.
      ctrl%tMulliken = .true.
      call getChildValue(child2, "Frequency", ctrl%EFieldOmega, 0.0_dp, &
          & modifier=modifier, child=child3)
      call convertByMul(char(modifier), freqUnits, child3, &
          & ctrl%EFieldOmega)
      if (ctrl%EFieldOmega > 0.0) then
        ctrl%EFieldOmega = 2.0_dp * pi * ctrl%EFieldOmega !angular frequency
        ctrl%tTDEfield = .true.
      else
        ctrl%tTDEfield = .false.
        ctrl%EFieldOmega = 0.0_dp
      end if
      ctrl%EfieldPhase = 0
      if (ctrl%tTDEfield) then
        call getChildValue(child2, "Phase", ctrl%EfieldPhase, 0)
      end if
    else
      ctrl%tEField = .false.
    end if

    ! Point charges present
    call getChildren(child, "PointCharges", children)
    if (getLength(children) > 0) then

      if (.not.ctrl%tSCC) then
        call error("External charges can only be used in an SCC calculation")
      end if
      call init(lCharges)
      if (.not. geo%tPeriodic) then
        call init(lBlurs)
      end if
      fp = getFileId()
      ctrl%nExtChrg = 0
      do ii = 1, getLength(children)
        call getItem1(children, ii, child2)
        call getChildValue(child2, "CoordsAndCharges", value, &
            &modifier=modifier, child=child3)
        call getNodeName(value, buffer)
        select case(char(buffer))
        case (textNodeName)
          call init(lr1)
          call getChildValue(child3, "", 4, lr1, modifier=modifier)
          allocate(tmpR2(4, len(lr1)))
          call asArray(lr1, tmpR2)
          ctrl%nExtChrg = ctrl%nExtChrg + len(lr1)
          call destruct(lr1)
        case ("directread")
          call getChildValue(value, "Records", ind)
          call getChildValue(value, "File", buffer2)
          allocate(tmpR2(4, ind))
          open(fp, file=unquote(char(buffer2)), form="formatted", &
              &status="old", action="read", iostat=iErr)
          if (iErr /= 0) then
            call detailedError(value, "Could not open file '" &
                &// trim(unquote(char(buffer2))) // "' for direct reading" )
          end if
          read(fp, *, iostat=iErr) tmpR2
          if (iErr /= 0) then
            call detailedError(value, "Error during direct reading '" &
                &// trim(unquote(char(buffer2))) // "'")
          end if
          close(fp)
          ctrl%nExtChrg = ctrl%nExtChrg + ind
        case default
          call detailedError(value, "Invalid block name")
        end select
        call convertByMul(char(modifier), lengthUnits, child3, tmpR2(1:3,:))
        call append(lCharges, tmpR2)
        if (.not. geo%tPeriodic) then
          call getChildValue(child2, "GaussianBlurWidth", rTmp, 0.0_dp, &
              &modifier=modifier, child=child3)
          if (rTmp < 0.0_dp) then
            call detailedError(child3, "Gaussian blur width may not be &
                &negative")
          end if
          call convertByMul(char(modifier), lengthUnits, child3, rTmp)
          allocate(tmpR1(size(tmpR2, dim=2)))
          tmpR1(:) = rTmp
          call append(lBlurs, tmpR1)
          deallocate(tmpR1)
        end if
        deallocate(tmpR2)
      end do

      allocate(ctrl%extChrg(4, ctrl%nExtChrg))
      ind = 1
      do ii = 1, len(lCharges)
        call intoArray(lCharges, ctrl%extChrg(:, ind:), nElem, ii)
        ind = ind + nElem
      end do
      call destruct(lCharges)

      if (.not. geo%tPeriodic) then
        allocate(ctrl%extChrgBlurWidth(ctrl%nExtChrg))
        ind = 1
        do ii = 1, len(lBlurs)
          call intoArray(lBlurs, ctrl%extChrgBlurWidth(ind:), nElem, ii)
          ind = ind + nElem
        end do
        call destruct(lBlurs)
      end if
    else
      ctrl%nExtChrg = 0
    end if
    call destroyNodeList(children)

    call getChild(node, "SpinOrbit", child, requested=.false.)
    if (.not. associated(child)) then
      ctrl%tSpinOrbit = .false.
      allocate(ctrl%xi(0,0))
    else
      if (ctrl%tSpin .and. .not. ctrl%t2Component) then
        call error("Spin-orbit coupling incompatible with collinear spin.")
      end if

      ctrl%tSpinOrbit = .true.
      ctrl%t2Component = .true.

      call getChildValue(child, "Dual", ctrl%tDualSpinOrbit, .true.)

      allocate(ctrl%xi(slako%orb%mShell,geo%nSpecies))
      ctrl%xi = 0.0_dp
      do iSp1 = 1, geo%nSpecies
        call getChildValue(child, geo%speciesNames(iSp1), &
            & ctrl%xi(:slako%orb%nShell(iSp1),iSp1), modifier=modifier, &
            & child=child2 )
        call convertByMul(char(modifier), energyUnits, child2, &
            & ctrl%xi(:slako%orb%nShell(iSp1),iSp1))
      end do
    end if

    ! Solver
    call getChildValue(node, "Eigensolver", value, "RelativelyRobust")
    call getNodeName(value, buffer)
    select case(char(buffer))
    case ("qr")
      ctrl%iSolver = 1
    case ("divideandconquer")
      ctrl%iSolver = 2
    case ("relativelyrobust")
      ctrl%iSolver = 3
    end select

    ! Filling (temperature only read, if AdaptFillingTemp was not set for the selected MD
    ! thermostat.)
    call getChildValue(node, "Filling", value, "Fermi", child=child)
    call getNodeName(value, buffer)

    select case (char(buffer))
    case ("fermi")
      ctrl%iDistribFn = 0 ! Fermi function
    case ("methfesselpaxton")
      ! Set the order of the Methfessel-Paxton step function approximation, defaulting to 2
      call getChildValue(value, "Order", ctrl%iDistribFn, 2)
      if (ctrl%iDistribFn < 1) then
        call getNodeHSDName(value, buffer)
        write(errorStr, "(A,A,A,I4)")"Unsuported filling mode for '", &
            & char(buffer),"' :",ctrl%iDistribFn
        call detailedError(child, errorStr)
      end if
    case default
      call getNodeHSDName(value, buffer)
      call detailedError(child, "Invalid filling method '" //char(buffer)// "'")
    end select

    if (.not. ctrl%tSetFillingTemp) then
      call getChildValue(value, "Temperature", ctrl%tempElec, 0.0_dp, &
          &modifier=modifier, child=field)
      call convertByMul(char(modifier), energyUnits, field, ctrl%tempElec)
      if (ctrl%tempElec < minTemp) then
        ctrl%tempElec = minTemp
      end if
    end if

    call getChild(value, "FixedFermiLevel", child=child2, modifier=modifier, &
        & requested=.false.)
    if (associated(child2)) then
      if (ctrl%tSpin .and. .not.ctrl%t2Component) then
        call getChildValue(child2, "", ctrl%Ef(:2), &
            & modifier=modifier, child=child3)
      else
        call getChildValue(child2, "", ctrl%Ef(:1), &
            & modifier=modifier, child=child3)
      end if
      call convertByMul(char(modifier), energyUnits, child3, &
          & ctrl%Ef)
      ctrl%tFixEf = .true.
    else
      ctrl%tFixEf = .false.
    end if

    if (geo%tPeriodic .and. .not.ctrl%tFixEf) then
      call getChildValue(value, "IndependentKFilling", ctrl%tFillKSep, .false.)
    end if

    ! Charge
    call getChildValue(node, "Charge", ctrl%nrChrg, 0.0_dp)

    ! Assume SCC can has usual default number of steps if needed
    tBadIntegratingKPoints = .false.

    ! K-Points
    if (geo%tPeriodic) then
      call getChildValue(node, "KPointsAndWeights", value, child=child, &
          &modifier=modifier)
      call getNodeName(value, buffer)
      select case(char(buffer))

      case ("supercellfolding")
        tBadIntegratingKPoints = .false.
        if (len(modifier) > 0) then
          call detailedError(child, "No modifier is allowed, if the &
              &SupercellFolding scheme is used.")
        end if
        call getChildValue(value, "", coeffsAndShifts)
        if (abs(determinant33(coeffsAndShifts(:,1:3))) - 1.0_dp < -1e-6_dp) then
          call detailedError(value, "Determinant of the supercell matrix must &
              &be greater than 1")
        end if
        if (any(abs(modulo(coeffsAndShifts(:,1:3) + 0.5_dp, 1.0_dp) - 0.5_dp) &
            &> 1e-6_dp)) then
          call detailedError(value, "The components of the supercell matrix &
              &must be integers.")
        end if
        if (.not.ctrl%tSpinOrbit) then
          call getSuperSampling(coeffsAndShifts(:,1:3), modulo(coeffsAndShifts(:,4), 1.0_dp),&
              & ctrl%kPoint, ctrl%kWeight, reduceByInversion=.true.)
        else
          call getSuperSampling(coeffsAndShifts(:,1:3), modulo(coeffsAndShifts(:,4), 1.0_dp),&
              & ctrl%kPoint, ctrl%kWeight, reduceByInversion=.false.)
        end if
        ctrl%nKPoint = size(ctrl%kPoint, dim=2)

      case ("klines")
        ! probably unable to integrate charge for SCC
        tBadIntegratingKPoints = .true.
        call init(li1)
        call init(lr1)
        call getChildValue(value, "", 1, li1, 3, lr1)
        if (len(li1) < 1) then
          call detailedError(value, "At least one line must be specified.")
        end if
        allocate(tmpI1(len(li1)))
        allocate(kpts(3, 0:len(lr1)))
        call asVector(li1, tmpI1)
        call asArray(lr1, kpts(:,1:len(lr1)))
        kpts(:,0) = (/ 0.0_dp, 0.0_dp, 0.0_dp /)
        call destruct(li1)
        call destruct(lr1)
        if (any(tmpI1 < 0)) then
          call detailedError(value, "Interval steps must be greater equal to &
              &zero.")
        end if
        ctrl%nKPoint = sum(tmpI1)
        if (ctrl%nKPoint < 1) then
          call detailedError(value, "Sum of the interval steps must be greater &
              &than zero.")
        end if
        ii = 1
        do while (tmpI1(ii) == 0)
          ii = ii + 1
        end do
        allocate(ctrl%kPoint(3, ctrl%nKPoint))
        allocate(ctrl%kWeight(ctrl%nKPoint))
        ind = 1
        do jj = ii, size(tmpI1)
          if (tmpI1(jj) == 0) then
            cycle
          end if
          rTmp3 = (kpts(:,jj) - kpts(:,jj-1)) / real(tmpI1(jj), dp)
          do kk = 1, tmpI1(jj)
            ctrl%kPoint(:,ind) = kpts(:,jj-1) + real(kk, dp) * rTmp3
            ind = ind + 1
          end do
        end do
        ctrl%kWeight(:) = 1.0_dp
        if (len(modifier) > 0) then
          select case (tolower(char(modifier)))
          case ("relative")
          case ("absolute")
            ctrl%kPoint(:,:) =  matmul(transpose(geo%latVecs), ctrl%kPoint)
            kpts(:,:) = matmul(transpose(geo%latVecs), kpts)
          case default
            call detailedError(child, "Invalid modifier: '" // char(modifier) &
                &// "'")
          end select
        end if
        deallocate(tmpI1)
        deallocate(kpts)
        if (ctrl%tSCC .and. ctrl%maxIter /= 1) then
          write(errorStr, "(A,I3)") "SCC cycle with k-lines probably will&
              & not converge, SCC iterations set to:", ctrl%maxIter
          call warning(errorStr)
        end if
        if (ctrl%tSCC .and. .not.ctrl%tReadChrg) then
          call warning("It is strongly suggested you use the&
              & ReadInitialCharges option.")
        end if

      case (textNodeName)

        ! no idea, but assume user knows what they are doing
        tBadIntegratingKPoints = .false.

        call init(lr1)
        call getChildValue(child, "", 4, lr1, modifier=modifier)
        if (len(lr1) < 1) then
          call detailedError(child, "At least one k-point must be defined.")
        end if
        ctrl%nKPoint = len(lr1)
        allocate(kpts(4, ctrl%nKPoint))
        call asArray(lr1, kpts)
        call destruct(lr1)
        if (len(modifier) > 0) then
          select case (tolower(char(modifier)))
          case ("relative")
            continue
          case ("absolute")
            kpts(1:3,:) =  matmul(transpose(geo%latVecs), kpts(1:3,:))
          case default
            call detailedError(child, "Invalid modifier: '" // char(modifier) &
                &// "'")
          end select
        end if
        allocate(ctrl%kPoint(3, ctrl%nKPoint))
        allocate(ctrl%kWeight(ctrl%nKPoint))
        ctrl%kPoint(:,:) = kpts(1:3, :)
        ctrl%kWeight(:) = kpts(4, :)
        deallocate(kpts)
      case default
        call detailedError(value, "Invalid K-point scheme")
      end select
    end if

    if (ctrl%tSCC) then
      if (tBadIntegratingKPoints) then
        ii = 1
      else
        ii = 100
      end if
      call getChildValue(node, "MaxSCCIterations", ctrl%maxIter, ii)
    end if

    call getChild(node, "OrbitalPotential", child, requested=.false.)
    if (.not. associated(child)) then
      ctrl%tDFTBU = .false.
      ctrl%DFTBUfunc = 0
    else
      call getChildValue(child, "Functional", buffer, "fll")
      select case(tolower(char(buffer)))
      case ("fll")
        ctrl%DFTBUfunc = 1 ! change this to get value from DFTB+U module named variables to avoid
        ! ambiguity
      case ("psic")
        ctrl%DFTBUfunc = 2
      case default
        call detailedError(child,"Unknown orbital functional :"// char(buffer))
      end select

      allocate(ctrl%nUJ(geo%nSpecies))
      ctrl%nUJ = 0

      ! to hold list of U-J values for each atom
      allocate(lrN(geo%nSpecies))
      ! to hold count of U-J values for each atom
      allocate(liN(geo%nSpecies))
      ! to hold list of shells for each U-J block of values
      allocate(li1N(geo%nSpecies))

      do iSp1 = 1, geo%nSpecies
        call init(lrN(iSp1))
        call init(liN(iSp1))
        call init(li1N(iSp1))
        call getChildren(child, trim(geo%speciesNames(iSp1)), children)
        ctrl%nUJ(iSp1) = getLength(children)
        do ii = 1, ctrl%nUJ(iSp1)
          call getItem1(children, ii, child2)

          call init(li)
          call getChildValue(child2,"Shells",li)
          allocate(pTmpI1(len(li)))
          call asArray(li,pTmpI1)
          call append(li1N(iSp1),pTmpI1)
          call append(liN(iSp1),size(pTmpI1))
          deallocate(pTmpI1)
          call destruct(li)

          call getChildValue(child2, "uj", rTmp, 0.0_dp, modifier=modifier, &
              & child=child3)
          call convertByMul(char(modifier), energyUnits, child3, rTmp)
          if (rTmp < 0.0_dp) then
            write(errorStr,"(F12.8)")rTmp
            call detailedError(child2,"Negative value of U-J:"//errorStr)
          end if
          if (rTmp <= 1.0E-10_dp) then
            write(errorStr,"(F12.8)")rTmp
            call detailedError(child2,"Invalid value of U-J, too small: " &
                & //errorStr)
          end if
          call append(lrN(iSp1),rTmp)
        end do
      end do

      do iSp1 = 1, geo%nSpecies
        ctrl%nUJ(iSp1) = len(lrN(iSp1))
      end do
      allocate(ctrl%UJ(maxval(ctrl%nUJ),geo%nSpecies))
      ctrl%UJ = 0.0_dp
      allocate(ctrl%niUJ(maxval(ctrl%nUJ),geo%nSpecies))
      ctrl%niUJ = 0
      do iSp1 = 1, geo%nSpecies
        call asArray(lrN(iSp1),ctrl%UJ(1:len(lrN(iSp1)),iSp1))
        allocate(iTmpN(len(liN(iSp1))))
        call asArray(liN(iSp1),iTmpN)
        ctrl%niUJ(1:len(liN(iSp1)),iSp1) = iTmpN(:)
        deallocate(iTmpN)
        call destruct(lrN(iSp1))
        call destruct(liN(iSp1))
      end do
      allocate(ctrl%iUJ(maxval(ctrl%niUJ),maxval(ctrl%nUJ),geo%nSpecies))
      ctrl%iUJ = 0
      do iSp1 = 1, geo%nSpecies
        do ii = 1, ctrl%nUJ(iSp1)
          allocate(iTmpN(ctrl%niUJ(ii,iSp1)))
          call get(li1N(iSp1),iTmpN,ii)
          ctrl%iUJ(1:ctrl%niUJ(ii,iSp1),ii,iSp1) = iTmpN(:)
          deallocate(iTmpN)
        end do
        call destruct(li1N(iSp1))
      end do

      deallocate(li1N)
      deallocate(lrN)
      deallocate(liN)

      ! sanity check time
      allocate(iTmpN(slako%orb%mShell))
      do iSp1 = 1, geo%nSpecies
        iTmpN = 0
        ! loop over number of blocks for that species
        do ii = 1, ctrl%nUJ(iSp1)
          iTmpN(ctrl%iUJ(1:ctrl%niUJ(ii,iSp1),ii,iSp1)) = &
              & iTmpN(ctrl%iUJ(1:ctrl%niUJ(ii,iSp1),ii,iSp1)) + 1
        end do
        if (any(iTmpN(:)>1)) then
          write(stdout, *)'Multiple copies of shells present in OrbitalPotential!'
          write(stdout, "(A,A3,A,I2)") &
              & 'The count for the occurance of shells of species ', &
              & trim(geo%speciesNames(iSp1)),' are:'
          write(stdout, *)iTmpN(1:slako%orb%nShell(iSp1))
          stop
        end if
      end do
      deallocate(iTmpN)

      ctrl%tDFTBU = .true.

    end if

    if (ctrl%tDFTBU .and. .not. ctrl%tSpin) then
      call error("DFTB+U only supported for spin polarised calculations.")
    end if

    ! Dispersion
    call getChildValue(node, "Dispersion", value, "", child=child, &
        &allowEmptyValue=.true., dummyValue=.true.)
    if (associated(value)) then
      allocate(ctrl%dispInp)
      call readDispersion(child, geo, ctrl%dispInp)
    end if
    if (ctrl%tLatOpt .and. .not. geo%tPeriodic) then
      call error("Lattice optimization only applies for periodic structures.")
    end if

    ! Third order stuff
    ctrl%t3rd = .false.
    ctrl%t3rdFull = .false.
    if (ctrl%tSCC) then
      call getChildValue(node, "ThirdOrder", ctrl%t3rd, .false.)
      call getChildValue(node, "ThirdOrderFull", ctrl%t3rdFull, .false.)
      if (ctrl%t3rd .and. ctrl%t3rdFull) then
        call detailedError(node, "You must choose either ThirdOrder or&
            & ThirdOrderFull")
      end if
      if (ctrl%t3rd .and. ctrl%tOrbResolved) then
        call error("Only full third-order DFTB is compatible with orbital&
            & resolved SCC")
      end if
      if (ctrl%t3rd .or. ctrl%t3rdFull) then
        call getChild(node, 'HubbardDerivs', child, requested=.true.)
        allocate(ctrl%HubDerivs(slako%orb%mShell, geo%nSpecies))
        ctrl%hubDerivs(:,:) = 0.0_dp
        do iSp1 = 1, geo%nSpecies
          nShell = slako%orb%nShell(iSp1)
          if (ctrl%tOrbResolved) then
            call getChildValue(child, geo%speciesNames(iSp1),&
                & ctrl%hubDerivs(1:nShell, iSp1))
          else
            call getChildValue(child, geo%speciesNames(iSp1),&
                & ctrl%hubDerivs(1, iSp1))
            ctrl%hubDerivs(2:nShell, iSp1) = ctrl%hubDerivs(1, iSp1)
          end if
        end do
        if (ctrl%t3rd) then
          allocate(ctrl%thirdOrderOn(geo%nAtom, 2))
          ctrl%thirdOrderOn(:,1) = 0.0_dp
          ctrl%thirdOrderOn(:,2) = ctrl%hubDerivs(1, geo%species)
        end if
      end if
    end if

    call readDifferentiation(node, ctrl)

    if (ctrl%tSCC) then ! Force type
      call getChildValue(node, "ForceEvaluation", buffer, "Traditional", &
          & child=child)
      select case (tolower(unquote(char(buffer))))
      case("traditional")
        ctrl%forceType = 0
      case("dynamicst0")
        ctrl%forceType = 2
      case("dynamics")
        ctrl%forceType = 3
      case default
        call detailedError(child, "Invalid force evaluation method.")
      end select
    else
      ctrl%forceType = 0
    end if

    call readCustomisedHubbards(node, geo, slako%orb, ctrl%tOrbResolved, ctrl%hubbU)

  contains


    !> Reads inital charges
    subroutine getInitialCharges(node, geo, initCharges)

      !> relevant node in input tree
      type(fnode), pointer :: node

      !> geometry, including atomic type information
      type(TGeometry), intent(in) :: geo

      !> initial atomic charges
      real(dp), allocatable :: initCharges(:)

      type(fnode), pointer :: child, child2, child3, val
      type(fnodeList), pointer :: children
      integer, allocatable :: pTmpI1(:)
      type(string) :: buffer
      real(dp) :: rTmp
      integer :: ii, jj, iAt

      call getChildValue(node, "InitialCharges", val, "", child=child, &
          &allowEmptyValue=.true., dummyValue=.true., list=.true.)

      ! Read either all atom charges, or individual atom specifications
      call getChild(child, "AllAtomCharges", child2, requested=.false.)
      if (associated(child2)) then
        allocate(initCharges(geo%nAtom))
        call getChildValue(child2, "", initCharges)
      else
        call getChildren(child, "AtomCharge", children)
        if (getLength(children) > 0) then
          allocate(initCharges(geo%nAtom))
          initCharges = 0.0_dp
        end if
        do ii = 1, getLength(children)
          call getItem1(children, ii, child2)
          call getChildValue(child2, "Atoms", buffer, child=child3, &
              &multiple=.true.)
          call convAtomRangeToInt(char(buffer), geo%speciesNames, &
              &geo%species, child3, pTmpI1)
          call getChildValue(child2, "ChargePerAtom", rTmp)
          do jj = 1, size(pTmpI1)
            iAt = pTmpI1(jj)
            if (initCharges(iAt) /= 0.0_dp) then
              call detailedWarning(child3, "Previous setting for the charge &
                  &of atom" // i2c(iAt) // " overwritten")
            end if
            initCharges(iAt) = rTmp
          end do
          deallocate(pTmpI1)
        end do
        call destroyNodeList(children)
      end if

    end subroutine getInitialCharges


    !> Reads initial spins
    subroutine getInitialSpins(node, geo, nSpin, initSpins)

      !> relevant node in input data
      type(fnode), pointer :: node

      !> geometry, including atomic information
      type(TGeometry), intent(in) :: geo

      !> number of spin channels
      integer, intent(in) :: nSpin

      !> initial spins on return
      real(dp), allocatable :: initSpins(:,:)

      type(fnode), pointer :: child, child2, child3, val
      type(fnodeList), pointer :: children
      integer, allocatable :: pTmpI1(:)
      type(string) :: buffer
      real(dp), allocatable :: rTmp(:)
      integer :: ii, jj, iAt

      @:ASSERT(nSpin == 1 .or. nSpin == 3)

      call getChildValue(node, "InitialSpins", val, "", child=child, &
          &allowEmptyValue=.true., dummyValue=.true., list=.true.)

      ! Read either all atom spins, or individual spin specifications
      call getChild(child, "AllAtomSpins", child2, requested=.false.)
      if (associated(child2)) then
        allocate(initSpins(nSpin, geo%nAtom))
        call getChildValue(child2, "", initSpins)
      else
        call getChildren(child, "AtomSpin", children)
        if (getLength(children) > 0) then
          allocate(initSpins(nSpin, geo%nAtom))
          initSpins = 0.0_dp
        end if
        allocate(rTmp(nSpin))
        do ii = 1, getLength(children)
          call getItem1(children, ii, child2)
          call getChildValue(child2, "Atoms", buffer, child=child3, &
              &multiple=.true.)
          call convAtomRangeToInt(char(buffer), geo%speciesNames, &
              &geo%species, child3, pTmpI1)
          call getChildValue(child2, "SpinPerAtom", rTmp)
          do jj = 1, size(pTmpI1)
            iAt = pTmpI1(jj)
            if (any(initSpins(:,iAt) /= 0.0_dp)) then
              call detailedWarning(child3, "Previoius setting for the spin &
                  &of atom" // i2c(iAt) // " overwritten")
            end if
            initSpins(:,iAt) = rTmp
          end do
          deallocate(pTmpI1)
        end do
        deallocate(rTmp)
        call destroyNodeList(children)
      end if

    end subroutine getInitialSpins


    !> Reads numerical differentiation method to be used
    subroutine readDifferentiation(node, ctrl)

      !> relevant node in input tree
      type(fnode), pointer, intent(in) :: node

      !> control structure to fill
      type(control), intent(inout) :: ctrl


      !> default of a reasonable choice for round off when using a second order finite difference
      !> formula
      real(dp), parameter :: defDelta = epsilon(1.0_dp)**0.25_dp

      type(string) :: buffer
      type(fnode), pointer :: val, child

      call getChildValue(node, "Differentiation", val, "FiniteDiff",&
          & child=child)
      call getNodeName(val, buffer)
      select case (char(buffer))
      case ("finitediff")
        ctrl%iDerivMethod = 1
        call getChildValue(val, "Delta", ctrl%deriv1stDelta, defDelta,&
            & modifier=modifier, child=child)
        call convertByMul(char(modifier), lengthUnits, child,&
            & ctrl%deriv1stDelta)
      case ("richardson")
        ctrl%iDerivMethod = 2
      case default
        call getNodeHSDName(val, buffer)
        call detailedError(child, "Invalid derivative calculation '" &
            & // char(buffer) // "'")
      end select

    end subroutine readDifferentiation

  end subroutine readDFTBHam


  !> Reads Slater-Koster files
  !> Should be replaced with a more sophisticated routine, once the new SK-format has been
  !> established
  subroutine readSKFiles(skFiles, nSpecies, slako, orb, angShells, orbRes, skInterMeth, repPoly)

    !> List of SK file names to read in for every interaction
    type(ListCharLc), intent(inout) :: skFiles(:,:)

    !> Nr. of species in the system
    integer, intent(in) :: nSpecies

    !> Data type for slako information
    type(slater), intent(inout) :: slako

    !> Information about the orbitals in the system
    type(TOrbitals), intent(in) :: orb

    !> For every species, a list of rank one arrays. Each array contains the angular momenta to pick
    !> from the appropriate SK-files.
    type(listIntR1), intent(inout) :: angShells(:)

    !> Are the Hubbard Us different for each l-shell?
    logical, intent(in) :: orbRes

    !> Method of the sk interpolation
    integer, intent(in) :: skInterMeth

    !> is this a polynomial or spline repulsive?
    logical, intent(in) :: repPoly(:,:)

    integer :: iSp1, iSp2, nSK1, nSK2, iSK1, iSK2, ind, nInt, iSh1
    integer :: angShell(maxL+1), nShell
    logical :: readRep, readAtomic
    character(lc) :: fileName
    real(dp), allocatable, target :: skHam(:,:), skOver(:,:)
    real(dp) :: dist
    type(TOldSKData), allocatable :: skData12(:,:), skData21(:,:)
    type(OSlakoEqGrid), allocatable :: pSlakoEqGrid1, pSlakoEqGrid2
    type(TRepSplineIn) :: repSplineIn1, repSplineIn2
    type(TRepPolyIn) :: repPolyIn1, repPolyIn2
    type(ORepSpline), allocatable :: pRepSpline
    type(ORepPoly), allocatable :: pRepPoly

    @:ASSERT(size(skFiles, dim=1) == size(skFiles, dim=2))
    @:ASSERT((size(skFiles, dim=1) > 0) .and. (size(skFiles, dim=1) == nSpecies))
    @:ASSERT(all(shape(repPoly) == shape(skFiles)))

    allocate(slako%skSelf(orb%mShell, nSpecies))
    allocate(slako%skHubbU(orb%mShell, nSpecies))
    allocate(slako%skOcc(orb%mShell, nSpecies))
    allocate(slako%mass(nSpecies))
    slako%skSelf(:,:) = 0.0_dp
    slako%skHubbU(:,:) = 0.0_dp
    slako%skOcc(:,:) = 0.0_dp

    allocate(slako%skHamCont)
    call init(slako%skHamCont, nSpecies)
    allocate(slako%skOverCont)
    call init(slako%skOverCont, nSpecies)
    allocate(slako%repCont)
    call init(slako%repCont, nSpecies)

    write(stdout, "(A)") "Reading SK-files:"
    lpSp1: do iSp1 = 1, nSpecies
      nSK1 = len(angShells(iSp1))
      lpSp2: do iSp2 = iSp1, nSpecies
        nSK2 = len(angShells(iSp2))
        allocate(skData12(nSK2, nSK1))
        allocate(skData21(nSK1, nSK2))
        ind = 1
        do iSK1 = 1, nSK1
          do iSK2 = 1, nSK2
            readRep = (iSK1 == 1 .and. iSK2 == 1)
            readAtomic = (iSp1 == iSp2 .and. iSK1 == iSK2)
            call get(skFiles(iSp2, iSp1), fileName, ind)
            write(stdout, "(2X,A)") trim(fileName)
            if (readRep .and. repPoly(iSp2, iSp1)) then
              call readFromFile(skData12(iSK2,iSK1), fileName, readAtomic, &
                  &repPolyIn=repPolyIn1)
            elseif (readRep) then
              call readFromFile(skData12(iSK2,iSK1), fileName, readAtomic, &
                  &iSp1, iSp2, repSplineIn=repSplineIn1)
            else
              call readFromFile(skData12(iSK2,iSK1), fileName, readAtomic)
            end if
            ind = ind + 1
          end do
        end do
        if (iSp1 == iSp2) then
          skData21 = skData12
          if (repPoly(iSp1, iSp2)) then
            repPolyIn2 = repPolyIn1
          else
            repSplineIn2 = repSplineIn1
          end if
          ind = 1
          do iSK1 = 1, nSK1
            call intoArray(angShells(iSp1), angShell, nShell, iSK1)
            do iSh1 = 1, nShell
              slako%skSelf(ind, iSp1) = &
                  &skData12(iSK1,iSK1)%skSelf(angShell(iSh1)+1)
              slako%skOcc(ind:ind, iSp1) = &
                  &skData12(iSK1,iSK1)%skOcc(angShell(iSh1)+1)
              slako%skHubbU(ind, iSp1) = &
                  &skData12(iSK1,iSK1)%skHubbU(angShell(iSh1)+1)
              ind = ind + 1
            end do
          end do
          if (.not. orbRes) then
            slako%skHubbU(2:,iSp1) = slako%skHubbU(1,iSp1)
          end if
          slako%mass(iSp1) = skData12(1,1)%mass
        else
          ind = 1
          do iSK2 = 1, nSK2
            do iSK1 = 1, nSK1
              readRep = (iSK1 == 1 .and. iSK2 == 1)
              call get(sKFiles(iSp1, iSp2), fileName, ind)
              if (readRep .and. repPoly(iSp1, iSp2)) then
                call readFromFile(skData21(iSK1,iSK2), fileName, readAtomic, &
                    &repPolyIn=repPolyIn2)
              elseif (readRep) then
                call readFromFile(skData21(iSK1,iSK2), fileName, readAtomic, &
                    &iSp2, iSp1, repSplineIn=repSplineIn2)
              else
                call readFromFile(skData21(iSK1,iSK2), fileName, readAtomic)
              end if
              ind = ind + 1
            end do
          end do
        end if

        ! Check for SK and repulsive consistentcy
        call checkSKCompElec(skData12, skData21, iSp1, iSp2)
        if (repPoly(iSp1, iSp2)) then
          call checkSKCompRepPoly(repPolyIn1, repPolyIn2, iSp1, iSp2)
        else
          call checkSKCompRepSpline(repSplineIn1, repSplineIn2, iSp1, iSp2)
        end if

        ! Create full H/S table for all interactions of iSp1-iSp2
        nInt = getNSKIntegrals(iSp1, iSp2, orb)
        allocate(skHam(size(skData12(1,1)%skHam, dim=1), nInt))
        allocate(skOver(size(skData12(1,1)%skOver, dim=1), nInt))
        call getFullTable(skHam, skOver, skData12, skData21, angShells(iSp1), &
            &angShells(iSp2))

        ! Add H/S tables to the containers for iSp1-iSp2
        dist = skData12(1,1)%dist
        allocate(pSlakoEqGrid1, pSlakoEqGrid2)
        call init(pSlakoEqGrid1, dist, skHam, skInterMeth)
        call init(pSlakoEqGrid2, dist, skOver, skInterMeth)
        call addTable(slako%skHamCont, pSlakoEqGrid1, iSp1, iSp2)
        call addTable(slako%skOverCont, pSlakoEqGrid2, iSp1, iSp2)
        deallocate(skHam)
        deallocate(skOver)
        if (iSp1 /= iSp2) then
          ! Heteronuclear interactions: the same for the reverse interaction
          allocate(skHam(size(skData12(1,1)%skHam, dim=1), nInt))
          allocate(skOver(size(skData12(1,1)%skOver, dim=1), nInt))
          call getFullTable(skHam, skOver, skData21, skData12, angShells(iSp2),&
              &angShells(iSp1))
          allocate(pSlakoEqGrid1, pSlakoEqGrid2)
          call init(pSlakoEqGrid1, dist, skHam, skInterMeth)
          call init(pSlakoEqGrid2, dist, skOver, skInterMeth)
          call addTable(slako%skHamCont, pSlakoEqGrid1, iSp2, iSp1)
          call addTable(slako%skOverCont, pSlakoEqGrid2, iSp2, iSp1)
          deallocate(skHam)
          deallocate(skOver)
        end if
        deallocate(skData12)
        deallocate(skData21)

        ! Add repulsives to the containers.
        if (repPoly(iSp2, iSp1)) then
          allocate(pRepPoly)
          call init(pRepPoly, repPolyIn1)
          call addRepulsive(slako%repCont, pRepPoly, iSp1, iSp2)
          deallocate(pRepPoly)
        else
          allocate(pRepSpline)
          call init(pRepSpline, repSplineIn1)
          call addRepulsive(slako%repCont, pRepSpline, iSp1, iSp2)
          deallocate(pRepSpline)
          deallocate(repSplineIn1%xStart)
          deallocate(repSplineIn1%spCoeffs)
        end if
        if (iSp1 /= iSp2) then
          if (repPoly(iSp1, iSp2)) then
            allocate(pRepPoly)
            call init(pRepPoly, repPolyIn2)
            call addRepulsive(slako%repCont, pRepPoly, iSp2, iSp1)
            deallocate(pRepPoly)
          else
            allocate(pRepSpline)
            call init(pRepSpline, repSplineIn2)
            call addRepulsive(slako%repCont, pRepSpline, iSp2, iSp1)
            deallocate(pRepSpline)
            deallocate(repSplineIn2%xStart)
            deallocate(repSplineIn2%spCoeffs)
          end if
        end if
      end do lpSp2
    end do lpSp1
    write(stdout, "(A)") "Done."

  end subroutine readSKFiles


  !> Checks if the provided set of SK-tables for a the interactions A-B and B-A are consistent.
  subroutine checkSKCompElec(skData12, skData21, sp1, sp2)

    !> Slater-Koster integral set for the interaction A-B
    type(TOldSKData), intent(in), target :: skData12(:,:)

    !> Slater-Koster integral set for the interaction B-A
    type(TOldSKData), intent(in), target :: skData21(:,:)

    !> Species number for A (for error messages)
    integer, intent(in) :: sp1

    !> Species number for B (for error messages)
    integer, intent(in) :: sp2

    integer :: iSK1, iSK2, nSK1, nSK2
    integer :: nGrid
    real(dp) :: dist
    type(TOldSKData), pointer :: pSK12, pSK21
    character(lc) :: errorStr

    nSK1 = size(skData12, dim=2)
    nSK2 = size(skData12, dim=1)

    @:ASSERT(size(skData21, dim=1) == nSK1)
    @:ASSERT(size(skData21, dim=2) == nSK2)

    nGrid = skData12(1,1)%nGrid
    dist = skData12(1,1)%dist

    ! All SK files should have the same grid separation and table length
    nGrid = skData12(1,1)%nGrid
    dist = skData12(1,1)%dist
    do iSK1 = 1, nSK1
      do iSK2 = 1, nSK2
        pSK12 => skData12(iSK2, iSK1)
        pSK21 => skData21(iSK1, iSK2)

        if (pSK12%dist /= dist .or. pSK21%dist /= dist) then
          write (errorStr, "(A,I2,A,I2)") "Incompatible SK grid separations &
              &for species ", sp1, ", ", sp2
          call error(errorStr)
        end if
        if (pSK12%nGrid /= nGrid .or. pSK21%nGrid /= nGrid) then
          write (errorStr, "(A,I2,A,I2)") "Incompatible SK grid lengths for &
              &species pair ", sp1, ", ", sp2
          call error(errorStr)
        end if
      end do
    end do

  end subroutine checkSKCompElec


  !> Checks if the provided repulsive splines for A-B and B-A are compatible
  subroutine checkSKCompRepSpline(repIn1, repIn2, sp1, sp2)

    !> Repulsive spline for interaction A-B
    type(TRepSplineIn), intent(in) :: repIn1

    !> Repulsive spline for interaction B-A
    type(TRepSplineIn), intent(in) :: repIn2

    !> Number of species A (for error messages only)
    integer, intent(in) :: sp1

    !> Number of species B (for error messages only)
    integer, intent(in) :: sp2


    !> Tolerance for the agreement in the repulsive data
    real(dp), parameter :: tolRep = 1.0e-8_dp


    !> string for error return
    character(lc) :: errorStr

    ! Repulsives for A-B and B-A should be the same
    if (size(repIn1%xStart) /= size(repIn2%xStart)) then
      write(errorStr, "(A,I2,A,I2,A)") "Incompatible nr. of repulsive &
          &intervals for species pair ", sp1, "-", sp2, "."
      call error(errorStr)
    end if
    if (maxval(abs(repIn1%xStart - repIn2%xStart)) > tolRep) then
      write(errorStr, "(A,I2,A,I2,A)") "Incompatible repulsive spline &
          &intervals for species pair ", sp1, "-", sp2, "."
      call error(errorStr)
    end if
    if (maxval(abs(repIn1%spCoeffs - repIn2%spCoeffs)) > tolRep &
        &.or. maxval(abs(repIn1%spLastCoeffs - repIn2%spLastCoeffs)) &
        &> tolRep) then
      write(errorStr, "(A,I2,A,I2,A)") "Incompatible repulsive spline &
          &coefficients for species pair ", sp1, "-", sp2, "."
      call error(errorStr)
    end if
    if (maxval(abs(repIn1%expCoeffs - repIn2%expCoeffs)) > tolRep) then
      write(errorStr, "(A,I2,A,I2,A)") "Incompatible repulsive spline &
          &exp. coefficients for species pair ", sp1, "-", sp2, "."
      call error(errorStr)
    end if
    if (abs(repIn1%cutoff - repIn2%cutoff) > tolRep) then
      write(errorStr, "(A,I2,A,I2,A)") "Incompatible repulsive spline &
          &cutoffs for species pair ", sp1, "-", sp2, "."
      call error(errorStr)
    end if

  end subroutine checkSKCompRepSpline


  !> Checks if repulsive polynomials for A-B and B-A are compatible
  subroutine checkSKCompRepPoly(repIn1, repIn2, sp1, sp2)

    !> Repulsive polynomial for interaction A-B
    type(TRepPolyIn), intent(in) :: repIn1

    !> Repulsive polynomial for interaction B-A
    type(TRepPolyIn), intent(in) :: repIn2

    !> Number of species A (for error messages only)
    integer, intent(in) :: sp1

    !> Number of species B (for error messages only)
    integer, intent(in) :: sp2


    !> for error string return
    character(lc) :: errorStr

    if (any(repIn1%polyCoeffs /= repIn2%polyCoeffs)) then
      write(errorStr, "(A,I2,A,I2,A)") "Incompatible repulsive polynomial &
          &coefficients  for the species pair ", sp1, "-", sp2, "."
      call error(errorStr)
    end if
    if (repIn1%cutoff /= repIn2%cutoff) then
      write(errorStr, "(A,I2,A,I2,A)") "Incompatible repulsive cutoffs  &
          &for the species pair ", sp1, "-", sp2, "."
      call error(errorStr)
    end if

  end subroutine checkSKCompRepPoly


  !> Returns the nr. of Slater-Koster integrals necessary to describe the interactions between two
  !> species
  pure function getNSKIntegrals(sp1, sp2, orb) result(nInt)

    !> Index of the first species
    integer, intent(in) :: sp1

    !> Index of the second species
    integer, intent(in) :: sp2

    !> Information about the orbitals in the system
    type(TOrbitals), intent(in) :: orb

    !> Nr. of Slater-Koster interactions
    integer :: nInt

    integer :: iSh1, iSh2

    nInt = 0
    do iSh1 = 1, orb%nShell(sp1)
      do iSh2 = 1, orb%nShell(sp2)
        nInt = nInt + min(orb%angShell(iSh2, sp2), orb%angShell(iSh1, sp1)) + 1
      end do
    end do

  end function getNSKIntegrals


  !> Creates from the columns of the Slater-Koster files for A-B and B-A a full table for A-B,
  !> containing all integrals.
  subroutine getFullTable(skHam, skOver, skData12, skData21, angShells1, &
      &angShells2)

    !> Resulting table of H integrals
    real(dp), intent(out) :: skHam(:,:)

    !> Resulting table of S integrals
    real(dp), intent(out) :: skOver(:,:)

    !> Contains all SK files describing interactions for A-B
    type(TOldSKData), intent(in), target :: skData12(:,:)

    !> Contains all SK files describing interactions for B-A
    type(TOldSKData), intent(in), target :: skData21(:,:)

    !> Angular momenta to pick from the SK-files for species A
    type(listIntR1), intent(inout) :: angShells1

    !> Angular momenta to pick from the SK-files for species B
    type(listIntR1), intent(inout) :: angShells2

    integer :: ind, iSK1, iSK2, iSh1, iSh2, nSh1, nSh2, l1, l2, lMin, lMax, mm
    integer :: angShell1(maxL+1), angShell2(maxL+1)
    real(dp), pointer :: pHam(:,:), pOver(:,:)


    !> Maps (mm, l1, l2 ) onto an element in the SK table.
    !> l2 >= l1 (l1 = 0, 1, ...; l2 = 0, 1, ...), m <= l1.
    integer, parameter :: skMap(0:maxL, 0:maxL, 0:maxL) &
        &= reshape((/&
        &20, 0,  0,  0,  19,  0,  0,  0,  18,  0,  0,  0,  17,  0,  0,  0,&
        & 0, 0,  0,  0,  15, 16,  0,  0,  13, 14,  0,  0,  11, 12,  0,  0,&
        & 0, 0,  0,  0,   0,  0,  0,  0,   8,  9, 10,  0,   5,  6,  7,  0,&
        & 0, 0,  0,  0,   0,  0,  0,  0,   0,  0,  0,  0,   1,  2,  3,  4/),&
        &(/maxL + 1, maxL + 1, maxL + 1/))

    ind = 1
    do iSK1 = 1, len(angShells1)
      call intoArray(angShells1, angShell1, nSh1, iSK1)
      do iSh1 = 1, nSh1
        l1 = angShell1(iSh1)
        do iSK2 = 1, len(angShells2)
          call intoArray(angShells2, angShell2, nSh2, iSK2)
          do iSh2 = 1, nSh2
            l2 = angShell2(iSh2)
            if (l1 <= l2) then
              pHam => skData12(iSK2,iSK1)%skHam
              pOver => skData12(iSK2,iSK1)%skOver
              lMin = l1
              lMax = l2
            else
              pHam => skData21(iSK1,iSK2)%skHam
              pOver => skData21(iSK1,iSK2)%skOver
              lMin = l2
              lMax = l1
            end if
            do mm = 0, lMin
              ! Safety check, if array size are appropriate
              @:ASSERT(all(shape(skHam) >= (/ size(pHam, dim=1), ind /)))
              @:ASSERT(all(shape(skOver) >= (/ size(pOver, dim=1), ind /)))
              @:ASSERT(size(pHam, dim=1) == size(pOver, dim=1))
              skHam(:,ind) = pHam(:,skMap(mm,lMax,lMin))
              skOver(:,ind) = pOver(:,skMap(mm,lMax,lMin))
              ind = ind + 1
            end do
          end do
        end do
      end do
    end do

  end subroutine getFullTable


  !> Reads the option block
  subroutine readOptions(node, ctrl)

    !> Node to parse
    type(fnode), pointer :: node

    !> Control structure to fill
    type(control), intent(inout) :: ctrl

    type(fnode), pointer :: child

    call getChildValue(node, "WriteAutotestTag", ctrl%tWriteTagged, .false.)
    call getChildValue(node, "WriteDetailedXML", ctrl%tWriteDetailedXML, &
        &.false.)
    call getChildValue(node, "WriteResultsTag", ctrl%tWriteResultsTag, &
        &.false.)
    call getChildValue(node, "WriteDetailedOut", ctrl%tWriteDetailedOut, &
        &.true.)

    if (.not.(ctrl%tMD.or.ctrl%tGeoOpt)) then
      if (ctrl%tSCC) then
        call getChildValue(node, "RestartFrequency", ctrl%restartFreq, 20)
      else
        ctrl%restartFreq = 0
      end if
    end if
    call getChildValue(node, "RandomSeed", ctrl%iSeed, 0, child=child)
    if (ctrl%iSeed < 0) then
      call detailedError(child, "Random seed must be greater or equal zero")
    end if
    call getChildValue(node, "WriteHS", ctrl%tWriteHS, .false.)
    call getChildValue(node, "WriteRealHS", ctrl%tWriteRealHS, .false.)
    call getChildValue(node, "MinimiseMemoryUsage", ctrl%tMinMemory, .false., child=child)
    if (ctrl%tMinMemory) then
      call detailedWarning(child, "Memory minimisation is not working currently, normal calculation&
          & will be used instead")
    end if
    call getChildValue(node, "ShowFoldedCoords", ctrl%tShowFoldedCoord, .false.)
  #:if DEBUG > 0
    call getChildValue(node, "TimingVerbosity", ctrl%timingLevel, 2)
  #:else
    call getChildValue(node, "TimingVerbosity", ctrl%timingLevel, 0)
  #:endif

  end subroutine readOptions


  !> Reads in dispersion related settings
  subroutine readDispersion(node, geo, input)

    !> Node to parse
    type(fnode), pointer :: node

    !> geometry, including atomic information
    type(TGeometry), intent(in) :: geo

    !> dispersion data on exit
    type(DispersionInp), intent(out) :: input

    type(fnode), pointer :: dispModel
    type(string) :: buffer

    call getChildValue(node, "", dispModel)
    call getNodeName(dispModel, buffer)
    select case (char(buffer))
    case ("slaterkirkwood")
      allocate(input%slakirk)
      call readDispSlaKirk(dispModel, geo, input%slakirk)
    case ("lennardjones")
      allocate(input%uff)
      call readDispVdWUFF(dispModel, geo, input%uff)
    case ("dftd3")
#:if WITH_DFTD3
      allocate(input%dftd3)
      call readDispDFTD3(dispModel, input%dftd3)
#:else
      call detailedError(node, "Program had been compiled without DFTD3 support")
#:endif
    case default
      call detailedError(node, "Invalid dispersion model name.")
    end select

  end subroutine readDispersion


  !> Reads in the dispersion input data for the Slater-Kirkwood dispersion modell.
  subroutine readDispSlaKirk(node, geo, input)

    !> Node to process
    type(fnode), pointer :: node

    !> Geometry of the current system
    type(TGeometry), intent(in) :: geo

    !> Contains the input for the dispersion module on exit
    type(DispSlaKirkInp), intent(out) :: input

    type(fnode), pointer :: value, value2, child, child2, child3
    type(string) :: buffer, modif, modif2, modifs(3)
    real(dp), allocatable :: tmpR2(:,:), tmp2R2(:,:), rCutoffs(:)
    real(dp) :: mCutoff, rTmp
    integer :: iAt1, iAt2f, iSp1, iSp2, iNeigh
    integer, allocatable :: nNeighs(:)
    real(dp), allocatable :: cellVec(:,:), rCellVec(:,:)
    real(dp), allocatable :: coords(:,:)
    integer, allocatable :: img2CentCell(:), iCellVec(:)
    integer :: nAllAtom
    type(TNeighborList) :: neighs

    allocate(tmpR2(3, geo%nAtom))
    allocate(input%polar(geo%nAtom))
    allocate(input%rWaals(geo%nAtom))
    allocate(input%charges(geo%nAtom))
    call getChildValue(node, "PolarRadiusCharge", value, child=child, &
        &modifier=modif)
    call getNodeName(value, buffer)
    select case (char(buffer))
    case (textNodeName)
      call getChildValue(child, "", tmpR2, modifier=modif)
      if (len(modif) > 0) then
        call splitModifier(char(modif), child, modifs)
        call convertByMul(char(modifs(1)), volumeUnits, child, tmpR2(1,:),&
            &.false.)
        call convertByMul(char(modifs(2)), lengthUnits, child, tmpR2(2,:),&
            &.false.)
        call convertByMul(char(modifs(3)), chargeUnits, child, tmpR2(3,:),&
            &.false.)
      end if

    case ("hybriddependentpol")
      if (len(modif) > 0) then
        call detailedError(child, "PolarRadiusCharge is not allowed to carry &
            &a modifier, if the HybridDependentPol method is used.")
      end if
      allocate(rCutoffs(geo%nSpecies))
      allocate(tmp2R2(13, geo%nSpecies))
      do iSp1 = 1, geo%nSpecies
        call getChildValue(value, geo%speciesNames(iSp1), value2, &
            &child=child2, dummyValue=.true.)
        call getChildValue(child2, "CovalentRadius", rCutoffs(iSp1), &
            &modifier=modif2, child=child3)
        call convertByMul(char(modif2), lengthUnits, child3, &
            &rCutoffs(iSp1))
        call getChildValue(child2, "HybridPolarisations", tmp2R2(:, iSp1), &
            &modifier=modif2, child=child3)
        if (len(modif2) > 0) then
          call splitModifier(char(modif2), child, modifs)
          call convertByMul(char(modifs(1)), volumeUnits, child, &
              &tmp2R2(1:6, iSp1), .false.)
          call convertByMul(char(modifs(2)), lengthUnits, child, &
              &tmp2R2(7:12, iSp1), .false.)
          call convertByMul(char(modifs(3)), chargeUnits, child, &
              &tmp2R2(13, iSp1), .false.)
        end if
      end do
      mCutoff = 2.0_dp * maxval(rCutoffs)
      if (geo%tPeriodic) then
        call getCellTranslations(cellVec, rCellVec, geo%latVecs, &
            & geo%recVecs2p, mCutoff)
      else
        allocate(cellVec(3, 1))
        allocate(rCellVec(3, 1))
        cellVec(:, 1) = (/ 0.0_dp, 0.0_dp, 0.0_dp /)
        rCellVec(:, 1) = (/ 0.0_dp, 0.0_dp, 0.0_dp /)
      end if
      call init(neighs, geo%nAtom, 10)
      if (geo%tPeriodic) then
        ! Make some guess for the nr. of all interacting atoms
        nAllAtom = int((real(geo%nAtom, dp)**(1.0_dp/3.0_dp) + 3.0_dp)**3)
      else
        nAllAtom = geo%nAtom
      end if
      allocate(coords(3, nAllAtom))
      allocate(img2CentCell(nAllAtom))
      allocate(iCellVec(nAllAtom))
      call updateNeighborList(coords, img2CentCell, iCellVec, neighs, &
          &nAllAtom, geo%coords, mCutoff, rCellVec)
      allocate(nNeighs(geo%nAtom))
      nNeighs(:) = 0
      do iAt1 = 1, geo%nAtom
        iSp1 = geo%species(iAt1)
        do iNeigh = 1, neighs%nNeighbor(iAt1)
          iAt2f = img2CentCell(neighs%iNeighbor(iNeigh, iAt1))
          iSp2 = geo%species(iAt2f)
          rTmp = rCutoffs(iSp1) + rCutoffs(iSp2)
          if (neighs%neighDist2(iNeigh, iAt1) <= rTmp**2) then
            nNeighs(iAt1) = nNeighs(iAt1) + 1
            nNeighs(iAt2f) = nNeighs(iAt2f) + 1
          end if
        end do
      end do
      do iAt1 = 1, geo%nAtom
        iSp1 = geo%species(iAt1)
        if (nNeighs(iAt1) <= 4 ) then
          tmpR2(1, iAt1) = tmp2R2(1+nNeighs(iAt1), iSp1)
          tmpR2(2, iAt1) = tmp2R2(7+nNeighs(iAt1), iSp1)
        else
          tmpR2(1, iAt1) = tmp2R2(6, iSp1)
          tmpR2(2, iAt1) = tmp2R2(12, iSp1)
        end if
        tmpR2(3, iAt1) = tmp2R2(13, iSp1)
      end do

    case default
      call detailedError(value, "Invalid method for PolarRadiusCharge.")
    end select

    input%polar(:) = tmpR2(1,:)
    input%rWaals(:) = tmpR2(2,:)
    input%charges(:) = tmpR2(3,:)

  end subroutine readDispSlaKirk


  !> Reads in initialization data for the UFF dispersion model
  subroutine readDispVdWUFF(node, geo, input)

    !> Node to process
    type(fnode), pointer :: node

    !> Geometry of the system
    type(TGeometry), intent(in) :: geo

    !> Filled input structure on exit
    type(DispUffInp), intent(out) :: input

    type(string) :: buffer
    type(fnode), pointer :: child, value, child2
    integer :: iSp
    logical :: found

    call getChildValue(node, "Parameters", value, child=child)
    allocate(input%distances(geo%nSpecies))
    allocate(input%energies(geo%nSpecies))
    call getNodeName(value, buffer)
    select case(char(buffer))
    case("uffparameters")
      do iSp = 1, geo%nSpecies
        call getUffValues(geo%speciesNames(iSp), input%distances(iSp), &
            &input%energies(iSp), found)
        if (.not. found) then
          call detailedError(value, "UFF parameters for species '" // geo&
              &%speciesNames(iSp) // "' not found.")
        end if
      end do
    case default
      call setUnprocessed(value)
      do iSp = 1, geo%nSpecies
        call getChild(child, geo%speciesNames(iSp), child2)
        call getChildValue(child2, "Distance", input%distances(iSp), &
            &modifier=buffer)
        call convertByMul(char(buffer), lengthUnits, child, &
            &input%distances(iSp))
        call getChildValue(child2, "Energy", input%energies(iSp), &
            &modifier=buffer)
        call convertByMul(char(buffer), energyUnits, child, &
            &input%energies(iSp))
      end do
    end select

  end subroutine readDispVdWUFF

#:if WITH_DFTD3


  !> Reads in initialization data for the DFTD3 dispersion module.
  subroutine readDispDFTD3(node, input)

    !> Node to process.
    type(fnode), pointer :: node

    !> Filled input structure on exit.
    type(DispDftD3Inp), intent(out) :: input

    type(fnode), pointer :: child, childval
    type(string) :: buffer

    call getChildValue(node, "Damping", childval, default="BeckeJohnson", &
        & child=child)
    call getNodeName(childval, buffer)
    select case (char(buffer))
    case ("beckejohnson")
      input%tBeckeJohnson = .true.
      call getChildValue(childval, "a1", input%a1, default=0.5719_dp)
      call getChildValue(childval, "a2", input%a2, default=3.6017_dp)
      ! Alpha is not used in BJ-damping, however, there are unused terms,
      ! which are calculated with alpha nevertheless, so set the default
      ! as found in dftd3 code.
      input%alpha6 = 14.0_dp
    case ("zerodamping")
      input%tBeckeJohnson = .false.
      call getChildValue(childval, "sr6", input%sr6)
      ! Although according to the documentation, this parameter is not used
      ! when calculating zero damping, results do change, when this parameter
      ! is changed. We set it to the value found in dftd3 code
      input%sr8 = 1.0_dp
      call getChildValue(childval, "alpha6", input%alpha6, default=14.0_dp)
    case default
      call getNodeHSDName(childval, buffer)
      call detailedError(child, "Invalid damping method '" // char(buffer) &
          & // "'")
    end select
    call getChildValue(node, "s6", input%s6, default=1.0_dp)
    call getChildValue(node, "s8", input%s8, default=0.5883_dp)
    call getChildValue(node, "cutoff", input%cutoff, default=sqrt(9000.0_dp), &
        & modifier=buffer, child=child)
    call convertByMul(char(buffer), lengthUnits, child, input%cutoff)
    call getChildValue(node, "cutoffcn", input%cutoffCN, default=40.0_dp, &
        & modifier=buffer, child=child)
    call convertByMul(char(buffer), lengthUnits, child, input%cutoffCN)
    call getChildValue(node, "threebody", input%threebody, default=.false.)
    input%numgrad = .false.

  end subroutine readDispDFTD3

#:endif


  !> reads in value of temperature for MD with sanity checking of the input
  subroutine readTemperature(node, ctrl)

    !> data to parse
    type(fnode), pointer :: node

    !> control data coming back
    type(control), intent(inout) :: ctrl

    type(string) :: modifier

    allocate(ctrl%tempSteps(1))
    allocate(ctrl%tempValues(1))
    allocate(ctrl%tempMethods(1))
    ctrl%tempMethods(1) = 1
    ctrl%tempSteps(1) = 1
    call getChildValue(node, "", ctrl%tempValues(1), modifier=modifier)
    call convertByMul(char(modifier), energyUnits, node, ctrl%tempValues(1))
    if (ctrl%tempValues(1) < 0.0_dp) then
      call detailedError(node, "Negative temperature.")
    end if
    if (ctrl%tempValues(1) < minTemp) then
      ctrl%tempValues(1) = minTemp
    end if

  end subroutine readTemperature


  !> reads a temperature profile for MD with sanity checking of the input
  subroutine readTemperatureProfile(node, modifier, ctrl)

    !> parser node contaning the relevant part of the user input
    type(fnode), pointer :: node

    !> unit modifier for the profile
    character(len=*), intent(in) :: modifier

    !> Control structure to populate
    type(control), intent(inout) :: ctrl


    !> Names of thermal profiles
    character(len=*), parameter :: tempMethodNames(3) = (/ 'constant   ', &
        &'linear     ', 'exponential' /)

    type(listString) :: ls
    type(listIntR1) :: li1
    type(listRealR1) :: lr1
    character(len=20), allocatable :: tmpC1(:)
    integer :: ii, jj

    call init(ls)
    call init(li1)
    call init(lr1)
    call getChildValue(node, "", ls, 1, li1, 1, lr1)
    if (len(ls) < 1) then
      call detailedError(node, "At least one annealing step must be &
          &specified.")
    end if
    allocate(tmpC1(len(ls)))
    allocate(ctrl%tempSteps(len(li1)))
    allocate(ctrl%tempValues(len(lr1)))
    call asArray(ls, tmpC1)
    call asVector(li1, ctrl%tempSteps)
    call asVector(lr1, ctrl%tempValues)
    call destruct(ls)
    call destruct(li1)
    call destruct(lr1)
    allocate(ctrl%tempMethods(size(tmpC1)))
    lp2: do ii = 1, size(tmpC1)
      do jj = 1, size(tempMethodNames)
        if (trim(tmpC1(ii)) == tolower(trim(tempMethodNames(jj)))) then
          ctrl%tempMethods(ii) = jj
          cycle lp2
        end if
      end do
      call detailedError(node, "Invalid annealing method name '" &
          &// trim(tmpC1(ii)) // "'.")
    end do lp2

    if (any(ctrl%tempSteps < 0)) then
      call detailedError(node, "Step values must not be negative.")
    end if

    ii = sum(ctrl%tempSteps)
    if (ii < 1) then
      call detailedError(node, "Sum of steps in the profile must be &
          &greater than zero.")
    end if
    ctrl%maxRun = ii - 1

    if (any(ctrl%tempValues < 0.0_dp)) then
      call detailedError(node, "Negative temperature.")
    end if

    call convertByMul(modifier, energyUnits, node, ctrl%tempValues)
    if (any(ctrl%tempValues < minTemp)) then
      ctrl%tempValues = max(ctrl%tempValues, minTemp)
    end if
    deallocate(tmpC1)

  end subroutine readTemperatureProfile


  !> Reads the excited state data block
  subroutine readExcited(node, ctrl)

    !> Node to parse
    type(fnode), pointer :: node

    !> Control structure to fill
    type(control), intent(inout) :: ctrl

    type(fnode), pointer :: child
  #:if WITH_ARPACK
    type(fnode), pointer :: child2
    type(string) :: buffer
    type(string) :: modifier
  #:endif

    ! Linear response stuff
    call getChild(node, "Casida", child, requested=.false.)

#:if not WITH_ARPACK

    if (associated(child)) then
      call detailedError(child, 'This DFTB+ binary has been compiled without support for linear&
          & response calculations (requires the ARPACK/ngARPACK library).')
    end if

#:else

    if (associated(child)) then

      ctrl%lrespini%tInit = .true.

      if (ctrl%tSpin) then
        ctrl%lrespini%sym = ' '
      else
        call getChildValue(child, "Symmetry", buffer, child=child2)
        select case (unquote(char(buffer)))
        case ("Singlet" , "singlet")
          ctrl%lrespini%sym = 'S'
        case ("Triplet" , "triplet")
          ctrl%lrespini%sym = 'T'
        case ("Both" , "both")
          ctrl%lrespini%sym = 'B'
        case default
          call detailedError(child2, "Invalid symmetry value '"  // char(buffer) // &
              & "' (must be 'Singlet', 'Triplet' or 'Both').")
        end select
      end if

      call getChildValue(child, "NrOfExcitations", ctrl%lrespini%nexc)

      call getChild(child, "StateOfInterest", child2, requested=.false.)
      if (.not. associated(child2)) then
        ctrl%lrespini%nstat = 0
        call setChildValue(child, "StateOfInterest", 0)
      else
        call getChildValue(child2, "", buffer)
        if (tolower(unquote(char(buffer))) == "brightest") then
          if (ctrl%lrespini%sym /= "S" .or. ctrl%tSpin) then
            call detailedError(child2, "Brightest mode only allowed for spin unpolarised singlet&
                & excitations.")
          end if
          ctrl%lrespini%nstat = -1
        else
          call getChildValue(child2, "", ctrl%lrespini%nstat)
          if (ctrl%lrespini%nstat > ctrl%lrespini%nexc) then
            call detailedError(child2, "Invalid value, must be within range of NrOfExcitations")
          elseif (ctrl%lrespini%sym == "B" .and. ctrl%lrespini%nstat /= 0) then
            call detailedError(child2, "You cannot specify a particular excited state if symmetry&
                & is 'B'")
          end if
        end if
      end if

      call getChildValue(child, "EnergyWindow", ctrl%lrespini%energyWindow, 0.0_dp, &
          & modifier=modifier, child=child2)
      ctrl%lrespini%tEnergyWindow = ctrl%lrespini%energyWindow /= 0.0_dp
      call convertByMul(char(modifier), energyUnits, child2, ctrl%lrespini%energyWindow)
      call getChildValue(child, "OscillatorWindow", ctrl%lrespini%oscillatorWindow, 0.0_dp, &
          & modifier=modifier,  child=child2)
      ctrl%lrespini%tOscillatorWindow = ctrl%lrespini%oscillatorWindow /= 0.0_dp
      call convertByMul(char(modifier), dipoleUnits, child2, ctrl%lrespini%oscillatorWindow)
      call getChildValue(child, "WriteMulliken", ctrl%lrespini%tMulliken, default=.false.)
      call getChildValue(child, "WriteCoefficients", ctrl%lrespini%tCoeffs, default=.false.)
      ctrl%lrespini%tGrndState = .false.
      if (ctrl%lrespini%tCoeffs) then
        call getChildValue(child, "TotalStateCoeffs", ctrl%lrespini%tGrndState, .false.)
      end if
      call getChildValue(child, "WriteEigenvectors", ctrl%lrespini%tPrintEigVecs, .false.)
      call getChildValue(child, "WriteXplusY", ctrl%lrespini%tXplusY, default=.false.)
      call getChildValue(child, "WriteSPTransitions", ctrl%lrespini%tSPTrans, default=.false.)
      call getChildValue(child, "WriteTransitions", ctrl%lrespini%tTrans, default=.false.)
      call getChildValue(child, "WriteTransitionDipole", ctrl%lrespini%tTradip, default=.false.)
      call getChildValue(child, "WriteStatusArnoldi", ctrl%lrespini%tArnoldi, default=.false.)
      call getChildValue(child, "TestArnoldi", ctrl%lrespini%tDiagnoseArnoldi, default=.false.)

    end if

#:endif

  end subroutine readExcited


  !> Reads the analysis block
  subroutine readAnalysis(node, ctrl, geo)

    !> Node to parse
    type(fnode), pointer :: node

    !> Control structure to fill
    type(control), intent(inout) :: ctrl

    !> Geometry of the system
    type(TGeometry), intent(in) :: geo

    type(fnode), pointer :: val, child, child2, child3
    type(fnodeList), pointer :: children
    integer, allocatable :: pTmpI1(:)
    type(string) :: buffer
    integer :: nReg, iReg
    character(lc) :: strTmp
    type(listRealR1) :: lr1
    logical :: tPipekDense

    call getChildValue(node, "ProjectStates", val, "", child=child, &
        & allowEmptyValue=.true., list=.true.)
    call getChildren(child, "Region", children)
    nReg = getLength(children)
    ctrl%tProjEigenvecs = (nReg > 0)
    if (ctrl%tProjEigenvecs) then
      allocate(ctrl%tShellResInRegion(nReg))
      allocate(ctrl%tOrbResInRegion(nReg))
      allocate(ctrl%RegionLabel(nReg))
      call init(ctrl%iAtInRegion)
      do iReg = 1, nReg
        call getItem1(children, iReg, child2)
        call getChildValue(child2, "Atoms", buffer, child=child3, &
            &multiple=.true.)
        call convAtomRangeToInt(char(buffer), geo%speciesNames, &
            &geo%species, child3, pTmpI1)
        call append(ctrl%iAtInRegion, pTmpI1)
        call getChildValue(child2, "ShellResolved", &
            & ctrl%tShellResInRegion(iReg), .false., child=child3)
        if (ctrl%tShellResInRegion(iReg)) then
          if (.not. all(geo%species(pTmpI1) == geo%species(pTmpI1(1)))) then
            call detailedError(child3, "Shell resolved PDOS only allowed for &
                &regions where all atoms belong to the same species")
          end if
        end if
        call getChildValue(child2, "OrbitalResolved", &
            & ctrl%tOrbResInRegion(iReg), .false., child=child3)
        if (ctrl%tOrbResInRegion(iReg)) then
          if (.not. all(geo%species(pTmpI1) == geo%species(pTmpI1(1)))) then
            call detailedError(child3, "Orbital resolved PDOS only allowed for &
                &regions where all atoms belong to the same species")
          end if
        end if
        deallocate(pTmpI1)
        write(strTmp, "('region',I0)") iReg
        call getChildValue(child2, "Label", buffer, trim(strTmp))
        ctrl%RegionLabel(iReg) = unquote(char(buffer))
      end do
    end if

    call getChild(node, "Localise", child=val, requested=.false.)
    if (associated(val)) then
      ctrl%tLocalise = .true.
      call getChild(val, "PipekMezey", child=child2, requested=.false.)
      if (associated(child2)) then
        allocate(ctrl%pipekMezeyInp)
        associate(inp => ctrl%pipekMezeyInp)
          call getChildValue(child2, "Tollerance", inp%tolerance, 1.0E-4_dp)
          call getChildValue(child2, "MaxIterations", inp%maxIter, 100)
          if (.not. geo%tPeriodic) then
            call getChildValue(child2, "Dense", tPipekDense, .false.)
            if (.not. tPipekDense) then
              call init(lr1)
              call getChild(child2, "SparseTollerances", child=child3, requested=.false.)
              if (associated(child3)) then
                call getChildValue(child3, "", 1, lr1)
                if (len(lr1) < 1) then
                  call detailedError(child2, "Missing values of tollerances.")
                end if
                allocate(inp%sparseTols(len(lr1)))
                call asVector(lr1, inp%sparseTols)
              else
                allocate(inp%sparseTols(4))
                inp%sparseTols = [0.1_dp, 0.01_dp, 1.0E-6_dp, 1.0E-12_dp]
                call setChildValue(child2, "Tollerances", inp%sparseTols)
              end if
              call destruct(lr1)
            end if
          end if
        end associate
      else
        call detailedError(val, "No localisation method chosen")
      end if
    end if

    call getChildValue(node, "MullikenAnalysis", ctrl%tPrintMulliken, .true.)
    call getChildValue(node, "AtomResolvedEnergies", ctrl%tAtomicEnergy, &
        &.false.)
    call getChildValue(node, "WriteEigenvectors", ctrl%tPrintEigVecs, .false.)

    if (ctrl%tPrintEigVecs .or. ctrl%lrespini%tPrintEigVecs) then
      call getChildValue(node, "EigenvectorsAsTxt", ctrl%tPrintEigVecsTxt, &
          & .false.)
    end if
    call getChildValue(node, "WriteBandOut", ctrl%tWriteBandDat, .true.)
    call getChildValue(node, "CalculateForces", ctrl%tPrintForces, .false.)

    !! Electron dynamics stuff
    call getChild(node, "ElectronDynamics", child=child, requested=.false.)
    if (associated(child)) then
       allocate(ctrl%elecDynInp)
       call readElecDynamics(child, ctrl%elecDynInp, geo)
    end if

  end subroutine readAnalysis


  !> Reads W values if required by settings in the Hamiltonian or the excited state
  subroutine readSpinConstants(hamNode, geo, slako, ctrl)

    !> node for Hamitonian data
    type(fnode), pointer :: hamNode

    !> geometry of the system
    type(TGeometry), intent(in) :: geo

    !> Slater-Koster structure
    type(slater), intent(in) :: slako

    !> control structure
    type(control), intent(inout) :: ctrl

    type(fnode), pointer :: child
    logical :: tLRNeedsSpinConstants, tOrbResolvedW
    integer :: iSp1

    tLRNeedsSpinConstants = .false.

    if (ctrl%lrespini%tInit) then
      select case (ctrl%lrespini%sym)
      case ("T", "B", " ")
        tLRNeedsSpinConstants = .true.
      case ("S")
        tLRNeedsSpinConstants = .false.
      case default
      end select
    end if

    if (tLRNeedsSpinConstants .or. ctrl%tSpin) then
      allocate(ctrl%spinW(slako%orb%mShell, slako%orb%mShell, geo%nSpecies))
      ctrl%spinW(:,:,:) = 0.0_dp

      call getChild(hamNode, "SpinConstants", child)
      if (.not.ctrl%tOrbResolved) then
        call getChildValue(child, "ShellResolvedSpin", tOrbResolvedW, .false.)
      else
        tOrbResolvedW = .true.
      end if

      if (tOrbResolvedW) then
        ! potentially unique values for each shell
        do iSp1 = 1, geo%nSpecies
          call getChildValue(child, geo%speciesNames(iSp1),&
              & ctrl%spinW(:slako%orb%nShell(iSp1), :slako%orb%nShell(iSp1), iSp1))
        end do
      else
        ! only one value per atom
        do iSp1 = 1, geo%nSpecies
          call getChildValue(child, geo%speciesNames(iSp1),ctrl%spinW(1, 1, iSp1))
          ctrl%spinW(:slako%orb%nShell(iSp1), :slako%orb%nShell(iSp1), iSp1) =&
              & ctrl%spinW(1, 1, iSp1)
        end do
      end if
    end if

  end subroutine readSpinConstants


  !> Reads customised Hubbard U values that over-ride the SK file values
  subroutine readCustomisedHubbards(node, geo, orb, tShellResolvedScc, hubbU)

    !> input data to parse
    type(fnode), pointer, intent(in) :: node

    !> geometry of the system
    type(TGeometry), intent(in) :: geo

    !> atomic orbital information
    type(TOrbitals), intent(in) :: orb

    !> is this a shell resolved calculation, or only one U value per atom
    logical, intent(in) :: tShellResolvedScc

    !> hubbard U values on exit
    real(dp), allocatable, intent(out) :: hubbU(:,:)

    type(fnode), pointer :: child, child2
    integer :: iSp1

    call getChild(node, "CustomisedHubbards", child, requested=.false.)
    if (associated(child)) then
      allocate(hubbU(orb%mShell, geo%nSpecies))
      hubbU(:,:) = 0.0_dp
      do iSp1 = 1, geo%nSpecies
        call getChild(child, geo%speciesNames(iSp1), child2, requested=.false.)
        if (.not. associated(child2)) then
          cycle
        end if
        if (tShellResolvedScc) then
          call getChildValue(child2, "", hubbU(:orb%nShell(iSp1), iSp1))
        else
          call getChildValue(child2, "", hubbU(1, iSp1))
          hubbU(:orb%nShell(iSp1), iSp1) = hubbU(1, iSp1)
        end if
      end do
    end if

  end subroutine readCustomisedHubbards

<<<<<<< HEAD
  !> Reads the electron dynamics block
  subroutine readElecDynamics(node, input, geo)
    type(fnode), pointer :: node
    type(ElecDynamicsInp), intent(inout) :: input 
    type(TGeometry), intent(in) :: geo
    type(fnode), pointer :: value, child
    type(string) :: buffer, modifier

    call getChildValue(node, "Nsteps", input%tdSteps)
    call getChildValue(node, "TimeStep", input%tdDt, modifier=modifier, &
         & child=child)    
    call convertByMul(char(modifier), timeUnits, child, input%tdDt)

    call getChildValue(node, "FieldIntensity", input%tdField, &
         & modifier=modifier, child=child)
    call convertByMul(char(modifier), EFieldUnits, child, &
         & input%tdField)

    call getChildValue(node, "Populations", input%tdPopulations, .false.)
    call getChildValue(node, "TDForces", input%tdForces, .false.)
    call getChildValue(node, "SaveEvery", input%tdSaveEvery, 50)
    call getChildValue(node, "WritePairWiseEnergy", input%tdPairWise, .false.)
    call getChildValue(node, "Restart", input%tdRestart, .false.)
    call getChildValue(node, "WriteRestart", input%tdWriteRestart, .true.) 
    call getChildValue(node, "OnsiteGradients", input%tdOnsiteGradients, .false.)
    call getChildValue(node, "PumpProbe", input%tdPumpProbe, .false.)
    if (input%tdPumpProbe) then
       call getChildValue(node, "PumpProbeFrames", input%tdPPFrames, 50)
    end if

    call getChildValue(node, "EulerEvery", input%tdEulerEvery, 2)
    if (input%tdEulerEvery < 2) then
       call detailedError(child, "Wrong number of Euler steps, should be above 50")
    end if
    if (input%tdEulerEvery > 2) then
       input%tddoEulers = .true.
    end if

    !! Different perturbation types
    call getChildValue(node, "Perturbation", value, "None", child=child)
    call getNodeName(value, buffer)
    select case(char(buffer))

    case ("kick")
       input%tdType = iKick
       call getChildValue(value, "PolarizationDirection", input%tdPolDir)
       if (input%tdPolDir > 4) then
          call detailedError(child, "Wrong specified polarization direction")
       end if
       call getChildValue(value, "SpinType", input%tdSpType, iTDSinglet)

    case ("laser")
       input%tdType = iLaser
       call getChildValue(value, "PolarizationDirection", input%tdReFieldPolVec)
       call getChildValue(value, "ImagPolarizationDirection", input%tdImFieldPolVec, &
            & (/ 0.0_dp, 0.0_dp, 0.0_dp /))
       call getChildValue(value, "LaserEnergy", input%tdOmega, &
            & modifier=modifier, child=child)
       call convertByMul(char(modifier), energyUnits, child, input%tdOmega)
       call getChildValue(value, "Phase", input%tdPhase, 0.0_dp)

    case ("kick+laser")
       input%tdType = iKickAndLaser
       call getChildValue(value, "KickPolDir", input%tdPolDir)
       if (input%tdPolDir > 4) then
          call detailedError(child, "Wrong specified polarization direction")
       end if
       call getChildValue(value, "SpinType", input%tdSpType, iTDSinglet)
       call getChildValue(value, "LaserPolDir", input%tdReFieldPolVec)
       call getChildValue(value, "LaserImagPolDir", input%tdImFieldPolVec, &
            & (/ 0.0_dp, 0.0_dp, 0.0_dp /))
       call getChildValue(value, "LaserEnergy", input%tdOmega, &
            & modifier=modifier, child=child)
       call convertByMul(char(modifier), energyUnits, child, input%tdOmega)

    case ("2lasers")
       input%tdType = i2Lasers
       call getChildValue(value, "LaserPolDir", input%tdReFieldPolVec)
       call getChildValue(value, "LaserImagPolDir", input%tdImFieldPolVec, &
            & (/ 0.0_dp, 0.0_dp, 0.0_dp /))
       call getChildValue(value, "LaserEnergy", input%tdOmega, &
            & modifier=modifier, child=child)
       call convertByMul(char(modifier), energyUnits, child, input%tdOmega)

    case ("none")
       input%tdType = iNoTDPert

    case default
       call detailedError(child, "Unknown perturbation type " // char(buffer))
    end select

    !! Different envelope functions
    call getChildValue(node, "EnvelopeShape", value, "Constant")
    call getNodeName(value, buffer)
    select case(char(buffer))

    case("constant")
       input%tdEnvType = iTDConstant

    case("gaussian")
       input%tdEnvType = iTDGaussian
       call getChildValue(value, "Time0", input%tdTime0, 0.0_dp, modifier=modifier, &
            & child=child)    
       call convertByMul(char(modifier), timeUnits, child, input%tdTime0)

       call getChildValue(value, "Time1", input%tdTime1, modifier=modifier, &
            & child=child)    
       call convertByMul(char(modifier), timeUnits, child, input%tdTime1)

    case("sin2")
       input%tdEnvType = iTDSin2
       call getChildValue(value, "Time0", input%tdTime0, 0.0_dp, modifier=modifier, &
            & child=child)    
       call convertByMul(char(modifier), timeUnits, child, input%tdTime0)

       call getChildValue(value, "Time1", input%tdTime1, modifier=modifier, &
            & child=child)    
       call convertByMul(char(modifier), timeUnits, child, input%tdTime1)

    case("cos")
       input%tdEnvType = iTDCos
       call getChildValue(value, "Time0", input%tdTime0, 0.0_dp, modifier=modifier, &
            & child=child)    
       call convertByMul(char(modifier), timeUnits, child, input%tdTime0)

       call getChildValue(value, "Time1", input%tdTime1, modifier=modifier, &
            & child=child)    
       call convertByMul(char(modifier), timeUnits, child, input%tdTime1)

    case("from_file")
       input%tdEnvType = iTDFromFile 
       call getChildValue(value, "Time0", input%tdTime0, 0.0_dp, modifier=modifier, &
            & child=child)    
       call convertByMul(char(modifier), timeUnits, child, input%tdTime0)

       call getChildValue(value, "Time1", input%tdTime1, input%tdDT * input%tdSteps , &
            & modifier=modifier, child=child)    
       call convertByMul(char(modifier), timeUnits, child, input%tdTime1)

    case default
       call detailedError(value, "Unknown envelope shape " // char(buffer))
    end select

    if (input%tdEnvType == iTDCos) then
       call detailedError(child, "Envelope function not implemented yet")
    end if


    !! Non-adiabatic molecular dynamics
    call getChildValue(node, "IonDynamics", input%tdIons, .false.)
    if (input%tdIons) then
       call getChildValue(node, "MovedAtoms", buffer, "1:-1", child=child, &
            &multiple=.true.)
       call convAtomRangeToInt(char(buffer), geo%speciesNames, geo%species, &
            &child, input%indMovedAtom)

       input%nMovedAtom = size(input%indMovedAtom)
       if (input%nMovedAtom == 0) then
          call error("No atoms specified for molecular dynamics.")
       end if
       call readInitialVelocitiesNAMD(node, input, geo%nAtom)
       if (input%tReadMDVelocities) then
          ! without a thermostat, if we know the initial
          ! velocities, we do not need a temperature, so just set it to something
          ! 'safe'
          input%tempAtom = minTemp
       else
          call getChildValue(node, "InitialTemperature", input%tempAtom, &
               &modifier=modifier, child=child)
          if (input%tempAtom < 0.0_dp) then
             call detailedError(child, "Negative temperature")
          end if
          call convertByMul(char(modifier), energyUnits, child, input%tempAtom)
          if (input%tempAtom < minTemp) then
             input%tempAtom = minTemp
          end if
       end if
    end if

  end subroutine readElecDynamics


  !> Reads MD velocities
  subroutine readInitialVelocitiesNAMD(node, input, nAtom)

    !> Node to get the information from
    type(fnode), pointer :: node

    !> ElecDynamicsInp object structure to be filled
    type(ElecDynamicsInp), intent(inout) :: input 

    !> Total number of all atoms
    integer, intent(in) :: nAtom

    type(fnode), pointer :: value, child
    type(string) :: buffer, modifier
    type(listRealR1) :: realBuffer
    integer          :: nVelocities
    real(dp), pointer :: tmpVelocities(:,:)

    call getChildValue(node, "Velocities", value, "", child=child, &
         & modifier=modifier, allowEmptyValue=.true.)
    call getNodeName2(value, buffer)
    if (char(buffer) == "") then
       input%tReadMDVelocities = .false.
    else
       call init(realBuffer)
       call getChildValue(child, "", 3, realBuffer, modifier=modifier)
       nVelocities = len(realBuffer)
       if (nVelocities /= nAtom) then
          call detailedError(node, "Incorrect number of specified velocities: " &
               & // i2c(3*nVelocities) // " supplied, " &
               & // i2c(3*nAtom) // " required.")
       end if
       allocate(tmpVelocities(3, nVelocities))
       call asArray(realBuffer, tmpVelocities)
       if (len(modifier) > 0) then
          call convertByMul(char(modifier), VelocityUnits, child, &
               & tmpVelocities)
       end if
       call destruct(realBuffer)
       allocate(input%initialVelocities(3, input%nMovedAtom))
       input%initialVelocities(:,:) = tmpVelocities(:, input%indMovedAtom(:))
       input%tReadMDVelocities = .true.
    end if

  end subroutine readInitialVelocitiesNAMD
=======

  !> Reads the parallel block.
  subroutine readParallel(root, parallelOpts)

    !> Root node eventually containing the current block
    type(fnode), pointer, intent(in) :: root

    !> Parallel settings
    type(TParallelOpts), allocatable, intent(out) :: parallelOpts

    type(fnode), pointer :: node

    call getChild(root, "Parallel", child=node, requested=.false.)
    if (withMpi .and. .not. associated(node)) then
      call setChild(root, "Parallel", node)
    end if
    if (associated(node)) then
      if (.not. withMpi) then
        call detailedWarning(node, "Settings will be read but ignored (compiled without MPI&
            & support)")
      end if
      allocate(parallelOpts)
      call getChildValue(node, "Groups", parallelOpts%nGroup, 1)
      call readBlacs(node, parallelOpts%blacsOpts)
    end if

  end subroutine readParallel


  !> Reads the blacs block.
  subroutine readBlacs(root, blacsOpts)

    !> Root node eventually containing the current block
    type(fnode), pointer, intent(in) :: root

    !> Blacs settings
    type(TBlacsOpts), intent(inout) :: blacsOpts

    type(fnode), pointer :: node

    call getChild(root, "Blacs", child=node, requested=.false.)
    if (withScalapack .and. .not. associated(node)) then
      call setChild(root, "Blacs", node)
    end if
    if (associated(node)) then
      if (.not. withScalapack) then
        call detailedWarning(node, "Settings will be read but ignored (compiled without SCALAPACK&
            & support)")
      end if
      call getChildValue(node, "BlockSize", blacsOpts%blockSize, 32)
    end if

  end subroutine readBlacs
>>>>>>> 5a1dd242


end module parser<|MERGE_RESOLUTION|>--- conflicted
+++ resolved
@@ -3312,7 +3312,7 @@
 
   end subroutine readCustomisedHubbards
 
-<<<<<<< HEAD
+  
   !> Reads the electron dynamics block
   subroutine readElecDynamics(node, input, geo)
     type(fnode), pointer :: node
@@ -3540,8 +3540,8 @@
     end if
 
   end subroutine readInitialVelocitiesNAMD
-=======
-
+
+  
   !> Reads the parallel block.
   subroutine readParallel(root, parallelOpts)
 
@@ -3594,7 +3594,6 @@
     end if
 
   end subroutine readBlacs
->>>>>>> 5a1dd242
-
-
+
+  
 end module parser