!--------------------------------------------------------------------------------------------------!
!  DFTB+: general package for performing fast atomistic simulations                                !
!  Copyright (C) 2018  DFTB+ developers group                                                      !
!                                                                                                  !
!  See the LICENSE file for terms of usage and distribution.                                       !
!--------------------------------------------------------------------------------------------------!

#:include 'common.fypp'

!> Global variables and initialization for the main program.
module initprogram
  use omp_lib
  use mainio, only : initOutputFile
  use assert
  use globalenv
  use environment
  use scalapackfx
#:if WITH_ELSI
  use ELSI
#:endif
  use solvers
  use elsiInterface
  use inputdata_module
  use densedescr
  use solvertypes
  use constants
  use periodic
  use accuracy
  use intrinsicpr
  use shortgamma
  use coulomb
  use message
  use mixer
  use simplemixer
  use andersonmixer
  use broydenmixer
  use diismixer

  use geoopt
  use conjgrad
  use steepdesc
  use gdiis
  use lbfgs

  use randomgenpool
  use ranlux
  use mdcommon
  use mdintegrator
  use velocityverlet
  use thermostat
  use dummytherm
  use andersentherm
  use berendsentherm
  use nhctherm
  use tempprofile
  use numderivs2
  use lapackroutines
  use simplealgebra
  use nonscc
  use scc
  use h5correction
  use sccinit
  use slakocont
  use repcont
  use spin, only: Spin_getOrbitalEquiv, ud2qm, qm2ud
  use dftbplusu
  use dispersions
  use thirdorder_module
  use linresp_module
  use stress
  use orbitalequiv
  use commontypes
  use sorting, only : heap_sort
  use linkedlist
  use xlbomd_module
  use etemp, only : Fermi
#:if WITH_SOCKETS
  use mainio, only : receiveGeometryFromSocket
  use ipisocket
#:endif
  use elstatpot
  use pmlocalisation
  use energies
  use potentials
  use taggedoutput
  use formatout
#:if WITH_TRANSPORT
  use libnegf_vars
  use negf_int
  use poisson_init
#:endif
  implicit none

  !> Tagged output files (machine readable)
  character(*), parameter :: autotestTag = "autotest.tag"

  !> Detailed user output
  character(*), parameter :: userOut = "detailed.out"

  !> band structure and filling information
  character(*), parameter :: bandOut = "band.out"

  !> File accumulating data during an MD run
  character(*), parameter :: mdOut = "md.out"

  !> Machine readable tagged output
  character(*), parameter :: resultsTag = "results.tag"

  !> Second derivative of the energy with respect to atomic positions
  character(*), parameter :: hessianOut = "hessian.out"

  !> file name prefix for charge data
  character(*), parameter :: fCharges = "charges"

  !> file to stop code during geometry driver
  character(*), parameter :: fStopDriver = "stop_driver"

  !> file to stop code during scc cycle
  character(*), parameter :: fStopSCC = "stop_scc"

  !> file name for shift data
  character(*), parameter :: fShifts = "shifts.dat"

  !> Is the calculation SCC?
  logical :: tSccCalc

  !> SCC module internal variables
  type(TScc), allocatable :: sccCalc

  !> nr. of atoms
  integer :: nAtom

  !> nr. of all (boundary condition images and original) atoms
  integer :: nAllAtom

  !> nr. of original atom in central cell
  integer, allocatable :: Img2CentCell(:)

  !> nr of different types (nAtom)
  integer :: nType


  !> data type for atomic orbital information
  type(TOrbitals), target :: orb

  !> nr. of orbitals in the system
  integer :: nOrb

  !> nr. of orbitals for all atoms
  integer :: nAllOrb

  !> types of the atoms (nAllAtom)
  integer, allocatable :: species(:)

  !> type of the atoms (nAtom)
  integer, allocatable, target :: species0(:)

  !> Coords of the atoms (3, nAllAtom)
  real(dp), allocatable :: coord(:,:)

  !> Coords in central cell (3, nAtom)
  real(dp), allocatable, target :: coord0(:,:)

  !> temporary coordinates
  real(dp), allocatable :: tmpCoords(:)

  !> temporary weights
  real(dp), allocatable :: tmpWeight(:)

  !> temporary array of coords (3,:)
  real(dp), allocatable :: tmp3Coords(:,:)


  !> if calculation is periodic
  logical :: tPeriodic

  !> Should central cell coordinates be output?
  logical :: tShowFoldedCoord


  !> How to calculate forces
  integer :: forceType

  !> are atomic coordinates fractional?
  logical :: tFracCoord

  !> Tolerance for SCC cycle
  real(dp) :: sccTol


  !> lattice vectors as columns
  real(dp), allocatable, target :: latVec(:,:)

  !> reciprocal lattice vectors as columns
  real(dp), allocatable, target :: recVec(:,:)


  !> original lattice vectors used for optimizing
  real(dp) :: origLatVec(3,3)

  !> normalized vectors in those directions
  real(dp) :: normOrigLatVec(3,3)


  !> reciprocal vectors in 2 pi units
  real(dp), allocatable :: invLatVec(:,:)

  !> cell volume
  real(dp) :: CellVol

  !> reciprocal cell volume
  real(dp) :: recCellVol

  !> translation vecs for interacting image cells (3, nImgCell + 1)
  real(dp), allocatable :: cellVec(:,:)

  !> cell vectors in absolute units
  real(dp), allocatable :: rCellVec(:,:)

  !> index in cellVec for each atom
  integer, allocatable :: iCellVec(:)


  !> ADT for neighbour parameters
  type(TNeighbourList), allocatable, save :: neighbourList

  !> nr. of neighbours for atoms out to max interaction distance (excluding Ewald terms)
  integer, allocatable :: nNeighbourSK(:)

  !> nr. of neighbours for atoms within Erep interaction distance (usually short)
  integer, allocatable :: nNeighbourRep(:)

  !> H/S sparse matrices indexing array for atomic blocks
  integer, allocatable :: iSparseStart(:,:)

  !> Hubbard Us (orbital, atom)
  real(dp), allocatable, target :: hubbU(:,:)

  !> self energy (orbital, atom)
  real(dp), allocatable :: atomEigVal(:,:)

  !> reference n_0 charges for each atom
  real(dp), allocatable :: referenceN0(:,:)

  !> list of atomic masses
  real(dp), allocatable :: mass(:)

  !> list of atomic masses for each species
  real(dp), allocatable :: speciesMass(:)

  !> Raw H^0 hamiltonian data
  type(OSlakoCont) :: skHamCont

  !> Raw overlap hamiltonian data
  type(OSlakoCont) :: skOverCont

  !> Repulsive interaction raw data
  type(ORepCont) :: pRepCont

  !> Cut off distance for Slater-Koster interactions
  real(dp) :: skCutOff

  !> Cut off distance for repulsive interactions
  real(dp) :: repCutOff

  !> longest range of interactions for which neighbours are required
  real(dp) :: mCutOff

  !> Sparse hamiltonian matrix
  real(dp), allocatable :: ham(:,:)

  !> imaginary part of the Hamiltonian
  real(dp), allocatable :: iHam(:,:)

  !> Charge per atomic shell (shell, atom, spin channel)
  real(dp), allocatable :: chargePerShell(:,:,:)

  !> sparse overlap
  real(dp), allocatable :: over(:)


  !> nr. of K-points
  integer :: nKPoint

  !> K-points
  real(dp), allocatable :: kPoint(:,:)

  !> weight of the K-Points
  real(dp), allocatable :: KWeight(:)


  !> external pressure if periodic
  real(dp) :: extPressure

  !> Barostat used if MD and periodic
  logical :: tBarostat

  !> Barostat coupling strength
  real(dp) :: BarostatStrength


  !> H and S are real
  logical :: tRealHS


  !> nr. of electrons
  real(dp), allocatable :: nEl(:)

  !> Nr. of all electrons if neutral
  real(dp) :: nEl0


  !> Spin W values
  real(dp), allocatable :: spinW(:,:,:)

  !> Spin orbit constants
  real(dp), allocatable :: xi(:,:)


  !> is this a DFTB+U calculation?
  logical :: tDFTBU

  !> Choice of orbital functional
  integer :: nDFTBUfunc

  !> list of U-J for species
  real(dp), allocatable :: UJ(:,:)

  !> How many U-J for each species
  integer, allocatable :: nUJ(:)

  !> number of l-values of U-J for each block
  integer, allocatable :: niUJ(:,:)

  !> l-values of U-J for each block
  integer, allocatable :: iUJ(:,:,:)


  !> electron temperature
  real(dp) :: tempElec

  !> If K points should filled separately
  logical :: tFillKSep

  !> Fix Fermi energy at specified value
  logical :: tFixEf

  !> Fermi energy per spin
  real(dp), allocatable :: Ef(:)

  !> Filling temp updated by MD.
  logical :: tSetFillingTemp

  !> Choice of electron distribution function, defaults to Fermi
  integer :: iDistribFn = 0

  !> atomic kinetic temperature
  real(dp) :: tempAtom

  !> MD stepsize
  real(dp) :: deltaT

  !> maximal number of SCC iterations
  integer :: maxSccIter


  !> is this a spin polarized calculation?
  logical :: tSpin

  !> Number of spin components, 1 is unpolarised, 2 is polarised, 4 is noncolinear / spin-orbit
  integer :: nSpin

  !> is there spin-orbit coupling
  logical :: tSpinOrbit

  !> Use block like dual representation for spin orbit
  logical :: tDualSpinOrbit

  !> Is there a complex hamiltonian contribution in real space
  logical :: tImHam

  !> is this a two component calculation (spin orbit or non-collinear spin)
  logical :: t2Component

  !> Common Fermi level accross spin channels
  logical :: tSpinSharedEf


  !> Geometry optimization needed?
  logical :: tGeoOpt

  !> optimize coordinates inside unit cell (periodic)?
  logical :: tCoordOpt

  !> optimize lattice constants?
  logical :: tLatOpt

  !> Fix angles between lattice vectors when optimizing?
  logical :: tLatOptFixAng

  !> Fix length of specified lattice vectors when optimizing?
  logical :: tLatOptFixLen(3)

  !> Optimise lattice isotropically
  logical :: tLatOptIsotropic

  !> Is this a MD calculation?
  logical :: tMD

  !> Is this a derivatives calc?
  logical :: tDerivs

  !> Do we need Mulliken charges?
  logical :: tMulliken

  !> Electrostatic potentials if requested
  type(TElStatPotentials), allocatable :: esp

  !> Calculate localised orbitals?
  logical :: tLocalise

  !> Do we need to show Mulliken charges?
  logical :: tPrintMulliken

  !> calculate an electric dipole?
  logical :: tDipole

  !> Do we need atom resolved E?
  logical :: tAtomicEnergy

  !> Print out eigenvectors?
  logical :: tPrintEigVecs

  !> Store eigenvectors as a text file
  logical :: tPrintEigVecsTxt

  !> Print eigenvector projections?
  logical :: tProjEigenvecs

  !> Do we need forces?
  logical :: tForces

  !> Is the contribution from an excited state needed for the forces
  logical :: tCasidaForces

  !> are forces being returned
  logical :: tPrintForces

  !> Number of moved atoms
  integer :: nMovedAtom

  !> Index of the moved atoms
  integer, allocatable :: indMovedAtom(:)

  !> Nr. of moved coordinates
  integer :: nMovedCoord

  !> Nr. of geo movements to do
  integer :: nGeoSteps

  !> Index of constrained atoms
  integer, allocatable :: conAtom(:)

  !> Constraint vectors
  real(dp), allocatable :: conVec(:,:)

  !> Pipek-Mezey localisation calculator
  type(TPipekMezey), allocatable :: pipekMezey

  !> use commands from socket communication to control the run
  logical :: tSocket

  !> socket details
#:if WITH_SOCKETS
  type(IpiSocketComm), allocatable :: socket
#:endif

  !> File containing output geometry
  character(lc) :: geoOutFile


  !> Append geometries in the output?
  logical :: tAppendGeo


  !> Only use converged forces if SCC
  logical :: tUseConvergedForces


  !> labels of atomic species
  character(mc), allocatable :: speciesName(:)

  !> General geometry optimizer
  type(OGeoOpt), allocatable :: pGeoCoordOpt

  !> Geometry optimizer for lattice consts
  type(OGeoOpt), allocatable :: pGeoLatOpt


  !> Charge mixer
  type(OMixer), allocatable :: pChrgMixer


  !> MD Framework
  type(OMDCommon), allocatable :: pMDFrame

  !> MD integrator
  type(OMDIntegrator), allocatable :: pMDIntegrator

  !> Temperature profile driver in MD
  type(OTempProfile), allocatable, target :: temperatureProfile

  !> geometry optimiser
  type(OnumDerivs), allocatable, target :: derivDriver

  !> reference neutral atomic occupations
  real(dp), allocatable :: q0(:, :, :)

  !> shell resolved neutral reference
  real(dp), allocatable :: qShell0(:,:)

  !> input charges (for potentials)
  real(dp), allocatable :: qInput(:, :, :)

  !> output charges
  real(dp), allocatable :: qOutput(:, :, :)

  !> input Mulliken block charges (diagonal part == Mulliken charges)
  real(dp), allocatable :: qBlockIn(:, :, :, :)

  !> Output Mulliken block charges
  real(dp), allocatable :: qBlockOut(:, :, :, :)

  !> Imaginary part of input Mulliken block charges
  real(dp), allocatable :: qiBlockIn(:, :, :, :)

  !> Imaginary part of output Mulliken block charges
  real(dp), allocatable :: qiBlockOut(:, :, :, :)

  !> input charges packed into unique equivalence elements
  real(dp), allocatable :: qInpRed(:)

  !> output charges packed into unique equivalence elements
  real(dp), allocatable :: qOutRed(:)

  !> charge differences packed into unique equivalence elements
  real(dp), allocatable :: qDiffRed(:)

  !> Orbital equivalence relations
  integer, allocatable :: iEqOrbitals(:,:,:)

  !> nr. of inequivalent orbitals
  integer :: nIneqOrb

  !> nr. of elements to go through the mixer - may contain reduced orbitals and also orbital blocks
  !> (if tDFTBU)
  integer :: nMixElements

  !> Orbital equivalency for orbital blocks
  integer, allocatable :: iEqBlockDFTBU(:,:,:,:)

  !> Orbital equivalency for orbital blocks with spin-orbit
  integer, allocatable :: iEqBlockDFTBULS(:,:,:,:)

  ! External charges

  !> If external charges must be considered
  logical :: tExtChrg

  !> Nr. of external charges
  integer :: nExtChrg


  !> external electric field
  logical :: tEField = .false.

  !> field strength
  real(dp) :: EFieldStrength = 0.0_dp

  !> field direction
  real(dp) :: EfieldVector(3) = 0.0_dp

  !> time dependent
  logical :: tTDEfield = .false.

  !> angular frequency
  real(dp) :: EfieldOmega = 0.0_dp

  !> phase of field at step 0
  integer :: EfieldPhase = 0


  !> Partial density of states (PDOS) projection regions
  type(listIntR1), save :: iOrbRegion

  !> PDOS region labels
  type(listCharLc), save :: regionLabels

  !> Third order DFTB
  logical :: t3rd

  !> Full 3rd order or only atomic site
  logical :: t3rdFull

  !> data structure for 3rd order
  type(ThirdOrder), allocatable :: thirdOrd


  !> Calculate Casida linear response excitations
  logical :: tLinResp

  !> calculate Z vector for excited properties
  logical :: tLinRespZVect

  !> Print eigenvectors
  logical :: tPrintExcitedEigVecs = .false.

  !> data type for linear response
  type(linresp), save :: lresp

  !> If initial charges/dens mtx. from external file.
  logical :: tReadChrg

  !> Whether potential shifts are read from file
  logical :: tReadShifts

  !> Whether potential shifts are read from file
  logical :: tWriteShifts

  !> should charges written to disc be in ascii or binary format?
  logical :: tWriteChrgAscii

  !> produce tagged output?
  logical :: tWriteAutotest

  !> Produce detailed.xml
  logical :: tWriteDetailedXML

  !> Produce detailed.tag
  logical :: tWriteResultsTag

  !> Produce detailed.out
  logical :: tWriteDetailedOut

  !> Produce band.dat
  logical :: tWriteBandDat

  !> write band data in detailed.out
  logical :: tWriteDetailedOutBands = .true.

  !> Should HS (square) be printed?
  logical :: tWriteHS

  !> Should HS (sparse) be printed?
  logical :: tWriteRealHS

  !> Program run id
  integer :: runId

  !> Frequency for saving restart info
  integer :: restartFreq

  !> If dispersion should be calculated
  logical :: tDispersion

  !> dispersion data and calculations
  class(DispersionIface), allocatable :: dispersion

  !> Can stress be calculated? - start by assuming it can
  logical :: tStress = .true.

  !> should XLBOMD be used in MD
  logical :: tXlbomd

  !> XLBOMD related parameters
  type(Xlbomd), allocatable :: xlbomdIntegrator

  !> Differentiation method for (H^0,S)
  type(NonSccDiff), save :: nonSccDeriv

  !> Whether lattice has changed since last geometry iteration
  logical :: tLatticeChanged

  !> Whether atomic coordindates have changed since last geometry iteration
  logical :: tCoordsChanged

  !> Dense matrix descriptor for H and S
  type(TDenseDescr) :: denseDesc

  !> MD velocities
  real(dp), allocatable :: velocities(:,:)

  !> MD velocities for moved atoms
  real(dp), allocatable :: movedVelo(:,:)

  !> MD acceleration for moved atoms
  real(dp), allocatable :: movedAccel(:,:)

  !> Mass of the moved atoms
  real(dp), allocatable :: movedMass(:,:)

  !> Sparse storage of density matrix
  real(dp), allocatable :: rhoPrim(:,:)

  !> Imaginary part of density matrix in sparse storage
  real(dp), allocatable :: iRhoPrim(:,:)

  !> Energy weighted density matrix
  real(dp), allocatable :: ERhoPrim(:)

  !> Non-SCC part of the hamiltonian in sparse storage
  real(dp), allocatable :: h0(:)

  !> electronic filling
  real(dp), allocatable :: filling(:,:,:)

  !> band structure energy
  real(dp), allocatable :: Eband(:)

  !> entropy of electrons at temperature T
  real(dp), allocatable :: TS(:)

  !> zero temperature electronic energy
  real(dp), allocatable :: E0(:)

  !> Square dense hamiltonian storage for cases with k-points
  complex(dp), allocatable :: HSqrCplx(:,:)

  !> Square dense overlap storage for cases with k-points
  complex(dp), allocatable :: SSqrCplx(:,:)

  !> Complex eigenvectors
  complex(dp), allocatable :: eigvecsCplx(:,:,:)

  !> Square dense hamiltonian storage
  real(dp), allocatable :: HSqrReal(:,:)

  !> Square dense overlap storage
  real(dp), allocatable :: SSqrReal(:,:)

  !> Real eigenvectors
  real(dp), allocatable :: eigvecsReal(:,:,:)

  !> Eigenvalues
  real(dp), allocatable :: eigen(:,:,:)

  !> density matrix
  real(dp), allocatable :: rhoSqrReal(:,:,:)

  !> Total energy components
  type(TEnergies) :: energy

  !> Potentials for orbitals
  type(TPotentials) :: potential

  !> Energy derivative with respect to atomic positions
  real(dp), allocatable :: derivs(:,:)

  !> Forces on any external charges
  real(dp), allocatable :: chrgForces(:,:)

  !> excited state force addition
  real(dp), allocatable :: excitedDerivs(:,:)

  !> dipole moments when available
  real(dp), allocatable :: dipoleMoment(:)

  !> Coordinates to print out
  real(dp), pointer :: pCoord0Out(:,:)

  !> Folded coords (3, nAtom)
  real(dp), allocatable, target :: coord0Fold(:,:)

  !> New coordinates returned by the MD routines
  real(dp), allocatable :: newCoords(:,:)

  !> Orbital angular momentum
  real(dp), allocatable :: orbitalL(:,:,:)

  !> Natural orbitals for excited state density matrix, if requested
  real(dp), allocatable, target :: occNatural(:)

  !> Dynamical (Hessian) matrix
  real(dp), pointer :: pDynMatrix(:,:)

  !> File descriptor for the human readable output
  integer :: fdDetailedOut

  !> File descriptor for extra MD output
  integer :: fdMD

  !> Contains (iK, iS) tuples to be processed in parallel by various processor groups
  type(TParallelKS) :: parallelKS

  !> Electronic structure solver
  type(TElectronicSolver) :: electronicSolver

  !> Are large dense matrices required?
  logical :: tLargeDenseMatrices

  private :: createRandomGenerators

#:if WITH_TRANSPORT
  !> Transport variables
  !> Container for the atomistic structure for poisson
  type(TPoissonStructure) :: poissStr
  type(TTransPar) :: transpar
  type(TNEGFInfo) :: ginfo

#:endif

  !> Whether contact Hamiltonians are uploaded
  !> Synonym for G.F. calculation of density
  logical :: tUpload

  !> Whether contact Hamiltonians are computed
  logical :: tContCalc

  !> Whether Poisson solver is invoked
  logical :: tPoisson

  !> Whether recompute Poisson after every SCC
  logical :: tPoissonTwice

  !> Calculate terminal tunneling and current
  logical :: tTunn

  !> True if we use any part of Negf (green solver, landauer etc.)
  logical :: tNegf

  !> Whether local currents are computed
  logical :: tLocalCurrents

  !> True if LDOS is stored on separate files for k-points
  logical :: writeLDOS

  !> True if Tunneling is stored on separate files
  logical :: writeTunn

  !> Holds spin-dependent electrochemical potentials of contacts
  !> This is because libNEGF is not spin-aware
  real(dp), allocatable :: mu(:,:)

  !> Variables for Transport NEGF/Poisson solver
  !> Tunneling, local DOS and current
  real(dp), allocatable :: tunneling(:,:), ldos(:,:), current(:,:)
  real(dp), allocatable :: leadCurrents(:)

  !> Poisson Derivatives (forces)
  real(dp), allocatable :: poissonDerivs(:,:)

  !> Shell-resolved Potential shifts uploaded from contacts
  real(dp), allocatable :: shiftPerLUp(:,:)

  !> Orbital-resolved charges uploaded from contacts
  real(dp), allocatable :: chargeUp(:,:,:)

  !> Details of energy interval for tunneling used in output
  real(dp) :: Emin, Emax, Estep

  !> Electrostatics type (either gammafunctional or poisson)
  integer :: electrostatics

  !> list of atoms in the central cell (or device region if transport)
  integer, allocatable :: iAtInCentralRegion(:)

contains


  !> Initializes the variables in the module based on the parsed input
  subroutine initProgramVariables(input, env)

    !> Holds the parsed input data.
    type(inputData), intent(inout), target :: input

    !> Environment settings
    type(TEnvironment), intent(inout) :: env

    ! Mixer related local variables
    integer :: nGeneration
    real(dp) :: mixParam

    !> mixer number
    integer :: iMixer

    !> simple mixer (if used)
    type(OSimpleMixer), allocatable :: pSimpleMixer

    !> Anderson mixer (if used)
    type(OAndersonMixer), allocatable :: pAndersonMixer

    !> Broyden mixer (if used)
    type(OBroydenMixer), allocatable :: pBroydenMixer

    !> DIIS mixer (if used)
    type(ODIISMixer), allocatable :: pDIISMixer

    ! Geometry optimizer related local variables

    !> Conjugate gradient driver
    type(OConjGrad), allocatable :: pConjGrad

    !> Steepest descent driver
    type(OSteepDesc), allocatable :: pSteepDesc

    !> Conjugate gradient driver
    type(OConjGrad), allocatable :: pConjGradLat

    !> Steepest descent driver
    type(OSteepDesc), allocatable :: pSteepDescLat

    !> gradient DIIS driver
    type(ODIIS), allocatable :: pDIIS

    !> lBFGS driver for geometry  optimisation
    type(TLbfgs), allocatable :: pLbfgs

    !> lBFGS driver for lattice optimisation
    type(TLbfgs), allocatable :: pLbfgsLat

    ! MD related local variables
    type(OThermostat), allocatable :: pThermostat
    type(ODummyThermostat), allocatable :: pDummyTherm
    type(OAndersenThermostat), allocatable :: pAndersenTherm
    type(OBerendsenThermostat), allocatable :: pBerendsenTherm
    type(ONHCThermostat), allocatable :: pNHCTherm

    type(OVelocityVerlet), allocatable :: pVelocityVerlet
    type(OTempProfile), pointer :: pTempProfile

    type(ORanlux), allocatable :: randomInit, randomThermostat
    integer :: iSeed

    integer :: ind, ii, jj, kk, iS, iAt, iSp, iSh, iOrb
    integer :: iStart, iEnd

    ! Dispersion
    type(DispSlaKirk), allocatable :: slaKirk
    type(DispUFF), allocatable :: uff
  #:if WITH_DFTD3
    type(DispDftD3), allocatable :: dftd3
  #:endif

    ! H5 correction
    type(H5Corr), allocatable :: pH5Correction
    logical :: tHHRepulsion

    character(lc) :: tmpStr
    integer, allocatable :: tmpir1(:)

    character(lc) :: strTmp, strTmp2

    !> flag to check for first cycle through a loop
    logical :: tFirst

    !> Nr. of Hamiltonians to diagonalise independently
    integer :: nIndepHam

    real(dp) :: rTmp

    !> Flag if some files do exist or not
    logical :: tExist

    ! Orbital equivalency for SCC and Spin
    integer, allocatable :: iEqOrbSCC(:,:,:), iEqOrbSpin(:,:,:)
    ! Orbital equivalency for orbital potentials
    integer, allocatable :: iEqOrbDFTBU(:,:,:)

    ! Damped interactions
    logical, allocatable, target :: tDampedShort(:)
    type(ThirdOrderInp) :: thirdInp

    ! PDOS stuff
    integer :: iReg, nAtomRegion, nOrbRegion, iTmp
    integer, allocatable :: iAtomRegion(:)
    integer :: valshape(1)

    !> Is SCC cycle initialised
    type(TSccInp), allocatable :: sccInp

    !> Used for indexing linear response
    integer :: homoLoc(1)

    !> Whether seed was randomly created
    logical :: tRandomSeed

    !> First guess for nr. of neighbours.
    integer, parameter :: nInitNeighbour = 40

    integer, external :: omp_get_thread_num, omp_get_num_threads
    integer, external :: omp_get_thread_limit, omp_get_max_threads

    !> Is the check-sum for charges read externally be used?
    logical :: tSkipChrgChecksum

    @:ASSERT(input%tInitialized)

    write(stdOut, "(/, A)") "Starting initialization..."
    write(stdOut, "(A80)") repeat("-", 80)

    call env%initGlobalTimer(input%ctrl%timingLevel, "DFTB+ running times", stdOut)
    call env%globalTimer%startTimer(globalTimers%globalInit)

    ! Basic variables
    tSccCalc = input%ctrl%tScc
    tDFTBU = input%ctrl%tDFTBU
    tSpin = input%ctrl%tSpin
    if (tSpin) then
      nSpin = 2
    else
      nSpin = 1
    end if
    nIndepHam = nSpin

    tSpinSharedEf = input%ctrl%tSpinSharedEf
    tSpinOrbit = input%ctrl%tSpinOrbit
    tDualSpinOrbit = input%ctrl%tDualSpinOrbit
    t2Component = input%ctrl%t2Component

    if (t2Component) then
      nSpin = 4
      nIndepHam = 1
    end if

    if (nSpin /= 2 .and. tSpinSharedEf) then
      call error("Colinear spin polarization required for shared Ef over spin channels")
    end if

    nAtom = input%geom%nAtom
    nType = input%geom%nSpecies
    orb = input%slako%orb
    nOrb = orb%nOrb
    tPeriodic = input%geom%tPeriodic

    ! Brillouin zone sampling
    if (tPeriodic) then
      nKPoint = input%ctrl%nKPoint
      allocate(kPoint(3, nKPoint))
      allocate(kWeight(nKPoint))
      @:ASSERT(all(shape(kPoint) == shape(input%ctrl%KPoint)))
      @:ASSERT(all(shape(kWeight) == shape(input%ctrl%kWeight)))
      kPoint(:,:) = input%ctrl%KPoint(:,:)
      if (sum(input%ctrl%kWeight(:)) < epsilon(1.0_dp)) then
        call error("Sum of k-point weights should be greater than zero!")
      end if
      kWeight(:) = input%ctrl%kWeight / sum(input%ctrl%kWeight)
    else
      nKPoint = 1
      allocate(kPoint(3, nKPoint))
      allocate(kWeight(nKpoint))
      kPoint(:,1) = 0.0_dp
      kWeight(1) = 1.0_dp
    end if

    if ((.not. tPeriodic) .or. (nKPoint == 1 .and. all(kPoint(:, 1) == [0.0_dp, 0.0_dp, 0.0_dp])))&
        & then
      tRealHS = .true.
    else
      tRealHS = .false.
    end if

  #:if WITH_MPI

    if (input%ctrl%parallelOpts%nGroup > nIndepHam * nKPoint) then
      write(stdOut, *)"Parallel groups only relevant for tasks split over sufficent spins and/or&
          & k-points"
      write(tmpStr,"('Nr. groups:',I4,', Nr. indepdendent spins times k-points:',I4)")&
          & input%ctrl%parallelOpts%nGroup, nIndepHam * nKPoint
      call error(trim(tmpStr))
    end if

    call env%initMpi(input%ctrl%parallelOpts%nGroup)
  #:endif

    !$OMP PARALLEL
    if (omp_get_thread_num().eq.0) then
      write(stdOut,"('OMP THREADS: ',I0)") omp_get_num_threads()
      write(stdOut,"('OMP MAX THREADS: ',I0)") omp_get_max_threads()
      !write(stdOut,"('OMP THREADS LIMIT: ',I0)") omp_get_thread_limit()
    end if
    !$OMP END PARALLEL

  #:if WITH_SCALAPACK
    call initScalapack(input%ctrl%parallelOpts%blacsOpts, nAtom, nOrb, t2Component, env)
  #:endif
    call TParallelKS_init(parallelKS, env, nKPoint, nIndepHam)

    sccTol = input%ctrl%sccTol
    tShowFoldedCoord = input%ctrl%tShowFoldedCoord
    if (tShowFoldedCoord .and. .not. tPeriodic) then
      call error("Folding coordinates back into the central cell is meaningless for molecular&
          & boundary conditions!")
    end if
    tFracCoord = input%geom%tFracCoord

    electronicSolver%iSolver = input%ctrl%solver%iSolver

    if (electronicSolver%iSolver >= electronicSolverTypes%elpa .and.&
        & electronicSolver%iSolver <= electronicSolverTypes%ntpoly) then
      if (.not.withELSI) then
        call error("This binary was not compiled with ELSI support enabled")
      end if
    end if

    if (electronicSolver%iSolver == electronicSolverTypes%ntpoly) then
      if (tSpin) then
        call error("The NTPoly solver currently does not support spin polarisation")
      end if
      if (any(kPoint /= 0.0_dp)) then
        call error("The NTPoly solver currently does not support k-points")
      end if
    end if

    if (electronicSolver%iSolver > electronicSolverTypes%elpa .and.&
        & electronicSolver%iSolver <= electronicSolverTypes%pexsi) then
      if (input%ctrl%parallelOpts%nGroup /= nIndepHam * nKPoint) then
        call error("This solver requires as many parallel processor groups as there are independent&
            & spin and k-point combinations")
      end if
    end if

    if (tSccCalc) then
      maxSccIter = input%ctrl%maxIter
    else
      maxSccIter = 1
    end if


    if (tPeriodic) then
      tLatticeChanged = .true.
      allocate(latVec(3, 3))
      @:ASSERT(all(shape(input%geom%latVecs) == shape(latVec)))
      latVec(:,:) = input%geom%latVecs(:,:)
      allocate(recVec(3, 3))
      allocate(invLatVec(3, 3))
      invLatVec = latVec(:,:)
      call matinv(invLatVec)
      invLatVec = reshape(invLatVec, (/3, 3/), order=(/2, 1/))
      recVec = 2.0_dp * pi * invLatVec
      CellVol = abs(determinant33(latVec))
      recCellVol = abs(determinant33(recVec))
    else
      allocate(latVec(0, 0))
      allocate(recVec(0, 0))
      allocate(invLatVec(0, 0))
      CellVol = 0.0_dp
      recCellVol = 0.0_dp
      tLatticeChanged = .false.
    end if

    ! Slater-Koster tables
    skHamCont = input%slako%skHamCont
    skOverCont = input%slako%skOverCont
    pRepCont = input%slako%repCont

    allocate(atomEigVal(orb%mShell, nType))
    @:ASSERT(size(input%slako%skSelf, dim=1) == orb%mShell)
    @:ASSERT(size(input%slako%skSelf, dim=2) == size(atomEigVal, dim=2))
    atomEigVal(:,:) = input%slako%skSelf(1:orb%mShell, :)

    @:ASSERT(size(input%slako%skOcc, dim=1) >= orb%mShell)
    allocate(referenceN0(orb%mShell, nType))
    referenceN0(:,:) = input%slako%skOcc(1:orb%mShell, :)
    @:ASSERT(size(input%slako%mass) == nType)
    allocate(speciesMass(nType))
    speciesMass(:) = input%slako%mass(:)

    ! Spin W's !'
    if (allocated(input%ctrl%spinW)) then
      allocate(spinW(orb%mShell, orb%mShell, nType))
      spinW(:,:,:) = 0.0_dp
      do iSp = 1, nType
        do jj = 1, orb%nShell(iSp)
          do kk = 1, orb%nShell(iSp)
            spinW(jj, kk, iSp) = input%ctrl%spinW(jj, kk, iSp)
          end do
        end do
      end do
    end if

    if (tSpinOrbit) then
      allocate(xi(orb%mShell,nType))
      xi(:,:) = 0.0_dp
      do iSp=1,nType
        do jj=1, orb%nShell(iSp)
          xi(jj,iSp)=input%ctrl%xi(jj,iSp)
        end do
      end do
    end if

    ! DFTB+U parameters
    if (tDFTBU) then
      nDFTBUfunc = input%ctrl%DFTBUfunc
      allocate(UJ(size(input%ctrl%UJ,dim=1),size(input%ctrl%UJ,dim=2)))
      allocate(nUJ(size(input%ctrl%nUJ)))
      allocate(niUJ(size(input%ctrl%niUJ,dim=1),size(input%ctrl%niUJ,dim=2)))
      allocate(iUJ(size(input%ctrl%iUJ,dim=1), size(input%ctrl%iUJ,dim=2),&
          & size(input%ctrl%iUJ,dim=3)))

      UJ(:,:) = input%ctrl%UJ(:,:)
      nUJ(:) = input%ctrl%nUJ(:)
      niUJ(:,:) = input%ctrl%niUJ(:,:)
      iUJ(:,:,:) = input%ctrl%iUJ(:,:,:)
      do iSp = 1, nType
        do jj = 1, nUJ(iSp)
          if (niUJ(jj,iSp)>1) then
            call heap_sort(iUJ(1:niUJ(jj,iSp),jj,iSp))
          end if
        end do
      end do
    else
      allocate(UJ(0,0))
      allocate(nUJ(0))
      allocate(niUJ(0,0))
      allocate(iUJ(0,0,0))
    end if

    ! Cut-offs from SlaKo and repulsive
    skCutOff = max(getCutOff(skHamCont), getCutOff(skOverCont))
    repCutOff = getCutOff(pRepCont)
    mCutOff = max(skCutOff, repCutOff)

    ! Get species names and output file
    geoOutFile = input%ctrl%outFile
    allocate(speciesName(size(input%geom%speciesNames)))
    speciesName(:) = input%geom%speciesNames(:)

    do iSp = 1, nType
      do jj = iSp+1, nType
        if (speciesName(iSp) == speciesName(jj)) then
          write(tmpStr,"('Duplicate identical species labels in the geometry: ',A)")speciesName(iSp)
          call error(tmpStr)
        end if
      end do
    end do

    ! Initialise the SCC module (the two copies of the Hubbard Us are rather
    ! artifical, since the copy for the main program is only used for dumping
    ! into the tagged format for autotest)
    allocate(hubbU(orb%mShell, nType))
    @:ASSERT(size(input%slako%skHubbU, dim=1) >= orb%mShell)
    @:ASSERT(size(input%slako%skHubbU, dim=2) == nType)
    hubbU(:,:) = input%slako%skHubbU(1:orb%mShell, :)
    if (allocated(input%ctrl%hubbU)) then
      where (input%ctrl%hubbU > 0.0_dp)
        hubbU = input%ctrl%hubbU
      end where
    end if
    if (tSccCalc) then
      allocate(sccInp)
      allocate(sccCalc)
      sccInp%orb => orb
      if (tPeriodic) then
        sccInp%latVecs = latVec
        sccInp%recVecs = recVec
        sccInp%volume = CellVol
      end if
      sccInp%hubbU = hubbU
      allocate(tDampedShort(nType))
      if (input%ctrl%tDampH) then
        tDampedShort = (speciesMass < 3.5_dp * amu__au)
        !tDampedShort(:) = (speciesName == "H" .or. speciesName == "h")
      else
        tDampedShort(:) = .false.
      end if
      sccInp%tDampedShort = tDampedShort
      sccInp%dampExp = input%ctrl%dampExp

      ! H5 correction
      if (input%ctrl%h5SwitchedOn) then
        if (.not. any(speciesMass < 3.5_dp * amu__au)) then
          call error("H5 correction used without H atoms present")
        end if
        if (any(tDampedShort)) then
          call error("H5 correction is not compatible with X-H damping")
        end if
        allocate(pH5Correction)
        call H5Corr_init(pH5Correction, speciesName, input%ctrl%h5RScale, input%ctrl%h5WScale,&
            & input%ctrl%h5ElementPara)
        sccInp%h5Correction = pH5Correction
      end if

      nExtChrg = input%ctrl%nExtChrg
      tExtChrg = (nExtChrg > 0)
      if (tExtChrg) then
        if (.not.tSccCalc) then
          call error("External charges can only be used in an SCC calculation")
        end if
        tStress = .false. ! Stress calculations not allowed
        @:ASSERT(size(input%ctrl%extChrg, dim=1) == 4)
        @:ASSERT(size(input%ctrl%extChrg, dim=2) == nExtChrg)
        sccInp%extCharges = input%ctrl%extChrg
        if (allocated(input%ctrl%extChrgBlurWidth)) then
          sccInp%blurWidths = input%ctrl%extChrgblurWidth
          if (any(sccInp%blurWidths < 0.0_dp)) then
            call error("Gaussian blur widths for charges may not be negative")
          end if
        end if
      end if
      if (allocated(input%ctrl%chrgConstr)) then
        @:ASSERT(all(shape(input%ctrl%chrgConstr) == (/ nAtom, 2 /)))
        if (any(abs(input%ctrl%chrgConstr(:,2)) > epsilon(1.0_dp))) then
          sccInp%chrgConstraints = input%ctrl%chrgConstr
        end if
      end if

      if (allocated(input%ctrl%thirdOrderOn)) then
        @:ASSERT(tSccCalc)
        @:ASSERT(all(shape(input%ctrl%thirdOrderOn) == (/ nAtom, 2 /)))
        sccInp%thirdOrderOn = input%ctrl%thirdOrderOn
      end if

      sccInp%ewaldAlpha = input%ctrl%ewaldAlpha
      sccInp%tolEwald = input%ctrl%tolEwald
      call initialize(sccCalc, env, sccInp)
      deallocate(sccInp)

      ! Longest cut-off including the softening part of gamma
      mCutOff = max(mCutOff, sccCalc%getCutOff())

      if (input%ctrl%t3rd .and. input%ctrl%tOrbResolved) then
        call error("Onsite third order DFTB only compatible with orbital non resolved SCC")
      end if

      ! Initialize full 3rd order module
      t3rd = input%ctrl%t3rd
      t3rdFull = input%ctrl%t3rdFull
      if (t3rdFull) then
        @:ASSERT(tSccCalc)
        thirdInp%orb => orb
        thirdInp%hubbUs = hubbU
        thirdInp%hubbUDerivs = input%ctrl%hubDerivs
        allocate(thirdInp%damped(nType))
        thirdInp%damped(:) = tDampedShort
        thirdInp%dampExp = input%ctrl%dampExp
        thirdInp%shellResolved = input%ctrl%tOrbResolved
        allocate(thirdOrd)
        call ThirdOrder_init(thirdOrd, thirdInp)
        mCutOff = max(mCutOff, thirdOrd%getCutOff())
      end if
    end if

    ! Initial coordinates
    allocate(coord0(3, nAtom))
    @:ASSERT(all(shape(coord0) == shape(input%geom%coords)))
    coord0(:,:) = input%geom%coords(:,:)
    tCoordsChanged = .true.

    allocate(species0(nAtom))
    @:ASSERT(all(shape(species0) == shape(input%geom%species)))
    species0(:) = input%geom%species(:)

    allocate(mass(nAtom))
    mass = speciesMass(species0)
    if (allocated(input%ctrl%masses)) then
      @:ASSERT(size(input%ctrl%masses) == nAtom)
      where (input%ctrl%masses >= 0.0_dp)
        mass = input%ctrl%masses
      end where
    end if

    if (tPeriodic) then
      ! Make some guess for the nr. of all interacting atoms
      nAllAtom = int((real(nAtom, dp)**(1.0_dp/3.0_dp) + 3.0_dp)**3)
    else
      nAllAtom = nAtom
    end if
    allocate(coord(3, nAllAtom))
    allocate(species(nAllAtom))
    allocate(img2CentCell(nAllAtom))
    allocate(iCellVec(nAllAtom))

    ! Intialize Hamilton and overlap
    tImHam = tDualSpinOrbit .or. (tSpinOrbit .and. tDFTBU) ! .or. tBField
    if (tSccCalc) then
      allocate(chargePerShell(orb%mShell,nAtom,nSpin))
    else
       allocate(chargePerShell(0,0,0))
    end if
    allocate(ham(0, nSpin))
    if (tImHam) then
      allocate(iHam(0, nSpin))
    end if
    allocate(over(0))
    allocate(iSparseStart(0, nAtom))

    if (nSpin == 4) then
      allocate(nEl(1))
      allocate(Ef(1))
    else
      allocate(nEl(nSpin))
      allocate(Ef(nSpin))
    end if

    nEl0 = 0.0_dp
    do ii = 1, nAtom
      nEl0 = nEl0 + sum(input%slako%skOcc(1:orb%nShell(species0(ii)), species0(ii)))
    end do
    nEl(:) = 0.0_dp
    if (nSpin == 1 .or. nSpin == 4) then
      nEl(1) = nEl0 - input%ctrl%nrChrg
      if(ceiling(nEl(1)) > 2.0_dp*nOrb) then
        call error("More electrons than basis functions!")
      end if
    else
      nEl(1) = 0.5_dp * (nEl0 - input%ctrl%nrChrg + input%ctrl%nrSpinPol)
      nEl(2) = 0.5_dp * (nEl0 - input%ctrl%nrChrg - input%ctrl%nrSpinPol)
      if (any(ceiling(nEl(:)) > nOrb)) then
        call error("More electrons than basis functions!")
      end if
    end if

    if (.not.all(nEl(:) >= 0.0_dp)) then
      call error("Less than 0 electrons!")
    end if

    if (electronicSolver%iSolver >= electronicSolverTypes%elpa .and.&
        & electronicSolver%iSolver <= electronicSolverTypes%ntpoly) then

    #:if WITH_ELSI

      nAllOrb = nOrb
      if (t2Component) then
        nAllOrb = 2 * nAllOrb
      end if

      call init(input%ctrl%solver, electronicSolver, env, nAllOrb, nEl, iDistribFn,&
          & tWriteDetailedOutBands, nSpin, nKpoint)

    #:endif

    end if


    iDistribFn = input%ctrl%iDistribFn
    tempElec = input%ctrl%tempElec

    if (electronicSolver%iSolver == electronicSolverTypes%pexsi .and. tempElec < epsilon(0.0)) then
      call error("This solver requires a finite electron broadening")
    end if

    tFixEf = input%ctrl%tFixEf
    if (allocated(input%ctrl%Ef)) then
      Ef(:) = input%ctrl%Ef
    else
      Ef(:) = 0.0_dp
    end if
    tSetFillingTemp = input%ctrl%tSetFillingTemp
    tFillKSep = input%ctrl%tFillKSep
    tempAtom = input%ctrl%tempAtom
    deltaT = input%ctrl%deltaT


    ! Create equivalency relations
    if (tSccCalc) then
      allocate(iEqOrbitals(orb%mOrb, nAtom, nSpin))
      allocate(iEqOrbSCC(orb%mOrb, nAtom, nSpin))
      call sccCalc%getOrbitalEquiv(orb, species0, iEqOrbSCC)
      if (nSpin == 1) then
        iEqOrbitals(:,:,:) = iEqOrbSCC(:,:,:)
      else
        allocate(iEqOrbSpin(orb%mOrb, nAtom, nSpin))
        call Spin_getOrbitalEquiv(orb, species0, iEqOrbSpin)
        call OrbitalEquiv_merge(iEqOrbSCC, iEqOrbSpin, orb, iEqOrbitals)
        deallocate(iEqOrbSpin)
      end if
      deallocate(iEqOrbSCC)
      nIneqOrb = maxval(iEqOrbitals)
      nMixElements = nIneqOrb
      if (tDFTBU) then
        allocate(iEqOrbSpin(orb%mOrb, nAtom, nSpin))
        allocate(iEqOrbDFTBU(orb%mOrb, nAtom, nSpin))
        call DFTBplsU_getOrbitalEquiv(iEqOrbDFTBU,orb, species0, nUJ, niUJ, iUJ)
        call OrbitalEquiv_merge(iEqOrbitals, iEqOrbDFTBU, orb, iEqOrbSpin)
        iEqOrbitals(:,:,:) = iEqOrbSpin(:,:,:)
        nIneqOrb = maxval(iEqOrbitals)
        deallocate(iEqOrbSpin)
        deallocate(iEqOrbDFTBU)
        allocate(iEqBlockDFTBU(orb%mOrb, orb%mOrb, nAtom, nSpin))
        call DFTBU_blockIndx(iEqBlockDFTBU, nIneqOrb, orb, species0, nUJ, niUJ, iUJ)
        nMixElements = max(nMixElements,maxval(iEqBlockDFTBU)) ! as
        !  iEqBlockDFTBU does not include diagonal elements, so in the case of
        !  a purely s-block DFTB+U calculation, maxval(iEqBlockDFTBU) would
        !  return 0
        if (tImHam) then
          allocate(iEqBlockDFTBULS(orb%mOrb, orb%mOrb, nAtom, nSpin))
          call DFTBU_blockIndx(iEqBlockDFTBULS, nMixElements, orb, species0, nUJ, niUJ, iUJ)
          nMixElements = max(nMixElements,maxval(iEqBlockDFTBULS))
        end if
      end if
    else
      nIneqOrb = nOrb
      nMixElements = 0
    end if

    ! Initialize mixer
    ! (at the moment, the mixer does not need to know about the size of the
    ! vector to mix.)
    if (tSccCalc) then
      allocate(pChrgMixer)
      iMixer = input%ctrl%iMixSwitch
      nGeneration = input%ctrl%iGenerations
      mixParam = input%ctrl%almix
      select case (iMixer)
      case (mixerSimple)
        allocate(pSimplemixer)
        call init(pSimpleMixer, mixParam)
        call init(pChrgMixer, pSimpleMixer)
      case (mixerAnderson)
        allocate(pAndersonMixer)
        if (input%ctrl%andersonNrDynMix > 0) then
          call init(pAndersonMixer, nGeneration, mixParam, input%ctrl%andersonInitMixing,&
              & input%ctrl%andersonDynMixParams, input%ctrl%andersonOmega0)
        else
          call init(pAndersonMixer, nGeneration, mixParam, input%ctrl%andersonInitMixing,&
              & omega0=input%ctrl%andersonOmega0)
        end if
        call init(pChrgMixer, pAndersonMixer)
      case (mixerBroyden)
        allocate(pBroydenMixer)
        call init(pBroydenMixer, maxSccIter, mixParam, input%ctrl%broydenOmega0,&
            & input%ctrl%broydenMinWeight, input%ctrl%broydenMaxWeight, input%ctrl%broydenWeightFac)
        call init(pChrgMixer, pBroydenMixer)
      case(mixerDIIS)
        allocate(pDIISMixer)
        call init(pDIISMixer,nGeneration, mixParam, input%ctrl%tFromStart)
        call init(pChrgMixer, pDIISMixer)
      case default
        call error("Unknown charge mixer type.")
      end select
    end if

    ! initialise in cases where atoms move
    tGeoOpt = input%ctrl%tGeoOpt
    tCoordOpt = input%ctrl%tCoordOpt
    tLatOpt = (input%ctrl%tLatOpt .and. tPeriodic)
    if (tLatOpt) then
      if (tExtChrg) then
        ! Stop as not sure, what to do with the coordinates of the
        ! external charges, when the lattice changes.
        call error("External charges and lattice optimisation can not be used together.")
      end if
    end if
    if (tLatOpt) then
      tLatOptFixAng = input%ctrl%tLatOptFixAng
      tLatOptFixLen = input%ctrl%tLatOptFixLen
      tLatOptIsotropic = input%ctrl%tLatOptIsotropic
      if (tLatOptFixAng .or. any(tLatOptFixLen) .or. tLatOptIsotropic) then
        origLatVec(:,:) = latVec(:,:)
        do ii = 1, 3
           normOrigLatVec(:,ii) = origLatVec(:,ii) / sqrt(sum(origLatVec(:,ii)**2))
        end do
      end if
    end if
    extPressure = input%ctrl%pressure
    tBarostat = input%ctrl%tBarostat
    BarostatStrength = input%ctrl%BarostatStrength

  #:if WITH_SOCKETS
    tSocket = allocated(input%ctrl%socketInput)
    if (tSocket) then
      input%ctrl%socketInput%nAtom = nAtom
      call initSocket(env, input%ctrl%socketInput, tPeriodic, coord0, latVec, socket,&
          & tCoordsChanged, tLatticeChanged)
      tForces = .true.
      tGeoOpt = .false.
      tMD = .false.
    end if
  #:else
    tSocket = .false.
  #:endif

    tAppendGeo = input%ctrl%tAppendGeo
    tUseConvergedForces = (input%ctrl%tConvrgForces .and. tSccCalc) ! no point if not SCC
    tMD = input%ctrl%tMD
    tDerivs = input%ctrl%tDerivs
    tPrintMulliken = input%ctrl%tPrintMulliken
    tEField = input%ctrl%tEfield ! external electric field
    tMulliken = input%ctrl%tMulliken .or. tPrintMulliken .or. tEField .or. tFixEf
    tAtomicEnergy = input%ctrl%tAtomicEnergy
    tPrintEigVecs = input%ctrl%tPrintEigVecs
    tPrintEigVecsTxt = input%ctrl%tPrintEigVecsTxt

    tPrintForces = input%ctrl%tPrintForces
    tForces = input%ctrl%tForces .or. tPrintForces
    if (tForces) then
      tCasidaForces = input%ctrl%tCasidaForces
    else
      tCasidaForces = .false.
    end if
    if (tSccCalc) then
      forceType = input%ctrl%forceType
    else
      if (input%ctrl%forceType /= forceOrig) then
        call error("Invalid force evaluation method for non-SCC calculations.")
      end if
    end if
    if (forceType == forceDynT0 .and. tempElec > minTemp) then
       call error("This ForceEvaluation method requires the electron temperature to be zero")
    end if
    if (tForces) then
      select case(input%ctrl%iDerivMethod)
      case (1)
        ! set step size from input
        if (input%ctrl%deriv1stDelta < epsilon(1.0_dp)) then
          write(tmpStr, "(A,E12.4)") 'Too small value for finite difference step :',&
              & input%ctrl%deriv1stDelta
          call error(tmpStr)
        end if
        call NonSccDiff_init(nonSccDeriv, diffTypes%finiteDiff, input%ctrl%deriv1stDelta)
      case (2)
        call NonSccDiff_init(nonSccDeriv, diffTypes%richardson)
      end select
    end if

  #:if WITH_TRANSPORT
    ! whether tunneling is computed
    tTunn = input%ginfo%tundos%defined

    ! Do we use any part of negf (solver, tunnelling etc.)?
    tNegf = (solver .eq. solverGF) .or. tTunn

    if (tNegf .and. env%mpi%nGroup > 1) then
      call error("At the moment NEGF solvers cannot be used for multiple processor groups")
    end if

  #:else

    tTunn = .false.
    tNegf = .false.

  #:endif

    ! temporary disables for various issues with NEGF
    if (tNegf) then
      if (tSpin) then
        call error("Spin polarization temporarily disabled for transport calculations.")
      end if
      if (tDFTBU) then
        call error("Orbital potentials temporarily disabled for transport calculations.")
      end if
      if (tExtChrg) then
        call error("External charges temporarily disabled for transport calculations&
            & (electrostatic gates are available).")
      end if
    end if


    ! requires stress to already be possible and it being a periodic calculation
    ! with forces
    tStress = (tPeriodic .and. tForces .and. .not.tNegf .and. tStress)

    nMovedAtom = input%ctrl%nrMoved
    nMovedCoord = 3 * nMovedAtom

    if (input%ctrl%maxRun == -1) then
      nGeoSteps = huge(1) - 1
      ! Workaround:PGI 17.10 -> do i = 0, huge(1) executes 0 times
      ! nGeoSteps = huge(1)
    else
      nGeoSteps = input%ctrl%maxRun
    end if

    if (nMovedAtom > 0) then
      allocate(indMovedAtom(size(input%ctrl%indMovedAtom)))
      indMovedAtom(:) = input%ctrl%indMovedAtom(:)
    else
      allocate(indMovedAtom(0))
    end if

    allocate(pGeoCoordOpt)
    if (tCoordOpt) then
      allocate(tmpCoords(nMovedCoord))
      tmpCoords(1:nMovedCoord) = reshape(coord0(:, indMovedAtom), (/ nMovedCoord /))
      select case (input%ctrl%iGeoOpt)
      case(optSD)
        allocate(tmpWeight(nMovedCoord))
        tmpWeight(1:nMovedCoord) = 0.5_dp * deltaT**2 / reshape(spread(mass(indMovedAtom), 1, 3),&
            & (/nMovedCoord/))
        allocate(pSteepDesc)
        call init(pSteepDesc, size(tmpCoords), input%ctrl%maxForce, input%ctrl%maxAtomDisp,&
            & tmpWeight )
        deallocate(tmpWeight)
        call init(pGeoCoordOpt, pSteepDesc)
      case (optCG)
        allocate(pConjGrad)
        call init(pConjGrad, size(tmpCoords), input%ctrl%maxForce, input%ctrl%maxAtomDisp)
        call init(pGeoCoordOpt, pConjGrad)
      case (optDIIS)
        allocate(pDIIS)
        call init(pDIIS, size(tmpCoords), input%ctrl%maxForce, input%ctrl%deltaGeoOpt,&
            & input%ctrl%iGenGeoOpt)
        call init(pGeoCoordOpt, pDIIS)
      case (optLBFGS)
        allocate(pLbfgs)
        call TLbfgs_init(pLbfgs, size(tmpCoords), input%ctrl%maxForce, tolSameDist,&
            & input%ctrl%maxAtomDisp, input%ctrl%lbfgsInp%memory)
        call init(pGeoCoordOpt, pLbfgs)
      end select
      call reset(pGeoCoordOpt, tmpCoords)
    end if

    allocate(pGeoLatOpt)
    if (tLatOpt) then
      select case (input%ctrl%iGeoOpt)
      case(optSD)
        allocate(tmpWeight(9))
        tmpWeight = 1.0_dp
        allocate(pSteepDescLat)
        call init(pSteepDescLat, 9, input%ctrl%maxForce, input%ctrl%maxLatDisp, tmpWeight)
        deallocate(tmpWeight)
        call init(pGeoLatOpt, pSteepDescLat)
      case(optCG, optDIIS) ! use CG lattice for both DIIS and CG
        allocate(pConjGradLat)
        call init(pConjGradLat, 9, input%ctrl%maxForce, input%ctrl%maxLatDisp)
        call init(pGeoLatOpt, pConjGradLat)
      case (4)
        allocate(pLbfgsLat)
        call TLbfgs_init(pLbfgsLat, 9, input%ctrl%maxForce, tolSameDist, input%ctrl%maxLatDisp,&
            & input%ctrl%lbfgsInp%memory)
        call init(pGeoLatOpt, pLbfgsLat)
      end select
      if (tLatOptIsotropic ) then
        ! optimization uses scaling factor of unit cell
        call reset(pGeoLatOpt, (/1.0_dp,0.0_dp,0.0_dp,0.0_dp,0.0_dp,0.0_dp,0.0_dp,0.0_dp,0.0_dp/))
      else if (tLatOptFixAng) then
        ! optimization uses scaling factor of lattice vectors
        call reset( pGeoLatOpt, (/1.0_dp,1.0_dp,1.0_dp,0.0_dp,0.0_dp,0.0_dp,0.0_dp,0.0_dp,0.0_dp/))
      else
        call reset( pGeoLatOpt, reshape(latVec, (/ 9 /)) )
      end if
    end if

    if (.not.(tGeoOpt.or.tMD.or.tSocket)) then
      nGeoSteps = 0
    end if

    ! Initialize constraints
    if (input%ctrl%nrConstr > 0) then
      allocate(conAtom(input%ctrl%nrConstr))
      allocate(conVec(3, input%ctrl%nrConstr))
      conAtom(:) = input%ctrl%conAtom
      conVec(:,:) = input%ctrl%conVec
      do ii = 1, input%ctrl%nrConstr
        conVec(:,ii) = conVec(:,ii) / sqrt(sum(conVec(:,ii)**2))
      end do
    end if

    ! Dispersion
    tHHRepulsion = .false.
    tDispersion = allocated(input%ctrl%dispInp)
    if (tDispersion) then
      if (allocated(input%ctrl%dispInp%slakirk)) then
        tStress = .false.
        if (tLatOpt) then
          call error("Sorry, lattice optimisation and Slater-Kirkwood type dispersion can not be&
              & used together")
        end if
        if (tBarostat) then
          call error("Sorry, barostatic MD and Slater-Kirkwood type dispersion can not be used&
              & together")
        end if
        allocate(slaKirk)
        if (tPeriodic) then
          call DispSlaKirk_init(slaKirk, input%ctrl%dispInp%slakirk, latVec)
        else
          call DispSlaKirk_init(slaKirk, input%ctrl%dispInp%slakirk)
        end if
        call move_alloc(slaKirk, dispersion)

      elseif (allocated(input%ctrl%dispInp%uff)) then
        allocate(uff)
        if (tPeriodic) then
          call DispUff_init(uff, input%ctrl%dispInp%uff, nAtom, species0, latVec)
        else
          call DispUff_init(uff, input%ctrl%dispInp%uff, nAtom)
        end if
        call move_alloc(uff, dispersion)

    #:if WITH_DFTD3
      elseif (allocated(input%ctrl%dispInp%dftd3)) then
        allocate(dftd3)
        tHHRepulsion = input%ctrl%dispInp%dftd3%hhrepulsion
        if (tHHRepulsion .and. .not. any(speciesMass < 3.5_dp * amu__au)) then
          call error("H-H repulsion correction used without H atoms present")
        end if
        if (tPeriodic) then
          call DispDftD3_init(dftd3, input%ctrl%dispInp%dftd3, nAtom, species0, speciesName, latVec)
        else
          call DispDftD3_init(dftd3, input%ctrl%dispInp%dftd3, nAtom, species0, speciesName)
        end if
        call move_alloc(dftd3, dispersion)
    #:endif
      end if
      mCutOff = max(mCutOff, dispersion%getRCutOff())

    end if

    if (input%ctrl%nrChrg == 0.0_dp .and. (.not.tPeriodic) .and. tMulliken) then
      tDipole = .true.
    else
      tDipole = .false.
    end if

    if (allocated(input%ctrl%elStatPotentialsInp)) then
      if (.not.tSccCalc) then
        call error("Electrostatic potentials only available for SCC calculations")
      end if
      allocate(esp)
      call TElStatPotentials_init(esp, input%ctrl%elStatPotentialsInp, tEField .or. tExtChrg)
    end if

    tLocalise = input%ctrl%tLocalise
    if (tLocalise .and. (nSpin > 2 .or. t2Component)) then
      call error("Localisation of electronic states currently unsupported for non-collinear and&
          & spin orbit calculations")
    end if
    if (allocated(input%ctrl%pipekMezeyInp)) then
      allocate(pipekMezey)
      call initialise(pipekMezey, input%ctrl%pipekMezeyInp)
    end if
    tLocalise = allocated(pipekMezey)

    ! Linear response
    tLinResp = input%ctrl%lrespini%tInit

    if (tLinResp) then

      ! input sanity checking
    #:if not WITH_ARPACK
      call error("This binary has been compiled without support for linear response calculations.")
    #:endif
      if (.not. tSccCalc) then
        call error("Linear response excitation requires SCC=Yes")
      end if
      if (nspin > 2) then
        call error("Linear reponse does not work with non-colinear spin polarization yet")
      elseif (tSpin .and. tCasidaForces) then
        call error("excited state relaxation is not implemented yet for spin-polarized systems")
      elseif (tPeriodic .and. tCasidaForces) then
        call error("excited state relaxation is not implemented yet periodic systems")
      elseif (tPeriodic .and. .not.tRealHS) then
        call error("Linear response only works with non-periodic or gamma-point molecular crystals")
      elseif (tSpinOrbit) then
        call error("Linear response does not support spin orbit coupling at the moment.")
      elseif (tDFTBU) then
        call error("Linear response does not support LDA+U yet")
      elseif (input%ctrl%tOrbResolved) then
        call error("Linear response does not support orbital resolved scc yet")
      end if
      if (tempElec > 0.0_dp .and. tCasidaForces) then
        write(tmpStr, "(A,E12.4,A)")"Excited state forces are not implemented yet for fractional&
            & occupations, kT=", tempElec/Boltzmann,"K"
        call warning(tmpStr)
      end if

      if (input%ctrl%lrespini%nstat == 0) then
        if (tCasidaForces) then
          call error("Excited forces only available for StateOfInterest non zero.")
        end if
        if (input%ctrl%lrespini%tPrintEigVecs .or. input%ctrl%lrespini%tCoeffs) then
          call error("Excited eigenvectors only available for StateOfInterest non zero.")
        end if
      end if
      if (input%ctrl%lrespini%energyWindow < 0.0_dp) then
        call error("Negative energy window for excitations")
      end if

      ! Hubbard U and spin constants for excitations (W only needed for triplet/spin polarised)
      allocate(input%ctrl%lrespini%HubbardU(nType))
      allocate(input%ctrl%lrespini%spinW(nType))
      input%ctrl%lrespini%HubbardU = 0.0_dp
      input%ctrl%lrespini%spinW = 0.0_dp

      ! calculate linear response Gamma values from HOAO shell Hubbard U (non
      ! shell resolved)
      do iSp = 1, nType
        homoLoc = maxloc(atomEigVal(:orb%nShell(iSp), iSp),&
            & mask=input%slako%skOcc(:orb%nShell(iSp), iSp) > 0.0_dp)
        input%ctrl%lrespini%HubbardU(iSp) = hubbU(homoLoc(1), iSp)
      end do

      ! and atomic HOAO spin W value if needed
      input%ctrl%lrespini%spinW(:) = 0.0_dp
      select case(input%ctrl%lrespini%sym)
      case("S")
        ! Singlet case, no need for spin constants
      case("T","B"," ")
        ! triplet or spin-polarised
        do iSp = 1, nType
          homoLoc = maxloc(atomEigVal(:orb%nShell(iSp), iSp),&
              & mask=input%slako%skOcc(:orb%nShell(iSp), iSp) > 0.0_dp)
          input%ctrl%lrespini%spinW(iSp) = spinW(homoLoc(1), homoLoc(1), iSp)
        end do
      case default
        call error("Unknown excitation type requested")
      end select

      tPrintExcitedEigVecs = input%ctrl%lrespini%tPrintEigVecs
      tLinRespZVect = (input%ctrl%lrespini%tMulliken .or. tCasidaForces .or.&
          & input%ctrl%lrespini%tCoeffs .or. tPrintExcitedEigVecs)

      call init(lresp, input%ctrl%lrespini, nAtom, nEl(1), orb, tCasidaForces)

    end if

    iSeed = input%ctrl%iSeed
    tRandomSeed = (iSeed < 1)
    ! Note: This routine may not be called multiple times. If you need further random generators,
    ! extend the routine and create them within this call.
    call createRandomGenerators(env, iSeed, randomInit, randomThermostat)

    call getRandom(randomInit, rTmp)
    runId = int(real(huge(runId) - 1, dp) * rTmp) + 1

    ! MD stuff
    if (tMD) then
      ! Create MD framework.
      allocate(pMDFrame)
      call init(pMDFrame, nMovedAtom, nAtom, input%ctrl%tMDstill)

      ! Create temperature profile, if thermostat is not the dummy one
      if (input%ctrl%iThermostat /= 0) then
        allocate(temperatureProfile)
        call init(temperatureProfile, input%ctrl%tempMethods, input%ctrl%tempSteps,&
            & input%ctrl%tempValues)
        pTempProfile => temperatureProfile
      else
        nullify(pTempProfile)
      end if

      ! Create thermostat
      allocate(pThermostat)
      select case (input%ctrl%iThermostat)
      case (0) ! No thermostat
        allocate(pDummyTherm)
        call init(pDummyTherm, tempAtom, mass(indMovedAtom), randomThermostat, pMDFrame)
        call init(pThermostat, pDummyTherm)
      case (1) ! Andersen thermostat
        allocate(pAndersenTherm)
        call init(pAndersenTherm, randomThermostat, mass(indMovedAtom), pTempProfile,&
            & input%ctrl%tRescale, input%ctrl%wvScale, pMDFrame)
        call init(pThermostat, pAndersenTherm)
      case (2) ! Berendsen thermostat
        allocate(pBerendsenTherm)
        call init(pBerendsenTherm, randomThermostat, mass(indMovedAtom), pTempProfile,&
            & input%ctrl%wvScale, pMDFrame)
        call init(pThermostat, pBerendsenTherm)
      case (3) ! Nose-Hoover-Chain thermostat
        allocate(pNHCTherm)
        if (input%ctrl%tInitNHC) then
          call init(pNHCTherm, randomThermostat, mass(indMovedAtom), pTempProfile,&
              & input%ctrl%wvScale, pMDFrame, input%ctrl%deltaT, input%ctrl%nh_npart,&
              & input%ctrl%nh_nys, input%ctrl%nh_nc, input%ctrl%xnose, input%ctrl%vnose,&
              & input%ctrl%gnose)
        else
          call init(pNHCTherm, randomThermostat, mass(indMovedAtom), pTempProfile,&
              & input%ctrl%wvScale, pMDFrame, input%ctrl%deltaT, input%ctrl%nh_npart,&
              & input%ctrl%nh_nys, input%ctrl%nh_nc)
        end if
        call init(pThermostat, pNHCTherm)
      end select

      ! Create MD integrator
      allocate(pVelocityVerlet)
      if (input%ctrl%tReadMDVelocities) then
        if (tBarostat) then
          call init(pVelocityVerlet, deltaT, coord0(:,indMovedAtom), pThermostat,&
              & input%ctrl%initialVelocities, BarostatStrength, extPressure, input%ctrl%tIsotropic)
        else
          call init(pVelocityVerlet, deltaT, coord0(:,indMovedAtom), pThermostat,&
              & input%ctrl%initialVelocities)
        end if
      else
        if (tBarostat) then
          call init(pVelocityVerlet, deltaT, coord0(:,indMovedAtom), pThermostat, BarostatStrength,&
              & extPressure, input%ctrl%tIsotropic)
        else
          call init(pVelocityVerlet, deltaT, coord0(:,indMovedAtom), pThermostat)
        end if
      end if
      allocate(pMDIntegrator)
      call init(pMDIntegrator, pVelocityVerlet)
    end if

    ! Check for extended Born-Oppenheimer MD
    tXlbomd = allocated(input%ctrl%xlbomd)
    if (tXlbomd) then
      if (input%ctrl%iThermostat /= 0) then
        call error("XLBOMD does not work with thermostats yet")
      elseif (tBarostat) then
        call error("XLBOMD does not work with barostats yet")
      elseif (nSpin /= 1 .or. tDFTBU) then
        call error("XLBOMD does not work for spin or DFTB+U yet")
      elseif (forceType /= forceDynT0 .and. forceType /= forceDynT) then
        call error("Force evaluation method incompatible with XLBOMD")
      elseif (iDistribFn /= Fermi) then
        call error("Filling function incompatible with XLBOMD")
      end if
      allocate(xlbomdIntegrator)
      call Xlbomd_init(xlbomdIntegrator, input%ctrl%xlbomd, nIneqOrb)
    end if

    if (tDerivs) then
      allocate(tmp3Coords(3,nMovedAtom))
      tmp3Coords = coord0(:,indMovedAtom)
      call create(derivDriver, tmp3Coords, input%ctrl%deriv2ndDelta)
      coord0(:,indMovedAtom) = tmp3Coords
      deallocate(tmp3Coords)
      nGeoSteps = 2 * 3 * nMovedAtom - 1
    end if

    if (tEField) then
      EFieldStrength = input%ctrl%EFieldStrength
      EfieldVector(:) = input%ctrl%EfieldVector(:)
      tTDEfield = input%ctrl%tTDEfield
      EfieldOmega = input%ctrl%EfieldOmega
      EfieldPhase = input%ctrl%EfieldPhase
      if (tTDEfield .and. .not. tMD) then
        call error ("Time dependent electric fields only possible for MD!")
      end if
      ! parser should catch all of these:
      @:ASSERT(.not.tTDEfield .or. tMD)
    else
      tEField = .false.
      EFieldStrength = 0.0_dp
      EfieldVector(:) = 0.0_dp
      tTDEfield = .false.
      EfieldOmega = 0.0_dp
      EfieldPhase = 0
    end if

    ! Allocate charge arrays
    if (tMulliken) then ! automatically true if tSccCalc
      allocate(q0(orb%mOrb, nAtom, nSpin))
      q0(:,:,:) = 0.0_dp

      allocate(qShell0(orb%mShell, nAtom))
      qShell0(:,:) = 0.0_dp
    else
      allocate(q0(0,0,0))
      allocate(qShell0(0,0))
    end if

    allocate(qInput(orb%mOrb, nAtom, nSpin))
    allocate(qOutput(orb%mOrb, nAtom, nSpin))
    qInput(:,:,:) = 0.0_dp
    qOutput(:,:,:) = 0.0_dp

    if (tDFTBU) then
      allocate(qBlockIn(orb%mOrb, orb%mOrb, nAtom, nSpin))
      allocate(qBlockOut(orb%mOrb, orb%mOrb, nAtom, nSpin))
      qBlockIn(:,:,:,:) = 0.0_dp
      qBlockOut(:,:,:,:) = 0.0_dp
      if (tImHam) then
        allocate(qiBlockIn(orb%mOrb, orb%mOrb, nAtom, nSpin))
        qiBlockIn(:,:,:,:) = 0.0_dp
      end if
    end if

    if (tImHam) then
      allocate(qiBlockOut(orb%mOrb, orb%mOrb, nAtom, nSpin))
      qiBlockOut(:,:,:,:) = 0.0_dp
    end if

    if (tSccCalc) then
      allocate(qDiffRed(nMixElements))
      allocate(qInpRed(nMixElements))
      allocate(qOutRed(nMixElements))
      qDiffRed = 0.0_dp
      qInpRed = 0.0_dp
      qOutRed = 0.0_dp
    end if

    ! Initialize Mulliken charges
    if (tMulliken .or. tLinResp) then
      call initQFromShellChrg(q0, referenceN0, species0, orb)
    end if

    tReadChrg = input%ctrl%tReadChrg

    tReadShifts = input%ctrl%tReadShifts
    tWriteShifts = input%ctrl%tWriteShifts
    ! Both temporarily removed until debugged:
    @:ASSERT(not tReadShifts)
    @:ASSERT(not tWriteShifts)

    tWriteChrgAscii = input%ctrl%tWriteChrgAscii

    if (tReadChrg) then
      tSkipChrgChecksum = input%ctrl%tSkipChrgChecksum .or. tNegf
    else
      tSkipChrgChecksum = .false.
    end if

    if (tSccCalc) then
      do iAt = 1, nAtom
        iSp = species0(iAt)
        do iSh = 1, orb%nShell(iSp)
          qShell0 (iSh,iAt) = sum(q0(orb%posShell(iSh,iSp):orb%posShell(iSh+1,iSp)-1,iAt,1))
        end do
      end do
      if (tReadChrg) then
        if (tDFTBU) then
          if (nSpin == 2) then
            if (tFixEf .or. input%ctrl%tSkipChrgChecksum) then
              ! do not check charge or magnetisation from file
              call initQFromFile(qInput, fCharges, input%ctrl%tReadChrgAscii, orb, qBlock=qBlockIn)
            else
              call initQFromFile(qInput, fCharges, input%ctrl%tReadChrgAscii, orb, nEl = sum(nEl),&
                  & magnetisation=nEl(1)-nEl(2), qBlock=qBlockIn)
            end if
          else
            if (tImHam) then
              if (tFixEf .or. input%ctrl%tSkipChrgChecksum) then
                ! do not check charge or magnetisation from file
                call initQFromFile(qInput, fCharges, input%ctrl%tReadChrgAscii, orb,&
                    & qBlock=qBlockIn,qiBlock=qiBlockIn)
              else
                call initQFromFile(qInput, fCharges, input%ctrl%tReadChrgAscii, orb, nEl = nEl(1),&
                    & qBlock=qBlockIn,qiBlock=qiBlockIn)
              end if
            else
              if (tFixEf .or. input%ctrl%tSkipChrgChecksum) then
                ! do not check charge or magnetisation from file
                call initQFromFile(qInput, fCharges, input%ctrl%tReadChrgAscii, orb,&
                    & qBlock=qBlockIn)
              else
                call initQFromFile(qInput, fCharges, input%ctrl%tReadChrgAscii, orb, nEl = nEl(1),&
                    & qBlock=qBlockIn)
              end if
            end if
          end if
        else
          ! hack again caused by going from up/down to q and M
          if (nSpin == 2) then
            if (tFixEf .or. input%ctrl%tSkipChrgChecksum) then
              ! do not check charge or magnetisation from file
              call initQFromFile(qInput, fCharges, input%ctrl%tReadChrgAscii, orb)
            else
              call initQFromFile(qInput, fCharges, input%ctrl%tReadChrgAscii, orb, nEl = sum(nEl),&
                  & magnetisation=nEl(1)-nEl(2))
            end if
          else
            if (tFixEf .or. input%ctrl%tSkipChrgChecksum) then
              ! do not check charge or magnetisation from file
              call initQFromFile(qInput, fCharges, input%ctrl%tReadChrgAscii, orb)
            else
              call initQFromFile(qInput, fCharges, input%ctrl%tReadChrgAscii, orb, nEl = nEl(1))
            end if
          end if
        end if
      else
        if (allocated(input%ctrl%initialCharges)) then
          if (abs(sum(input%ctrl%initialCharges) - input%ctrl%nrChrg) > 1e-4_dp) then
            write(strTmp, "(A,G13.6,A,G13.6,A,A)") "Sum of initial charges does not match specified&
                & total charge. (", sum(input%ctrl%initialCharges), " vs. ", input%ctrl%nrChrg,&
                & ") ", "Your initial charge distribution will be rescaled."
            call warning(strTmp)
          end if
          call initQFromAtomChrg(qInput, input%ctrl%initialCharges, referenceN0, species0,&
              & speciesName, orb)
        else
          qInput(:,:,:) = q0
        end if
        if (.not. input%ctrl%tSkipChrgChecksum) then
          ! Rescaling to ensure correct number of electrons in the system
          qInput(:,:,1) = qInput(:,:,1) *  sum(nEl) / sum(qInput(:,:,1))
        end if

        select case (nSpin)
        case (1)
          ! nothing to do
        case (2)
          if (allocated(input%ctrl%initialSpins)) then
            do ii = 1, nAtom
              ! does not actually matter if additional spin polarization pushes
              ! charges to <0 as the initial charges are not mixed in to later
              ! iterations
              qInput(1:orb%nOrbAtom(ii),ii,2) = qInput(1:orb%nOrbAtom(ii),ii,1)&
                  & * input%ctrl%initialSpins(1,ii) / sum(qInput(1:orb%nOrbAtom(ii),ii,1))
            end do
          else
            if (.not. input%ctrl%tSkipChrgChecksum) then
              do ii = 1, nAtom
                qInput(1:orb%nOrbAtom(ii),ii,2) = qInput(1:orb%nOrbAtom(ii),ii,1)&
                    & * (nEl(1)-nEl(2))/sum(qInput(:,:,1))
              end do
            end if
          end if
        case (4)
          if (tSpin) then
            if (.not. allocated(input%ctrl%initialSpins)) then
              call error("Missing initial spins!")
            end if
            if (any(shape(input%ctrl%initialSpins)/=(/3,nAtom/))) then
              call error("Incorrect shape initialSpins array!")
            end if
            ! Rescaling to ensure correct number of electrons in the system
            if (.not. input%ctrl%tSkipChrgChecksum) then
              do ii = 1, nAtom
                do jj = 1, 3
                  qInput(1:orb%nOrbAtom(ii),ii,jj+1) = qInput(1:orb%nOrbAtom(ii),ii,1)&
                      & * input%ctrl%initialSpins(jj,ii) / sum(qInput(1:orb%nOrbAtom(ii),ii,1))
                end do
              end do
            end if
          end if
        end select
        if (tDFTBU) then
          qBlockIn = 0.0_dp
          do iS = 1, nSpin
            do iAt = 1, nAtom
              iSp = species0(iAt)
              do iSh = 1, orb%nShell(iSp)
                iStart = orb%posShell(iSh,iSp)
                iEnd = orb%posShell(iSh+1,iSp)-1
                rTmp = sum(qInput(iStart:iEnd,iAt,iS))
                rTmp = rTmp / real(iEnd+1-iStart,dp)
                do ii = iStart, iEnd
                  qBlockIn(ii,ii,iAt,iS) = rTmp
                end do
              end do
            end do
          end do
          if (tImHam) then
            qiBlockIn = 0.0_dp
          end if
        end if
      end if

      qInpRed = 0.0_dp
      if (nSpin == 2) then
        call qm2ud(qInput)
        if (tDFTBU) then
          call qm2ud(qBlockIn)
        end if
      end if

      call OrbitalEquiv_reduce(qInput, iEqOrbitals, orb, qInpRed(1:nIneqOrb))
      if (tDFTBU) then
        call AppendBlock_reduce(qBlockIn, iEqBlockDFTBU, orb, qInpRed )
        if (tImHam) then
          call AppendBlock_reduce(qiBlockIn, iEqBlockDFTBULS, orb, qInpRed, skew=.true. )
        end if
      end if

      if (nSpin == 2) then
        call ud2qm(qInput)
        if (tDFTBU) then
          call ud2qm(qBlockIn)
        end if
      end if
    end if

    ! Initialise images (translations)
    if (tPeriodic) then
      call getCellTranslations(cellVec, rCellVec, latVec, invLatVec, mCutOff)
    else
      allocate(cellVec(3, 1))
      allocate(rCellVec(3, 1))
      cellVec(:,1) = [0.0_dp, 0.0_dp, 0.0_dp]
      rCellVec(:,1) = [0.0_dp, 0.0_dp, 0.0_dp]
    end if

    ! Initialize neighbourlist.
    allocate(neighbourList)
    call init(neighbourList, nAtom, nInitNeighbour)
    allocate(nNeighbourSK(nAtom))
    allocate(nNeighbourRep(nAtom))

    ! Set various options
    tWriteAutotest = env%tGlobalMaster .and. input%ctrl%tWriteTagged
    tWriteDetailedXML = env%tGlobalMaster .and. input%ctrl%tWriteDetailedXML
    tWriteResultsTag = env%tGlobalMaster .and. input%ctrl%tWriteResultsTag
    tWriteDetailedOut = env%tGlobalMaster .and. input%ctrl%tWriteDetailedOut
    tWriteBandDat = env%tGlobalMaster .and. input%ctrl%tWriteBandDat&
        & .and. (electronicSolver%iSolver <= electronicSolverTypes%elpa)
    tWriteHS = input%ctrl%tWriteHS
    tWriteRealHS = input%ctrl%tWriteRealHS

    ! Check if stopfiles already exist and quit if yes
    inquire(file=fStopSCC, exist=tExist)
    if (tExist) then
      call error("Stop file '" // fStopSCC // "' already present at startup")
    end if
    inquire(file=fStopDriver, exist=tExist)
    if (tExist) then
      call error("Stop file '" // fStopDriver // "' already present at startup")
    end if

    restartFreq = input%ctrl%restartFreq

    call getDenseDescCommon(orb, nAtom, t2Component, denseDesc)

  #:if WITH_TRANSPORT
    if (tLatOpt .and. ( solver == solverGF .or. solver == solverOnlyTransport)) then
      call error("Lattice optimisation currently incompatible with transport calculations")
    end if
    call initTransport(env, input)
  #:else
    tPoisson = .false.
    tNegf = .false.
  #:endif

    tWriteBandDat = tWriteBandDat .and. .not. tNegf

    if (tNegf) then
      if (tDispersion) then
        call error("Dispersion not currently avalable with transport calculations")
      end if
      if (tLinResp) then
        call error("Linear response is not compatible with transport calculations")
      end if
      if (nSpin > 2) then
        call error("Non-colinear spin not currently compatible with transport calculations")
      end if
    end if

    if (env%tGlobalMaster) then
      call initOutputFiles(env, tWriteAutotest, tWriteResultsTag, tWriteBandDat, tDerivs,&
          & tWriteDetailedOut, tMd, tGeoOpt, geoOutFile, fdDetailedOut, fdMd, esp)
    end if

    if (tPoisson) then
      electrostatics = poisson
    else
      electrostatics = gammaf
    end if

  #:if WITH_SCALAPACK
    associate (blacsOpts => input%ctrl%parallelOpts%blacsOpts)
      call getDenseDescBlacs(env, blacsOpts%blockSize, blacsOpts%blockSize, denseDesc)
    end associate
  #:endif

    call initArrays(env, electronicSolver, tForces, tExtChrg, tLinResp, tLinRespZVect, tMd,&
        & tMulliken, tSpinOrbit, tImHam, tWriteRealHS, tWriteHS, t2Component, tRealHS,&
        & tPrintExcitedEigvecs, tDipole, orb, nAtom, nMovedAtom, nKPoint, nSpin, nExtChrg,&
        & indMovedAtom, mass, denseDesc, rhoPrim, h0, iRhoPrim, excitedDerivs, ERhoPrim, derivs,&
        & chrgForces, energy, potential, TS, E0, Eband, eigen, filling, coord0Fold, newCoords,&
        & orbitalL, HSqrCplx, SSqrCplx, eigvecsCplx, HSqrReal, SSqrReal, eigvecsReal, rhoSqrReal,&
        & chargePerShell, occNatural, velocities, movedVelo, movedAccel, movedMass, dipoleMoment)

  #:if WITH_TRANSPORT
    call initTransportArrays(tNegf, tUpload, tPoisson, tContCalc, input%transpar, species0, orb,&
        & nAtom, nSpin, shiftPerLUp, chargeUp, poissonDerivs)
    allocate(iAtInCentralRegion(transpar%idxdevice(2)))
  #:else
    allocate(iAtInCentralRegion(nAtom))
  #:endif
    ! atoms in central cell/device region/all atoms depending on boundary conditions
    do iAt = 1, size(iAtInCentralRegion)
      iAtInCentralRegion(iAt) = iAt
    end do

    if (tShowFoldedCoord) then
      pCoord0Out => coord0Fold
    else
      pCoord0Out => coord0
    end if


    ! Projection of eigenstates onto specific regions of the system
    tProjEigenvecs = input%ctrl%tProjEigenvecs
    if (tProjEigenvecs) then
      call init(iOrbRegion)
      call init(regionLabels)
      do iReg = 1, size(input%ctrl%tShellResInRegion)
        call elemShape(input%ctrl%iAtInRegion, valshape, iReg)
        nAtomRegion = valshape(1)
        allocate(iAtomRegion(nAtomRegion))
        call intoArray(input%ctrl%iAtInRegion, iAtomRegion, iTmp, iReg)
        if (input%ctrl%tOrbResInRegion(iReg) .or. input%ctrl%tShellResInRegion(iReg)) then

          if (input%ctrl%tOrbResInRegion(iReg)) then
            iSp = species0(iAtomRegion(1)) ! all atoms the same in the region
            @:ASSERT(all(species0(iAtomRegion) == iSp))
            nOrbRegion = nAtomRegion
            ! Create orbital index.
            allocate(tmpir1(nOrbRegion))
            do iOrb = 1, orb%nOrbSpecies(iSp)
              tmpir1 = 0
              ind = 1
              do iAt = 1, nAtomRegion
                tmpir1(ind) = denseDesc%iAtomStart(iAt) + iOrb - 1
                ind = ind + 1
              end do
              call append(iOrbRegion, tmpir1)
              write(tmpStr, "(A,'.',I0,'.',I0,'.out')")trim(input%ctrl%RegionLabel(iReg)),&
                  & orb%iShellOrb(iOrb,iSp), iOrb-orb%posShell(orb%iShellOrb(iOrb,iSp),iSp)&
                  & -orb%angShell(orb%iShellOrb(iOrb,iSp),iSp)
              call append(regionLabels, tmpStr)
            end do
            deallocate(tmpir1)
          end if

          if (input%ctrl%tShellResInRegion(iReg)) then
            iSp = species0(iAtomRegion(1)) ! all atoms the same in the region
            @:ASSERT(all(species0(iAtomRegion) == iSp))
            ! Create a separate region for each shell. It will contain
            ! the orbitals of that given shell for each atom in the region.
            do iSh = 1, orb%nShell(iSp)
              nOrbRegion = nAtomRegion * (orb%posShell(iSh + 1, iSp) - orb%posShell(iSh, iSp))
              ind = 1
              ! Create orbital index.
              allocate(tmpir1(nOrbRegion))
              do ii = 1, nAtomRegion
                iAt = iAtomRegion(ii)
                do jj = orb%posShell(iSh, iSp), orb%posShell(iSh + 1, iSp) - 1
                  tmpir1(ind) = denseDesc%iAtomStart(iAt) + jj - 1
                  ind = ind + 1
                end do
              end do
              call append(iOrbRegion, tmpir1)
              deallocate(tmpir1)
              write(tmpStr, "(A,'.',I0,'.out')")trim(input%ctrl%RegionLabel(iReg)), iSh
              call append(regionLabels, tmpStr)
            end do
          end if

        else
          ! We take all orbitals from all atoms.
          nOrbRegion = 0
          do ii = 1, nAtomRegion
            nOrbRegion = nOrbRegion + orb%nOrbAtom(iAtomRegion(ii))
          end do
          ind = 1
          allocate(tmpir1(nOrbRegion))
          ! Create an index of the orbitals
          do ii = 1, nAtomRegion
            iAt = iAtomRegion(ii)
            do jj = 1, orb%nOrbAtom(iAt)
              tmpir1(ind) = denseDesc%iAtomStart(iAt) + jj - 1
              ind = ind + 1
            end do
          end do
          call append(iOrbRegion, tmpir1)
          deallocate(tmpir1)
          write(tmpStr, "(A,'.out')") trim(input%ctrl%RegionLabel(iReg))
          call append(regionLabels, tmpStr)
        end if
        deallocate(iAtomRegion)
      end do
    end if

  #:if WITH_MPI
    if (env%mpi%nGroup > 1) then
      write(stdOut, "('MPI processes: ',T30,I0,' (split into ',I0,' groups)')")&
          & env%mpi%globalComm%size, env%mpi%nGroup
    else
      write(stdOut, "('MPI processes:',T30,I0)") env%mpi%globalComm%size
    end if
  #:endif

    write(stdOut, "('OpenMP threads: ', T30, I0)") omp_get_max_threads()

  #:if WITH_MPI
    if (omp_get_max_threads() > 1 .and. .not. input%ctrl%parallelOpts%tOmpThreads) then
      write(stdOut, *)
      call error("You must explicitely enable OpenMP threads (UseOmpThreads = Yes) if you wish to&
          & run an MPI-parallelised binary with OpenMP threads. If not, make sure that the&
          & environment variable OMP_NUM_THREADS is set to 1.")
      write(stdOut, *)
    end if
  #:endif

  #:if WITH_SCALAPACK
    write(stdOut, "('BLACS orbital grid size:', T30, I0, ' x ', I0)")env%blacs%orbitalGrid%nRow,&
        & env%blacs%orbitalGrid%nCol
    write(stdOut, "('BLACS atom grid size:', T30, I0, ' x ', I0)")env%blacs%atomGrid%nRow,&
        & env%blacs%atomGrid%nCol
  #:endif

    if (tRandomSeed) then
      write(stdOut, "(A,':',T30,I14)") "Chosen random seed", iSeed
    else
      write(stdOut, "(A,':',T30,I14)") "Specified random seed", iSeed
    end if

    if (input%ctrl%tMD) then
      select case(input%ctrl%iThermostat)
      case (0)
        if (tBarostat) then
          write(stdOut, "('Mode:',T30,A,/,T30,A)") 'MD without scaling of velocities',&
              & '(a.k.a. "NPE" ensemble)'
        else
          write(stdOut, "('Mode:',T30,A,/,T30,A)") 'MD without scaling of velocities',&
              & '(a.k.a. NVE ensemble)'
        end if
      case (1)
        if (tBarostat) then
          write(stdOut, "('Mode:',T30,A,/,T30,A)")&
              & "MD with re-selection of velocities according to temperature",&
              & "(a.k.a. NPT ensemble using Andersen thermostating + Berensen barostat)"
        else
          write(stdOut, "('Mode:',T30,A,/,T30,A)")&
              & "MD with re-selection of velocities according to temperature",&
              & "(a.k.a. NVT ensemble using Andersen thermostating)"
        end if
      case(2)
        if (tBarostat) then
          write(stdOut, "('Mode:',T30,A,/,T30,A)")&
              & "MD with scaling of velocities according to temperature",&
              & "(a.k.a. 'not' NVP ensemble using Berendsen thermostating and barostat)"
        else
          write(stdOut, "('Mode:',T30,A,/,T30,A)")&
              & "MD with scaling of velocities according to temperature",&
              & "(a.k.a. 'not' NVT ensemble using Berendsen thermostating)"
        end if
      case(3)
        if (tBarostat) then
          write(stdOut, "('Mode:',T30,A,/,T30,A)")"MD with scaling of velocities according to",&
              & "Nose-Hoover-Chain thermostat + Berensen barostat"
        else
          write(stdOut, "('Mode:',T30,A,/,T30,A)")"MD with scaling of velocities according to",&
              & "Nose-Hoover-Chain thermostat"
        end if

      case default
        call error("Unknown thermostat mode")
      end select
    elseif (tGeoOpt) then
      if (allocated(conAtom)) then
        strTmp = "with constraints"
      else
        strTmp = ""
      end if
      select case (input%ctrl%iGeoOpt)
      case (optSD)
        write(stdOut, "('Mode:',T30,A)")'Steepest descent' // trim(strTmp)
      case (2)
        write(stdOut, "('Mode:',T30,A)") 'Conjugate gradient relaxation' // trim(strTmp)
      case (3)
        write(stdOut, "('Mode:',T30,A)") 'Modified gDIIS relaxation' // trim(strTmp)
      case (4)
        write(stdout, "('Mode:',T30,A)") 'LBFGS relaxation' // trim(strTmp)
      case default
        call error("Unknown optimisation mode")
      end select
    elseif (tDerivs) then
      write(stdOut, "('Mode:',T30,A)") "2nd derivatives calculation"
      write(stdOut, "('Mode:',T30,A)") "Calculated for atoms:"
      write(stdOut, *) indMovedAtom
    elseif (tSocket) then
      write(stdOut, "('Mode:',T30,A)") "Socket controlled calculation"
    else
      write(stdOut, "('Mode:',T30,A)") "Static calculation"
    end if

    if (tSccCalc) then
      write(stdOut, "(A,':',T30,A)") "Self consistent charges", "Yes"
      write(stdOut, "(A,':',T30,E14.6)") "SCC-tolerance", sccTol
      write(stdOut, "(A,':',T30,I14)") "Max. scc iterations", maxSccIter
      if (input%ctrl%tOrbResolved) then
         write(stdOut, "(A,':',T30,A)") "Shell resolved Hubbard", "Yes"
      else
         write(stdOut, "(A,':',T30,A)") "Shell resolved Hubbard", "No"
      end if
      if (tDFTBU) then
        write(stdOut, "(A,':',T35,A)")"Orbitally dependant functional", "Yes"
        write(stdOut, "(A,':',T30,A)")"Orbital functional", trim(plusUFunctionals%names(nDFTBUfunc))
      end if
    else
      write(stdOut, "(A,':',T30,A)") "Self consistent charges", "No"
    end if

    select case (nSpin)
    case(1)
      write(stdOut, "(A,':',T30,A)") "Spin polarisation", "No"
      write(stdOut, "(A,':',T30,F12.6,/,A,':',T30,F12.6)") "Nr. of up electrons", 0.5_dp*nEl(1),&
          & "Nr. of down electrons", 0.5_dp*nEl(1)
    case(2)
      write(stdOut, "(A,':',T30,A)") "Spin polarisation", "Yes"
      write(stdOut, "(A,':',T30,F12.6,/,A,':',T30,F12.6)") "Nr. of up electrons", nEl(1),&
          & "Nr. of down electrons", nEl(2)
    case(4)
      write(stdOut, "(A,':',T30,A)") "Non-collinear calculation", "Yes"
      write(stdOut, "(A,':',T30,F12.6)") "Nr. of electrons", nEl(1)
    end select

    if (tPeriodic) then
      write(stdOut, "(A,':',T30,A)") "Periodic boundaries", "Yes"
      if (tLatOpt) then
        write(stdOut, "(A,':',T30,A)") "Lattice optimisation", "Yes"
        write(stdOut, "(A,':',T30,f12.6)") "Pressure", extPressure
      end if
    else
      write(stdOut, "(A,':',T30,A)") "Periodic boundaries", "No"
    end if

<<<<<<< HEAD
    select case (electronicSolver%iSolver)
    case(electronicSolverTypes%qr)
      write (strTmp, "(A)") "Standard"
    case(electronicSolverTypes%divideandconquer)
      write (strTmp, "(A)") "Divide and Conquer"
    case(electronicSolverTypes%relativelyrobust)
      write (strTmp, "(A)") "Relatively robust"
    case(electronicSolverTypes%elpa)
    #:if WITH_ELSI
      if (electronicSolver%ELSI_ELPA_SOLVER_Option == 1) then
        write (strTmp, "(A)") "ELSI interface to the 1 stage ELPA solver"
      else
        write (strTmp, "(A)") "ELSI interface to the 2 stage ELPA solver"
      end if
    #:else
      call error("Should not be here")
    #:endif
    case(electronicSolverTypes%omm)
    #:if WITH_ELSI
      write (strTmp, "(A,I0,A,E8.2)") "ELSI solver libOMM with ",&
          & electronicSolver%ELSI_OMM_iter, " ELPA iterations",electronicSolver%ELSI_OMM_Tolerance
      if (electronicSolver%ELSI_CSR) then
        write (strTmp, "(A)") "ELSI solver libOMM Sparse"
        if (t2Component) then
          call error("Not currently avaible for two component complex hamiltonians")
        end if
      else
        write (strTmp, "(A)") "ELSI solver libOMM Dense"
      end if
    #:else
      call error("Should not be here")
    #:endif
    case(electronicSolverTypes%pexsi)
    #:if WITH_ELSI
      if (electronicSolver%ELSI_CSR) then
        write (strTmp, "(A)") "ELSI solver PEXSI Sparse"
        if (t2Component) then
          call error("Not currently available for two component complex hamiltonians")
        end if
      else
        write (strTmp, "(A)") "ELSI solver PEXSI Dense"
      end if
    #:else
      call error("Should not be here")
    #:endif
    case(electronicSolverTypes%ntpoly)
    #:if WITH_ELSI
      if (electronicSolver%ELSI_CSR) then
        write (strTmp, "(A)") "ELSI solver NTPoly Sparse"
        if (t2Component) then
          call error("Not currently available for two component complex hamiltonians")
        end if
      else
        write (strTmp, "(A)") "ELSI solver NTPoly Dense"
      end if
    #:else
      call error("Should not be here")
    #:endif
=======
    select case (solver)
    case(solverQR)
      write (strTmp, "(A)") "Standard"
    case(solverDAC)
      write (strTmp, "(A)") "Divide and Conquer"
    case(solverRR)
      write (strTmp, "(A)") "Relatively robust"
    case(solverGF)
      write (strTmp, "(A)") "Green's functions"
    case(solverOnlyTransport)
      write (strTmp, "(A)") "Transport Only (no energies)"
>>>>>>> 865caf56
    case default
      call error("Unknown electronic solver!")
    end select
    write(stdOut, "(A,':',T30,A)") "Electronic solver", trim(strTmp)

  #:if WITH_ELSI
    if (electronicSolver%iSolver == electronicSolverTypes%pexsi) then
      if ( mod( env%mpi%globalComm%size,&
          & electronicSolver%ELSI_PEXSI_np_per_pole*electronicSolver%ELSI_PEXSI_n_mu) /= 0 ) then
        call error("MPI processors must be an integer multiple of processors per pole times mu&
            & points for PEXSI")
      end if
      write(stdOut, "(T30,A,1X,I0)") "Solver poles", electronicSolver%ELSI_PEXSI_n_pole
      write(stdOut, "(T30,A,1X,I0)") "Solver procs. / pole", electronicSolver%ELSI_PEXSI_np_per_pole
      write(stdOut, "(T30,A,1X,I0)") "Solver interpolation pts.", electronicSolver%ELSI_PEXSI_n_mu
      write(stdOut, "(T30,A,1X,I0)") "Symbolic factorisation procs.",&
          & electronicSolver%ELSI_PEXSI_np_symbo
    end if
  #:endif

    if (omp_get_max_threads() > 1) then
      if (electronicSolver%iSolver == electronicSolverTypes%pexsi) then
        call error("PEXSI solver not available with multiple openMP threads")
      end if
      if (electronicSolver%iSolver >= electronicSolverTypes%elpa .and.&
          & electronicSolver%iSolver <= electronicSolverTypes%ntpoly) then
        call warning("ELSI solvers not tested with multiple openMP threads")
      end if
    end if

    if (tSccCalc) then
      select case (iMixer)
      case(mixerSimple)
        write (strTmp, "(A)") "Simple"
      case(mixerAnderson)
        write (strTmp, "(A)") "Anderson"
      case(mixerBroyden)
        write (strTmp, "(A)") "Broyden"
      case(mixerDIIS)
        write (strTmp, "(A)") "DIIS"
      end select
      write(stdOut, "(A,':',T30,A,' ',A)") "Mixer", trim(strTmp), "mixer"
      write(stdOut, "(A,':',T30,F14.6)") "Mixing parameter", mixParam
      write(stdOut, "(A,':',T30,I14)") "Maximal SCC-cycles", maxSccIter
      select case (iMixer)
      case(mixerAnderson)
        write(stdOut, "(A,':',T30,I14)") "Nr. of chrg. vectors to mix", nGeneration
      case(mixerBroyden)
        write(stdOut, "(A,':',T30,I14)") "Nr. of chrg. vec. in memory", nGeneration
      case(mixerDIIS)
        write(stdOut, "(A,':',T30,I14)") "Nr. of chrg. vectors to mix", nGeneration
      end select
    end if

    if (tCoordOpt) then
      write(stdOut, "(A,':',T30,I14)") "Nr. of moved atoms", nMovedAtom
    end if
    if (tGeoOpt) then
      write(stdOut, "(A,':',T30,I14)") "Max. nr. of geometry steps", nGeoSteps
      write(stdOut, "(A,':',T30,E14.6)") "Force tolerance", input%ctrl%maxForce
      if (input%ctrl%iGeoOpt == optSD) then
        write(stdOut, "(A,':',T30,E14.6)") "Step size", deltaT
      end if
    end if

    if (tForces) then
      select case (forceType)
      case(forceOrig)
        strTmp = "Traditional"
      case(forceDynT0)
        strTmp = "Dynamics, zero electronic temp."
      case(forceDynT)
        strTmp = "Dynamics, finite electronic temp."
      end select
      write(stdOut, "(A,':',T30,A)") "Force evaluation method", strTmp
    end if

    tFirst = .true.
    if (allocated(conAtom)) then
      do ii = 1, nAtom
        do jj = 1, size(conAtom)
          if (conAtom(jj) == ii) then
            if (tFirst) then
              write(strTmp, "(A,':')") "Geometry constraints"
              tFirst = .false.
            else
              write(strTmp, "(A)") ""
            end if
            write(stdOut, "(A,T30,'At',I4,': ',3F10.6)") trim(strTmp), ii, (conVec(kk,jj), kk=1,3)
          end if
        end do
      end do
    end if

    if (.not.input%ctrl%tSetFillingTemp) then
      write(stdOut, "(A,':',T30,E14.6)") "Electronic temperature", tempElec
    end if
    if (tMD) then
      write(stdOut, "(A,':',T30,E14.6)") "Time step", deltaT
      if (input%ctrl%iThermostat == 0 .and. .not.input%ctrl%tReadMDVelocities) then
        write(stdOut, "(A,':',T30,E14.6)") "Temperature", tempAtom
      end if
      if (input%ctrl%tRescale) then
        write(stdOut, "(A,':',T30,E14.6)") "Rescaling probability", input%ctrl%wvScale
      end if
    end if

    if (tSccCalc) then
      if (input%ctrl%tReadChrg) then
        write (strTmp, "(A,A,A)") "Read in from '", trim(fCharges), "'"
      else
        write (strTmp, "(A,E11.3,A)") "Set automatically (system chrg: ", input%ctrl%nrChrg, ")"
      end if
      write(stdOut, "(A,':',T30,A)") "Initial charges", trim(strTmp)
    end if

    do iSp = 1, nType
      if (iSp == 1) then
        write (strTmp, "(A,':')") "Included shells"
      else
        write (strTmp, "(A)") ""
      end if
      do jj = 1, orb%nShell(iSp)
        if (jj == 1) then
          strTmp2 = trim(orbitalNames(orb%angShell(jj, iSp) + 1))
        else
          strTmp2 = trim(strTmp2) // ", " // trim(orbitalNames(orb%angShell(jj, iSp) + 1))
        end if
      end do
      write(stdOut, "(A,T29,A2,':  ',A)") trim(strTmp), trim(speciesName(iSp)), trim(strTmp2)
    end do

    if (tPeriodic) then
      do ii = 1, nKPoint
        if (ii == 1) then
          write(strTmp, "(A,':')") "K-points and weights"
        else
          write(strTmp, "(A)") ""
        end if
        write(stdOut, "(A,T28,I6,':',3F10.6,3X,F10.6)") trim(strTmp), ii,&
            & (kPoint(jj, ii), jj=1, 3), kWeight(ii)
      end do
      write(stdout,*)
      do ii = 1, nKPoint
        if (ii == 1) then
          write(strTmp, "(A,':')") "K-points in absolute space"
        else
          write(strTmp, "(A)") ""
        end if
        write(stdout, "(A,T28,I6,':',3F10.6)") trim(strTmp), ii, matmul(invLatVec,kPoint(:,ii))
      end do
      write(stdout, *)
    end if

    if (tDispersion) then
      select type (dispersion)
      type is (DispSlaKirk)
        write(stdOut, "(A)") "Using Slater-Kirkwood dispersion corrections"
      type is (DispUff)
        write(stdOut, "(A)") "Using Lennard-Jones dispersion corrections"
    #:if WITH_DFTD3
      type is (DispDftD3)
        write(stdOut, "(A)") "Using DFT-D3 dispersion corrections"
    #:endif
      class default
        call error("Unknown dispersion model - this should not happen!")
      end select
    end if

    if (tSccCalc) then
      ! Have the SK values of U been replaced?
      if (allocated(input%ctrl%hubbU)) then
        strTmp = ""
        tFirst = .true.
        do iSp = 1, nType
          if (all(input%ctrl%hubbU(1:orb%nShell(iSp), iSp) == 0.0_dp)) then
            cycle
          end if
          do jj = 1, orb%nShell(iSp)
            if (tFirst) then
              write(strTmp, "(A,':')") "Non-default Hubbard U"
              tFirst = .false.
            else
              write(strTmp, "(A)") ""
            end if
            write(stdOut, "(A,T30,A2,2X,I1,'(',A1,'): ',E14.6)") trim(strTmp), speciesName(iSp),&
                & jj, orbitalNames(orb%angShell(jj, iSp)+1), hubbU(jj, iSp)
          end do
        end do
      end if
    end if

    tFirst = .true.
    if (tSpin) then
      do iSp = 1, nType
        do jj = 1, orb%nShell(iSp)
          do kk = 1, orb%nShell(iSp)
            if (tFirst) then
              write(strTmp, "(A,':')") "Spin coupling constants"
              tFirst = .false.
            else
              write(strTmp, "(A)") ""
            end if
            write(stdOut, "(A,T30,A2,2X,I1,'(',A1,')-',I1,'(',A1,'): ',E14.6)")trim(strTmp),&
                & speciesName(iSp), jj, orbitalNames(orb%angShell(jj, iSp)+1), kk,&
                & orbitalNames(orb%angShell(kk, iSp)+1), spinW(kk, jj, iSp)
          end do
        end do
      end do
    end if

    tFirst = .true.
    if (tSpinOrbit) then
      if (tDualSpinOrbit) then
        write(stdOut, "(A)")"Dual representation spin orbit"
      end if
      do iSp = 1, nType
        do jj = 1, orb%nShell(iSp)
          if (tFirst) then
            write(strTmp, "(A,':')") "Spin orbit constants"
            tFirst = .false.
          else
            write(strTmp, "(A)") ""
          end if
          write(stdOut, "(A,T30,A2,2X,I1,'(',A1,'): ',E14.6)")trim(strTmp), speciesName(iSp),&
                & jj, orbitalNames(orb%angShell(jj, iSp)+1), xi(jj, iSp)
          if (xi(jj, iSp) /= 0.0_dp .and. orb%angShell(jj, iSp) == 0) then
            call error("Program halt due to non-zero s-orbital spin-orbit coupling constant!")
          end if
        end do
      end do
    end if

    if (tSccCalc) then
      if (t3rdFull) then
        write(stdOut, "(A,T30,A)") "Full 3rd order correction", "Yes"
        if (input%ctrl%tOrbResolved) then
          write(stdOut, "(A,T30,A)") "Orbital-resolved 3rd order", "Yes"
          write(stdOut, "(A30)") "Shell-resolved Hubbard derivs:"
          write(stdOut, "(A)") "        s-shell   p-shell   d-shell   f-shell"
          do iSp = 1, nType
            write(stdOut, "(A3,A3,4F10.4)") "  ", trim(speciesName(iSp)),&
                & input%ctrl%hubDerivs(:orb%nShell(iSp),iSp)
          end do
        end if
      end if

      if (any(tDampedShort)) then
        write(stdOut, "(A,T30,A)") "Damped SCC", "Yes"
        ii = count(tDampedShort)
        write(strTmp, "(A,I0,A)") "(A,T30,", ii, "(A,1X))"
        write(stdOut, strTmp) "Damped species(s):", pack(speciesName, tDampedShort)
        deallocate(tDampedShort)
      end if

      if (input%ctrl%h5SwitchedOn) then
        write(stdOut, "(A,T30,A)") "H-bond correction:", "H5"
      end if
      if (tHHRepulsion) then
        write(stdOut, "(A,T30,A)") "H-H repulsion correction:", "H5"
      end if
    end if

    write(stdOut, "(A,':')") "Extra options"
    if (tPrintMulliken) then
      write(stdOut, "(T30,A)") "Mulliken analysis"
    end if
    if (tPrintForces .and. .not. (tMD .or. tGeoOpt .or. tDerivs)) then
      write(stdOut, "(T30,A)") "Force calculation"
    end if
    if (tPrintEigVecs) then
      write(stdOut, "(T30,A)") "Eigenvector printing"
    end if
    if (tExtChrg) then
      write(stdOut, "(T30,A)") "External charges specified"
    end if

    if (tEField) then
      if (tTDEfield) then
        write(stdOut, "(T30,A)") "External electric field specified"
        write(stdOut, "(A,':',T30,E14.6)") "Angular frequency", EfieldOmega
      else
        write(stdOut, "(T30,A)") "External static electric field specified"
      end if
      write(stdOut, "(A,':',T30,E14.6)") "Field strength", EFieldStrength
      write(stdOut, "(A,':',T30,3F9.6)") "Direction", EfieldVector
      if (tPeriodic) then
        call warning("Saw tooth potential used for periodic geometry - make sure there is a vacuum&
            & region!")
      end if
    end if

    if (tDFTBU) then
      do iSp = 1, nType
        if (nUJ(iSp)>0) then
          write(strTmp, "(A,':')") "U-J coupling constants"
          write(stdOut, "(A,T25,A2)")trim(strTmp), speciesName(iSp)
          do jj = 1, nUJ(iSp)
            write(strTmp, "(A,I1,A)")'(A,',niUJ(jj,iSp),'I2,T25,A,F6.4)'
            write(stdOut, trim(strTmp))'Shells:',iUJ(1:niUJ(jj,iSp),jj,iSp),'UJ:', UJ(jj,iSp)
          end do
        end if
      end do

    end if

    select case (forceType)
    case(forceOrig)
      write(stdOut, "(A,T30,A)") "Force type", "original"
    case(forceDynT0)
      write(stdOut, "(A,T30,A)") "Force type", "erho with re-diagonalized eigenvalues"
      write(stdOut, "(A,T30,A)") "Force type", "erho with DHD-product (T_elec = 0K)"
    case(forceDynT)
      write(stdOut, "(A,T30,A)") "Force type", "erho with S^-1 H D (Te <> 0K)"
    end select

    if (tSpinOrbit .and. tDFTBU .and. .not. tDualSpinOrbit)  then
      call error("Only dual spin orbit currently supported for orbital potentials")
    end if

    if (.not.tStress) then
      if (tBarostat) then
        call error("Sorry, MD with a barostat requires stress evaluation")
      end if
      if (tLatOpt) then
        call error("Sorry, lattice optimization requires stress tensor evaluation")
      end if
    end if

    if (tSpinOrbit .and. (tWriteHS .or.(tWriteRealHS.and..not.tDualSpinOrbit))) then
      call error("Writing of Hamiltonian currently not possible with spin orbit coupling enabled.")
    end if

    if (tLinResp) then
      if (tDFTBU) then
        call error("Linear response is not compatible with Orbitally dependant functionals yet")
      end if

      if (tForces .and. nSpin > 1) then
        call error("Linear response is not available for spin polarised forces yet")
      end if

      if (t2Component) then
        call error("Linear response is not compatibile with this spinor Hamiltonian")
      end if

      if (tStress) then
        call error("Excited state stresses not implemented")
      end if

      if (.not.tRealHS) then
        call error("Linear response does not support k-points")
      end if

    end if

    call env%globalTimer%stopTimer(globalTimers%globalInit)

  end subroutine initProgramVariables


  !> Clean up things that do not automatically get removed on going out of scope
  subroutine destructProgramVariables()

  #:if WITH_ELSI
    if (electronicSolver%tUsingELSI) then
      call elsi_finalize(electronicSolver%elsiHandle)
    end if
  #:endif

    if (tProjEigenvecs) then
      call destruct(iOrbRegion)
      call destruct(RegionLabels)
    end if

  end subroutine destructProgramVariables


  !> Creates all random generators needed in the code.
  !!
  subroutine createRandomGenerators(env, seed, randomInit, randomThermostat)

    !> Environment settings
    type(TEnvironment), intent(in) :: env

    !> Global seed used for initialisation of the random generator pool. If less than one, random
    !! initialisation of the seed will occur.
    integer, intent(inout) :: seed

    !> Random generator for initprogram.
    type(ORanlux), allocatable, intent(out) :: randomInit

    !> Random generator for the actual thermostat.
    type(ORanlux), allocatable, intent(out) :: randomThermostat

    type(ORandomGenPool) :: randGenPool

    call init(randGenPool, env, seed, oldCompat=.true.)

    ! DO NOT CHANGE the ORDER of calls below, as this will destroy backwards compatibility and
    ! reproduciblity of random number sequences in the code. If further random generators are needed
    ! *append* similar getGenerator() calls. All random generators used within the code must be
    ! generated here.
    call randGenPool%getGenerator(env, randomThermostat)
    call randGenPool%getGenerator(env, randomInit)

  end subroutine createRandomGenerators

#:if WITH_SOCKETS
  !> Initializes the socket and recieves and broadcasts initial geometry.
  subroutine initSocket(env, socketInput, tPeriodic, coord0, latVec, socket, tCoordsChanged,&
      & tLatticeChanged)

    !> Environment settings.
    type(TEnvironment), intent(in) :: env

    !> Input data for the socket.
    type(IpiSocketCommInp), intent(inout) :: socketInput

    !> Is the system periodic?
    logical, intent(in) :: tPeriodic

    !> Received atom coordinates in the unit cell.
    real(dp), intent(inout) :: coord0(:,:)

    !> Received lattice vectors
    real(dp), intent(inout) :: latVec(:,:)

    !> Initialised socket.
    type(IpiSocketComm), allocatable, intent(out) :: socket

    !> Whether coordinates has been changed
    logical, intent(out) :: tCoordsChanged

    !> Whether lattice vectors has been changed
    logical, intent(out) :: tLatticeChanged

    logical :: tDummy

    if (env%tGlobalMaster) then
      write(stdOut, "(A,1X,A)") "Initialising for socket communication to host",&
          & trim(socketInput%host)
      socket = IpiSocketComm(socketInput)
    end if
    call receiveGeometryFromSocket(env, socket, tPeriodic, coord0, latVec, tCoordsChanged,&
        & tLatticeChanged, tDummy)

  end subroutine initSocket
#:endif

#:if WITH_TRANSPORT
  subroutine initTransport(env, input)
    type(TEnvironment), intent(in) :: env
    type(inputData), intent(in) :: input

    !> Whether transport has been initialized
    logical :: tInitialized
    integer :: iSpin, isz
    integer :: nSpinChannels

    ! These two checks are redundant, I check if they are equal
    if (input%poisson%defined .neqv. input%ctrl%tPoisson) then
      call error("Mismatch in ctrl and ginfo fields")
    end if
    tPoisson = input%poisson%defined
    tPoissonTwice = input%poisson%solveTwice

    tUpload = input%transpar%taskUpload
    ! NOTE: originally EITHER 'contact calculations' OR 'upload' was possible
    !       introducing 'TransportOnly' option the logic is bit more
    !       involved: Contacts are not uploded in case of non-scc calculations
    if (solver == solverOnlyTransport .and. .not.tSccCalc) then
      tUpload = .false.
    end if

    ! contact calculation (complementary to Upload)
    tContcalc = input%transpar%defined .and. .not.tUpload .and. .not.tTunn
    ! whether local currents are computed
    tLocalCurrents = input%ginfo%greendens%doLocalCurr

    if (nSpin <=2) then
      nSpinChannels = nSpin
    else
      nSpinChannels = 1
    endif

    associate(transpar=>input%transpar, greendens=>input%ginfo%greendens)
      ! Non colinear spin not yet supported
      ! Include the built-in potential as in negf init, but the whole
      ! scc only works for
      ! calculation without spin (poisson does not support spin dependent
      ! built in potentials)
      if (transpar%ncont > 0) then
        allocate(mu(transpar%ncont, nSpinChannels))
        mu = 0.0_dp
        do iSpin = 1, nSpinChannels
          mu(1:transpar%ncont, iSpin) = minval(transpar%contacts(1:transpar%ncont)%eFermi(iSpin))&
               & - transpar%contacts(1:transpar%ncont)%potential
        end do
      else
        allocate(mu(1, nSpinChannels))
        mu(1,1:nSpinChannels) = greendens%oneFermi(1:nSpinChannels)
      end if

    end associate

    if (tPoisson) then
      poissStr%nAtom = nAtom
      poissStr%nSpecies = nType
      poissStr%specie0 => species0
      poissStr%x0 => coord0
      poissStr%nel = nEl0
      poissStr%isPeriodic = tPeriodic
      if (tPeriodic) then
        poissStr%latVecs(:,:) = latVec(:,:)
      else
        poissStr%latVecs(:,:) = 0.0_dp
      end if
      poissStr%tempElec = tempElec
      call poiss_init(poissStr, orb, hubbU, input%poisson, input%transpar, env%mpi%globalComm,&
          & tInitialized)
      if (.not. tInitialized) then
        call error("Poisson solver not initialized")
      end if
    end if

    if (tNegf) then
      write(stdOut,*) 'init negf'
      if (size(DenseDesc%iAtomStart) /= nAtom+1) then
        call error('Internal error: DenseDesc not created')
      end if

      ! Some sanity checks and initialization of GDFTB/NEGF
      call negf_init(input%transpar, input%ginfo%greendens, input%ginfo%tundos, env%mpi%globalComm,&
          & tempElec, solver)

      ginfo = input%ginfo

      if (allocated(input%ctrl%indMovedAtom)) then
        if ((input%ctrl%tGeoOpt .or. input%ctrl%tMD .or. input%ctrl%tDerivs .or.&
            & allocated(input%ctrl%socketInput)) .and. ( any&
            & (input%ctrl%indMovedAtom < input%transpar%idxdevice(1))&
            & .or. any(input%ctrl%indMovedAtom > input%transpar%idxdevice(2)) )) then
          call error("There are moving atoms specified outside of the device region")
        end if
      end if

      if (input%ctrl%tLatOpt) then
        call error("Lattice optimization is not currently possible with transport")
      end if

    end if

    transpar = input%transpar

    !Write Dos and tunneling on separate files?
    writeTunn = ginfo%tundos%writeTunn
    writeLDOS = ginfo%tundos%writeLDOS

  end subroutine initTransport

#:endif

  !> Initialises (clears) output files.
  subroutine initOutputFiles(env, tWriteAutotest, tWriteResultsTag, tWriteBandDat, tDerivs,&
      & tWriteDetailedOut, tMd, tGeoOpt, geoOutFile, fdDetailedOut, fdMd, esp)

    !> Environment
    type(TEnvironment), intent(inout) :: env

    !> Should tagged regression test data be printed
    logical, intent(in) :: tWriteAutotest

    !> Write tagged output for machine readable results
    logical, intent(in) :: tWriteResultsTag

    !> Band structure and fillings
    logical, intent(in) :: tWriteBandDat

    !> Finite different second derivatives
    logical, intent(in) :: tDerivs

    !> Write detail on the calculation to file
    logical, intent(in) :: tWriteDetailedOut

    !> Is this a molecular dynamics calculation
    logical, intent(in) :: tMd

    !> Are atomic coodinates being optimised
    logical, intent(in) :: tGeoOpt

    !> Filename for geometry output
    character(*), intent(in) :: geoOutFile

    !> File unit for detailed.out
    integer, intent(out) :: fdDetailedOut

    !> File unit for information during molecular dynamics
    integer, intent(out) :: fdMd

    !> Electrostatic potentials if requested
    type(TElStatPotentials), allocatable, intent(inout) :: esp

    call initTaggedWriter()
    if (tWriteAutotest) then
      call initOutputFile(autotestTag)
    end if
    if (tWriteResultsTag) then
      call initOutputFile(resultsTag)
    end if
    if (tWriteBandDat) then
      call initOutputFile(bandOut)
    end if
    if (tDerivs) then
      call initOutputFile(hessianOut)
    end if
    if (tWriteDetailedOut) then
      call initOutputFile(userOut, fdDetailedOut)
      call env%fileFinalizer%register(fdDetailedOut)
    end if
    if (tMD) then
      call initOutputFile(mdOut, fdMD)
      call env%fileFinalizer%register(fdMd)
    end if
    if (tGeoOpt .or. tMD) then
      call clearFile(trim(geoOutFile) // ".gen")
      call clearFile(trim(geoOutFile) // ".xyz")
    end if
    if (allocated(esp)) then
      call initOutputFile(esp%espOutFile)
    end if

  end subroutine initOutputFiles


  !> Allocates most of the large arrays needed during the DFTB run.
  subroutine initArrays(env, electronicSolver, tForces, tExtChrg, tLinResp, tLinRespZVect, tMd,&
      & tMulliken, tSpinOrbit, tImHam, tWriteRealHS, tWriteHS, t2Component, tRealHS,&
      & tPrintExcitedEigvecs, tDipole, orb, nAtom, nMovedAtom, nKPoint, nSpin, nExtChrg,&
      & indMovedAtom, mass, denseDesc, rhoPrim, h0, iRhoPrim, excitedDerivs, ERhoPrim, derivs,&
      & chrgForces, energy, potential, TS, E0, Eband, eigen, filling, coord0Fold, newCoords,&
      & orbitalL, HSqrCplx, SSqrCplx, eigvecsCplx, HSqrReal, SSqrReal, eigvecsReal, rhoSqrReal,&
      & chargePerShell, occNatural, velocities, movedVelo, movedAccel, movedMass, dipoleMoment)

    !> Current environment
    type(TEnvironment), intent(in) :: env

    !> electronic solver for the system
    type(TElectronicSolver), intent(in) :: electronicSolver

    !> Are forces required
    logical, intent(in) :: tForces

    !> Are the external charges
    logical, intent(in) :: tExtChrg

    !> Are excitation energies being calculated
    logical, intent(in) :: tLinResp

    !> Are excited state properties being calculated
    logical, intent(in) :: tLinRespZVect

    !> Is this a molecular dynamics calculation
    logical, intent(in) :: tMd

    !> Is Mulliken analysis being performed
    logical, intent(in) :: tMulliken

    !> Are there spin orbit interactions
    logical, intent(in) :: tSpinOrbit

    !> Are there imaginary parts to the hamiltonian
    logical, intent(in) :: tImHam

    !> Should the sparse hamiltonian and overlap be writen to disc?
    logical, intent(in) :: tWriteRealHS

    !> Should the hamiltonian and overlap be written out as dense matrices
    logical, intent(in) :: tWriteHS

    !> Is the hamiltonian for a two component (Pauli) system
    logical, intent(in) :: t2Component

    !> Is the hamiltonian real?
    logical, intent(in) :: tRealHS

    !> Print the excited state eigenvectors
    logical, intent(in) :: tPrintExcitedEigvecs

    !> Print the dipole moment
    logical, intent(in) :: tDipole

    !> data structure with atomic orbital information
    type(TOrbitals), intent(in) :: orb

    !> Number of atoms
    integer, intent(in) :: nAtom

    !> Number of atoms moved about during the calculation
    integer, intent(in) :: nMovedAtom

    !> Number of k-points
    integer, intent(in) :: nKPoint

    !> Number of spin channels
    integer, intent(in) :: nSpin

    !> Number of external charges
    integer, intent(in) :: nExtChrg

    !> Indices for any moving atoms
    integer, intent(in) :: indMovedAtom(:)

    !> Masses of each species of atom
    real(dp), intent(in) :: mass(:)

    !> Dense matrix descriptor for H and S
    type(TDenseDescr), intent(in) :: denseDesc

    !> Sparse storage density matrix
    real(dp), intent(out), allocatable :: rhoPrim(:,:)

    !> Non-scc part of the hamiltonian
    real(dp), intent(out), allocatable :: h0(:)

    !> Imaginary part of the sparse density matrix
    real(dp), intent(out), allocatable :: iRhoPrim(:,:)

    !> Excitation energy derivatives with respect to atomic coordinates
    real(dp), intent(out), allocatable :: excitedDerivs(:,:)

    !> Energy weighted density matrix
    real(dp), intent(out), allocatable :: ERhoPrim(:)

    !> Derivatives of total energy with respect to atomic coordinates
    real(dp), intent(out), allocatable :: derivs(:,:)

    !> Forces on (any) external charges
    real(dp), intent(out), allocatable :: chrgForces(:,:)

    !> Energy terms
    type(TEnergies), intent(out) :: energy

    !> Potentials acting on the system
    type(TPotentials), intent(out) :: potential

    !> Electron entropy contribution at T
    real(dp), intent(out), allocatable :: TS(:)

    !> zero temperature extrapolated electronic energy
    real(dp), intent(out), allocatable :: E0(:)

    !> band  energy
    real(dp), intent(out), allocatable :: Eband(:)

    !> single particle energies (band structure)
    real(dp), intent(out), allocatable :: eigen(:,:,:)

    !> Occupations of single particle states
    real(dp), intent(out), allocatable :: filling(:,:,:)

    !> Coordinates in central cell
    real(dp), intent(out), allocatable :: coord0Fold(:,:)

    !> Updated coordinates
    real(dp), intent(out), allocatable :: newCoords(:,:)

    !> Orbital angular momentum
    real(dp), intent(out), allocatable :: orbitalL(:,:,:)

    !> Complex dense hamiltonian
    complex(dp), intent(out), allocatable :: HSqrCplx(:,:)

    !> overlap matrix dense storage
    complex(dp), intent(out), allocatable :: SSqrCplx(:,:)

    !> Complex eigenvectors
    complex(dp), intent(out), allocatable :: eigvecsCplx(:,:,:)

    !> real dense hamiltonian
    real(dp), intent(out), allocatable :: HSqrReal(:,:)

    !> overlap matrix dense storage
    real(dp), intent(out), allocatable :: SSqrReal(:,:)

    !> Real eigenvectors
    real(dp), intent(out), allocatable :: eigvecsReal(:,:,:)

    !> density matrix dense storage
    real(dp), intent(out), allocatable :: rhoSqrReal(:,:,:)

    !> Number of electron in each atomic shell
    real(dp), intent(out), allocatable :: chargePerShell(:,:,:)

    !> Occupations for natural orbitals
    real(dp), intent(out), allocatable :: occNatural(:)

    !> Atomic velocities
    real(dp), intent(out), allocatable :: velocities(:,:)

    !> Array for moving atom velocities
    real(dp), intent(out), allocatable :: movedVelo(:,:)

    !> moving atom accelerations
    real(dp), intent(out), allocatable :: movedAccel(:,:)

    !> moving atoms masses
    real(dp), intent(out), allocatable :: movedMass(:,:)

    !> system dipole moment
    real(dp), intent(out), allocatable :: dipoleMoment(:)


    integer :: nSpinHams, sqrHamSize

    allocate(rhoPrim(0, nSpin))
    allocate(h0(0))
    if (tImHam) then
      allocate(iRhoPrim(0, nSpin))
    end if

    allocate(excitedDerivs(0,0))
    if (tForces) then
      allocate(ERhoPrim(0))
      allocate(derivs(3, nAtom))
      if (tExtChrg) then
        allocate(chrgForces(3, nExtChrg))
      end if
      if (tLinRespZVect) then
        deallocate(excitedDerivs)
        allocate(excitedDerivs(3, nAtom))
      end if
    end if

    call init(energy, nAtom)
    call init(potential, orb, nAtom, nSpin)

    ! Nr. of independent spin Hamiltonians
    select case (nSpin)
    case (1)
      nSpinHams = 1
    case (2)
      nSpinHams = 2
    case (4)
      nSpinHams = 1
    end select

    sqrHamSize = denseDesc%fullSize
    allocate(TS(nSpinHams))
    allocate(E0(nSpinHams))
    allocate(Eband(nSpinHams))
<<<<<<< HEAD

    if (electronicSolver%iSolver <= electronicSolverTypes%elpa) then
      allocate(eigen(sqrHamSize, nKPoint, nSpinHams))
      allocate(filling(sqrHamSize, nKpoint, nSpinHams))
    else
      ! due to use of the shape elsewhere in determining kpoints and spin channels:
      allocate(eigen(0, nKPoint, nSpinHams))
      allocate(filling(0, nKpoint, nSpinHams))
    end if
=======
    allocate(eigen(sqrHamSize, nKPoint, nSpinHams))
    allocate(filling(sqrHamSize, nKpoint, nSpinHams))
    TS = 0.0_dp
    E0 = 0.0_dp
    Eband = 0.0_dp
    eigen = 0.0_dp
    filling = 0.0_dp
>>>>>>> 865caf56

    allocate(coord0Fold(3, nAtom))

    if (tMD) then
      allocate(newCoords(3, nAtom))
    end if

    if ((tMulliken .and. tSpinOrbit) .or. tImHam) then
      allocate(orbitalL(3, orb%mShell, nAtom))
    end if

    ! If only H/S should be printed, no allocation for square HS is needed
    tLargeDenseMatrices = .not. (tWriteRealHS .or. tWriteHS)
  #:if WITH_ELSI
    if (electronicSolver%ELSI_CSR) then
      tLargeDenseMatrices = .false.
    end if
  #:endif
    if (tLargeDenseMatrices) then
      call allocateDenseMatrices(env, denseDesc, parallelKS%localKS, t2Component, tRealHS,&
          & HSqrCplx, SSqrCplx, eigVecsCplx, HSqrReal, SSqrReal, eigvecsReal)
    end if

    if (tLinResp) then
      if (withMpi) then
        call error("Linear response calc. does not work with MPI yet")
      end if
      if (tLinRespZVect) then
        allocate(rhoSqrReal(sqrHamSize, sqrHamSize, nSpin))
      end if
    end if
    allocate(chargePerShell(orb%mShell, nAtom, nSpin))

    if (tLinResp .and. tPrintExcitedEigVecs) then
      allocate(occNatural(orb%nOrb))
    end if

    if (tMD) then
      allocate(velocities(3, nAtom))
      allocate(movedVelo(3, nMovedAtom))
      allocate(movedAccel(3, nMovedAtom))
      allocate(movedMass(3, nMovedAtom))
      movedMass(:,:) = spread(mass(indMovedAtom),1,3)
    end if

    if (tDipole) then
      allocate(dipoleMoment(3))
    end if

  end subroutine initArrays


#:if WITH_TRANSPORT

  !> initialize arrays for tranpsport
  subroutine initTransportArrays(tNegf, tUpload, tPoisson, tContCalc, transpar, species0, orb,&
      & nAtom, nSpin, shiftPerLUp, chargeUp, poissonDerivs)

    logical, intent(in) :: tNegf, tUpload, tPoisson, tContCalc
    type(TTransPar), intent(in) :: transpar
    integer, intent(in) :: species0(:)
    type(TOrbitals), intent(in) :: orb
    integer, intent(in) :: nAtom
    integer, intent(in) :: nSpin
    real(dp), allocatable, intent(out) :: shiftPerLUp(:,:)
    real(dp), allocatable, intent(out) :: chargeUp(:,:,:)
    real(dp), allocatable, intent(out) :: poissonDerivs(:,:)

    if (tUpload) then
      allocate(shiftPerLUp(orb%mShell, nAtom))
      allocate(chargeUp(orb%mOrb, nAtom, nSpin))
      call uploadContShiftPerL(shiftPerLUp, chargeUp, transpar, orb, species0)
    end if
    if (tPoisson) then
      allocate(poissonDerivs(3,nAtom))
    end if

  end subroutine initTransportArrays

  !> Read contact potential shifts from file
  subroutine uploadContShiftPerL(shiftPerL, charges, tp, orb, species)
    real(dp), intent(out) :: shiftPerL(:,:)
    real(dp), intent(out) :: charges(:,:,:)
    type(TTransPar), intent(in) :: tp
    type(TOrbitals), intent(in) :: orb
    integer, intent(in) :: species(:)

    real(dp), allocatable :: shiftPerLSt(:,:,:), chargesSt(:,:,:)
    integer, allocatable :: nOrbAtom(:)
    integer :: nAtomSt, mShellSt, nContAtom, mOrbSt, nSpinSt, nSpin
    integer :: iCont, iStart, iEnd, ii
    integer :: fdH
    character(lc) :: strTmp
    logical :: iexist

    nSpin = size(charges, dim=3)

    if (size(shiftPerL,dim=2) /= size(charges, dim=2)) then
      call error("Mismatch between array charges and shifts")
    endif

    shiftPerL = 0.0_dp
    charges = 0.0_dp

    do iCont = 1, tp%ncont
      inquire(file="shiftcont_"// trim(tp%contacts(iCont)%name) // ".dat", exist = iexist)
      if (.not.iexist) then
        call error("Contact shift file shiftcont_"// trim(tp%contacts(iCont)%name) &
            &  // ".dat is missing"//new_line('a')//"Run ContactHamiltonian calculations first.")
      end if

      open(newunit=fdH, file="shiftcont_" // trim(tp%contacts(iCont)%name) // ".dat",&
          & form="formatted", status="OLD", action="READ")
      read(fdH, *) nAtomSt, mShellSt, mOrbSt, nSpinSt
      iStart = tp%contacts(iCont)%idxrange(1)
      iEnd = tp%contacts(iCont)%idxrange(2)
      nContAtom = iEnd - iStart + 1

      if (nAtomSt /= nContAtom) then
        call error("Upload Contacts: Mismatch in number of atoms.")
      end if
      if (mShellSt /= orb%mShell) then
        call error("Upload Contacts: Mismatch in max shell per atom.")
      end if
      if (mOrbSt /= orb%mOrb) then
        call error("Upload Contacts: Mismatch in orbitals per atom.")
      end if
      if (nSpin /= nSpinSt) then
        write(strTmp,"(A,I0,A,I0)")'Contact spin ',nSpinSt,'. Spin channels ',nSpin
        call error(trim(strTmp))
      end if

      allocate(nOrbAtom(nAtomSt))
      read(fdH, *) nOrbAtom
      allocate(shiftPerLSt(orb%mShell, nAtomSt, nSpin))
      read(fdH, *) shiftPerLSt(:,:,:)
      allocate(chargesSt(orb%mOrb, nAtomSt, nSpin))
      read(fdH, *) chargesSt
      close(fdH)

      if (any(nOrbAtom /= orb%nOrbAtom(iStart:iEnd))) then
        call error("Incompatible orbitals in the upload file!")
      end if

      !if (nSpin == 1) then
      shiftPerL(:,iStart:iEnd) = ShiftPerLSt(:,:,1)
      !else
      !  shiftPerL(:,iStart:iEnd) = sum(ShiftPerLSt, dim=3)
      !endif

      charges(:,iStart:iEnd,:) = chargesSt(:,:,:)
      deallocate(nOrbAtom)
      deallocate(shiftPerLSt)
      deallocate(chargesSt)
    end do

  end subroutine uploadContShiftPerL

#:endif


  !> Set up storage for dense matrices, either on a single processor, or as BLACS matrices
  subroutine allocateDenseMatrices(env, denseDesc, localKS, t2Component, tRealHS, HSqrCplx,&
      & SSqrCplx, eigvecsCplx, HSqrReal, SSqrReal, eigvecsReal)

    !> Computing environment
    type(TEnvironment), intent(in) :: env

    !> Descriptor of the large square matrices in the program
    type(TDenseDescr), intent(in) :: denseDesc

    !> Index array for spin and k-point index
    integer, intent(in) :: localKS(:,:)

    !> Is this a two component calculation
    logical, intent(in) :: t2Component

    !> Is this a real hamiltonian
    logical, intent(in) :: tRealHS

    !> Square H matrix
    complex(dp), allocatable, intent(out) :: HSqrCplx(:,:)

    !> Square S matrix
    complex(dp), allocatable, intent(out) :: SSqrCplx(:,:)

    !> Eigenvectors for complex eigenproblem
    complex(dp), allocatable, intent(out) :: eigvecsCplx(:,:,:)

    !> Square H matrix
    real(dp), allocatable, intent(out) :: HSqrReal(:,:)

    !> Square S matrix
    real(dp), allocatable, intent(out) :: SSqrReal(:,:)

    !> Eigenvectors for real eigenproblem
    real(dp), allocatable, intent(out) :: eigvecsReal(:,:,:)

    integer :: nLocalCols, nLocalRows, nLocalKS

    nLocalKS = size(localKS, dim=2)
  #:if WITH_SCALAPACK
    call scalafx_getlocalshape(env%blacs%orbitalGrid, denseDesc%blacsOrbSqr, nLocalRows, nLocalCols)
  #:else
    nLocalRows = denseDesc%fullSize
    nLocalCols = denseDesc%fullSize
  #:endif

    if (t2Component .or. .not. tRealHS) then
      allocate(HSqrCplx(nLocalRows, nLocalCols))
      allocate(SSqrCplx(nLocalRows, nLocalCols))
      allocate(eigVecsCplx(nLocalRows, nLocalCols, nLocalKS))
    else
      allocate(HSqrReal(nLocalRows, nLocalCols))
      allocate(SSqrReal(nLocalRows, nLocalCols))
      allocate(eigVecsReal(nLocalRows, nLocalCols, nLocalKS))
    end if

  end subroutine allocateDenseMatrices


#:if WITH_SCALAPACK
  #!
  #! SCALAPACK related routines
  #!

  !> Initialise parallel large matrix decomposition methods
  subroutine initScalapack(blacsOpts, nAtom, nOrb, t2Component, env)

    !> BLACS settings
    type(TBlacsOpts), intent(in) :: blacsOpts

    !> Number of atoms
    integer, intent(in) :: nAtom

    !> Number of orbitals
    integer, intent(in) :: nOrb

    !> Is this a two component calculation
    logical, intent(in) :: t2Component

    !> Computing enviroment data
    type(TEnvironment), intent(inout) :: env

    integer :: sizeHS

    if (t2Component) then
      sizeHS = 2 * nOrb
    else
      sizeHS = nOrb
    end if
    call env%initBlacs(blacsOpts%blockSize, blacsOpts%blockSize, sizeHS, nAtom)

  end subroutine initScalapack


  !> Generate descriptions of large dense matrices in BLACS decomposition
  !>
  !> Note: It must be called after getDenseDescCommon() has been called.
  !>
  subroutine getDenseDescBlacs(env, rowBlock, colBlock, denseDesc)

    !> parallel environment
    type(TEnvironment), intent(in) :: env

    !> Number of matrix rows
    integer, intent(in) :: rowBlock

    !> Number of matrix columns
    integer, intent(in) :: colBlock

    !> Descriptor of the dense matrix
    type(TDenseDescr), intent(inout) :: denseDesc

    integer :: nn

    nn = denseDesc%fullSize
    call scalafx_getdescriptor(env%blacs%orbitalGrid, nn, nn, rowBlock, colBlock,&
        & denseDesc%blacsOrbSqr)

  end subroutine getDenseDescBlacs

#:endif


  !> Generate description of the total large square matrices, on the basis of atomic orbital
  !> orderings
  !>
  subroutine getDenseDescCommon(orb, nAtom, t2Component, denseDesc)

    !> Orbital information for species
    type(TOrbitals), intent(in) :: orb

    !> Number of atoms in the system
    integer, intent(in) :: nAtom

    !> Is this a two component calculation
    logical, intent(in) :: t2Component

    !> Resulting descriptor
    type(TDenseDescr), intent(out) :: denseDesc

    integer :: nOrb

    allocate(denseDesc%iAtomStart(nAtom + 1))
    call buildSquaredAtomIndex(denseDesc%iAtomStart, orb)
    nOrb = denseDesc%iAtomStart(nAtom + 1) - 1
    denseDesc%t2Component = t2Component
    denseDesc%nOrb = nOrb
    if (t2Component) then
      denseDesc%fullSize = 2 * nOrb
    else
      denseDesc%fullSize = nOrb
    end if

  end subroutine getDenseDescCommon


end module initprogram<|MERGE_RESOLUTION|>--- conflicted
+++ resolved
@@ -1618,7 +1618,7 @@
     tTunn = input%ginfo%tundos%defined
 
     ! Do we use any part of negf (solver, tunnelling etc.)?
-    tNegf = (solver .eq. solverGF) .or. tTunn
+    tNegf = (electronicSolver%iSolver == electronicSolverTypes%GF) .or. tTunn
 
     if (tNegf .and. env%mpi%nGroup > 1) then
       call error("At the moment NEGF solvers cannot be used for multiple processor groups")
@@ -2103,7 +2103,7 @@
       if (tReadChrg) then
         if (tDFTBU) then
           if (nSpin == 2) then
-            if (tFixEf .or. input%ctrl%tSkipChrgChecksum) then
+            if (tFixEf .or. tSkipChrgChecksum) then
               ! do not check charge or magnetisation from file
               call initQFromFile(qInput, fCharges, input%ctrl%tReadChrgAscii, orb, qBlock=qBlockIn)
             else
@@ -2121,7 +2121,7 @@
                     & qBlock=qBlockIn,qiBlock=qiBlockIn)
               end if
             else
-              if (tFixEf .or. input%ctrl%tSkipChrgChecksum) then
+              if (tFixEf .or. tSkipChrgChecksum) then
                 ! do not check charge or magnetisation from file
                 call initQFromFile(qInput, fCharges, input%ctrl%tReadChrgAscii, orb,&
                     & qBlock=qBlockIn)
@@ -2134,7 +2134,7 @@
         else
           ! hack again caused by going from up/down to q and M
           if (nSpin == 2) then
-            if (tFixEf .or. input%ctrl%tSkipChrgChecksum) then
+            if (tFixEf .or. tSkipChrgChecksum) then
               ! do not check charge or magnetisation from file
               call initQFromFile(qInput, fCharges, input%ctrl%tReadChrgAscii, orb)
             else
@@ -2142,7 +2142,7 @@
                   & magnetisation=nEl(1)-nEl(2))
             end if
           else
-            if (tFixEf .or. input%ctrl%tSkipChrgChecksum) then
+            if (tFixEf .or. tSkipChrgChecksum) then
               ! do not check charge or magnetisation from file
               call initQFromFile(qInput, fCharges, input%ctrl%tReadChrgAscii, orb)
             else
@@ -2163,7 +2163,7 @@
         else
           qInput(:,:,:) = q0
         end if
-        if (.not. input%ctrl%tSkipChrgChecksum) then
+        if (.not. tSkipChrgChecksum) then
           ! Rescaling to ensure correct number of electrons in the system
           qInput(:,:,1) = qInput(:,:,1) *  sum(nEl) / sum(qInput(:,:,1))
         end if
@@ -2181,7 +2181,7 @@
                   & * input%ctrl%initialSpins(1,ii) / sum(qInput(1:orb%nOrbAtom(ii),ii,1))
             end do
           else
-            if (.not. input%ctrl%tSkipChrgChecksum) then
+            if (.not. tSkipChrgChecksum) then
               do ii = 1, nAtom
                 qInput(1:orb%nOrbAtom(ii),ii,2) = qInput(1:orb%nOrbAtom(ii),ii,1)&
                     & * (nEl(1)-nEl(2))/sum(qInput(:,:,1))
@@ -2197,7 +2197,7 @@
               call error("Incorrect shape initialSpins array!")
             end if
             ! Rescaling to ensure correct number of electrons in the system
-            if (.not. input%ctrl%tSkipChrgChecksum) then
+            if (.not. tSkipChrgChecksum) then
               do ii = 1, nAtom
                 do jj = 1, 3
                   qInput(1:orb%nOrbAtom(ii),ii,jj+1) = qInput(1:orb%nOrbAtom(ii),ii,1)&
@@ -2275,7 +2275,7 @@
     tWriteResultsTag = env%tGlobalMaster .and. input%ctrl%tWriteResultsTag
     tWriteDetailedOut = env%tGlobalMaster .and. input%ctrl%tWriteDetailedOut
     tWriteBandDat = env%tGlobalMaster .and. input%ctrl%tWriteBandDat&
-        & .and. (electronicSolver%iSolver <= electronicSolverTypes%elpa)
+        & .and. (electronicSolver%iSolver <= electronicSolverTypes%elpa) .and. .not.tNegf
     tWriteHS = input%ctrl%tWriteHS
     tWriteRealHS = input%ctrl%tWriteRealHS
 
@@ -2294,7 +2294,8 @@
     call getDenseDescCommon(orb, nAtom, t2Component, denseDesc)
 
   #:if WITH_TRANSPORT
-    if (tLatOpt .and. ( solver == solverGF .or. solver == solverOnlyTransport)) then
+    if (tLatOpt .and. (electronicSolver%iSolver == electronicSolverTypes%GF .or.&
+        & electronicSolver%iSolver == electronicSolverTypes%OnlyTransport)) then
       call error("Lattice optimisation currently incompatible with transport calculations")
     end if
     call initTransport(env, input)
@@ -2589,7 +2590,7 @@
       write(stdOut, "(A,':',T30,A)") "Periodic boundaries", "No"
     end if
 
-<<<<<<< HEAD
+
     select case (electronicSolver%iSolver)
     case(electronicSolverTypes%qr)
       write (strTmp, "(A)") "Standard"
@@ -2648,19 +2649,10 @@
     #:else
       call error("Should not be here")
     #:endif
-=======
-    select case (solver)
-    case(solverQR)
-      write (strTmp, "(A)") "Standard"
-    case(solverDAC)
-      write (strTmp, "(A)") "Divide and Conquer"
-    case(solverRR)
-      write (strTmp, "(A)") "Relatively robust"
-    case(solverGF)
+    case(electronicSolverTypes%gf)
       write (strTmp, "(A)") "Green's functions"
-    case(solverOnlyTransport)
+    case(electronicSolverTypes%onlyTransport)
       write (strTmp, "(A)") "Transport Only (no energies)"
->>>>>>> 865caf56
     case default
       call error("Unknown electronic solver!")
     end select
@@ -3132,7 +3124,7 @@
     ! NOTE: originally EITHER 'contact calculations' OR 'upload' was possible
     !       introducing 'TransportOnly' option the logic is bit more
     !       involved: Contacts are not uploded in case of non-scc calculations
-    if (solver == solverOnlyTransport .and. .not.tSccCalc) then
+    if (electronicSolver%iSolver == electronicSolverTypes%OnlyTransport .and. .not.tSccCalc) then
       tUpload = .false.
     end if
 
@@ -3195,7 +3187,7 @@
 
       ! Some sanity checks and initialization of GDFTB/NEGF
       call negf_init(input%transpar, input%ginfo%greendens, input%ginfo%tundos, env%mpi%globalComm,&
-          & tempElec, solver)
+          & tempElec, electronicSolver%iSolver)
 
       ginfo = input%ginfo
 
@@ -3512,7 +3504,9 @@
     allocate(TS(nSpinHams))
     allocate(E0(nSpinHams))
     allocate(Eband(nSpinHams))
-<<<<<<< HEAD
+    TS = 0.0_dp
+    E0 = 0.0_dp
+    Eband = 0.0_dp
 
     if (electronicSolver%iSolver <= electronicSolverTypes%elpa) then
       allocate(eigen(sqrHamSize, nKPoint, nSpinHams))
@@ -3522,15 +3516,9 @@
       allocate(eigen(0, nKPoint, nSpinHams))
       allocate(filling(0, nKpoint, nSpinHams))
     end if
-=======
-    allocate(eigen(sqrHamSize, nKPoint, nSpinHams))
-    allocate(filling(sqrHamSize, nKpoint, nSpinHams))
-    TS = 0.0_dp
-    E0 = 0.0_dp
-    Eband = 0.0_dp
-    eigen = 0.0_dp
-    filling = 0.0_dp
->>>>>>> 865caf56
+    eigen(:,:,:) = 0.0_dp
+    filling(:,:,:) = 0.0_dp
+
 
     allocate(coord0Fold(3, nAtom))
 
