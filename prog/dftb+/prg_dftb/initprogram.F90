!--------------------------------------------------------------------------------------------------!
!  DFTB+: general package for performing fast atomistic simulations                                !
!  Copyright (C) 2018  DFTB+ developers group                                                      !
!                                                                                                  !
!  See the LICENSE file for terms of usage and distribution.                                       !
!--------------------------------------------------------------------------------------------------!

#:include 'common.fypp'

!> Global variables and initialization for the main program.
module initprogram
  use omp_lib
  use mainio, only : initOutputFile
  use assert
  use globalenv
  use environment
  use scalapackfx
  use inputdata_module
  use densedescr
  use solvertypes
  use constants
  use periodic
  use accuracy
  use intrinsicpr
  use shortgamma
  use coulomb
  use message
  use mixer
  use simplemixer
  use andersonmixer
  use broydenmixer
  use diismixer

  use geoopt
  use conjgrad
  use steepdesc
  use gdiis
  use lbfgs

  use randomgenpool
  use ranlux
  use mdcommon
  use mdintegrator
  use velocityverlet
  use thermostat
  use dummytherm
  use andersentherm
  use berendsentherm
  use nhctherm
  use tempprofile
  use numderivs2
  use lapackroutines
  use simplealgebra
  use nonscc
  use scc
  use h5correction
  use sccinit
  use slakocont
  use repcont
  use spin, only: Spin_getOrbitalEquiv, ud2qm, qm2ud
  use dftbplusu
  use dispersions
  use thirdorder_module
  use linresp_module
  use stress
  use orbitalequiv
  use commontypes
  use sorting, only : heap_sort
  use linkedlist
  use xlbomd_module
  use etemp, only : Fermi
#:if WITH_SOCKETS
  use mainio, only : receiveGeometryFromSocket
  use ipisocket
#:endif
  use elstatpot
  use pmlocalisation
  use energies
  use potentials
  use taggedoutput
  use formatout
#:if WITH_TRANSPORT
  use libnegf_vars
  use negf_int
  use poisson_init
#:endif
  implicit none

  !> Tagged output files (machine readable)
  character(*), parameter :: autotestTag = "autotest.tag"

  !> Detailed user output
  character(*), parameter :: userOut = "detailed.out"

  !> band structure and filling information
  character(*), parameter :: bandOut = "band.out"

  !> File accumulating data during an MD run
  character(*), parameter :: mdOut = "md.out"

  !> Machine readable tagged output
  character(*), parameter :: resultsTag = "results.tag"

  !> Second derivative of the energy with respect to atomic positions
  character(*), parameter :: hessianOut = "hessian.out"

  !> file name prefix for charge data
  character(*), parameter :: fCharges = "charges"

  !> file to stop code during geometry driver
  character(*), parameter :: fStopDriver = "stop_driver"

  !> file to stop code during scc cycle
  character(*), parameter :: fStopSCC = "stop_scc"

  !> file name for shift data
  character(*), parameter :: fShifts = "shifts.dat"

  !> Is the calculation SCC?
  logical :: tSccCalc

  !> SCC module internal variables
  type(TScc), allocatable :: sccCalc

  !> nr. of atoms
  integer :: nAtom

  !> nr. of all (boundary condition images and original) atoms
  integer :: nAllAtom

  !> nr. of original atom in central cell
  integer, allocatable :: Img2CentCell(:)

  !> nr of different types (nAtom)
  integer :: nType


  !> data type for atomic orbital information
  type(TOrbitals), target :: orb

  !> nr. of orbitals in the system
  integer :: nOrb

  !> nr. of orbitals for all atoms
  integer :: nAllOrb

  !> types of the atoms (nAllAtom)
  integer, allocatable :: species(:)

  !> type of the atoms (nAtom)
  integer, allocatable, target :: species0(:)

  !> Coords of the atoms (3, nAllAtom)
  real(dp), allocatable :: coord(:,:)

  !> Coords in central cell (3, nAtom)
  real(dp), allocatable, target :: coord0(:,:)

  !> temporary coordinates
  real(dp), allocatable :: tmpCoords(:)

  !> temporary weights
  real(dp), allocatable :: tmpWeight(:)

  !> temporary array of coords (3,:)
  real(dp), allocatable :: tmp3Coords(:,:)


  !> if calculation is periodic
  logical :: tPeriodic

  !> Should central cell coordinates be output?
  logical :: tShowFoldedCoord


  !> How to calculate forces
  integer :: forceType

  !> are atomic coordinates fractional?
  logical :: tFracCoord

  !> Tolerance for SCC cycle
  real(dp) :: sccTol


  !> lattice vectors as columns
  real(dp), allocatable, target :: latVec(:,:)

  !> reciprocal lattice vectors as columns
  real(dp), allocatable, target :: recVec(:,:)


  !> original lattice vectors used for optimizing
  real(dp) :: origLatVec(3,3)

  !> normalized vectors in those directions
  real(dp) :: normOrigLatVec(3,3)


  !> reciprocal vectors in 2 pi units
  real(dp), allocatable :: invLatVec(:,:)

  !> cell volume
  real(dp) :: CellVol

  !> reciprocal cell volume
  real(dp) :: recCellVol

  !> translation vecs for interacting image cells (3, nImgCell + 1)
  real(dp), allocatable :: cellVec(:,:)

  !> cell vectors in absolute units
  real(dp), allocatable :: rCellVec(:,:)

  !> index in cellVec for each atom
  integer, allocatable :: iCellVec(:)


  !> ADT for neighbour parameters
  type(TNeighbourList), allocatable, save :: neighbourList

  !> nr. of neighbours for atoms out to max interaction distance (excluding Ewald terms)
  integer, allocatable :: nNeighbourSK(:)

  !> nr. of neighbours for atoms within Erep interaction distance (usually short)
  integer, allocatable :: nNeighbourRep(:)

  !> H/S sparse matrices indexing array for atomic blocks
  integer, allocatable :: iSparseStart(:,:)

  !> Hubbard Us (orbital, atom)
  real(dp), allocatable, target :: hubbU(:,:)

  !> self energy (orbital, atom)
  real(dp), allocatable :: atomEigVal(:,:)

  !> reference n_0 charges for each atom
  real(dp), allocatable :: referenceN0(:,:)

  !> list of atomic masses
  real(dp), allocatable :: mass(:)

  !> list of atomic masses for each species
  real(dp), allocatable :: speciesMass(:)

  !> Raw H^0 hamiltonian data
  type(OSlakoCont) :: skHamCont

  !> Raw overlap hamiltonian data
  type(OSlakoCont) :: skOverCont

  !> Repulsive interaction raw data
  type(ORepCont) :: pRepCont

  !> Cut off distance for Slater-Koster interactions
  real(dp) :: skCutOff

  !> Cut off distance for repulsive interactions
  real(dp) :: repCutOff

  !> longest range of interactions for which neighbours are required
  real(dp) :: mCutOff

  !> Sparse hamiltonian matrix
  real(dp), allocatable :: ham(:,:)

  !> imaginary part of the Hamiltonian
  real(dp), allocatable :: iHam(:,:)

  !> Charge per atomic shell (shell, atom, spin channel)
  real(dp), allocatable :: chargePerShell(:,:,:)

  !> sparse overlap
  real(dp), allocatable :: over(:)


  !> nr. of K-points
  integer :: nKPoint

  !> K-points
  real(dp), allocatable :: kPoint(:,:)

  !> weight of the K-Points
  real(dp), allocatable :: KWeight(:)


  !> external pressure if periodic
  real(dp) :: extPressure

  !> Barostat used if MD and periodic
  logical :: tBarostat

  !> Barostat coupling strength
  real(dp) :: BarostatStrength


  !> H and S are real
  logical :: tRealHS


  !> nr. of electrons
  real(dp), allocatable :: nEl(:)

  !> Nr. of all electrons if neutral
  real(dp) :: nEl0


  !> Spin W values
  real(dp), allocatable :: spinW(:,:,:)

  !> Spin orbit constants
  real(dp), allocatable :: xi(:,:)


  !> is this a DFTB+U calculation?
  logical :: tDFTBU

  !> Choice of orbital functional
  integer :: nDFTBUfunc

  !> list of U-J for species
  real(dp), allocatable :: UJ(:,:)

  !> How many U-J for each species
  integer, allocatable :: nUJ(:)

  !> number of l-values of U-J for each block
  integer, allocatable :: niUJ(:,:)

  !> l-values of U-J for each block
  integer, allocatable :: iUJ(:,:,:)


  !> electron temperature
  real(dp) :: tempElec

  !> If K points should filled separately
  logical :: tFillKSep

  !> Fix Fermi energy at specified value
  logical :: tFixEf

  !> Fermi energy per spin
  real(dp) :: Ef(2)

  !> Filling temp updated by MD.
  logical :: tSetFillingTemp

  !> Choice of electron distribution function, defaults to Fermi
  integer :: iDistribFn = 0

  !> atomic kinetic temperature
  real(dp) :: tempAtom

  !> MD stepsize
  real(dp) :: deltaT


  !> eigensolver
  integer :: solver

  !> maximal number of SCC iterations
  integer :: maxSccIter


  !> is this a spin polarized calculation?
  logical :: tSpin

  !> Number of spin components, 1 is unpolarised, 2 is polarised, 4 is noncolinear / spin-orbit
  integer :: nSpin

  !> is there spin-orbit coupling
  logical :: tSpinOrbit

  !> Use block like dual representation for spin orbit
  logical :: tDualSpinOrbit

  !> Is there a complex hamiltonian contribution in real space
  logical :: tImHam

  !> is this a two component calculation (spin orbit or non-collinear spin)
  logical :: t2Component

  !> Common Fermi level accross spin channels
  logical :: tSpinSharedEf


  !> Geometry optimization needed?
  logical :: tGeoOpt

  !> optimize coordinates inside unit cell (periodic)?
  logical :: tCoordOpt

  !> optimize lattice constants?
  logical :: tLatOpt

  !> Fix angles between lattice vectors when optimizing?
  logical :: tLatOptFixAng

  !> Fix length of specified lattice vectors when optimizing?
  logical :: tLatOptFixLen(3)

  !> Optimise lattice isotropically
  logical :: tLatOptIsotropic

  !> Is this a MD calculation?
  logical :: tMD

  !> Is this a derivatives calc?
  logical :: tDerivs

  !> Do we need Mulliken charges?
  logical :: tMulliken

  !> Electrostatic potentials if requested
  type(TElStatPotentials), allocatable :: esp

  !> Calculate localised orbitals?
  logical :: tLocalise

  !> Do we need to show Mulliken charges?
  logical :: tPrintMulliken

  !> calculate an electric dipole?
  logical :: tDipole

  !> Do we need atom resolved E?
  logical :: tAtomicEnergy

  !> Print out eigenvectors?
  logical :: tPrintEigVecs

  !> Store eigenvectors as a text file
  logical :: tPrintEigVecsTxt

  !> Print eigenvector projections?
  logical :: tProjEigenvecs

  !> Do we need forces?
  logical :: tForces

  !> Is the contribution from an excited state needed for the forces
  logical :: tCasidaForces

  !> are forces being returned
  logical :: tPrintForces

  !> Number of moved atoms
  integer :: nMovedAtom

  !> Index of the moved atoms
  integer, allocatable :: indMovedAtom(:)

  !> Nr. of moved coordinates
  integer :: nMovedCoord

  !> Nr. of geo movements to do
  integer :: nGeoSteps

  !> Index of constrained atoms
  integer, allocatable :: conAtom(:)

  !> Constraint vectors
  real(dp), allocatable :: conVec(:,:)

  !> Pipek-Mezey localisation calculator
  type(TPipekMezey), allocatable :: pipekMezey

  !> use commands from socket communication to control the run
  logical :: tSocket

  !> socket details
#:if WITH_SOCKETS
  type(IpiSocketComm), allocatable :: socket
#:endif

  !> File containing output geometry
  character(lc) :: geoOutFile


  !> Append geometries in the output?
  logical :: tAppendGeo


  !> Only use converged forces if SCC
  logical :: tUseConvergedForces


  !> labels of atomic species
  character(mc), allocatable :: speciesName(:)

  !> General geometry optimizer
  type(OGeoOpt), allocatable :: pGeoCoordOpt

  !> Geometry optimizer for lattice consts
  type(OGeoOpt), allocatable :: pGeoLatOpt


  !> Charge mixer
  type(OMixer), allocatable :: pChrgMixer


  !> MD Framework
  type(OMDCommon), allocatable :: pMDFrame

  !> MD integrator
  type(OMDIntegrator), allocatable :: pMDIntegrator

  !> Temperature profile driver in MD
  type(OTempProfile), allocatable, target :: temperatureProfile

  !> geometry optimiser
  type(OnumDerivs), allocatable, target :: derivDriver

  !> reference neutral atomic occupations
  real(dp), allocatable :: q0(:, :, :)

  !> shell resolved neutral reference
  real(dp), allocatable :: qShell0(:,:)

  !> input charges (for potentials)
  real(dp), allocatable :: qInput(:, :, :)

  !> output charges
  real(dp), allocatable :: qOutput(:, :, :)

  !> input Mulliken block charges (diagonal part == Mulliken charges)
  real(dp), allocatable :: qBlockIn(:, :, :, :)

  !> Output Mulliken block charges
  real(dp), allocatable :: qBlockOut(:, :, :, :)

  !> Imaginary part of input Mulliken block charges
  real(dp), allocatable :: qiBlockIn(:, :, :, :)

  !> Imaginary part of output Mulliken block charges
  real(dp), allocatable :: qiBlockOut(:, :, :, :)

  !> input charges packed into unique equivalence elements
  real(dp), allocatable :: qInpRed(:)

  !> output charges packed into unique equivalence elements
  real(dp), allocatable :: qOutRed(:)

  !> charge differences packed into unique equivalence elements
  real(dp), allocatable :: qDiffRed(:)

  !> Orbital equivalence relations
  integer, allocatable :: iEqOrbitals(:,:,:)

  !> nr. of inequivalent orbitals
  integer :: nIneqOrb

  !> nr. of elements to go through the mixer - may contain reduced orbitals and also orbital blocks
  !> (if tDFTBU)
  integer :: nMixElements

  !> Orbital equivalency for orbital blocks
  integer, allocatable :: iEqBlockDFTBU(:,:,:,:)

  !> Orbital equivalency for orbital blocks with spin-orbit
  integer, allocatable :: iEqBlockDFTBULS(:,:,:,:)

  ! External charges

  !> If external charges must be considered
  logical :: tExtChrg

  !> Nr. of external charges
  integer :: nExtChrg


  !> external electric field
  logical :: tEField = .false.

  !> field strength
  real(dp) :: EFieldStrength = 0.0_dp

  !> field direction
  real(dp) :: EfieldVector(3) = 0.0_dp

  !> time dependent
  logical :: tTDEfield = .false.

  !> angular frequency
  real(dp) :: EfieldOmega = 0.0_dp

  !> phase of field at step 0
  integer :: EfieldPhase = 0


  !> Partial density of states (PDOS) projection regions
  type(listIntR1), save :: iOrbRegion

  !> PDOS region labels
  type(listCharLc), save :: regionLabels

  !> Third order DFTB
  logical :: t3rd

  !> Full 3rd order or only atomic site
  logical :: t3rdFull

  !> data structure for 3rd order
  type(ThirdOrder), allocatable :: thirdOrd


  !> Calculate Casida linear response excitations
  logical :: tLinResp

  !> calculate Z vector for excited properties
  logical :: tLinRespZVect

  !> Print eigenvectors
  logical :: tPrintExcitedEigVecs = .false.

  !> data type for linear response
  type(linresp), save :: lresp

  !> If initial charges/dens mtx. from external file.
  logical :: tReadChrg

  !> Whether potential shifts are read from file
  logical :: tReadShifts

  !> Whether potential shifts are read from file
  logical :: tWriteShifts

  !> should charges written to disc be in ascii or binary format?
  logical :: tWriteChrgAscii

  !> produce tagged output?
  logical :: tWriteAutotest

  !> Produce detailed.xml
  logical :: tWriteDetailedXML

  !> Produce detailed.tag
  logical :: tWriteResultsTag

  !> Produce detailed.out
  logical :: tWriteDetailedOut

  !> Produce band.dat
  logical :: tWriteBandDat

  !> Should HS (square) be printed?
  logical :: tWriteHS

  !> Should HS (sparse) be printed?
  logical :: tWriteRealHS

  !> Program run id
  integer :: runId

  !> Frequency for saving restart info
  integer :: restartFreq

  !> If dispersion should be calculated
  logical :: tDispersion

  !> dispersion data and calculations
  class(DispersionIface), allocatable :: dispersion

  !> Can stress be calculated? - start by assuming it can
  logical :: tStress = .true.

  !> should XLBOMD be used in MD
  logical :: tXlbomd

  !> XLBOMD related parameters
  type(Xlbomd), allocatable :: xlbomdIntegrator

  !> Differentiation method for (H^0,S)
  type(NonSccDiff), save :: nonSccDeriv

  !> Whether lattice has changed since last geometry iteration
  logical :: tLatticeChanged

  !> Whether atomic coordindates have changed since last geometry iteration
  logical :: tCoordsChanged

  !> Dense matrix descriptor for H and S
  type(TDenseDescr) :: denseDesc

  !> MD velocities
  real(dp), allocatable :: velocities(:,:)

  !> MD velocities for moved atoms
  real(dp), allocatable :: movedVelo(:,:)

  !> MD acceleration for moved atoms
  real(dp), allocatable :: movedAccel(:,:)

  !> Mass of the moved atoms
  real(dp), allocatable :: movedMass(:,:)

  !> Sparse storage of density matrix
  real(dp), allocatable :: rhoPrim(:,:)

  !> Imaginary part of density matrix in sparse storage
  real(dp), allocatable :: iRhoPrim(:,:)

  !> Energy weighted density matrix
  real(dp), allocatable :: ERhoPrim(:)

  !> Non-SCC part of the hamiltonian in sparse storage
  real(dp), allocatable :: h0(:)

  !> electronic filling
  real(dp), allocatable :: filling(:,:,:)

  !> band structure energy
  real(dp), allocatable :: Eband(:)

  !> entropy of electrons at temperature T
  real(dp), allocatable :: TS(:)

  !> zero temperature electronic energy
  real(dp), allocatable :: E0(:)

  !> Square dense hamiltonian storage for cases with k-points
  complex(dp), allocatable :: HSqrCplx(:,:)

  !> Square dense overlap storage for cases with k-points
  complex(dp), allocatable :: SSqrCplx(:,:)

  !> Complex eigenvectors
  complex(dp), allocatable :: eigvecsCplx(:,:,:)

  !> Square dense hamiltonian storage
  real(dp), allocatable :: HSqrReal(:,:)

  !> Square dense overlap storage
  real(dp), allocatable :: SSqrReal(:,:)

  !> Real eigenvectors
  real(dp), allocatable :: eigvecsReal(:,:,:)

  !> Eigenvalues
  real(dp), allocatable :: eigen(:,:,:)

  !> density matrix
  real(dp), allocatable :: rhoSqrReal(:,:,:)

  !> Total energy components
  type(TEnergies) :: energy

  !> Potentials for orbitals
  type(TPotentials) :: potential

  !> Energy derivative with respect to atomic positions
  real(dp), allocatable :: derivs(:,:)

  !> Forces on any external charges
  real(dp), allocatable :: chrgForces(:,:)

  !> excited state force addition
  real(dp), allocatable :: excitedDerivs(:,:)

  !> dipole moments when available
  real(dp), allocatable :: dipoleMoment(:)

  !> Coordinates to print out
  real(dp), pointer :: pCoord0Out(:,:)

  !> Folded coords (3, nAtom)
  real(dp), allocatable, target :: coord0Fold(:,:)

  !> New coordinates returned by the MD routines
  real(dp), allocatable :: newCoords(:,:)

  !> Orbital angular momentum
  real(dp), allocatable :: orbitalL(:,:,:)

  !> Natural orbitals for excited state density matrix, if requested
  real(dp), allocatable, target :: occNatural(:)

  !> Dynamical (Hessian) matrix
  real(dp), pointer :: pDynMatrix(:,:)

  !> File descriptor for the human readable output
  integer :: fdDetailedOut

  !> File descriptor for extra MD output
  integer :: fdMD

  !> Contains (iK, iS) tuples to be processed in parallel by various processor groups
  type(TParallelKS) :: parallelKS

  private :: createRandomGenerators

#:if WITH_TRANSPORT
  !> Transport variables
  !> Container for the atomistic structure for poisson
  type(TPoissonStructure) :: poissStr
  type(TTransPar) :: transpar
  type(TNEGFInfo) :: ginfo

#:endif

  !> Whether contact Hamiltonians are uploaded
  !> Synonym for G.F. calculation of density
  logical :: tUpload

  !> Whether contact Hamiltonians are computed
  logical :: tContCalc

  !> Whether Poisson solver is invoked
  logical :: tPoisson

  !> Whether recompute Poisson after every SCC
  logical :: tPoissonTwice

  !> Calculate terminal tunneling and current
  logical :: tTunn

  !> True if we use any part of Negf (green solver, landauer etc.)
  logical :: tNegf

  !> Whether local currents are computed
  logical :: tLocalCurrents

  !> True if LDOS is stored on separate files for k-points
  logical :: writeLDOS

  !> True if Tunneling is stored on separate files
  logical :: writeTunn

  !> Holds spin-dependent electrochemical potentials of contacts
  !> This is because libNEGF is not spin-aware
  real(dp), allocatable :: mu(:,:)

  !> Variables for Transport NEGF/Poisson solver
  !> Tunneling, local DOS and current
  real(dp), allocatable :: tunneling(:,:), ldos(:,:), current(:,:)
  real(dp), allocatable :: leadCurrents(:)

  !> Poisson Derivatives (forces)
  real(dp), allocatable :: poissonDerivs(:,:)

  !> Shell-resolved Potential shifts uploaded from contacts
  real(dp), allocatable :: shiftPerLUp(:,:)

  !> Orbital-resolved charges uploaded from contacts
  real(dp), allocatable :: chargeUp(:,:,:)

  !> Details of energy interval for tunneling used in output
  real(dp) :: Emin, Emax, Estep

  !> Electrostatics type (either gammafunctional or poisson)
  integer :: electrostatics

  !> list of atoms in the central cell (or device region if transport)
  integer, allocatable :: iAtInCentralRegion(:)

contains


  !> Initializes the variables in the module based on the parsed input
  subroutine initProgramVariables(input, env)

    !> Holds the parsed input data.
    type(inputData), intent(inout), target :: input

    !> Environment settings
    type(TEnvironment), intent(inout) :: env

    ! Mixer related local variables
    integer :: nGeneration
    real(dp) :: mixParam

    !> mixer number
    integer :: iMixer

    !> simple mixer (if used)
    type(OSimpleMixer), allocatable :: pSimpleMixer

    !> Anderson mixer (if used)
    type(OAndersonMixer), allocatable :: pAndersonMixer

    !> Broyden mixer (if used)
    type(OBroydenMixer), allocatable :: pBroydenMixer

    !> DIIS mixer (if used)
    type(ODIISMixer), allocatable :: pDIISMixer

    ! Geometry optimizer related local variables

    !> Conjugate gradient driver
    type(OConjGrad), allocatable :: pConjGrad

    !> Steepest descent driver
    type(OSteepDesc), allocatable :: pSteepDesc

    !> Conjugate gradient driver
    type(OConjGrad), allocatable :: pConjGradLat

    !> Steepest descent driver
    type(OSteepDesc), allocatable :: pSteepDescLat

    !> gradient DIIS driver
    type(ODIIS), allocatable :: pDIIS

    !> lBFGS driver for geometry  optimisation
    type(TLbfgs), allocatable :: pLbfgs

    !> lBFGS driver for lattice optimisation
    type(TLbfgs), allocatable :: pLbfgsLat

    ! MD related local variables
    type(OThermostat), allocatable :: pThermostat
    type(ODummyThermostat), allocatable :: pDummyTherm
    type(OAndersenThermostat), allocatable :: pAndersenTherm
    type(OBerendsenThermostat), allocatable :: pBerendsenTherm
    type(ONHCThermostat), allocatable :: pNHCTherm

    type(OVelocityVerlet), allocatable :: pVelocityVerlet
    type(OTempProfile), pointer :: pTempProfile

    type(ORanlux), allocatable :: randomInit, randomThermostat
    integer :: iSeed

    integer :: ind, ii, jj, kk, iS, iAt, iSp, iSh, iOrb
    integer :: iStart, iEnd

    ! Dispersion
    type(DispSlaKirk), allocatable :: slaKirk
    type(DispUFF), allocatable :: uff
  #:if WITH_DFTD3
    type(DispDftD3), allocatable :: dftd3
  #:endif

    ! H5 correction
    type(H5Corr), allocatable :: pH5Correction
    logical :: tHHRepulsion

    character(lc) :: tmpStr
    integer, allocatable :: tmpir1(:)

    character(lc) :: strTmp, strTmp2

    !> flag to check for first cycle through a loop
    logical :: tFirst

    !> Nr. of Hamiltonians to diagonalise independently
    integer :: nIndepHam

    real(dp) :: rTmp

    !> Flag if some files do exist or not
    logical :: tExist

    ! Orbital equivalency for SCC and Spin
    integer, allocatable :: iEqOrbSCC(:,:,:), iEqOrbSpin(:,:,:)
    ! Orbital equivalency for orbital potentials
    integer, allocatable :: iEqOrbDFTBU(:,:,:)

    ! Damped interactions
    logical, allocatable, target :: tDampedShort(:)
    type(ThirdOrderInp) :: thirdInp

    ! PDOS stuff
    integer :: iReg, nAtomRegion, nOrbRegion, iTmp
    integer, allocatable :: iAtomRegion(:)
    integer :: valshape(1)

    !> Is SCC cycle initialised
    type(TSccInp), allocatable :: sccInp

    !> Used for indexing linear response
    integer :: homoLoc(1)

    !> Whether seed was randomly created
    logical :: tRandomSeed

    !> First guess for nr. of neighbours.
    integer, parameter :: nInitNeighbour = 40

    integer, external :: omp_get_thread_num, omp_get_num_threads
    integer, external :: omp_get_thread_limit, omp_get_max_threads

    !> Is the check-sum for charges read externally be used?
    logical :: tSkipChrgChecksum

    @:ASSERT(input%tInitialized)

    write(stdOut, "(/, A)") "Starting initialization..."
    write(stdOut, "(A80)") repeat("-", 80)

    call env%initGlobalTimer(input%ctrl%timingLevel, "DFTB+ running times", stdOut)
    call env%globalTimer%startTimer(globalTimers%globalInit)

    ! Basic variables
    tSccCalc = input%ctrl%tScc
    tDFTBU = input%ctrl%tDFTBU
    tSpin = input%ctrl%tSpin
    if (tSpin) then
      nSpin = 2
    else
      nSpin = 1
    end if
    nIndepHam = nSpin

    tSpinSharedEf = input%ctrl%tSpinSharedEf
    tSpinOrbit = input%ctrl%tSpinOrbit
    tDualSpinOrbit = input%ctrl%tDualSpinOrbit
    t2Component = input%ctrl%t2Component

    if (t2Component) then
      nSpin = 4
      nIndepHam = 1
    end if

    if (nSpin /= 2 .and. tSpinSharedEf) then
      call error("Colinear spin polarization required for shared Ef over spin channels")
    end if

    nAtom = input%geom%nAtom
    nType = input%geom%nSpecies
    orb = input%slako%orb
    nOrb = orb%nOrb
    tPeriodic = input%geom%tPeriodic

    ! Brillouin zone sampling
    if (tPeriodic) then
      nKPoint = input%ctrl%nKPoint
      allocate(kPoint(3, nKPoint))
      allocate(kWeight(nKPoint))
      @:ASSERT(all(shape(kPoint) == shape(input%ctrl%KPoint)))
      @:ASSERT(all(shape(kWeight) == shape(input%ctrl%kWeight)))
      kPoint(:,:) = input%ctrl%KPoint(:,:)
      if (sum(input%ctrl%kWeight(:)) < epsilon(1.0_dp)) then
        call error("Sum of k-point weights should be greater than zero!")
      end if
      kWeight(:) = input%ctrl%kWeight / sum(input%ctrl%kWeight)
    else
      nKPoint = 1
      allocate(kPoint(3, nKPoint))
      allocate(kWeight(nKpoint))
      kPoint(:,1) = 0.0_dp
      kWeight(1) = 1.0_dp
    end if

    if ((.not. tPeriodic) .or. (nKPoint == 1 .and. all(kPoint(:, 1) == [0.0_dp, 0.0_dp, 0.0_dp])))&
        & then
      tRealHS = .true.
    else
      tRealHS = .false.
    end if

  #:if WITH_MPI
    call env%initMpi(input%ctrl%parallelOpts%nGroup)
  #:endif

    !$OMP PARALLEL
    if (omp_get_thread_num().eq.0) then
      write(stdOut,"('OMP THREADS: ',I0)") omp_get_num_threads()
      write(stdOut,"('OMP MAX THREADS: ',I0)") omp_get_max_threads()
      !write(stdOut,"('OMP THREADS LIMIT: ',I0)") omp_get_thread_limit()
    end if
    !$OMP END PARALLEL

  #:if WITH_SCALAPACK
    call initScalapack(input%ctrl%parallelOpts%blacsOpts, nAtom, nOrb, t2Component, env)
  #:endif
    call TParallelKS_init(parallelKS, env, nKPoint, nIndepHam)

    sccTol = input%ctrl%sccTol
    tShowFoldedCoord = input%ctrl%tShowFoldedCoord
    if (tShowFoldedCoord .and. .not. tPeriodic) then
      call error("Folding coordinates back into the central cell is meaningless for molecular&
          & boundary conditions!")
    end if
    tFracCoord = input%geom%tFracCoord
    solver = input%ctrl%iSolver
    if (tSccCalc) then
      maxSccIter = input%ctrl%maxIter
    else
      maxSccIter = 1
    end if


    if (tPeriodic) then
      tLatticeChanged = .true.
      allocate(latVec(3, 3))
      @:ASSERT(all(shape(input%geom%latVecs) == shape(latVec)))
      latVec(:,:) = input%geom%latVecs(:,:)
      allocate(recVec(3, 3))
      allocate(invLatVec(3, 3))
      invLatVec = latVec(:,:)
      call matinv(invLatVec)
      invLatVec = reshape(invLatVec, (/3, 3/), order=(/2, 1/))
      recVec = 2.0_dp * pi * invLatVec
      CellVol = abs(determinant33(latVec))
      recCellVol = abs(determinant33(recVec))
    else
      allocate(latVec(0, 0))
      allocate(recVec(0, 0))
      allocate(invLatVec(0, 0))
      CellVol = 0.0_dp
      recCellVol = 0.0_dp
      tLatticeChanged = .false.
    end if

    ! Slater-Koster tables
    skHamCont = input%slako%skHamCont
    skOverCont = input%slako%skOverCont
    pRepCont = input%slako%repCont

    allocate(atomEigVal(orb%mShell, nType))
    @:ASSERT(size(input%slako%skSelf, dim=1) == orb%mShell)
    @:ASSERT(size(input%slako%skSelf, dim=2) == size(atomEigVal, dim=2))
    atomEigVal(:,:) = input%slako%skSelf(1:orb%mShell, :)

    @:ASSERT(size(input%slako%skOcc, dim=1) >= orb%mShell)
    allocate(referenceN0(orb%mShell, nType))
    referenceN0(:,:) = input%slako%skOcc(1:orb%mShell, :)
    @:ASSERT(size(input%slako%mass) == nType)
    allocate(speciesMass(nType))
    speciesMass(:) = input%slako%mass(:)

    ! Spin W's !'
    if (allocated(input%ctrl%spinW)) then
      allocate(spinW(orb%mShell, orb%mShell, nType))
      spinW(:,:,:) = 0.0_dp
      do iSp = 1, nType
        do jj = 1, orb%nShell(iSp)
          do kk = 1, orb%nShell(iSp)
            spinW(jj, kk, iSp) = input%ctrl%spinW(jj, kk, iSp)
          end do
        end do
      end do
    end if

    if (tSpinOrbit) then
      allocate(xi(orb%mShell,nType))
      xi(:,:) = 0.0_dp
      do iSp=1,nType
        do jj=1, orb%nShell(iSp)
          xi(jj,iSp)=input%ctrl%xi(jj,iSp)
        end do
      end do
    end if

    ! DFTB+U parameters
    if (tDFTBU) then
      nDFTBUfunc = input%ctrl%DFTBUfunc
      allocate(UJ(size(input%ctrl%UJ,dim=1),size(input%ctrl%UJ,dim=2)))
      allocate(nUJ(size(input%ctrl%nUJ)))
      allocate(niUJ(size(input%ctrl%niUJ,dim=1),size(input%ctrl%niUJ,dim=2)))
      allocate(iUJ(size(input%ctrl%iUJ,dim=1), size(input%ctrl%iUJ,dim=2),&
          & size(input%ctrl%iUJ,dim=3)))

      UJ(:,:) = input%ctrl%UJ(:,:)
      nUJ(:) = input%ctrl%nUJ(:)
      niUJ(:,:) = input%ctrl%niUJ(:,:)
      iUJ(:,:,:) = input%ctrl%iUJ(:,:,:)
      do iSp = 1, nType
        do jj = 1, nUJ(iSp)
          if (niUJ(jj,iSp)>1) then
            call heap_sort(iUJ(1:niUJ(jj,iSp),jj,iSp))
          end if
        end do
      end do
    else
      allocate(UJ(0,0))
      allocate(nUJ(0))
      allocate(niUJ(0,0))
      allocate(iUJ(0,0,0))
    end if

    ! Cut-offs from SlaKo and repulsive
    skCutOff = max(getCutOff(skHamCont), getCutOff(skOverCont))
    repCutOff = getCutOff(pRepCont)
    mCutOff = max(skCutOff, repCutOff)

    ! Get species names and output file
    geoOutFile = input%ctrl%outFile
    allocate(speciesName(size(input%geom%speciesNames)))
    speciesName(:) = input%geom%speciesNames(:)

    do iSp = 1, nType
      do jj = iSp+1, nType
        if (speciesName(iSp) == speciesName(jj)) then
          write(tmpStr,"('Duplicate identical species labels in the geometry: ',A)")speciesName(iSp)
          call error(tmpStr)
        end if
      end do
    end do

    ! Initialise the SCC module (the two copies of the Hubbard Us are rather
    ! artifical, since the copy for the main program is only used for dumping
    ! into the tagged format for autotest)
    allocate(hubbU(orb%mShell, nType))
    @:ASSERT(size(input%slako%skHubbU, dim=1) >= orb%mShell)
    @:ASSERT(size(input%slako%skHubbU, dim=2) == nType)
    hubbU(:,:) = input%slako%skHubbU(1:orb%mShell, :)
    if (allocated(input%ctrl%hubbU)) then
      where (input%ctrl%hubbU > 0.0_dp)
        hubbU = input%ctrl%hubbU
      end where
    end if
    if (tSccCalc) then
      allocate(sccInp)
      allocate(sccCalc)
      sccInp%orb => orb
      if (tPeriodic) then
        sccInp%latVecs = latVec
        sccInp%recVecs = recVec
        sccInp%volume = CellVol
      end if
      sccInp%hubbU = hubbU
      allocate(tDampedShort(nType))
      if (input%ctrl%tDampH) then
        tDampedShort = (speciesMass < 3.5_dp * amu__au)
        !tDampedShort(:) = (speciesName == "H" .or. speciesName == "h")
      else
        tDampedShort(:) = .false.
      end if
      sccInp%tDampedShort = tDampedShort
      sccInp%dampExp = input%ctrl%dampExp

      ! H5 correction
      if (input%ctrl%h5SwitchedOn) then
        if (.not. any(speciesMass < 3.5_dp * amu__au)) then
          call error("H5 correction used without H atoms present")
        end if
        if (any(tDampedShort)) then
          call error("H5 correction is not compatible with X-H damping")
        end if
        allocate(pH5Correction)
        call H5Corr_init(pH5Correction, speciesName, input%ctrl%h5RScale, input%ctrl%h5WScale,&
            & input%ctrl%h5ElementPara)
        sccInp%h5Correction = pH5Correction
      end if

      nExtChrg = input%ctrl%nExtChrg
      tExtChrg = (nExtChrg > 0)
      if (tExtChrg) then
        if (.not.tSccCalc) then
          call error("External charges can only be used in an SCC calculation")
        end if
        tStress = .false. ! Stress calculations not allowed
        @:ASSERT(size(input%ctrl%extChrg, dim=1) == 4)
        @:ASSERT(size(input%ctrl%extChrg, dim=2) == nExtChrg)
        sccInp%extCharges = input%ctrl%extChrg
        if (allocated(input%ctrl%extChrgBlurWidth)) then
          sccInp%blurWidths = input%ctrl%extChrgblurWidth
          if (any(sccInp%blurWidths < 0.0_dp)) then
            call error("Gaussian blur widths for charges may not be negative")
          end if
        end if
      end if
      if (allocated(input%ctrl%chrgConstr)) then
        @:ASSERT(all(shape(input%ctrl%chrgConstr) == (/ nAtom, 2 /)))
        if (any(abs(input%ctrl%chrgConstr(:,2)) > epsilon(1.0_dp))) then
          sccInp%chrgConstraints = input%ctrl%chrgConstr
        end if
      end if

      if (allocated(input%ctrl%thirdOrderOn)) then
        @:ASSERT(tSccCalc)
        @:ASSERT(all(shape(input%ctrl%thirdOrderOn) == (/ nAtom, 2 /)))
        sccInp%thirdOrderOn = input%ctrl%thirdOrderOn
      end if

      sccInp%ewaldAlpha = input%ctrl%ewaldAlpha
      sccInp%tolEwald = input%ctrl%tolEwald
      call initialize(sccCalc, env, sccInp)
      deallocate(sccInp)

      ! Longest cut-off including the softening part of gamma
      mCutOff = max(mCutOff, sccCalc%getCutOff())

      if (input%ctrl%t3rd .and. input%ctrl%tOrbResolved) then
<<<<<<< HEAD
        call error("Onsite third order DFTB only compatible with orbital non-resolved SCC")
=======
        call error("Onsite third order DFTB only compatible with orbital non resolved SCC")
>>>>>>> 1539adbf
      end if

      ! Initialize full 3rd order module
      t3rd = input%ctrl%t3rd
      t3rdFull = input%ctrl%t3rdFull
      if (t3rdFull) then
        @:ASSERT(tSccCalc)
        thirdInp%orb => orb
        thirdInp%hubbUs = hubbU
        thirdInp%hubbUDerivs = input%ctrl%hubDerivs
        allocate(thirdInp%damped(nType))
        thirdInp%damped(:) = tDampedShort
        thirdInp%dampExp = input%ctrl%dampExp
        thirdInp%shellResolved = input%ctrl%tOrbResolved
        allocate(thirdOrd)
        call ThirdOrder_init(thirdOrd, thirdInp)
        mCutOff = max(mCutOff, thirdOrd%getCutOff())
      end if
    end if

    ! Initial coordinates
    allocate(coord0(3, nAtom))
    @:ASSERT(all(shape(coord0) == shape(input%geom%coords)))
    coord0(:,:) = input%geom%coords(:,:)
    tCoordsChanged = .true.

    allocate(species0(nAtom))
    @:ASSERT(all(shape(species0) == shape(input%geom%species)))
    species0(:) = input%geom%species(:)

    allocate(mass(nAtom))
    mass = speciesMass(species0)
    if (allocated(input%ctrl%masses)) then
      @:ASSERT(size(input%ctrl%masses) == nAtom)
      where (input%ctrl%masses >= 0.0_dp)
        mass = input%ctrl%masses
      end where
    end if

    if (tPeriodic) then
      ! Make some guess for the nr. of all interacting atoms
      nAllAtom = int((real(nAtom, dp)**(1.0_dp/3.0_dp) + 3.0_dp)**3)
    else
      nAllAtom = nAtom
    end if
    allocate(coord(3, nAllAtom))
    allocate(species(nAllAtom))
    allocate(img2CentCell(nAllAtom))
    allocate(iCellVec(nAllAtom))

    ! Intialize Hamilton and overlap
    tImHam = tDualSpinOrbit .or. (tSpinOrbit .and. tDFTBU) ! .or. tBField
    if (tSccCalc) then
      allocate(chargePerShell(orb%mShell,nAtom,nSpin))
    else
       allocate(chargePerShell(0,0,0))
    end if
    allocate(ham(0, nSpin))
    if (tImHam) then
      allocate(iHam(0, nSpin))
    end if
    allocate(over(0))
    allocate(iSparseStart(0, nAtom))

    if (nSpin == 4) then
      allocate(nEl(1))
    else
      allocate(nEl(nSpin))
    end if

    nEl0 = 0.0_dp
    do ii = 1, nAtom
      nEl0 = nEl0 + sum(input%slako%skOcc(1:orb%nShell(species0(ii)), species0(ii)))
    end do
    nEl(:) = 0.0_dp
    if (nSpin == 1 .or. nSpin == 4) then
      nEl(1) = nEl0 - input%ctrl%nrChrg
      if(ceiling(nEl(1)) > 2.0_dp*nOrb) then
        call error("More electrons than basis functions!")
      end if
    else
      nEl(1) = 0.5_dp * (nEl0 - input%ctrl%nrChrg + input%ctrl%nrSpinPol)
      nEl(2) = 0.5_dp * (nEl0 - input%ctrl%nrChrg - input%ctrl%nrSpinPol)
      if (any(ceiling(nEl(:)) > nOrb)) then
        call error("More electrons than basis functions!")
      end if
    end if

    if (.not.all(nEl(:) >= 0.0_dp)) then
      call error("Less than 0 electrons!")
    end if

    iDistribFn = input%ctrl%iDistribFn
    tempElec = input%ctrl%tempElec
    tFixEf = input%ctrl%tFixEf
    if (tFixEf) then
      Ef = input%ctrl%Ef
    else
      Ef = 0.0_dp
    end if
    tSetFillingTemp = input%ctrl%tSetFillingTemp
    tFillKSep = input%ctrl%tFillKSep
    tempAtom = input%ctrl%tempAtom
    deltaT = input%ctrl%deltaT


    ! Create equivalency relations
    if (tSccCalc) then
      allocate(iEqOrbitals(orb%mOrb, nAtom, nSpin))
      allocate(iEqOrbSCC(orb%mOrb, nAtom, nSpin))
      call sccCalc%getOrbitalEquiv(orb, species0, iEqOrbSCC)
      if (nSpin == 1) then
        iEqOrbitals(:,:,:) = iEqOrbSCC(:,:,:)
      else
        allocate(iEqOrbSpin(orb%mOrb, nAtom, nSpin))
        call Spin_getOrbitalEquiv(orb, species0, iEqOrbSpin)
        call OrbitalEquiv_merge(iEqOrbSCC, iEqOrbSpin, orb, iEqOrbitals)
        deallocate(iEqOrbSpin)
      end if
      deallocate(iEqOrbSCC)
      nIneqOrb = maxval(iEqOrbitals)
      nMixElements = nIneqOrb
      if (tDFTBU) then
        allocate(iEqOrbSpin(orb%mOrb, nAtom, nSpin))
        allocate(iEqOrbDFTBU(orb%mOrb, nAtom, nSpin))
        call DFTBplsU_getOrbitalEquiv(iEqOrbDFTBU,orb, species0, nUJ, niUJ, iUJ)
        call OrbitalEquiv_merge(iEqOrbitals, iEqOrbDFTBU, orb, iEqOrbSpin)
        iEqOrbitals(:,:,:) = iEqOrbSpin(:,:,:)
        nIneqOrb = maxval(iEqOrbitals)
        deallocate(iEqOrbSpin)
        deallocate(iEqOrbDFTBU)
        allocate(iEqBlockDFTBU(orb%mOrb, orb%mOrb, nAtom, nSpin))
        call DFTBU_blockIndx(iEqBlockDFTBU, nIneqOrb, orb, species0, nUJ, niUJ, iUJ)
        nMixElements = max(nMixElements,maxval(iEqBlockDFTBU)) ! as
        !  iEqBlockDFTBU does not include diagonal elements, so in the case of
        !  a purely s-block DFTB+U calculation, maxval(iEqBlockDFTBU) would
        !  return 0
        if (tImHam) then
          allocate(iEqBlockDFTBULS(orb%mOrb, orb%mOrb, nAtom, nSpin))
<<<<<<< HEAD
          call DFTBU_blockIndx(iEqBlockDFTBULS,nMixElements , orb, species0, nUJ, niUJ, iUJ)
=======
          call DFTBU_blockIndx(iEqBlockDFTBULS, nMixElements, orb, species0, nUJ, niUJ, iUJ)
>>>>>>> 1539adbf
          nMixElements = max(nMixElements,maxval(iEqBlockDFTBULS))
        end if
      end if
    else
      nIneqOrb = nOrb
      nMixElements = 0
    end if

    ! Initialize mixer
    ! (at the moment, the mixer does not need to know about the size of the
    ! vector to mix.)
    if (tSccCalc) then
      allocate(pChrgMixer)
      iMixer = input%ctrl%iMixSwitch
      nGeneration = input%ctrl%iGenerations
      mixParam = input%ctrl%almix
      select case (iMixer)
      case (mixerSimple)
        allocate(pSimplemixer)
        call init(pSimpleMixer, mixParam)
        call init(pChrgMixer, pSimpleMixer)
      case (mixerAnderson)
        allocate(pAndersonMixer)
        if (input%ctrl%andersonNrDynMix > 0) then
          call init(pAndersonMixer, nGeneration, mixParam, input%ctrl%andersonInitMixing,&
              & input%ctrl%andersonDynMixParams, input%ctrl%andersonOmega0)
        else
          call init(pAndersonMixer, nGeneration, mixParam, input%ctrl%andersonInitMixing,&
              & omega0=input%ctrl%andersonOmega0)
        end if
        call init(pChrgMixer, pAndersonMixer)
      case (mixerBroyden)
        allocate(pBroydenMixer)
        call init(pBroydenMixer, maxSccIter, mixParam, input%ctrl%broydenOmega0,&
            & input%ctrl%broydenMinWeight, input%ctrl%broydenMaxWeight, input%ctrl%broydenWeightFac)
        call init(pChrgMixer, pBroydenMixer)
      case(mixerDIIS)
        allocate(pDIISMixer)
        call init(pDIISMixer,nGeneration, mixParam, input%ctrl%tFromStart)
        call init(pChrgMixer, pDIISMixer)
      case default
        call error("Unknown charge mixer type.")
      end select
    end if

    ! initialise in cases where atoms move
    tGeoOpt = input%ctrl%tGeoOpt
    tCoordOpt = input%ctrl%tCoordOpt
    tLatOpt = (input%ctrl%tLatOpt .and. tPeriodic)
    if (tLatOpt) then
      if (tExtChrg) then
        ! Stop as not sure, what to do with the coordinates of the
        ! external charges, when the lattice changes.
        call error("External charges and lattice optimisation can not be used together.")
      end if
    end if
    if (tLatOpt) then
      tLatOptFixAng = input%ctrl%tLatOptFixAng
      tLatOptFixLen = input%ctrl%tLatOptFixLen
      tLatOptIsotropic = input%ctrl%tLatOptIsotropic
      if (tLatOptFixAng .or. any(tLatOptFixLen) .or. tLatOptIsotropic) then
        origLatVec(:,:) = latVec(:,:)
        do ii = 1, 3
           normOrigLatVec(:,ii) = origLatVec(:,ii) / sqrt(sum(origLatVec(:,ii)**2))
        end do
      end if
    end if
    extPressure = input%ctrl%pressure
    tBarostat = input%ctrl%tBarostat
    BarostatStrength = input%ctrl%BarostatStrength

  #:if WITH_SOCKETS
    tSocket = allocated(input%ctrl%socketInput)
    if (tSocket) then
      input%ctrl%socketInput%nAtom = nAtom
      call initSocket(env, input%ctrl%socketInput, tPeriodic, coord0, latVec, socket,&
          & tCoordsChanged, tLatticeChanged)
      tForces = .true.
      tGeoOpt = .false.
      tMD = .false.
    end if
  #:else
    tSocket = .false.
  #:endif

    tAppendGeo = input%ctrl%tAppendGeo
    tUseConvergedForces = (input%ctrl%tConvrgForces .and. tSccCalc) ! no point if not SCC
    tMD = input%ctrl%tMD
    tDerivs = input%ctrl%tDerivs
    tPrintMulliken = input%ctrl%tPrintMulliken
    tEField = input%ctrl%tEfield ! external electric field
    tMulliken = input%ctrl%tMulliken .or. tPrintMulliken .or. tEField
    tAtomicEnergy = input%ctrl%tAtomicEnergy
    tPrintEigVecs = input%ctrl%tPrintEigVecs
    tPrintEigVecsTxt = input%ctrl%tPrintEigVecsTxt

    tPrintForces = input%ctrl%tPrintForces
    tForces = input%ctrl%tForces .or. tPrintForces
    if (tForces) then
      tCasidaForces = input%ctrl%tCasidaForces
    else
      tCasidaForces = .false.
    end if
    if (tSccCalc) then
      forceType = input%ctrl%forceType
    else
      if (input%ctrl%forceType /= forceOrig) then
        call error("Invalid force evaluation method for non-SCC calculations.")
      end if
    end if
<<<<<<< HEAD
    if (forceType == forceDynT0 .and. tempElec > minTemp) then
=======
    if (forceType == 2 .and. tempElec > minTemp) then
>>>>>>> 1539adbf
       call error("This ForceEvaluation method requires the electron temperature to be zero")
    end if
    if (tForces) then
      select case(input%ctrl%iDerivMethod)
      case (1)
        ! set step size from input
        if (input%ctrl%deriv1stDelta < epsilon(1.0_dp)) then
          write(tmpStr, "(A,E12.4)") 'Too small value for finite difference step :',&
              & input%ctrl%deriv1stDelta
          call error(tmpStr)
        end if
        call NonSccDiff_init(nonSccDeriv, diffTypes%finiteDiff, input%ctrl%deriv1stDelta)
      case (2)
        call NonSccDiff_init(nonSccDeriv, diffTypes%richardson)
      end select
    end if

    ! requires stress to already be possible and it being a periodic calculation
    ! with forces
    tStress = (tPeriodic .and. tForces .and. .not.tNegf .and. tStress)

    nMovedAtom = input%ctrl%nrMoved
    nMovedCoord = 3 * nMovedAtom

    if (input%ctrl%maxRun == -1) then
      nGeoSteps = huge(1) - 1
      ! Workaround:PGI 17.10 -> do i = 0, huge(1) executes 0 times
      ! nGeoSteps = huge(1)
    else
      nGeoSteps = input%ctrl%maxRun
    end if

    if (nMovedAtom > 0) then
      allocate(indMovedAtom(size(input%ctrl%indMovedAtom)))
      indMovedAtom(:) = input%ctrl%indMovedAtom(:)
    else
      allocate(indMovedAtom(0))
    end if

    allocate(pGeoCoordOpt)
    if (tCoordOpt) then
      allocate(tmpCoords(nMovedCoord))
      tmpCoords(1:nMovedCoord) = reshape(coord0(:, indMovedAtom), (/ nMovedCoord /))
      select case (input%ctrl%iGeoOpt)
      case(optSD)
        allocate(tmpWeight(nMovedCoord))
        tmpWeight(1:nMovedCoord) = 0.5_dp * deltaT**2 / reshape(spread(mass(indMovedAtom), 1, 3),&
            & (/nMovedCoord/))
        allocate(pSteepDesc)
<<<<<<< HEAD
        call init(pSteepDesc, size(tmpCoords), input%ctrl%maxForce, input%ctrl%maxAtomDisp,&
            & tmpWeight )
=======
        call init(pSteepDesc, size(tmpCoords), input%ctrl%maxForce,&
            & input%ctrl%maxAtomDisp,tmpWeight)
>>>>>>> 1539adbf
        deallocate(tmpWeight)
        call init(pGeoCoordOpt, pSteepDesc)
      case (optCG)
        allocate(pConjGrad)
        call init(pConjGrad, size(tmpCoords), input%ctrl%maxForce, input%ctrl%maxAtomDisp)
        call init(pGeoCoordOpt, pConjGrad)
      case (optDIIS)
        allocate(pDIIS)
        call init(pDIIS, size(tmpCoords), input%ctrl%maxForce, input%ctrl%deltaGeoOpt,&
            & input%ctrl%iGenGeoOpt)
        call init(pGeoCoordOpt, pDIIS)
      case (optLBFGS)
        allocate(pLbfgs)
        call TLbfgs_init(pLbfgs, size(tmpCoords), input%ctrl%maxForce, tolSameDist,&
            & input%ctrl%maxAtomDisp, input%ctrl%lbfgsInp%memory)
        call init(pGeoCoordOpt, pLbfgs)
      end select
      call reset(pGeoCoordOpt, tmpCoords)
    end if

    allocate(pGeoLatOpt)
    if (tLatOpt) then
      select case (input%ctrl%iGeoOpt)
      case(optSD)
        allocate(tmpWeight(9))
        tmpWeight = 1.0_dp
        allocate(pSteepDescLat)
<<<<<<< HEAD
        call init(pSteepDescLat, 9, input%ctrl%maxForce, input%ctrl%maxLatDisp, tmpWeight)
=======
        call init(pSteepDescLat, 9, input%ctrl%maxForce, input%ctrl%maxLatDisp, tmpWeight )
>>>>>>> 1539adbf
        deallocate(tmpWeight)
        call init(pGeoLatOpt, pSteepDescLat)
      case(optCG, optDIIS) ! use CG lattice for both DIIS and CG
        allocate(pConjGradLat)
        call init(pConjGradLat, 9, input%ctrl%maxForce, input%ctrl%maxLatDisp)
        call init(pGeoLatOpt, pConjGradLat)
      case (4)
        allocate(pLbfgsLat)
        call TLbfgs_init(pLbfgsLat, 9, input%ctrl%maxForce, tolSameDist, input%ctrl%maxLatDisp,&
            & input%ctrl%lbfgsInp%memory)
        call init(pGeoLatOpt, pLbfgsLat)
      end select
<<<<<<< HEAD
      if (tLatOptIsotropic ) then
        ! optimization uses scaling factor of unit cell
        call reset( pGeoLatOpt, (/1.0_dp,0.0_dp,0.0_dp,0.0_dp,0.0_dp,0.0_dp,0.0_dp,0.0_dp,0.0_dp/))
=======
      ! optimization uses scaling factor of unit cell
      if (tLatOptIsotropic ) then
        call reset(pGeoLatOpt, (/1.0_dp,0.0_dp,0.0_dp,0.0_dp,0.0_dp,0.0_dp,0.0_dp,0.0_dp,0.0_dp/))
>>>>>>> 1539adbf
      else if (tLatOptFixAng) then
        ! optimization uses scaling factor of lattice vectors
        call reset( pGeoLatOpt, (/1.0_dp,1.0_dp,1.0_dp,0.0_dp,0.0_dp,0.0_dp,0.0_dp,0.0_dp,0.0_dp/))
      else
        call reset( pGeoLatOpt, reshape(latVec, (/ 9 /)) )
      end if
    end if

    if (.not.(tGeoOpt.or.tMD.or.tSocket)) then
      nGeoSteps = 0
    end if

    ! Initialize constraints
    if (input%ctrl%nrConstr > 0) then
      allocate(conAtom(input%ctrl%nrConstr))
      allocate(conVec(3, input%ctrl%nrConstr))
      conAtom(:) = input%ctrl%conAtom
      conVec(:,:) = input%ctrl%conVec
      do ii = 1, input%ctrl%nrConstr
        conVec(:,ii) = conVec(:,ii) / sqrt(sum(conVec(:,ii)**2))
      end do
    end if

    ! Dispersion
    tHHRepulsion = .false.
    tDispersion = allocated(input%ctrl%dispInp)
    if (tDispersion) then
      if (allocated(input%ctrl%dispInp%slakirk)) then
        tStress = .false.
        if (tLatOpt) then
          call error("Sorry, lattice optimisation and Slater-Kirkwood type dispersion can not be&
              & used together")
        end if
        if (tBarostat) then
          call error("Sorry, barostatic MD and Slater-Kirkwood type dispersion can not be used&
              & together")
        end if
        allocate(slaKirk)
        if (tPeriodic) then
          call DispSlaKirk_init(slaKirk, input%ctrl%dispInp%slakirk, latVec)
        else
          call DispSlaKirk_init(slaKirk, input%ctrl%dispInp%slakirk)
        end if
        call move_alloc(slaKirk, dispersion)

      elseif (allocated(input%ctrl%dispInp%uff)) then
        allocate(uff)
        if (tPeriodic) then
          call DispUff_init(uff, input%ctrl%dispInp%uff, nAtom, species0, latVec)
        else
          call DispUff_init(uff, input%ctrl%dispInp%uff, nAtom)
        end if
        call move_alloc(uff, dispersion)

    #:if WITH_DFTD3
      elseif (allocated(input%ctrl%dispInp%dftd3)) then
        allocate(dftd3)
        tHHRepulsion = input%ctrl%dispInp%dftd3%hhrepulsion
        if (tHHRepulsion .and. .not. any(speciesMass < 3.5_dp * amu__au)) then
          call error("H-H repulsion correction used without H atoms present")
        end if
        if (tPeriodic) then
          call DispDftD3_init(dftd3, input%ctrl%dispInp%dftd3, nAtom, species0, speciesName, latVec)
        else
          call DispDftD3_init(dftd3, input%ctrl%dispInp%dftd3, nAtom, species0, speciesName)
        end if
        call move_alloc(dftd3, dispersion)
    #:endif
      end if
      mCutOff = max(mCutOff, dispersion%getRCutOff())

    end if

    if (input%ctrl%nrChrg == 0.0_dp .and. (.not.tPeriodic) .and. tMulliken) then
      tDipole = .true.
    else
      tDipole = .false.
    end if

    if (allocated(input%ctrl%elStatPotentialsInp)) then
      if (.not.tSccCalc) then
        call error("Electrostatic potentials only available for SCC calculations")
      end if
      allocate(esp)
      call TElStatPotentials_init(esp, input%ctrl%elStatPotentialsInp, tEField .or. tExtChrg)
    end if

    tLocalise = input%ctrl%tLocalise
    if (tLocalise .and. (nSpin > 2 .or. t2Component)) then
      call error("Localisation of electronic states currently unsupported for non-collinear and&
          & spin orbit calculations")
    end if
    if (allocated(input%ctrl%pipekMezeyInp)) then
      allocate(pipekMezey)
      call initialise(pipekMezey, input%ctrl%pipekMezeyInp)
    end if
    tLocalise = allocated(pipekMezey)

    ! Linear response
    tLinResp = input%ctrl%lrespini%tInit

    if (tLinResp) then

      ! input sanity checking
    #:if not WITH_ARPACK
      call error("This binary has been compiled without support for linear response calculations.")
    #:endif
      if (.not. tSccCalc) then
        call error("Linear response excitation requires SCC=Yes")
      end if
      if (nspin > 2) then
        call error("Linear reponse does not work with non-colinear spin polarization yet")
      elseif (tSpin .and. tCasidaForces) then
        call error("excited state relaxation is not implemented yet for spin-polarized systems")
      elseif (tPeriodic .and. tCasidaForces) then
        call error("excited state relaxation is not implemented yet periodic systems")
      elseif (tPeriodic .and. .not.tRealHS) then
        call error("Linear response only works with non-periodic or gamma-point molecular crystals")
      elseif (tSpinOrbit) then
        call error("Linear response does not support spin orbit coupling at the moment.")
      elseif (tDFTBU) then
        call error("Linear response does not support LDA+U yet")
      elseif (input%ctrl%tOrbResolved) then
        call error("Linear response does not support orbital resolved scc yet")
      end if
      if (tempElec > 0.0_dp .and. tCasidaForces) then
        write(tmpStr, "(A,E12.4,A)")"Excited state forces are not implemented yet for fractional&
            & occupations, kT=", tempElec/Boltzmann,"K"
        call warning(tmpStr)
      end if

      if (input%ctrl%lrespini%nstat == 0) then
        if (tCasidaForces) then
          call error("Excited forces only available for StateOfInterest non zero.")
        end if
        if (input%ctrl%lrespini%tPrintEigVecs .or. input%ctrl%lrespini%tCoeffs) then
          call error("Excited eigenvectors only available for StateOfInterest non zero.")
        end if
      end if
      if (input%ctrl%lrespini%energyWindow < 0.0_dp) then
        call error("Negative energy window for excitations")
      end if

      ! Hubbard U and spin constants for excitations (W only needed for triplet/spin polarised)
      allocate(input%ctrl%lrespini%HubbardU(nType))
      allocate(input%ctrl%lrespini%spinW(nType))
      input%ctrl%lrespini%HubbardU = 0.0_dp
      input%ctrl%lrespini%spinW = 0.0_dp

      ! calculate linear response Gamma values from HOAO shell Hubbard U (non
      ! shell resolved)
      do iSp = 1, nType
        homoLoc = maxloc(atomEigVal(:orb%nShell(iSp), iSp),&
            & mask=input%slako%skOcc(:orb%nShell(iSp), iSp) > 0.0_dp)
        input%ctrl%lrespini%HubbardU(iSp) = hubbU(homoLoc(1), iSp)
      end do

      ! and atomic HOAO spin W value if needed
      input%ctrl%lrespini%spinW(:) = 0.0_dp
      select case(input%ctrl%lrespini%sym)
      case("S")
        ! Singlet case, no need for spin constants
      case("T","B"," ")
        ! triplet or spin-polarised
        do iSp = 1, nType
          homoLoc = maxloc(atomEigVal(:orb%nShell(iSp), iSp),&
              & mask=input%slako%skOcc(:orb%nShell(iSp), iSp) > 0.0_dp)
          input%ctrl%lrespini%spinW(iSp) = spinW(homoLoc(1), homoLoc(1), iSp)
        end do
      case default
        call error("Unknown excitation type requested")
      end select

      tPrintExcitedEigVecs = input%ctrl%lrespini%tPrintEigVecs
<<<<<<< HEAD
      tLinRespZVect = (input%ctrl%lrespini%tMulliken .or. tForces&
          & .or. input%ctrl%lrespini%tCoeffs .or. tPrintExcitedEigVecs)
=======
      tLinRespZVect = (input%ctrl%lrespini%tMulliken .or. tCasidaForces .or.&
          & input%ctrl%lrespini%tCoeffs .or. tPrintExcitedEigVecs)
>>>>>>> 1539adbf

      call init(lresp, input%ctrl%lrespini, nAtom, nEl(1), orb, tCasidaForces)

    end if

    iSeed = input%ctrl%iSeed
    tRandomSeed = (iSeed < 1)
    ! Note: This routine may not be called multiple times. If you need further random generators,
    ! extend the routine and create them within this call.
    call createRandomGenerators(env, iSeed, randomInit, randomThermostat)

    call getRandom(randomInit, rTmp)
    runId = int(real(huge(runId) - 1, dp) * rTmp) + 1

    ! MD stuff
    if (tMD) then
      ! Create MD framework.
      allocate(pMDFrame)
      call init(pMDFrame, nMovedAtom, nAtom, input%ctrl%tMDstill)

      ! Create temperature profile, if thermostat is not the dummy one
      if (input%ctrl%iThermostat /= 0) then
        allocate(temperatureProfile)
        call init(temperatureProfile, input%ctrl%tempMethods, input%ctrl%tempSteps,&
            & input%ctrl%tempValues)
        pTempProfile => temperatureProfile
      else
        nullify(pTempProfile)
      end if

      ! Create thermostat
      allocate(pThermostat)
      select case (input%ctrl%iThermostat)
      case (0) ! No thermostat
        allocate(pDummyTherm)
        call init(pDummyTherm, tempAtom, mass(indMovedAtom), randomThermostat, pMDFrame)
        call init(pThermostat, pDummyTherm)
      case (1) ! Andersen thermostat
        allocate(pAndersenTherm)
        call init(pAndersenTherm, randomThermostat, mass(indMovedAtom), pTempProfile,&
            & input%ctrl%tRescale, input%ctrl%wvScale, pMDFrame)
        call init(pThermostat, pAndersenTherm)
      case (2) ! Berendsen thermostat
        allocate(pBerendsenTherm)
        call init(pBerendsenTherm, randomThermostat, mass(indMovedAtom), pTempProfile,&
            & input%ctrl%wvScale, pMDFrame)
        call init(pThermostat, pBerendsenTherm)
      case (3) ! Nose-Hoover-Chain thermostat
        allocate(pNHCTherm)
        if (input%ctrl%tInitNHC) then
          call init(pNHCTherm, randomThermostat, mass(indMovedAtom), pTempProfile,&
              & input%ctrl%wvScale, pMDFrame, input%ctrl%deltaT, input%ctrl%nh_npart,&
              & input%ctrl%nh_nys, input%ctrl%nh_nc, input%ctrl%xnose, input%ctrl%vnose,&
              & input%ctrl%gnose)
        else
          call init(pNHCTherm, randomThermostat, mass(indMovedAtom), pTempProfile,&
              & input%ctrl%wvScale, pMDFrame, input%ctrl%deltaT, input%ctrl%nh_npart,&
              & input%ctrl%nh_nys, input%ctrl%nh_nc)
        end if
        call init(pThermostat, pNHCTherm)
      end select

      ! Create MD integrator
      allocate(pVelocityVerlet)
      if (input%ctrl%tReadMDVelocities) then
        if (tBarostat) then
          call init(pVelocityVerlet, deltaT, coord0(:,indMovedAtom), pThermostat,&
<<<<<<< HEAD
              & input%ctrl%initialVelocities, BarostatStrength,extPressure,input%ctrl%tIsotropic)
=======
              & input%ctrl%initialVelocities, BarostatStrength, extPressure, input%ctrl%tIsotropic)
>>>>>>> 1539adbf
        else
          call init(pVelocityVerlet, deltaT, coord0(:,indMovedAtom), pThermostat,&
              & input%ctrl%initialVelocities)
        end if
      else
        if (tBarostat) then
<<<<<<< HEAD
          call init(pVelocityVerlet, deltaT, coord0(:,indMovedAtom), pThermostat,&
              & BarostatStrength,extPressure,input%ctrl%tIsotropic)
=======
          call init(pVelocityVerlet, deltaT, coord0(:,indMovedAtom), pThermostat, BarostatStrength,&
              & extPressure, input%ctrl%tIsotropic)
>>>>>>> 1539adbf
        else
          call init(pVelocityVerlet, deltaT, coord0(:,indMovedAtom), pThermostat)
        end if
      end if
      allocate(pMDIntegrator)
      call init(pMDIntegrator, pVelocityVerlet)
    end if

    ! Check for extended Born-Oppenheimer MD
    tXlbomd = allocated(input%ctrl%xlbomd)
    if (tXlbomd) then
      if (input%ctrl%iThermostat /= 0) then
        call error("XLBOMD does not work with thermostats yet")
      elseif (tBarostat) then
        call error("XLBOMD does not work with barostats yet")
      elseif (nSpin /= 1 .or. tDFTBU) then
        call error("XLBOMD does not work for spin or DFTB+U yet")
      elseif (forceType /= forceDynT0 .and. forceType /= forceDynT) then
        call error("Force evaluation method incompatible with XLBOMD")
      elseif (iDistribFn /= Fermi) then
        call error("Filling function incompatible with XLBOMD")
      end if
      allocate(xlbomdIntegrator)
      call Xlbomd_init(xlbomdIntegrator, input%ctrl%xlbomd, nIneqOrb)
    end if

    if (tDerivs) then
      allocate(tmp3Coords(3,nMovedAtom))
      tmp3Coords = coord0(:,indMovedAtom)
      call create(derivDriver, tmp3Coords, input%ctrl%deriv2ndDelta)
      coord0(:,indMovedAtom) = tmp3Coords
      deallocate(tmp3Coords)
      nGeoSteps = 2 * 3 * nMovedAtom - 1
    end if

    if (tEField) then
      EFieldStrength = input%ctrl%EFieldStrength
      EfieldVector(:) = input%ctrl%EfieldVector(:)
      tTDEfield = input%ctrl%tTDEfield
      EfieldOmega = input%ctrl%EfieldOmega
      EfieldPhase = input%ctrl%EfieldPhase
      if (tTDEfield .and. .not. tMD) then
        call error ("Time dependent electric fields only possible for MD!")
      end if
      ! parser should catch all of these:
      @:ASSERT(.not.tTDEfield .or. tMD)
    else
      tEField = .false.
      EFieldStrength = 0.0_dp
      EfieldVector(:) = 0.0_dp
      tTDEfield = .false.
      EfieldOmega = 0.0_dp
      EfieldPhase = 0
    end if

    ! Allocate charge arrays
    if (tMulliken) then ! automatically true if tSccCalc
      allocate(q0(orb%mOrb, nAtom, nSpin))
      q0(:,:,:) = 0.0_dp

      allocate(qShell0(orb%mShell, nAtom))
      qShell0(:,:) = 0.0_dp
    else
      allocate(q0(0,0,0))
      allocate(qShell0(0,0))
    end if

    allocate(qInput(orb%mOrb, nAtom, nSpin))
    allocate(qOutput(orb%mOrb, nAtom, nSpin))
    qInput(:,:,:) = 0.0_dp
    qOutput(:,:,:) = 0.0_dp

    if (tDFTBU) then
      allocate(qBlockIn(orb%mOrb, orb%mOrb, nAtom, nSpin))
      allocate(qBlockOut(orb%mOrb, orb%mOrb, nAtom, nSpin))
      qBlockIn(:,:,:,:) = 0.0_dp
      qBlockOut(:,:,:,:) = 0.0_dp
      if (tImHam) then
        allocate(qiBlockIn(orb%mOrb, orb%mOrb, nAtom, nSpin))
        qiBlockIn(:,:,:,:) = 0.0_dp
      end if
    end if

    if (tImHam) then
      allocate(qiBlockOut(orb%mOrb, orb%mOrb, nAtom, nSpin))
      qiBlockOut(:,:,:,:) = 0.0_dp
    end if

    if (tSccCalc) then
      allocate(qDiffRed(nMixElements))
      allocate(qInpRed(nMixElements))
      allocate(qOutRed(nMixElements))
      qDiffRed = 0.0_dp
      qInpRed = 0.0_dp
      qOutRed = 0.0_dp
    end if

    ! Initialize Mulliken charges
    if (tMulliken .or. tLinResp) then
      call initQFromShellChrg(q0, referenceN0, species0, orb)
    end if

    tReadChrg = input%ctrl%tReadChrg

    tReadShifts = input%ctrl%tReadShifts

    tWriteShifts = input%ctrl%tWriteShifts

    tWriteChrgAscii = input%ctrl%tWriteChrgAscii

  #:if WITH_TRANSPORT
    ! whether tunneling is computed
    tTunn = input%ginfo%tundos%defined

    ! Do we use any part of negf (solver, tunn etc.)?
    tNegf = (solver .eq. solverGF) .or. tTunn
  #:else

    tTunn = .false.
    tNegf = .false.

  #:endif

    if (tReadChrg) then
      tSkipChrgChecksum = input%ctrl%tSkipChrgChecksum .or. tNegf
    else
      tSkipChrgChecksum = .false.
    end if

    if (tSccCalc) then
      do iAt = 1, nAtom
        iSp = species0(iAt)
        do iSh = 1, orb%nShell(iSp)
          qShell0 (iSh,iAt) = sum(q0(orb%posShell(iSh,iSp):orb%posShell(iSh+1,iSp)-1,iAt,1))
        end do
      end do
      if (tReadChrg) then
        if (tDFTBU) then
          if (nSpin == 2) then
<<<<<<< HEAD
            if (tFixEf .or. tSkipChrgChecksum) then
=======
            if (tFixEf .or. input%ctrl%tSkipChrgChecksum) then
>>>>>>> 1539adbf
              ! do not check charge or magnetisation from file
              call initQFromFile(qInput, fCharges, input%ctrl%tReadChrgAscii, orb, qBlock=qBlockIn)
            else
              call initQFromFile(qInput, fCharges, input%ctrl%tReadChrgAscii, orb, nEl = sum(nEl),&
                  & magnetisation=nEl(1)-nEl(2), qBlock=qBlockIn)
            end if
          else
            if (tImHam) then
<<<<<<< HEAD
              if (tFixEf .or. tSkipChrgChecksum) then
=======
              if (tFixEf .or. input%ctrl%tSkipChrgChecksum) then
>>>>>>> 1539adbf
                ! do not check charge or magnetisation from file
                call initQFromFile(qInput, fCharges, input%ctrl%tReadChrgAscii, orb,&
                    & qBlock=qBlockIn,qiBlock=qiBlockIn)
              else
                call initQFromFile(qInput, fCharges, input%ctrl%tReadChrgAscii, orb, nEl = nEl(1),&
                    & qBlock=qBlockIn,qiBlock=qiBlockIn)
              end if
            else
<<<<<<< HEAD
              if (tFixEf .or. tSkipChrgChecksum) then
=======
              if (tFixEf .or. input%ctrl%tSkipChrgChecksum) then
>>>>>>> 1539adbf
                ! do not check charge or magnetisation from file
                call initQFromFile(qInput, fCharges, input%ctrl%tReadChrgAscii, orb,&
                    & qBlock=qBlockIn)
              else
                call initQFromFile(qInput, fCharges, input%ctrl%tReadChrgAscii, orb, nEl = nEl(1),&
                    & qBlock=qBlockIn)
              end if
            end if
          end if
        else
          ! hack again caused by going from up/down to q and M
          if (nSpin == 2) then
<<<<<<< HEAD
            if (tFixEf .or. tSkipChrgChecksum) then
=======
            if (tFixEf .or. input%ctrl%tSkipChrgChecksum) then
>>>>>>> 1539adbf
              ! do not check charge or magnetisation from file
              call initQFromFile(qInput, fCharges, input%ctrl%tReadChrgAscii, orb)
            else
              call initQFromFile(qInput, fCharges, input%ctrl%tReadChrgAscii, orb, nEl = sum(nEl),&
                  & magnetisation=nEl(1)-nEl(2))
            end if
          else
<<<<<<< HEAD
            if (tFixEf .or. tSkipChrgChecksum) then
=======
            if (tFixEf .or. input%ctrl%tSkipChrgChecksum) then
>>>>>>> 1539adbf
              ! do not check charge or magnetisation from file
              call initQFromFile(qInput, fCharges, input%ctrl%tReadChrgAscii, orb)
            else
              call initQFromFile(qInput, fCharges, input%ctrl%tReadChrgAscii, orb, nEl = nEl(1))
            end if
          end if
        end if
      else
        if (allocated(input%ctrl%initialCharges)) then
          if (abs(sum(input%ctrl%initialCharges) - input%ctrl%nrChrg) > 1e-4_dp) then
            write(strTmp, "(A,G13.6,A,G13.6,A,A)") "Sum of initial charges does not match specified&
<<<<<<< HEAD
                & total charge. (",&
                & sum(input%ctrl%initialCharges), " vs. ", input%ctrl%nrChrg, ") ",&
                & "Your initial charge distribution will be rescaled."
=======
                & total charge. (", sum(input%ctrl%initialCharges), " vs. ", input%ctrl%nrChrg,&
                & ") ", "Your initial charge distribution will be rescaled."
>>>>>>> 1539adbf
            call warning(strTmp)
          end if
          call initQFromAtomChrg(qInput, input%ctrl%initialCharges, referenceN0, species0,&
              & speciesName, orb)
        else
          qInput(:,:,:) = q0
        end if
<<<<<<< HEAD
        if (.not. tSkipChrgChecksum) then
=======
        if (.not. input%ctrl%tSkipChrgChecksum) then
>>>>>>> 1539adbf
          ! Rescaling to ensure correct number of electrons in the system
          qInput(:,:,1) = qInput(:,:,1) *  sum(nEl) / sum(qInput(:,:,1))
        end if

        select case (nSpin)
        case (1)
          ! nothing to do
        case (2)
          if (allocated(input%ctrl%initialSpins)) then
            do ii = 1, nAtom
              ! does not actually matter if additional spin polarization pushes
              ! charges to <0 as the initial charges are not mixed in to later
              ! iterations
              qInput(1:orb%nOrbAtom(ii),ii,2) = qInput(1:orb%nOrbAtom(ii),ii,1)&
                  & * input%ctrl%initialSpins(1,ii) / sum(qInput(1:orb%nOrbAtom(ii),ii,1))
            end do
          else
<<<<<<< HEAD
            if (.not. tSkipChrgChecksum) then
              ! Rescaling to ensure correct number of electrons in the system
=======
            if (.not. input%ctrl%tSkipChrgChecksum) then
>>>>>>> 1539adbf
              do ii = 1, nAtom
                qInput(1:orb%nOrbAtom(ii),ii,2) = qInput(1:orb%nOrbAtom(ii),ii,1)&
                    & * (nEl(1)-nEl(2))/sum(qInput(:,:,1))
              end do
            end if
          end if
        case (4)
          if (tSpin) then
            if (.not. allocated(input%ctrl%initialSpins)) then
              call error("Missing initial spins!")
            end if
            if (any(shape(input%ctrl%initialSpins)/=(/3,nAtom/))) then
              call error("Incorrect shape initialSpins array!")
            end if
<<<<<<< HEAD
            if (.not. tSkipChrgChecksum) then
              ! Rescaling to ensure correct number of electrons in the system
=======
            if (.not. input%ctrl%tSkipChrgChecksum) then
>>>>>>> 1539adbf
              do ii = 1, nAtom
                do jj = 1, 3
                  qInput(1:orb%nOrbAtom(ii),ii,jj+1) = qInput(1:orb%nOrbAtom(ii),ii,1)&
                      & * input%ctrl%initialSpins(jj,ii) / sum(qInput(1:orb%nOrbAtom(ii),ii,1))
                end do
              end do
            end if
          end if
        end select
        if (tDFTBU) then
          qBlockIn = 0.0_dp
          do iS = 1, nSpin
            do iAt = 1, nAtom
              iSp = species0(iAt)
              do iSh = 1, orb%nShell(iSp)
                iStart = orb%posShell(iSh,iSp)
                iEnd = orb%posShell(iSh+1,iSp)-1
                rTmp = sum(qInput(iStart:iEnd,iAt,iS))
                rTmp = rTmp / real(iEnd+1-iStart,dp)
                do ii = iStart, iEnd
                  qBlockIn(ii,ii,iAt,iS) = rTmp
                end do
              end do
            end do
          end do
          if (tImHam) then
            qiBlockIn = 0.0_dp
          end if
        end if
      end if

      qInpRed = 0.0_dp
      if (nSpin == 2) then
        call qm2ud(qInput)
        if (tDFTBU) then
          call qm2ud(qBlockIn)
        end if
      end if

      call OrbitalEquiv_reduce(qInput, iEqOrbitals, orb, qInpRed(1:nIneqOrb))
      if (tDFTBU) then
<<<<<<< HEAD
        call AppendBlock_reduce( qBlockIn,iEqBlockDFTBU, orb, qInpRed )
        if (tImHam) then
          call AppendBlock_reduce( qiBlockIn,iEqBlockDFTBULS, orb, qInpRed, skew=.true. )
=======
        call AppendBlock_reduce(qBlockIn, iEqBlockDFTBU, orb, qInpRed )
        if (tImHam) then
          call AppendBlock_reduce(qiBlockIn, iEqBlockDFTBULS, orb, qInpRed, skew=.true. )
>>>>>>> 1539adbf
        end if
      end if

      if (nSpin == 2) then
        call ud2qm(qInput)
        if (tDFTBU) then
          call ud2qm(qBlockIn)
        end if
      end if
    end if

    ! Initialise images (translations)
    if (tPeriodic) then
      call getCellTranslations(cellVec, rCellVec, latVec, invLatVec, mCutOff)
    else
      allocate(cellVec(3, 1))
      allocate(rCellVec(3, 1))
      cellVec(:,1) = [0.0_dp, 0.0_dp, 0.0_dp]
      rCellVec(:,1) = [0.0_dp, 0.0_dp, 0.0_dp]
    end if

    ! Initialize neighbourlist.
    allocate(neighbourList)
    call init(neighbourList, nAtom, nInitNeighbour)
    allocate(nNeighbourSK(nAtom))
    allocate(nNeighbourRep(nAtom))

    ! Set various options
    tWriteAutotest = env%tGlobalMaster .and. input%ctrl%tWriteTagged
    tWriteDetailedXML = env%tGlobalMaster .and. input%ctrl%tWriteDetailedXML
    tWriteResultsTag = env%tGlobalMaster .and. input%ctrl%tWriteResultsTag
    tWriteDetailedOut = env%tGlobalMaster .and. input%ctrl%tWriteDetailedOut
    tWriteBandDat = env%tGlobalMaster .and. input%ctrl%tWriteBandDat
    tWriteHS = input%ctrl%tWriteHS
    tWriteRealHS = input%ctrl%tWriteRealHS

    ! Check if stopfiles already exist and quit if yes
    inquire(file=fStopSCC, exist=tExist)
    if (tExist) then
      call error("Stop file '" // fStopSCC // "' already present at startup")
    end if
    inquire(file=fStopDriver, exist=tExist)
    if (tExist) then
      call error("Stop file '" // fStopDriver // "' already present at startup")
    end if

    restartFreq = input%ctrl%restartFreq

    call getDenseDescCommon(orb, nAtom, t2Component, denseDesc)

  #:if WITH_TRANSPORT
    if (tLatOpt .and. ( solver == solverGF .or. solver == solverOnlyTransport)) then
      call error("Lattice optimisation currently incompatible with transport calculations")
    end if
    call initTransport(env, input)
  #:else
    tPoisson = .false.
    tNegf = .false.
  #:endif

    tWriteBandDat = tWriteBandDat .and. .not. tNegf

    if (tNegf) then
      if (tDispersion) then
        call error("Dispersion not currently avalable with transport calculations")
      end if
      if (tLinResp) then
        call error("Linear response is not compatible with transport calculations")
      end if
      if (nSpin > 2) then
        call error("Non-colinear spin not currently compatible with transport calculations")
      end if
    end if

    if (env%tGlobalMaster) then
      call initOutputFiles(env, tWriteAutotest, tWriteResultsTag, tWriteBandDat, tDerivs,&
          & tWriteDetailedOut, tMd, tGeoOpt, geoOutFile, fdDetailedOut, fdMd, esp)
    end if

    if (tPoisson) then
      electrostatics = poisson
    else
      electrostatics = gammaf
    end if

  #:if WITH_SCALAPACK
    associate (blacsOpts => input%ctrl%parallelOpts%blacsOpts)
      call getDenseDescBlacs(env, blacsOpts%blockSize, blacsOpts%blockSize, denseDesc)
    end associate
  #:endif

    call initArrays(env, tForces, tExtChrg, tLinResp, tLinRespZVect, tMd, tMulliken, tSpinOrbit,&
        & tImHam, tWriteRealHS, tWriteHS, t2Component, tRealHS, tPrintExcitedEigvecs, tDipole, orb,&
        & nAtom, nMovedAtom, nKPoint, nSpin, nExtChrg, indMovedAtom, mass, denseDesc, rhoPrim, h0,&
        & iRhoPrim, excitedDerivs, ERhoPrim, derivs, chrgForces, energy, potential, TS, E0, Eband,&
        & eigen, filling, coord0Fold, newCoords, orbitalL, HSqrCplx, SSqrCplx, eigvecsCplx,&
        & HSqrReal, SSqrReal, eigvecsReal, rhoSqrReal, chargePerShell, occNatural, velocities,&
        & movedVelo, movedAccel, movedMass, dipoleMoment)

  #:if WITH_TRANSPORT
    call initTransportArrays(tNegf, tUpload, tPoisson, tContCalc, input%transpar, species0, orb,&
        & nAtom, nSpin, shiftPerLUp, chargeUp, poissonDerivs)
    if (tNegf) then
      ! can be generalised later for more exotic geometries:
      allocate(iAtInCentralRegion(transpar%idxdevice(2)))
      do iAt = 1, transpar%idxdevice(2)
        iAtInCentralRegion(iAt) = iAt
      end do
    end if
  #:endif

    if (tShowFoldedCoord) then
      pCoord0Out => coord0Fold
    else
      pCoord0Out => coord0
    end if


    ! Projection of eigenstates onto specific regions of the system
    tProjEigenvecs = input%ctrl%tProjEigenvecs
    if (tProjEigenvecs) then
      call init(iOrbRegion)
      call init(regionLabels)
      do iReg = 1, size(input%ctrl%tShellResInRegion)
        call elemShape(input%ctrl%iAtInRegion, valshape, iReg)
        nAtomRegion = valshape(1)
        allocate(iAtomRegion(nAtomRegion))
        call intoArray(input%ctrl%iAtInRegion, iAtomRegion, iTmp, iReg)
        if (input%ctrl%tOrbResInRegion(iReg) .or. input%ctrl%tShellResInRegion(iReg)) then

          if (input%ctrl%tOrbResInRegion(iReg)) then
            iSp = species0(iAtomRegion(1)) ! all atoms the same in the region
            @:ASSERT(all(species0(iAtomRegion) == iSp))
            nOrbRegion = nAtomRegion
            ! Create orbital index.
            allocate(tmpir1(nOrbRegion))
            do iOrb = 1, orb%nOrbSpecies(iSp)
              tmpir1 = 0
              ind = 1
              do iAt = 1, nAtomRegion
                tmpir1(ind) = denseDesc%iAtomStart(iAt) + iOrb - 1
                ind = ind + 1
              end do
              call append(iOrbRegion, tmpir1)
<<<<<<< HEAD
              write(tmpStr, "(A,'.',I0,'.',I0,'.out')")&
                  & trim(input%ctrl%RegionLabel(iReg)), orb%iShellOrb(iOrb,iSp),&
                  & iOrb-orb%posShell(orb%iShellOrb(iOrb,iSp),iSp)&
=======
              write(tmpStr, "(A,'.',I0,'.',I0,'.out')")trim(input%ctrl%RegionLabel(iReg)),&
                  & orb%iShellOrb(iOrb,iSp), iOrb-orb%posShell(orb%iShellOrb(iOrb,iSp),iSp)&
>>>>>>> 1539adbf
                  & -orb%angShell(orb%iShellOrb(iOrb,iSp),iSp)
              call append(regionLabels, tmpStr)
            end do
            deallocate(tmpir1)
          end if

          if (input%ctrl%tShellResInRegion(iReg)) then
            iSp = species0(iAtomRegion(1)) ! all atoms the same in the region
            @:ASSERT(all(species0(iAtomRegion) == iSp))
            ! Create a separate region for each shell. It will contain
            ! the orbitals of that given shell for each atom in the region.
            do iSh = 1, orb%nShell(iSp)
              nOrbRegion = nAtomRegion * (orb%posShell(iSh + 1, iSp) - orb%posShell(iSh, iSp))
              ind = 1
              ! Create orbital index.
              allocate(tmpir1(nOrbRegion))
              do ii = 1, nAtomRegion
                iAt = iAtomRegion(ii)
                do jj = orb%posShell(iSh, iSp), orb%posShell(iSh + 1, iSp) - 1
                  tmpir1(ind) = denseDesc%iAtomStart(iAt) + jj - 1
                  ind = ind + 1
                end do
              end do
              call append(iOrbRegion, tmpir1)
              deallocate(tmpir1)
              write(tmpStr, "(A,'.',I0,'.out')")trim(input%ctrl%RegionLabel(iReg)), iSh
              call append(regionLabels, tmpStr)
            end do
          end if

        else
          ! We take all orbitals from all atoms.
          nOrbRegion = 0
          do ii = 1, nAtomRegion
            nOrbRegion = nOrbRegion + orb%nOrbAtom(iAtomRegion(ii))
          end do
          ind = 1
          allocate(tmpir1(nOrbRegion))
          ! Create an index of the orbitals
          do ii = 1, nAtomRegion
            iAt = iAtomRegion(ii)
            do jj = 1, orb%nOrbAtom(iAt)
              tmpir1(ind) = denseDesc%iAtomStart(iAt) + jj - 1
              ind = ind + 1
            end do
          end do
          call append(iOrbRegion, tmpir1)
          deallocate(tmpir1)
          write(tmpStr, "(A,'.out')") trim(input%ctrl%RegionLabel(iReg))
          call append(regionLabels, tmpStr)
        end if
        deallocate(iAtomRegion)
      end do
    end if

  #:if WITH_MPI
    if (env%mpi%nGroup > 1) then
      write(stdOut, "('MPI processes: ',T30,I0,' (split into ',I0,' groups)')")&
          & env%mpi%globalComm%size, env%mpi%nGroup
    else
      write(stdOut, "('MPI processes:',T30,I0)") env%mpi%globalComm%size
    end if
  #:endif

    write(stdOut, "('OpenMP threads: ', T30, I0)") omp_get_max_threads()

  #:if WITH_MPI
    if (omp_get_max_threads() > 1 .and. .not. input%ctrl%parallelOpts%tOmpThreads) then
      write(stdOut, *)
      call error("You must explicitely enable OpenMP threads (UseOmpThreads = Yes) if you wish to&
          & run an MPI-parallelised binary with OpenMP threads. If not, make sure that the&
          & environment variable OMP_NUM_THREADS is set to 1.")
      write(stdOut, *)
    end if
  #:endif

  #:if WITH_SCALAPACK
<<<<<<< HEAD
    write(stdOut, "('BLACS orbital grid size:', T30, I0, ' x ', I0)")&
        & env%blacs%orbitalGrid%nRow, env%blacs%orbitalGrid%nCol
    write(stdOut, "('BLACS atom grid size:', T30, I0, ' x ', I0)")&
        & env%blacs%atomGrid%nRow, env%blacs%atomGrid%nCol
=======
    write(stdOut, "('BLACS orbital grid size:', T30, I0, ' x ', I0)")env%blacs%orbitalGrid%nRow,&
        & env%blacs%orbitalGrid%nCol
    write(stdOut, "('BLACS atom grid size:', T30, I0, ' x ', I0)")env%blacs%atomGrid%nRow,&
        & env%blacs%atomGrid%nCol
>>>>>>> 1539adbf
  #:endif

    if (tRandomSeed) then
      write(stdOut, "(A,':',T30,I14)") "Chosen random seed", iSeed
    else
      write(stdOut, "(A,':',T30,I14)") "Specified random seed", iSeed
    end if

    if (input%ctrl%tMD) then
      select case(input%ctrl%iThermostat)
      case (0)
        if (tBarostat) then
          write(stdOut, "('Mode:',T30,A,/,T30,A)") 'MD without scaling of velocities',&
              & '(a.k.a. "NPE" ensemble)'
        else
          write(stdOut, "('Mode:',T30,A,/,T30,A)") 'MD without scaling of velocities',&
              & '(a.k.a. NVE ensemble)'
        end if
      case (1)
        if (tBarostat) then
          write(stdOut, "('Mode:',T30,A,/,T30,A)")&
              & "MD with re-selection of velocities according to temperature",&
              & "(a.k.a. NPT ensemble using Andersen thermostating + Berensen barostat)"
        else
          write(stdOut, "('Mode:',T30,A,/,T30,A)")&
              & "MD with re-selection of velocities according to temperature",&
              & "(a.k.a. NVT ensemble using Andersen thermostating)"
        end if
      case(2)
        if (tBarostat) then
          write(stdOut, "('Mode:',T30,A,/,T30,A)")&
              & "MD with scaling of velocities according to temperature",&
              & "(a.k.a. 'not' NVP ensemble using Berendsen thermostating and barostat)"
        else
          write(stdOut, "('Mode:',T30,A,/,T30,A)")&
              & "MD with scaling of velocities according to temperature",&
              & "(a.k.a. 'not' NVT ensemble using Berendsen thermostating)"
        end if
      case(3)
        if (tBarostat) then
          write(stdOut, "('Mode:',T30,A,/,T30,A)")"MD with scaling of velocities according to",&
              & "Nose-Hoover-Chain thermostat + Berensen barostat"
        else
          write(stdOut, "('Mode:',T30,A,/,T30,A)")"MD with scaling of velocities according to",&
              & "Nose-Hoover-Chain thermostat"
        end if

      case default
        call error("Unknown thermostat mode")
      end select
    elseif (tGeoOpt) then
      if (allocated(conAtom)) then
        strTmp = "with constraints"
      else
        strTmp = ""
      end if
      select case (input%ctrl%iGeoOpt)
      case (optSD)
        write(stdOut, "('Mode:',T30,A)")'Steepest descent' // trim(strTmp)
<<<<<<< HEAD
      case (optCG)
        write(stdOut, "('Mode:',T30,A)") 'Conjugate gradient relaxation' // trim(strTmp)
      case (optDIIS)
        write(stdOut, "('Mode:',T30,A)") 'Modified gDIIS relaxation' // trim(strTmp)
      case (optLBFGS)
=======
      case (2)
        write(stdOut, "('Mode:',T30,A)") 'Conjugate gradient relaxation' // trim(strTmp)
      case (3)
        write(stdOut, "('Mode:',T30,A)") 'Modified gDIIS relaxation' // trim(strTmp)
      case (4)
>>>>>>> 1539adbf
        write(stdout, "('Mode:',T30,A)") 'LBFGS relaxation' // trim(strTmp)
      case default
        call error("Unknown optimisation mode")
      end select
    elseif (tDerivs) then
      write(stdOut, "('Mode:',T30,A)") "2nd derivatives calculation"
      write(stdOut, "('Mode:',T30,A)") "Calculated for atoms:"
      write(stdOut, *) indMovedAtom
    elseif (tSocket) then
      write(stdOut, "('Mode:',T30,A)") "Socket controlled calculation"
    else
      write(stdOut, "('Mode:',T30,A)") "Static calculation"
    end if

    if (tSccCalc) then
<<<<<<< HEAD
      write(stdOut, "(A,':',T30,A)") "Self consistent charges", "Yes"
      write(stdOut, "(A,':',T30,E14.6)") "SCC-tolerance", sccTol
      write(stdOut, "(A,':',T30,I14)") "Max. scc iterations", maxSccIter
      if (input%ctrl%tOrbResolved) then
         write(stdOut, "(A,':',T30,A)") "Shell resolved Hubbard", "Yes"
      else
         write(stdOut, "(A,':',T30,A)") "Shell resolved Hubbard", "No"
      end if
      !write(stdOut, "(A,':',T30,E14.6)") "Ewald alpha parameter", getSCCEwaldPar()
=======
      write(stdOut, "(A,':',T30,A)")"Self consistent charges", "Yes"
      write(stdOut, "(A,':',T30,E14.6)")"SCC-tolerance", sccTol
      write(stdOut, "(A,':',T30,I14)")"Max. scc iterations", maxSccIter
>>>>>>> 1539adbf
      if (tDFTBU) then
        write(stdOut, "(A,':',T35,A)")"Orbitally dependant functional", "Yes"
        write(stdOut, "(A,':',T30,A)")"Orbital functional", trim(plusUFunctionals%names(nDFTBUfunc))
      end if
    else
      write(stdOut, "(A,':',T30,A)") "Self consistent charges", "No"
    end if

    select case (nSpin)
    case(1)
      write(stdOut, "(A,':',T30,A)") "Spin polarisation", "No"
<<<<<<< HEAD
      write(stdOut, "(A,':',T30,F12.6,/,A,':',T30,F12.6)") "Nr. of up electrons",&
          & 0.5_dp*nEl(1), "Nr. of down electrons", 0.5_dp*nEl(1)
    case(2)
      write(stdOut, "(A,':',T30,A)") "Spin polarisation", "Yes"
      write(stdOut, "(A,':',T30,F12.6,/,A,':',T30,F12.6)") "Nr. of up electrons",&
          & nEl(1), "Nr. of down electrons", nEl(2)
=======
      write(stdOut, "(A,':',T30,F12.6,/,A,':',T30,F12.6)") "Nr. of up electrons", 0.5_dp*nEl(1),&
          & "Nr. of down electrons", 0.5_dp*nEl(1)
    case(2)
      write(stdOut, "(A,':',T30,A)") "Spin polarisation", "Yes"
      write(stdOut, "(A,':',T30,F12.6,/,A,':',T30,F12.6)") "Nr. of up electrons", nEl(1),&
          & "Nr. of down electrons", nEl(2)
>>>>>>> 1539adbf
    case(4)
      write(stdOut, "(A,':',T30,A)") "Non-collinear calculation", "Yes"
      write(stdOut, "(A,':',T30,F12.6)") "Nr. of electrons", nEl(1)
    end select

    if (tPeriodic) then
      write(stdOut, "(A,':',T30,A)") "Periodic boundaries", "Yes"
      if (tLatOpt) then
        write(stdOut, "(A,':',T30,A)") "Lattice optimisation", "Yes"
        write(stdOut, "(A,':',T30,f12.6)") "Pressure", extPressure
      end if
    else
      write(stdOut, "(A,':',T30,A)") "Periodic boundaries", "No"
    end if

    select case (solver)
    case(solverQR)
      write (strTmp, "(A)") "Standard"
    case(solverDAC)
      write (strTmp, "(A)") "Divide and Conquer"
    case(solverRR)
      write (strTmp, "(A)") "Relatively robust"
    case(solverGF)
      write (strTmp, "(A)") "Green's functions"
    case(solverOnlyTransport)
      write (strTmp, "(A)") "Transport Only (no energies)"
    case default
      call error("Unknown eigensolver!")
    end select
    write(stdOut, "(A,':',T30,A)") "Diagonalizer", trim(strTmp)

    if (tSccCalc) then
      select case (iMixer)
      case(mixerSimple)
        write (strTmp, "(A)") "Simple"
      case(mixerAnderson)
        write (strTmp, "(A)") "Anderson"
      case(mixerBroyden)
        write (strTmp, "(A)") "Broyden"
      case(mixerDIIS)
        write (strTmp, "(A)") "DIIS"
      end select
      write(stdOut, "(A,':',T30,A,' ',A)") "Mixer", trim(strTmp), "mixer"
      write(stdOut, "(A,':',T30,F14.6)") "Mixing parameter", mixParam
      write(stdOut, "(A,':',T30,I14)") "Maximal SCC-cycles", maxSccIter
      select case (iMixer)
      case(mixerAnderson)
        write(stdOut, "(A,':',T30,I14)") "Nr. of chrg. vectors to mix", nGeneration
      case(mixerBroyden)
        write(stdOut, "(A,':',T30,I14)") "Nr. of chrg. vec. in memory", nGeneration
      case(mixerDIIS)
        write(stdOut, "(A,':',T30,I14)") "Nr. of chrg. vectors to mix", nGeneration
      end select
    end if

    if (tCoordOpt) then
      write(stdOut, "(A,':',T30,I14)") "Nr. of moved atoms", nMovedAtom
    end if
    if (tGeoOpt) then
      write(stdOut, "(A,':',T30,I14)") "Max. nr. of geometry steps", nGeoSteps
      write(stdOut, "(A,':',T30,E14.6)") "Force tolerance", input%ctrl%maxForce
      if (input%ctrl%iGeoOpt == optSD) then
        write(stdOut, "(A,':',T30,E14.6)") "Step size", deltaT
      end if
    end if

    if (tForces) then
      select case (forceType)
      case(forceOrig)
        strTmp = "Traditional"
      case(forceDynT0)
        strTmp = "Dynamics, zero electronic temp."
      case(forceDynT)
        strTmp = "Dynamics, finite electronic temp."
      end select
      write(stdOut, "(A,':',T30,A)") "Force evaluation method", strTmp
    end if

    tFirst = .true.
    if (allocated(conAtom)) then
      do ii = 1, nAtom
        do jj = 1, size(conAtom)
          if (conAtom(jj) == ii) then
            if (tFirst) then
              write(strTmp, "(A,':')") "Geometry constraints"
              tFirst = .false.
            else
              write(strTmp, "(A)") ""
            end if
            write(stdOut, "(A,T30,'At',I4,': ',3F10.6)") trim(strTmp), ii, (conVec(kk,jj), kk=1,3)
          end if
        end do
      end do
    end if

    if (.not.input%ctrl%tSetFillingTemp) then
      write(stdOut, "(A,':',T30,E14.6)") "Electronic temperature", tempElec
    end if
    if (tMD) then
      write(stdOut, "(A,':',T30,E14.6)") "Time step", deltaT
      if (input%ctrl%iThermostat == 0 .and. .not.input%ctrl%tReadMDVelocities) then
        write(stdOut, "(A,':',T30,E14.6)") "Temperature", tempAtom
      end if
      if (input%ctrl%tRescale) then
        write(stdOut, "(A,':',T30,E14.6)") "Rescaling probability", input%ctrl%wvScale
      end if
    end if

    if (tSccCalc) then
      if (input%ctrl%tReadChrg) then
        write (strTmp, "(A,A,A)") "Read in from '", trim(fCharges), "'"
      else
        write (strTmp, "(A,E11.3,A)") "Set automatically (system chrg: ", input%ctrl%nrChrg, ")"
      end if
      write(stdOut, "(A,':',T30,A)") "Initial charges", trim(strTmp)
    end if

    do iSp = 1, nType
      if (iSp == 1) then
        write (strTmp, "(A,':')") "Included shells"
      else
        write (strTmp, "(A)") ""
      end if
      do jj = 1, orb%nShell(iSp)
        if (jj == 1) then
          strTmp2 = trim(orbitalNames(orb%angShell(jj, iSp) + 1))
        else
          strTmp2 = trim(strTmp2) // ", " // trim(orbitalNames(orb%angShell(jj, iSp) + 1))
        end if
      end do
      write(stdOut, "(A,T29,A2,':  ',A)") trim(strTmp), trim(speciesName(iSp)), trim(strTmp2)
    end do

    if (tPeriodic) then
      do ii = 1, nKPoint
        if (ii == 1) then
          write(strTmp, "(A,':')") "K-points and weights"
        else
          write(strTmp, "(A)") ""
        end if
        write(stdOut, "(A,T28,I6,':',3F10.6,3X,F10.6)") trim(strTmp), ii,&
            & (kPoint(jj, ii), jj=1, 3), kWeight(ii)
      end do
      write(stdout,*)
      do ii = 1, nKPoint
        if (ii == 1) then
          write(strTmp, "(A,':')") "K-points in absolute space"
        else
          write(strTmp, "(A)") ""
        end if
        write(stdout, "(A,T28,I6,':',3F10.6)") trim(strTmp), ii, matmul(invLatVec,kPoint(:,ii))
      end do
      write(stdout, *)
    end if

    if (tDispersion) then
      select type (dispersion)
      type is (DispSlaKirk)
        write(stdOut, "(A)") "Using Slater-Kirkwood dispersion corrections"
      type is (DispUff)
        write(stdOut, "(A)") "Using Lennard-Jones dispersion corrections"
    #:if WITH_DFTD3
      type is (DispDftD3)
        write(stdOut, "(A)") "Using DFT-D3 dispersion corrections"
    #:endif
      class default
        call error("Unknown dispersion model - this should not happen!")
      end select
    end if

    if (tSccCalc) then
      ! Have the SK values of U been replaced?
      if (allocated(input%ctrl%hubbU)) then
        strTmp = ""
        tFirst = .true.
        do iSp = 1, nType
          if (all(input%ctrl%hubbU(1:orb%nShell(iSp), iSp) == 0.0_dp)) then
            cycle
          end if
          do jj = 1, orb%nShell(iSp)
            if (tFirst) then
              write(strTmp, "(A,':')") "Non-default Hubbard U"
              tFirst = .false.
            else
              write(strTmp, "(A)") ""
            end if
            write(stdOut, "(A,T30,A2,2X,I1,'(',A1,'): ',E14.6)") trim(strTmp), speciesName(iSp),&
                & jj, orbitalNames(orb%angShell(jj, iSp)+1), hubbU(jj, iSp)
          end do
        end do
      end if
    end if

    tFirst = .true.
    if (tSpin) then
      do iSp = 1, nType
        do jj = 1, orb%nShell(iSp)
          do kk = 1, orb%nShell(iSp)
            if (tFirst) then
              write(strTmp, "(A,':')") "Spin coupling constants"
              tFirst = .false.
            else
              write(strTmp, "(A)") ""
            end if
<<<<<<< HEAD
            write(stdOut, "(A,T30,A2,2X,I1,'(',A1,')-',I1,'(',A1,'): ',E14.6)")&
                &trim(strTmp), speciesName(iSp), jj, orbitalNames(orb%angShell(jj, iSp)+1),&
                &kk, orbitalNames(orb%angShell(kk, iSp)+1), spinW(kk, jj, iSp)
=======
            write(stdOut, "(A,T30,A2,2X,I1,'(',A1,')-',I1,'(',A1,'): ',E14.6)")trim(strTmp),&
                & speciesName(iSp), jj, orbitalNames(orb%angShell(jj, iSp)+1), kk,&
                & orbitalNames(orb%angShell(kk, iSp)+1), spinW(kk, jj, iSp)
>>>>>>> 1539adbf
          end do
        end do
      end do
    end if

    tFirst = .true.
    if (tSpinOrbit) then
      if (tDualSpinOrbit) then
        write(stdOut, "(A)")"Dual representation spin orbit"
      end if
      do iSp = 1, nType
        do jj = 1, orb%nShell(iSp)
          if (tFirst) then
            write(strTmp, "(A,':')") "Spin orbit constants"
            tFirst = .false.
          else
            write(strTmp, "(A)") ""
          end if
          write(stdOut, "(A,T30,A2,2X,I1,'(',A1,'): ',E14.6)")trim(strTmp), speciesName(iSp),&
<<<<<<< HEAD
                &jj, orbitalNames(orb%angShell(jj, iSp)+1), xi(jj, iSp)
=======
                & jj, orbitalNames(orb%angShell(jj, iSp)+1), xi(jj, iSp)
>>>>>>> 1539adbf
          if (xi(jj, iSp) /= 0.0_dp .and. orb%angShell(jj, iSp) == 0) then
            call error("Program halt due to non-zero s-orbital spin-orbit coupling constant!")
          end if
        end do
      end do
    end if

    if (tSccCalc) then
      if (t3rdFull) then
        write(stdOut, "(A,T30,A)") "Full 3rd order correction", "Yes"
        if (input%ctrl%tOrbResolved) then
          write(stdOut, "(A,T30,A)") "Orbital-resolved 3rd order", "Yes"
          write(stdOut, "(A30)") "Shell-resolved Hubbard derivs:"
          write(stdOut, "(A)") "        s-shell   p-shell   d-shell   f-shell"
          do iSp = 1, nType
            write(stdOut, "(A3,A3,4F10.4)") "  ", trim(speciesName(iSp)),&
                & input%ctrl%hubDerivs(:orb%nShell(iSp),iSp)
          end do
        end if
      end if

      if (any(tDampedShort)) then
        write(stdOut, "(A,T30,A)") "Damped SCC", "Yes"
        ii = count(tDampedShort)
        write(strTmp, "(A,I0,A)") "(A,T30,", ii, "(A,1X))"
        write(stdOut, strTmp) "Damped species(s):", pack(speciesName, tDampedShort)
        deallocate(tDampedShort)
      end if

      if (input%ctrl%h5SwitchedOn) then
        write(stdOut, "(A,T30,A)") "H-bond correction:", "H5"
      end if
      if (tHHRepulsion) then
        write(stdOut, "(A,T30,A)") "H-H repulsion correction:", "H5"
      end if
    end if

    write(stdOut, "(A,':')") "Extra options"
    if (tPrintMulliken) then
      write(stdOut, "(T30,A)") "Mulliken analysis"
    end if
    if (tPrintForces .and. .not. (tMD .or. tGeoOpt .or. tDerivs)) then
      write(stdOut, "(T30,A)") "Force calculation"
    end if
    if (tPrintEigVecs) then
      write(stdOut, "(T30,A)") "Eigenvector printing"
    end if
    if (tExtChrg) then
      write(stdOut, "(T30,A)") "External charges specified"
    end if

    if (tEField) then
      if (tTDEfield) then
        write(stdOut, "(T30,A)") "External electric field specified"
        write(stdOut, "(A,':',T30,E14.6)") "Angular frequency", EfieldOmega
      else
        write(stdOut, "(T30,A)") "External static electric field specified"
      end if
      write(stdOut, "(A,':',T30,E14.6)") "Field strength", EFieldStrength
      write(stdOut, "(A,':',T30,3F9.6)") "Direction", EfieldVector
      if (tPeriodic) then
<<<<<<< HEAD
        call warning("Saw tooth potential used for periodic geometry&
            & - make sure there is a vacuum region!")
=======
        call warning("Saw tooth potential used for periodic geometry - make sure there is a vacuum&
            & region!")
>>>>>>> 1539adbf
      end if
    end if

    if (tDFTBU) then
      do iSp = 1, nType
        if (nUJ(iSp)>0) then
          write(strTmp, "(A,':')") "U-J coupling constants"
          write(stdOut, "(A,T25,A2)")trim(strTmp), speciesName(iSp)
          do jj = 1, nUJ(iSp)
            write(strTmp, "(A,I1,A)")'(A,',niUJ(jj,iSp),'I2,T25,A,F6.4)'
            write(stdOut, trim(strTmp))'Shells:',iUJ(1:niUJ(jj,iSp),jj,iSp),'UJ:', UJ(jj,iSp)
          end do
        end if
      end do

    end if

<<<<<<< HEAD
    if (tSpinOrbit) then
      if (tDualSpinOrbit) then
        if ( (tEField .or. tExtChrg) .and. tForces) then
          call error("Currently there is a force bug for dual spin orbit coupling")
        end if
      end if
    end if

=======
>>>>>>> 1539adbf
    select case (forceType)
    case(forceOrig)
      write(stdOut, "(A,T30,A)") "Force type", "original"
<<<<<<< HEAD
    case(forceDynT0)
=======
    case(1)
      write(stdOut, "(A,T30,A)") "Force type", "erho with re-diagonalized eigenvalues"
    case(2)
>>>>>>> 1539adbf
      write(stdOut, "(A,T30,A)") "Force type", "erho with DHD-product (T_elec = 0K)"
    case(forceDynT)
      write(stdOut, "(A,T30,A)") "Force type", "erho with S^-1 H D (Te <> 0K)"
    end select

<<<<<<< HEAD
    if ((tSpinOrbit .and. tDFTBU) .and. tForces)  then
      call error("Currently there is a force bug for dual DFTB+U with spin orbit coupling")
=======
    if (tSpinOrbit .and. tDFTBU .and. .not. tDualSpinOrbit)  then
      call error("Only dual spin orbit currently supported for orbital potentials")
>>>>>>> 1539adbf
    end if

    if (.not.tStress) then
      if (tBarostat) then
        call error("Sorry, MD with a barostat requires stress evaluation")
      end if
      if (tLatOpt) then
        call error("Sorry, lattice optimization requires stress tensor evaluation")
      end if
    end if

    if (tSpinOrbit .and. (tWriteHS .or.(tWriteRealHS.and..not.tDualSpinOrbit))) then
      call error("Writing of Hamiltonian currently not possible with spin orbit coupling enabled.")
    end if

    if (tLinResp) then
      if (tDFTBU) then
<<<<<<< HEAD
        call error("Linear response is not compatible with orbitally dependant functionals yet")
=======
        call error("Linear response is not compatible with Orbitally dependant functionals yet")
>>>>>>> 1539adbf
      end if

      if (tForces .and. nSpin > 1) then
        call error("Linear response is not available for spin polarised forces yet")
      end if

      if (t2Component) then
        call error("Linear response is not compatibile with this spinor Hamiltonian")
      end if

      if (tStress) then
        call error("Excited state stresses not implemented")
      end if

      if (.not.tRealHS) then
        call error("Linear response does not support k-points")
      end if

    end if

    call env%globalTimer%stopTimer(globalTimers%globalInit)

  end subroutine initProgramVariables


  !> Clean up things that do not automatically get removed on going out of scope
  subroutine destructProgramVariables()

    if (tProjEigenvecs) then
      call destruct(iOrbRegion)
      call destruct(RegionLabels)
    end if

  end subroutine destructProgramVariables


  !> Creates all random generators needed in the code.
  !!
  subroutine createRandomGenerators(env, seed, randomInit, randomThermostat)

    !> Environment settings
    type(TEnvironment), intent(in) :: env

    !> Global seed used for initialisation of the random generator pool. If less than one, random
    !! initialisation of the seed will occur.
    integer, intent(inout) :: seed

    !> Random generator for initprogram.
    type(ORanlux), allocatable, intent(out) :: randomInit

    !> Random generator for the actual thermostat.
    type(ORanlux), allocatable, intent(out) :: randomThermostat

    type(ORandomGenPool) :: randGenPool

    call init(randGenPool, env, seed, oldCompat=.true.)

    ! DO NOT CHANGE the ORDER of calls below, as this will destroy backwards compatibility and
    ! reproduciblity of random number sequences in the code. If further random generators are needed
    ! *append* similar getGenerator() calls. All random generators used within the code must be
    ! generated here.
    call randGenPool%getGenerator(env, randomThermostat)
    call randGenPool%getGenerator(env, randomInit)

  end subroutine createRandomGenerators

#:if WITH_SOCKETS
  !> Initializes the socket and recieves and broadcasts initial geometry.
  subroutine initSocket(env, socketInput, tPeriodic, coord0, latVec, socket, tCoordsChanged,&
      & tLatticeChanged)

    !> Environment settings.
    type(TEnvironment), intent(in) :: env

    !> Input data for the socket.
    type(IpiSocketCommInp), intent(inout) :: socketInput

    !> Is the system periodic?
    logical, intent(in) :: tPeriodic

    !> Received atom coordinates in the unit cell.
    real(dp), intent(inout) :: coord0(:,:)

    !> Received lattice vectors
    real(dp), intent(inout) :: latVec(:,:)

    !> Initialised socket.
    type(IpiSocketComm), allocatable, intent(out) :: socket

    !> Whether coordinates has been changed
    logical, intent(out) :: tCoordsChanged

    !> Whether lattice vectors has been changed
    logical, intent(out) :: tLatticeChanged

    logical :: tDummy

    if (env%tGlobalMaster) then
      write(stdOut, "(A,1X,A)") "Initialising for socket communication to host",&
          & trim(socketInput%host)
      socket = IpiSocketComm(socketInput)
    end if
    call receiveGeometryFromSocket(env, socket, tPeriodic, coord0, latVec, tCoordsChanged,&
        & tLatticeChanged, tDummy)

  end subroutine initSocket
#:endif

#:if WITH_TRANSPORT
  subroutine initTransport(env, input)
    type(TEnvironment), intent(in) :: env
    type(inputData), intent(in) :: input

    !> Whether transport has been initialized
    logical :: tInitialized
    integer :: iSpin, isz
    integer :: nSpinChannels

    ! These two checks are redundant, I check if they are equal
    if (input%poisson%defined .neqv. input%ctrl%tPoisson) then
      call error("Mismatch in ctrl and ginfo fields")
    end if
    tPoisson = input%poisson%defined
    tPoissonTwice = input%poisson%solveTwice

    tUpload = input%transpar%taskUpload
    ! NOTE: originally EITHER 'contact calculations' OR 'upload' was possible
    !       introducing 'TransportOnly' option the logic is bit more
    !       involved: Contacts are not uploded in case of non-scc calculations
    if (solver == solverOnlyTransport .and. .not.tSccCalc) then
      tUpload = .false.
    end if

    ! contact calculation (complementary to Upload)
    tContcalc = input%transpar%defined .and. .not.tUpload .and. .not.tTunn
    ! whether local currents are computed
    tLocalCurrents = input%ginfo%greendens%doLocalCurr

    if (nSpin <=2) then
      nSpinChannels = nSpin
    else
      nSpinChannels = 1
    endif

    associate(transpar=>input%transpar, greendens=>input%ginfo%greendens)
      ! Non colinear spin not yet supported
      ! Include the built-in potential as in negf init, but the whole
      ! scc only works for
      ! calculation without spin (poisson does not support spin dependent
      ! built in potentials)
      if (transpar%ncont > 0) then
        allocate(mu(transpar%ncont, nSpinChannels))
        mu = 0.0_dp
        do iSpin = 1, nSpinChannels
          mu(1:transpar%ncont, iSpin) = minval(transpar%contacts(1:transpar%ncont)%eFermi(iSpin))&
               & - transpar%contacts(1:transpar%ncont)%potential
        end do
      else
        allocate(mu(1, nSpinChannels))
        mu(1,1:nSpinChannels) = greendens%oneFermi(1:nSpinChannels)
      end if

    end associate

    if (tPoisson) then
      poissStr%nAtom = nAtom
      poissStr%nSpecies = nType
      poissStr%specie0 => species0
      poissStr%x0 => coord0
      poissStr%nel = nEl0
      poissStr%isPeriodic = tPeriodic
      if (tPeriodic) then
        poissStr%latVecs(:,:) = latVec(:,:)
      else
        poissStr%latVecs(:,:) = 0.0_dp
      end if
      poissStr%tempElec = tempElec
      call poiss_init(poissStr, orb, hubbU, input%poisson, input%transpar, env%mpi%globalComm,&
          & tInitialized)
      if (.not. tInitialized) then
        call error("Poisson solver not initialized")
      end if
    end if

    if (tNegf) then
      write(stdOut,*) 'init negf'
      if (size(DenseDesc%iAtomStart) /= nAtom+1) then
        call error('Internal error: DenseDesc not created')
      end if

      ! Some sanity checks and initialization of GDFTB/NEGF
      call negf_init(input%transpar, input%ginfo%greendens, input%ginfo%tundos, env%mpi%globalComm,&
          & tempElec, solver)

      ginfo = input%ginfo

      if (allocated(input%ctrl%indMovedAtom)) then
        if ((input%ctrl%tGeoOpt .or. input%ctrl%tMD .or. input%ctrl%tDerivs .or.&
            & allocated(input%ctrl%socketInput)) .and. ( any&
            & (input%ctrl%indMovedAtom < input%transpar%idxdevice(1))&
            & .or. any(input%ctrl%indMovedAtom > input%transpar%idxdevice(2)) )) then
          call error("There are moving atoms specified outside of the device region")
        end if
      end if

      if (input%ctrl%tLatOpt) then
        call error("Lattice optimization is not currently possible with transport")
      end if

    end if

    transpar = input%transpar

    !Write Dos and tunneling on separate files?
    writeTunn = ginfo%tundos%writeTunn
    writeLDOS = ginfo%tundos%writeLDOS

  end subroutine initTransport

#:endif

  !> Initialises (clears) output files.
  subroutine initOutputFiles(env, tWriteAutotest, tWriteResultsTag, tWriteBandDat, tDerivs,&
      & tWriteDetailedOut, tMd, tGeoOpt, geoOutFile, fdDetailedOut, fdMd, esp)

    !> Environment
    type(TEnvironment), intent(inout) :: env

    !> Should tagged regression test data be printed
    logical, intent(in) :: tWriteAutotest

    !> Write tagged output for machine readable results
    logical, intent(in) :: tWriteResultsTag

    !> Band structure and fillings
    logical, intent(in) :: tWriteBandDat

    !> Finite different second derivatives
    logical, intent(in) :: tDerivs

    !> Write detail on the calculation to file
    logical, intent(in) :: tWriteDetailedOut

    !> Is this a molecular dynamics calculation
    logical, intent(in) :: tMd

    !> Are atomic coodinates being optimised
    logical, intent(in) :: tGeoOpt

    !> Filename for geometry output
    character(*), intent(in) :: geoOutFile

    !> File unit for detailed.out
    integer, intent(out) :: fdDetailedOut

    !> File unit for information during molecular dynamics
    integer, intent(out) :: fdMd

    !> Electrostatic potentials if requested
    type(TElStatPotentials), allocatable, intent(inout) :: esp

    call initTaggedWriter()
    if (tWriteAutotest) then
      call initOutputFile(autotestTag)
    end if
    if (tWriteResultsTag) then
      call initOutputFile(resultsTag)
    end if
    if (tWriteBandDat) then
      call initOutputFile(bandOut)
    end if
    if (tDerivs) then
      call initOutputFile(hessianOut)
    end if
    if (tWriteDetailedOut) then
      call initOutputFile(userOut, fdDetailedOut)
      call env%fileFinalizer%register(fdDetailedOut)
    end if
    if (tMD) then
      call initOutputFile(mdOut, fdMD)
      call env%fileFinalizer%register(fdMd)
    end if
    if (tGeoOpt .or. tMD) then
      call clearFile(trim(geoOutFile) // ".gen")
      call clearFile(trim(geoOutFile) // ".xyz")
    end if
    if (allocated(esp)) then
      call initOutputFile(esp%espOutFile)
    end if

  end subroutine initOutputFiles


  !> Allocates most of the large arrays needed during the DFTB run.
  subroutine initArrays(env, tForces, tExtChrg, tLinResp, tLinRespZVect, tMd, tMulliken,&
      & tSpinOrbit, tImHam, tWriteRealHS, tWriteHS, t2Component, tRealHS, tPrintExcitedEigvecs,&
      & tDipole, orb, nAtom, nMovedAtom, nKPoint, nSpin, nExtChrg, indMovedAtom, mass, denseDesc,&
      & rhoPrim, h0, iRhoPrim, excitedDerivs, ERhoPrim, derivs, chrgForces, energy, potential, TS,&
      & E0, Eband, eigen, filling, coord0Fold, newCoords, orbitalL, HSqrCplx, SSqrCplx,&
      & eigvecsCplx, HSqrReal, SSqrReal, eigvecsReal, rhoSqrReal, chargePerShell, occNatural,&
      & velocities, movedVelo, movedAccel, movedMass, dipoleMoment)

    !> Current environment
    type(TEnvironment), intent(in) :: env

    !> Are forces required
    logical, intent(in) :: tForces

    !> Are the external charges
    logical, intent(in) :: tExtChrg

    !> Are excitation energies being calculated
    logical, intent(in) :: tLinResp

    !> Are excited state properties being calculated
    logical, intent(in) :: tLinRespZVect

    !> Is this a molecular dynamics calculation
    logical, intent(in) :: tMd

    !> Is Mulliken analysis being performed
    logical, intent(in) :: tMulliken

    !> Are there spin orbit interactions
    logical, intent(in) :: tSpinOrbit

    !> Are there imaginary parts to the hamiltonian
    logical, intent(in) :: tImHam

    !> Should the sparse hamiltonian and overlap be writen to disc?
    logical, intent(in) :: tWriteRealHS

    !> Should the hamiltonian and overlap be written out as dense matrices
    logical, intent(in) :: tWriteHS

    !> Is the hamiltonian for a two component (Pauli) system
    logical, intent(in) :: t2Component

    !> Is the hamiltonian real?
    logical, intent(in) :: tRealHS

    !> Print the excited state eigenvectors
    logical, intent(in) :: tPrintExcitedEigvecs

    !> Print the dipole moment
    logical, intent(in) :: tDipole

    !> data structure with atomic orbital information
    type(TOrbitals), intent(in) :: orb

    !> Number of atoms
    integer, intent(in) :: nAtom

    !> Number of atoms moved about during the calculation
    integer, intent(in) :: nMovedAtom

    !> Number of k-points
    integer, intent(in) :: nKPoint

    !> Number of spin channels
    integer, intent(in) :: nSpin

    !> Number of external charges
    integer, intent(in) :: nExtChrg

    !> Indices for any moving atoms
    integer, intent(in) :: indMovedAtom(:)

    !> Masses of each species of atom
    real(dp), intent(in) :: mass(:)

    !> Dense matrix descriptor for H and S
    type(TDenseDescr), intent(in) :: denseDesc

    !> Sparse storage density matrix
    real(dp), intent(out), allocatable :: rhoPrim(:,:)

    !> Non-scc part of the hamiltonian
    real(dp), intent(out), allocatable :: h0(:)

    !> Imaginary part of the sparse density matrix
    real(dp), intent(out), allocatable :: iRhoPrim(:,:)

    !> Excitation energy derivatives with respect to atomic coordinates
    real(dp), intent(out), allocatable :: excitedDerivs(:,:)

    !> Energy weighted density matrix
    real(dp), intent(out), allocatable :: ERhoPrim(:)

    !> Derivatives of total energy with respect to atomic coordinates
    real(dp), intent(out), allocatable :: derivs(:,:)

    !> Forces on (any) external charges
    real(dp), intent(out), allocatable :: chrgForces(:,:)

    !> Energy terms
    type(TEnergies), intent(out) :: energy

    !> Potentials acting on the system
    type(TPotentials), intent(out) :: potential

    !> Electron entropy contribution at T
    real(dp), intent(out), allocatable :: TS(:)

    !> zero temperature extrapolated electronic energy
    real(dp), intent(out), allocatable :: E0(:)

    !> band  energy
    real(dp), intent(out), allocatable :: Eband(:)

    !> single particle energies (band structure)
    real(dp), intent(out), allocatable :: eigen(:,:,:)

    !> Occupations of single particle states
    real(dp), intent(out), allocatable :: filling(:,:,:)

    !> Coordinates in central cell
    real(dp), intent(out), allocatable :: coord0Fold(:,:)

    !> Updated coordinates
    real(dp), intent(out), allocatable :: newCoords(:,:)

    !> Orbital angular momentum
    real(dp), intent(out), allocatable :: orbitalL(:,:,:)

    !> Complex dense hamiltonian
    complex(dp), intent(out), allocatable :: HSqrCplx(:,:)

    !> overlap matrix dense storage
    complex(dp), intent(out), allocatable :: SSqrCplx(:,:)

    !> Complex eigenvectors
    complex(dp), intent(out), allocatable :: eigvecsCplx(:,:,:)

    !> real dense hamiltonian
    real(dp), intent(out), allocatable :: HSqrReal(:,:)

    !> overlap matrix dense storage
    real(dp), intent(out), allocatable :: SSqrReal(:,:)

    !> Real eigenvectors
    real(dp), intent(out), allocatable :: eigvecsReal(:,:,:)

    !> density matrix dense storage
    real(dp), intent(out), allocatable :: rhoSqrReal(:,:,:)

    !> Number of electron in each atomic shell
    real(dp), intent(out), allocatable :: chargePerShell(:,:,:)

    !> Occupations for natural orbitals
    real(dp), intent(out), allocatable :: occNatural(:)

    !> Atomic velocities
    real(dp), intent(out), allocatable :: velocities(:,:)

    !> Array for moving atom velocities
    real(dp), intent(out), allocatable :: movedVelo(:,:)

    !> moving atom accelerations
    real(dp), intent(out), allocatable :: movedAccel(:,:)

    !> moving atoms masses
    real(dp), intent(out), allocatable :: movedMass(:,:)

    !> system dipole moment
    real(dp), intent(out), allocatable :: dipoleMoment(:)


    integer :: nSpinHams, sqrHamSize

    allocate(rhoPrim(0, nSpin))
    allocate(h0(0))
    if (tImHam) then
      allocate(iRhoPrim(0, nSpin))
    end if

    allocate(excitedDerivs(0,0))
    if (tForces) then
      allocate(ERhoPrim(0))
      allocate(derivs(3, nAtom))
      if (tExtChrg) then
        allocate(chrgForces(3, nExtChrg))
      end if
      if (tLinRespZVect) then
        deallocate(excitedDerivs)
        allocate(excitedDerivs(3, nAtom))
      end if
    end if

    call init(energy, nAtom)
    call init(potential, orb, nAtom, nSpin)

    ! Nr. of independent spin Hamiltonians
    select case (nSpin)
    case (1)
      nSpinHams = 1
    case (2)
      nSpinHams = 2
    case (4)
      nSpinHams = 1
    end select

    sqrHamSize = denseDesc%fullSize
    allocate(TS(nSpinHams))
    allocate(E0(nSpinHams))
    allocate(Eband(nSpinHams))
    allocate(eigen(sqrHamSize, nKPoint, nSpinHams))
    allocate(filling(sqrHamSize, nKpoint, nSpinHams))
    TS = 0.0_dp
    E0 = 0.0_dp
    Eband = 0.0_dp
    eigen = 0.0_dp
    filling = 0.0_dp

    allocate(coord0Fold(3, nAtom))

    if (tMD) then
      allocate(newCoords(3, nAtom))
    end if

    if ((tMulliken .and. tSpinOrbit) .or. tImHam) then
      allocate(orbitalL(3, orb%mShell, nAtom))
    end if

    ! If only H/S should be printed, no allocation for square HS is needed
    if (.not. (tWriteRealHS .or. tWriteHS)) then
      call allocateDenseMatrices(env, denseDesc, parallelKS%localKS, t2Component, tRealHS,&
          & HSqrCplx, SSqrCplx, eigVecsCplx, HSqrReal, SSqrReal, eigvecsReal)
    end if

    if (tLinResp) then
      if (withMpi) then
        call error("Linear response calc. does not work with MPI yet")
      end if
      if (tLinRespZVect) then
        allocate(rhoSqrReal(sqrHamSize, sqrHamSize, nSpin))
      end if
    end if
    allocate(chargePerShell(orb%mShell, nAtom, nSpin))

    if (tLinResp .and. tPrintExcitedEigVecs) then
      allocate(occNatural(orb%nOrb))
    end if

    if (tMD) then
      allocate(velocities(3, nAtom))
      allocate(movedVelo(3, nMovedAtom))
      allocate(movedAccel(3, nMovedAtom))
      allocate(movedMass(3, nMovedAtom))
      movedMass(:,:) = spread(mass(indMovedAtom),1,3)
    end if

    if (tDipole) then
      allocate(dipoleMoment(3))
    end if

  end subroutine initArrays


#:if WITH_TRANSPORT

  !> initialize arrays for tranpsport
  subroutine initTransportArrays(tNegf, tUpload, tPoisson, tContCalc, transpar, species0, orb,&
      & nAtom, nSpin, shiftPerLUp, chargeUp, poissonDerivs)

    logical, intent(in) :: tNegf, tUpload, tPoisson, tContCalc
    type(TTransPar), intent(in) :: transpar
    integer, intent(in) :: species0(:)
    type(TOrbitals), intent(in) :: orb
    integer, intent(in) :: nAtom
    integer, intent(in) :: nSpin
    real(dp), allocatable, intent(out) :: shiftPerLUp(:,:)
    real(dp), allocatable, intent(out) :: chargeUp(:,:,:)
    real(dp), allocatable, intent(out) :: poissonDerivs(:,:)

    if (tUpload) then
      allocate(shiftPerLUp(orb%mShell, nAtom))
      allocate(chargeUp(orb%mOrb, nAtom, nSpin))
      call uploadContShiftPerL(shiftPerLUp, chargeUp, transpar, orb, species0)
    end if
    if (tPoisson) then
      allocate(poissonDerivs(3,nAtom))
    end if

  end subroutine initTransportArrays

  !> Read contact potential shifts from file
  subroutine uploadContShiftPerL(shiftPerL, charges, tp, orb, species)
    real(dp), intent(out) :: shiftPerL(:,:)
    real(dp), intent(out) :: charges(:,:,:)
    type(TTransPar), intent(in) :: tp
    type(TOrbitals), intent(in) :: orb
    integer, intent(in) :: species(:)

    real(dp), allocatable :: shiftPerLSt(:,:,:), chargesSt(:,:,:)
    integer, allocatable :: nOrbAtom(:)
    integer :: nAtomSt, mShellSt, nContAtom, mOrbSt, nSpinSt, nSpin
    integer :: iCont, iStart, iEnd, ii
    integer :: fdH
    character(lc) :: strTmp
    logical :: iexist

    nSpin = size(charges, dim=3)

    if (size(shiftPerL,dim=2) /= size(charges, dim=2)) then
      call error("Mismatch between array charges and shifts")
    endif

    shiftPerL = 0.0_dp
    charges = 0.0_dp

    do iCont = 1, tp%ncont
      inquire(file="shiftcont_"// trim(tp%contacts(iCont)%name) // ".dat", exist = iexist)
      if (.not.iexist) then
        call error("Contact shift file shiftcont_"// trim(tp%contacts(iCont)%name) &
            &  // ".dat is missing"//new_line('a')//"Run ContactHamiltonian calculations first.")
      end if

      open(newunit=fdH, file="shiftcont_" // trim(tp%contacts(iCont)%name) // ".dat",&
          & form="formatted", status="OLD", action="READ")
      read(fdH, *) nAtomSt, mShellSt, mOrbSt, nSpinSt
      iStart = tp%contacts(iCont)%idxrange(1)
      iEnd = tp%contacts(iCont)%idxrange(2)
      nContAtom = iEnd - iStart + 1

      if (nAtomSt /= nContAtom) then
        call error("Upload Contacts: Mismatch in number of atoms.")
      end if
      if (mShellSt /= orb%mShell) then
        call error("Upload Contacts: Mismatch in max shell per atom.")
      end if
      if (mOrbSt /= orb%mOrb) then
        call error("Upload Contacts: Mismatch in orbitals per atom.")
      end if
      if (nSpin /= nSpinSt) then
        write(strTmp,"(A,I0,A,I0)")'Contact spin ',nSpinSt,'. Spin channels ',nSpin
        call error(trim(strTmp))
      end if

      allocate(nOrbAtom(nAtomSt))
      read(fdH, *) nOrbAtom
      allocate(shiftPerLSt(orb%mShell, nAtomSt, nSpin))
      read(fdH, *) shiftPerLSt(:,:,:)
      allocate(chargesSt(orb%mOrb, nAtomSt, nSpin))
      read(fdH, *) chargesSt
      close(fdH)

      if (any(nOrbAtom /= orb%nOrbAtom(iStart:iEnd))) then
        call error("Incompatible orbitals in the upload file!")
      end if

      !if (nSpin == 1) then
      shiftPerL(:,iStart:iEnd) = ShiftPerLSt(:,:,1)
      !else
      !  shiftPerL(:,iStart:iEnd) = sum(ShiftPerLSt, dim=3)
      !endif

      charges(:,iStart:iEnd,:) = chargesSt(:,:,:)
      deallocate(nOrbAtom)
      deallocate(shiftPerLSt)
      deallocate(chargesSt)
    end do

  end subroutine uploadContShiftPerL

#:endif


  !> Set up storage for dense matrices, either on a single processor, or as BLACS matrices
  subroutine allocateDenseMatrices(env, denseDesc, localKS, t2Component, tRealHS, HSqrCplx,&
      & SSqrCplx, eigvecsCplx, HSqrReal, SSqrReal, eigvecsReal)

    !> Computing environment
    type(TEnvironment), intent(in) :: env

    !> Descriptor of the large square matrices in the program
    type(TDenseDescr), intent(in) :: denseDesc

    !> Index array for spin and k-point index
    integer, intent(in) :: localKS(:,:)

    !> Is this a two component calculation
    logical, intent(in) :: t2Component

    !> Is this a real hamiltonian
    logical, intent(in) :: tRealHS

    !> Square H matrix
    complex(dp), allocatable, intent(out) :: HSqrCplx(:,:)

    !> Square S matrix
    complex(dp), allocatable, intent(out) :: SSqrCplx(:,:)

    !> Eigenvectors for complex eigenproblem
    complex(dp), allocatable, intent(out) :: eigvecsCplx(:,:,:)

    !> Square H matrix
    real(dp), allocatable, intent(out) :: HSqrReal(:,:)

    !> Square S matrix
    real(dp), allocatable, intent(out) :: SSqrReal(:,:)

    !> Eigenvectors for real eigenproblem
    real(dp), allocatable, intent(out) :: eigvecsReal(:,:,:)

    integer :: nLocalCols, nLocalRows, nLocalKS

    nLocalKS = size(localKS, dim=2)
  #:if WITH_SCALAPACK
    call scalafx_getlocalshape(env%blacs%orbitalGrid, denseDesc%blacsOrbSqr, nLocalRows, nLocalCols)
  #:else
    nLocalRows = denseDesc%fullSize
    nLocalCols = denseDesc%fullSize
  #:endif

    if (t2Component .or. .not. tRealHS) then
      allocate(HSqrCplx(nLocalRows, nLocalCols))
      allocate(SSqrCplx(nLocalRows, nLocalCols))
      allocate(eigVecsCplx(nLocalRows, nLocalCols, nLocalKS))
    else
      allocate(HSqrReal(nLocalRows, nLocalCols))
      allocate(SSqrReal(nLocalRows, nLocalCols))
      allocate(eigVecsReal(nLocalRows, nLocalCols, nLocalKS))
    end if

  end subroutine allocateDenseMatrices


#:if WITH_SCALAPACK
  #!
  #! SCALAPACK related routines
  #!

  !> Initialise parallel large matrix decomposition methods
  subroutine initScalapack(blacsOpts, nAtom, nOrb, t2Component, env)

    !> BLACS settings
    type(TBlacsOpts), intent(in) :: blacsOpts

    !> Number of atoms
    integer, intent(in) :: nAtom

    !> Number of orbitals
    integer, intent(in) :: nOrb

    !> Is this a two component calculation
    logical, intent(in) :: t2Component

    !> Computing enviroment data
    type(TEnvironment), intent(inout) :: env

    integer :: sizeHS

    if (t2Component) then
      sizeHS = 2 * nOrb
    else
      sizeHS = nOrb
    end if
    call env%initBlacs(blacsOpts%blockSize, blacsOpts%blockSize, sizeHS, nAtom)

  end subroutine initScalapack


  !> Generate descriptions of large dense matrices in BLACS decomposition
  !>
  !> Note: It must be called after getDenseDescCommon() has been called.
  !>
  subroutine getDenseDescBlacs(env, rowBlock, colBlock, denseDesc)

    !> parallel environment
    type(TEnvironment), intent(in) :: env

    !> Number of matrix rows
    integer, intent(in) :: rowBlock

    !> Number of matrix columns
    integer, intent(in) :: colBlock

    !> Descriptor of the dense matrix
    type(TDenseDescr), intent(inout) :: denseDesc

    integer :: nn

    nn = denseDesc%fullSize
    call scalafx_getdescriptor(env%blacs%orbitalGrid, nn, nn, rowBlock, colBlock,&
        & denseDesc%blacsOrbSqr)

  end subroutine getDenseDescBlacs

#:endif


  !> Generate description of the total large square matrices, on the basis of atomic orbital
  !> orderings
  !>
  subroutine getDenseDescCommon(orb, nAtom, t2Component, denseDesc)

    !> Orbital information for species
    type(TOrbitals), intent(in) :: orb

    !> Number of atoms in the system
    integer, intent(in) :: nAtom

    !> Is this a two component calculation
    logical, intent(in) :: t2Component

    !> Resulting descriptor
    type(TDenseDescr), intent(out) :: denseDesc

    integer :: nOrb

    allocate(denseDesc%iAtomStart(nAtom + 1))
    call buildSquaredAtomIndex(denseDesc%iAtomStart, orb)
    nOrb = denseDesc%iAtomStart(nAtom + 1) - 1
    denseDesc%t2Component = t2Component
    denseDesc%nOrb = nOrb
    if (t2Component) then
      denseDesc%fullSize = 2 * nOrb
    else
      denseDesc%fullSize = nOrb
    end if

  end subroutine getDenseDescCommon


end module initprogram<|MERGE_RESOLUTION|>--- conflicted
+++ resolved
@@ -1274,11 +1274,7 @@
       mCutOff = max(mCutOff, sccCalc%getCutOff())
 
       if (input%ctrl%t3rd .and. input%ctrl%tOrbResolved) then
-<<<<<<< HEAD
-        call error("Onsite third order DFTB only compatible with orbital non-resolved SCC")
-=======
         call error("Onsite third order DFTB only compatible with orbital non resolved SCC")
->>>>>>> 1539adbf
       end if
 
       ! Initialize full 3rd order module
@@ -1418,11 +1414,7 @@
         !  return 0
         if (tImHam) then
           allocate(iEqBlockDFTBULS(orb%mOrb, orb%mOrb, nAtom, nSpin))
-<<<<<<< HEAD
-          call DFTBU_blockIndx(iEqBlockDFTBULS,nMixElements , orb, species0, nUJ, niUJ, iUJ)
-=======
           call DFTBU_blockIndx(iEqBlockDFTBULS, nMixElements, orb, species0, nUJ, niUJ, iUJ)
->>>>>>> 1539adbf
           nMixElements = max(nMixElements,maxval(iEqBlockDFTBULS))
         end if
       end if
@@ -1533,11 +1525,7 @@
         call error("Invalid force evaluation method for non-SCC calculations.")
       end if
     end if
-<<<<<<< HEAD
     if (forceType == forceDynT0 .and. tempElec > minTemp) then
-=======
-    if (forceType == 2 .and. tempElec > minTemp) then
->>>>>>> 1539adbf
        call error("This ForceEvaluation method requires the electron temperature to be zero")
     end if
     if (tForces) then
@@ -1587,13 +1575,8 @@
         tmpWeight(1:nMovedCoord) = 0.5_dp * deltaT**2 / reshape(spread(mass(indMovedAtom), 1, 3),&
             & (/nMovedCoord/))
         allocate(pSteepDesc)
-<<<<<<< HEAD
         call init(pSteepDesc, size(tmpCoords), input%ctrl%maxForce, input%ctrl%maxAtomDisp,&
             & tmpWeight )
-=======
-        call init(pSteepDesc, size(tmpCoords), input%ctrl%maxForce,&
-            & input%ctrl%maxAtomDisp,tmpWeight)
->>>>>>> 1539adbf
         deallocate(tmpWeight)
         call init(pGeoCoordOpt, pSteepDesc)
       case (optCG)
@@ -1621,11 +1604,7 @@
         allocate(tmpWeight(9))
         tmpWeight = 1.0_dp
         allocate(pSteepDescLat)
-<<<<<<< HEAD
         call init(pSteepDescLat, 9, input%ctrl%maxForce, input%ctrl%maxLatDisp, tmpWeight)
-=======
-        call init(pSteepDescLat, 9, input%ctrl%maxForce, input%ctrl%maxLatDisp, tmpWeight )
->>>>>>> 1539adbf
         deallocate(tmpWeight)
         call init(pGeoLatOpt, pSteepDescLat)
       case(optCG, optDIIS) ! use CG lattice for both DIIS and CG
@@ -1638,15 +1617,9 @@
             & input%ctrl%lbfgsInp%memory)
         call init(pGeoLatOpt, pLbfgsLat)
       end select
-<<<<<<< HEAD
       if (tLatOptIsotropic ) then
         ! optimization uses scaling factor of unit cell
-        call reset( pGeoLatOpt, (/1.0_dp,0.0_dp,0.0_dp,0.0_dp,0.0_dp,0.0_dp,0.0_dp,0.0_dp,0.0_dp/))
-=======
-      ! optimization uses scaling factor of unit cell
-      if (tLatOptIsotropic ) then
         call reset(pGeoLatOpt, (/1.0_dp,0.0_dp,0.0_dp,0.0_dp,0.0_dp,0.0_dp,0.0_dp,0.0_dp,0.0_dp/))
->>>>>>> 1539adbf
       else if (tLatOptFixAng) then
         ! optimization uses scaling factor of lattice vectors
         call reset( pGeoLatOpt, (/1.0_dp,1.0_dp,1.0_dp,0.0_dp,0.0_dp,0.0_dp,0.0_dp,0.0_dp,0.0_dp/))
@@ -1821,13 +1794,8 @@
       end select
 
       tPrintExcitedEigVecs = input%ctrl%lrespini%tPrintEigVecs
-<<<<<<< HEAD
-      tLinRespZVect = (input%ctrl%lrespini%tMulliken .or. tForces&
-          & .or. input%ctrl%lrespini%tCoeffs .or. tPrintExcitedEigVecs)
-=======
       tLinRespZVect = (input%ctrl%lrespini%tMulliken .or. tCasidaForces .or.&
           & input%ctrl%lrespini%tCoeffs .or. tPrintExcitedEigVecs)
->>>>>>> 1539adbf
 
       call init(lresp, input%ctrl%lrespini, nAtom, nEl(1), orb, tCasidaForces)
 
@@ -1895,24 +1863,15 @@
       if (input%ctrl%tReadMDVelocities) then
         if (tBarostat) then
           call init(pVelocityVerlet, deltaT, coord0(:,indMovedAtom), pThermostat,&
-<<<<<<< HEAD
-              & input%ctrl%initialVelocities, BarostatStrength,extPressure,input%ctrl%tIsotropic)
-=======
               & input%ctrl%initialVelocities, BarostatStrength, extPressure, input%ctrl%tIsotropic)
->>>>>>> 1539adbf
         else
           call init(pVelocityVerlet, deltaT, coord0(:,indMovedAtom), pThermostat,&
               & input%ctrl%initialVelocities)
         end if
       else
         if (tBarostat) then
-<<<<<<< HEAD
-          call init(pVelocityVerlet, deltaT, coord0(:,indMovedAtom), pThermostat,&
-              & BarostatStrength,extPressure,input%ctrl%tIsotropic)
-=======
           call init(pVelocityVerlet, deltaT, coord0(:,indMovedAtom), pThermostat, BarostatStrength,&
               & extPressure, input%ctrl%tIsotropic)
->>>>>>> 1539adbf
         else
           call init(pVelocityVerlet, deltaT, coord0(:,indMovedAtom), pThermostat)
         end if
@@ -2052,11 +2011,7 @@
       if (tReadChrg) then
         if (tDFTBU) then
           if (nSpin == 2) then
-<<<<<<< HEAD
-            if (tFixEf .or. tSkipChrgChecksum) then
-=======
             if (tFixEf .or. input%ctrl%tSkipChrgChecksum) then
->>>>>>> 1539adbf
               ! do not check charge or magnetisation from file
               call initQFromFile(qInput, fCharges, input%ctrl%tReadChrgAscii, orb, qBlock=qBlockIn)
             else
@@ -2065,11 +2020,7 @@
             end if
           else
             if (tImHam) then
-<<<<<<< HEAD
-              if (tFixEf .or. tSkipChrgChecksum) then
-=======
               if (tFixEf .or. input%ctrl%tSkipChrgChecksum) then
->>>>>>> 1539adbf
                 ! do not check charge or magnetisation from file
                 call initQFromFile(qInput, fCharges, input%ctrl%tReadChrgAscii, orb,&
                     & qBlock=qBlockIn,qiBlock=qiBlockIn)
@@ -2078,11 +2029,7 @@
                     & qBlock=qBlockIn,qiBlock=qiBlockIn)
               end if
             else
-<<<<<<< HEAD
-              if (tFixEf .or. tSkipChrgChecksum) then
-=======
               if (tFixEf .or. input%ctrl%tSkipChrgChecksum) then
->>>>>>> 1539adbf
                 ! do not check charge or magnetisation from file
                 call initQFromFile(qInput, fCharges, input%ctrl%tReadChrgAscii, orb,&
                     & qBlock=qBlockIn)
@@ -2095,11 +2042,7 @@
         else
           ! hack again caused by going from up/down to q and M
           if (nSpin == 2) then
-<<<<<<< HEAD
-            if (tFixEf .or. tSkipChrgChecksum) then
-=======
             if (tFixEf .or. input%ctrl%tSkipChrgChecksum) then
->>>>>>> 1539adbf
               ! do not check charge or magnetisation from file
               call initQFromFile(qInput, fCharges, input%ctrl%tReadChrgAscii, orb)
             else
@@ -2107,11 +2050,7 @@
                   & magnetisation=nEl(1)-nEl(2))
             end if
           else
-<<<<<<< HEAD
-            if (tFixEf .or. tSkipChrgChecksum) then
-=======
             if (tFixEf .or. input%ctrl%tSkipChrgChecksum) then
->>>>>>> 1539adbf
               ! do not check charge or magnetisation from file
               call initQFromFile(qInput, fCharges, input%ctrl%tReadChrgAscii, orb)
             else
@@ -2123,14 +2062,8 @@
         if (allocated(input%ctrl%initialCharges)) then
           if (abs(sum(input%ctrl%initialCharges) - input%ctrl%nrChrg) > 1e-4_dp) then
             write(strTmp, "(A,G13.6,A,G13.6,A,A)") "Sum of initial charges does not match specified&
-<<<<<<< HEAD
-                & total charge. (",&
-                & sum(input%ctrl%initialCharges), " vs. ", input%ctrl%nrChrg, ") ",&
-                & "Your initial charge distribution will be rescaled."
-=======
                 & total charge. (", sum(input%ctrl%initialCharges), " vs. ", input%ctrl%nrChrg,&
                 & ") ", "Your initial charge distribution will be rescaled."
->>>>>>> 1539adbf
             call warning(strTmp)
           end if
           call initQFromAtomChrg(qInput, input%ctrl%initialCharges, referenceN0, species0,&
@@ -2138,11 +2071,7 @@
         else
           qInput(:,:,:) = q0
         end if
-<<<<<<< HEAD
-        if (.not. tSkipChrgChecksum) then
-=======
         if (.not. input%ctrl%tSkipChrgChecksum) then
->>>>>>> 1539adbf
           ! Rescaling to ensure correct number of electrons in the system
           qInput(:,:,1) = qInput(:,:,1) *  sum(nEl) / sum(qInput(:,:,1))
         end if
@@ -2160,12 +2089,7 @@
                   & * input%ctrl%initialSpins(1,ii) / sum(qInput(1:orb%nOrbAtom(ii),ii,1))
             end do
           else
-<<<<<<< HEAD
-            if (.not. tSkipChrgChecksum) then
-              ! Rescaling to ensure correct number of electrons in the system
-=======
             if (.not. input%ctrl%tSkipChrgChecksum) then
->>>>>>> 1539adbf
               do ii = 1, nAtom
                 qInput(1:orb%nOrbAtom(ii),ii,2) = qInput(1:orb%nOrbAtom(ii),ii,1)&
                     & * (nEl(1)-nEl(2))/sum(qInput(:,:,1))
@@ -2180,12 +2104,8 @@
             if (any(shape(input%ctrl%initialSpins)/=(/3,nAtom/))) then
               call error("Incorrect shape initialSpins array!")
             end if
-<<<<<<< HEAD
-            if (.not. tSkipChrgChecksum) then
-              ! Rescaling to ensure correct number of electrons in the system
-=======
+            ! Rescaling to ensure correct number of electrons in the system
             if (.not. input%ctrl%tSkipChrgChecksum) then
->>>>>>> 1539adbf
               do ii = 1, nAtom
                 do jj = 1, 3
                   qInput(1:orb%nOrbAtom(ii),ii,jj+1) = qInput(1:orb%nOrbAtom(ii),ii,1)&
@@ -2227,15 +2147,9 @@
 
       call OrbitalEquiv_reduce(qInput, iEqOrbitals, orb, qInpRed(1:nIneqOrb))
       if (tDFTBU) then
-<<<<<<< HEAD
-        call AppendBlock_reduce( qBlockIn,iEqBlockDFTBU, orb, qInpRed )
-        if (tImHam) then
-          call AppendBlock_reduce( qiBlockIn,iEqBlockDFTBULS, orb, qInpRed, skew=.true. )
-=======
         call AppendBlock_reduce(qBlockIn, iEqBlockDFTBU, orb, qInpRed )
         if (tImHam) then
           call AppendBlock_reduce(qiBlockIn, iEqBlockDFTBULS, orb, qInpRed, skew=.true. )
->>>>>>> 1539adbf
         end if
       end if
 
@@ -2380,14 +2294,8 @@
                 ind = ind + 1
               end do
               call append(iOrbRegion, tmpir1)
-<<<<<<< HEAD
-              write(tmpStr, "(A,'.',I0,'.',I0,'.out')")&
-                  & trim(input%ctrl%RegionLabel(iReg)), orb%iShellOrb(iOrb,iSp),&
-                  & iOrb-orb%posShell(orb%iShellOrb(iOrb,iSp),iSp)&
-=======
               write(tmpStr, "(A,'.',I0,'.',I0,'.out')")trim(input%ctrl%RegionLabel(iReg)),&
                   & orb%iShellOrb(iOrb,iSp), iOrb-orb%posShell(orb%iShellOrb(iOrb,iSp),iSp)&
->>>>>>> 1539adbf
                   & -orb%angShell(orb%iShellOrb(iOrb,iSp),iSp)
               call append(regionLabels, tmpStr)
             end do
@@ -2465,17 +2373,10 @@
   #:endif
 
   #:if WITH_SCALAPACK
-<<<<<<< HEAD
-    write(stdOut, "('BLACS orbital grid size:', T30, I0, ' x ', I0)")&
-        & env%blacs%orbitalGrid%nRow, env%blacs%orbitalGrid%nCol
-    write(stdOut, "('BLACS atom grid size:', T30, I0, ' x ', I0)")&
-        & env%blacs%atomGrid%nRow, env%blacs%atomGrid%nCol
-=======
     write(stdOut, "('BLACS orbital grid size:', T30, I0, ' x ', I0)")env%blacs%orbitalGrid%nRow,&
         & env%blacs%orbitalGrid%nCol
     write(stdOut, "('BLACS atom grid size:', T30, I0, ' x ', I0)")env%blacs%atomGrid%nRow,&
         & env%blacs%atomGrid%nCol
->>>>>>> 1539adbf
   #:endif
 
     if (tRandomSeed) then
@@ -2535,19 +2436,11 @@
       select case (input%ctrl%iGeoOpt)
       case (optSD)
         write(stdOut, "('Mode:',T30,A)")'Steepest descent' // trim(strTmp)
-<<<<<<< HEAD
-      case (optCG)
-        write(stdOut, "('Mode:',T30,A)") 'Conjugate gradient relaxation' // trim(strTmp)
-      case (optDIIS)
-        write(stdOut, "('Mode:',T30,A)") 'Modified gDIIS relaxation' // trim(strTmp)
-      case (optLBFGS)
-=======
       case (2)
         write(stdOut, "('Mode:',T30,A)") 'Conjugate gradient relaxation' // trim(strTmp)
       case (3)
         write(stdOut, "('Mode:',T30,A)") 'Modified gDIIS relaxation' // trim(strTmp)
       case (4)
->>>>>>> 1539adbf
         write(stdout, "('Mode:',T30,A)") 'LBFGS relaxation' // trim(strTmp)
       case default
         call error("Unknown optimisation mode")
@@ -2563,7 +2456,6 @@
     end if
 
     if (tSccCalc) then
-<<<<<<< HEAD
       write(stdOut, "(A,':',T30,A)") "Self consistent charges", "Yes"
       write(stdOut, "(A,':',T30,E14.6)") "SCC-tolerance", sccTol
       write(stdOut, "(A,':',T30,I14)") "Max. scc iterations", maxSccIter
@@ -2572,12 +2464,6 @@
       else
          write(stdOut, "(A,':',T30,A)") "Shell resolved Hubbard", "No"
       end if
-      !write(stdOut, "(A,':',T30,E14.6)") "Ewald alpha parameter", getSCCEwaldPar()
-=======
-      write(stdOut, "(A,':',T30,A)")"Self consistent charges", "Yes"
-      write(stdOut, "(A,':',T30,E14.6)")"SCC-tolerance", sccTol
-      write(stdOut, "(A,':',T30,I14)")"Max. scc iterations", maxSccIter
->>>>>>> 1539adbf
       if (tDFTBU) then
         write(stdOut, "(A,':',T35,A)")"Orbitally dependant functional", "Yes"
         write(stdOut, "(A,':',T30,A)")"Orbital functional", trim(plusUFunctionals%names(nDFTBUfunc))
@@ -2589,21 +2475,12 @@
     select case (nSpin)
     case(1)
       write(stdOut, "(A,':',T30,A)") "Spin polarisation", "No"
-<<<<<<< HEAD
-      write(stdOut, "(A,':',T30,F12.6,/,A,':',T30,F12.6)") "Nr. of up electrons",&
-          & 0.5_dp*nEl(1), "Nr. of down electrons", 0.5_dp*nEl(1)
-    case(2)
-      write(stdOut, "(A,':',T30,A)") "Spin polarisation", "Yes"
-      write(stdOut, "(A,':',T30,F12.6,/,A,':',T30,F12.6)") "Nr. of up electrons",&
-          & nEl(1), "Nr. of down electrons", nEl(2)
-=======
       write(stdOut, "(A,':',T30,F12.6,/,A,':',T30,F12.6)") "Nr. of up electrons", 0.5_dp*nEl(1),&
           & "Nr. of down electrons", 0.5_dp*nEl(1)
     case(2)
       write(stdOut, "(A,':',T30,A)") "Spin polarisation", "Yes"
       write(stdOut, "(A,':',T30,F12.6,/,A,':',T30,F12.6)") "Nr. of up electrons", nEl(1),&
           & "Nr. of down electrons", nEl(2)
->>>>>>> 1539adbf
     case(4)
       write(stdOut, "(A,':',T30,A)") "Non-collinear calculation", "Yes"
       write(stdOut, "(A,':',T30,F12.6)") "Nr. of electrons", nEl(1)
@@ -2808,15 +2685,9 @@
             else
               write(strTmp, "(A)") ""
             end if
-<<<<<<< HEAD
-            write(stdOut, "(A,T30,A2,2X,I1,'(',A1,')-',I1,'(',A1,'): ',E14.6)")&
-                &trim(strTmp), speciesName(iSp), jj, orbitalNames(orb%angShell(jj, iSp)+1),&
-                &kk, orbitalNames(orb%angShell(kk, iSp)+1), spinW(kk, jj, iSp)
-=======
             write(stdOut, "(A,T30,A2,2X,I1,'(',A1,')-',I1,'(',A1,'): ',E14.6)")trim(strTmp),&
                 & speciesName(iSp), jj, orbitalNames(orb%angShell(jj, iSp)+1), kk,&
                 & orbitalNames(orb%angShell(kk, iSp)+1), spinW(kk, jj, iSp)
->>>>>>> 1539adbf
           end do
         end do
       end do
@@ -2836,11 +2707,7 @@
             write(strTmp, "(A)") ""
           end if
           write(stdOut, "(A,T30,A2,2X,I1,'(',A1,'): ',E14.6)")trim(strTmp), speciesName(iSp),&
-<<<<<<< HEAD
-                &jj, orbitalNames(orb%angShell(jj, iSp)+1), xi(jj, iSp)
-=======
                 & jj, orbitalNames(orb%angShell(jj, iSp)+1), xi(jj, iSp)
->>>>>>> 1539adbf
           if (xi(jj, iSp) /= 0.0_dp .and. orb%angShell(jj, iSp) == 0) then
             call error("Program halt due to non-zero s-orbital spin-orbit coupling constant!")
           end if
@@ -2902,13 +2769,8 @@
       write(stdOut, "(A,':',T30,E14.6)") "Field strength", EFieldStrength
       write(stdOut, "(A,':',T30,3F9.6)") "Direction", EfieldVector
       if (tPeriodic) then
-<<<<<<< HEAD
-        call warning("Saw tooth potential used for periodic geometry&
-            & - make sure there is a vacuum region!")
-=======
         call warning("Saw tooth potential used for periodic geometry - make sure there is a vacuum&
             & region!")
->>>>>>> 1539adbf
       end if
     end if
 
@@ -2926,39 +2788,18 @@
 
     end if
 
-<<<<<<< HEAD
-    if (tSpinOrbit) then
-      if (tDualSpinOrbit) then
-        if ( (tEField .or. tExtChrg) .and. tForces) then
-          call error("Currently there is a force bug for dual spin orbit coupling")
-        end if
-      end if
-    end if
-
-=======
->>>>>>> 1539adbf
     select case (forceType)
     case(forceOrig)
       write(stdOut, "(A,T30,A)") "Force type", "original"
-<<<<<<< HEAD
     case(forceDynT0)
-=======
-    case(1)
       write(stdOut, "(A,T30,A)") "Force type", "erho with re-diagonalized eigenvalues"
-    case(2)
->>>>>>> 1539adbf
       write(stdOut, "(A,T30,A)") "Force type", "erho with DHD-product (T_elec = 0K)"
     case(forceDynT)
       write(stdOut, "(A,T30,A)") "Force type", "erho with S^-1 H D (Te <> 0K)"
     end select
 
-<<<<<<< HEAD
-    if ((tSpinOrbit .and. tDFTBU) .and. tForces)  then
-      call error("Currently there is a force bug for dual DFTB+U with spin orbit coupling")
-=======
     if (tSpinOrbit .and. tDFTBU .and. .not. tDualSpinOrbit)  then
       call error("Only dual spin orbit currently supported for orbital potentials")
->>>>>>> 1539adbf
     end if
 
     if (.not.tStress) then
@@ -2976,11 +2817,7 @@
 
     if (tLinResp) then
       if (tDFTBU) then
-<<<<<<< HEAD
-        call error("Linear response is not compatible with orbitally dependant functionals yet")
-=======
         call error("Linear response is not compatible with Orbitally dependant functionals yet")
->>>>>>> 1539adbf
       end if
 
       if (tForces .and. nSpin > 1) then
