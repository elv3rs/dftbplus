!--------------------------------------------------------------------------------------------------!
!  DFTB+: general package for performing fast atomistic simulations                                !
!  Copyright (C) 2018  DFTB+ developers group                                                      !
!                                                                                                  !
!  See the LICENSE file for terms of usage and distribution.                                       !
!--------------------------------------------------------------------------------------------------!

#:include 'common.fypp'

!> Global variables and initialization for the main program.
module initprogram
  use omp_lib
  use mainio, only : initOutputFile
  use assert
  use globalenv
  use environment
  use scalapackfx
  use inputdata_module
  use densedescr
  use solvertypes
  use constants
  use periodic
  use accuracy
  use intrinsicpr
  use shortgamma
  use coulomb
  use message
  use mixer
  use simplemixer
  use andersonmixer
  use broydenmixer
  use diismixer

  use geoopt
  use conjgrad
  use steepdesc
  use gdiis
  use lbfgs

  use randomgenpool
  use ranlux
  use mdcommon
  use mdintegrator
  use velocityverlet
  use thermostat
  use dummytherm
  use andersentherm
  use berendsentherm
  use nhctherm
  use tempprofile
  use numderivs2
  use lapackroutines
  use simplealgebra
  use nonscc
  use scc
  use onsitecorrection
  use h5correction
  use sccinit
  use slakocont
  use repcont
  use spin, only: Spin_getOrbitalEquiv, ud2qm, qm2ud
  use dftbplusu
  use dispersions
  use thirdorder_module
  use linresp_module
  use stress
  use orbitalequiv
  use commontypes
  use sorting, only : heap_sort
  use linkedlist
  use xlbomd_module
  use timeprop_module
  use etemp, only : Fermi
#:if WITH_SOCKETS
  use mainio, only : receiveGeometryFromSocket
  use ipisocket
#:endif
  use elstatpot
  use pmlocalisation
  use energies
  use potentials
  use taggedoutput
  use formatout
#:if WITH_TRANSPORT
  use libnegf_vars
  use negf_int
  use poisson_init
#:endif
  implicit none

  !> Tagged output files (machine readable)
  character(*), parameter :: autotestTag = "autotest.tag"

  !> Detailed user output
  character(*), parameter :: userOut = "detailed.out"

  !> band structure and filling information
  character(*), parameter :: bandOut = "band.out"

  !> File accumulating data during an MD run
  character(*), parameter :: mdOut = "md.out"

  !> Machine readable tagged output
  character(*), parameter :: resultsTag = "results.tag"

  !> Second derivative of the energy with respect to atomic positions
  character(*), parameter :: hessianOut = "hessian.out"

  !> file name prefix for charge data
  character(*), parameter :: fCharges = "charges"

  !> file to stop code during geometry driver
  character(*), parameter :: fStopDriver = "stop_driver"

  !> file to stop code during scc cycle
  character(*), parameter :: fStopSCC = "stop_scc"

  !> file name for shift data
  character(*), parameter :: fShifts = "shifts.dat"

  !> Is the calculation SCC?
  logical :: tSccCalc

  !> SCC module internal variables
  type(TScc), allocatable :: sccCalc

  !> nr. of atoms
  integer :: nAtom

  !> nr. of all (boundary condition images and original) atoms
  integer :: nAllAtom

  !> nr. of original atom in central cell
  integer, allocatable :: Img2CentCell(:)

  !> nr of different types (nAtom)
  integer :: nType


  !> data type for atomic orbital information
  type(TOrbitals), target :: orb

  !> nr. of orbitals in the system
  integer :: nOrb

  !> nr. of orbitals for all atoms
  integer :: nAllOrb

  !> types of the atoms (nAllAtom)
  integer, allocatable :: species(:)

  !> type of the atoms (nAtom)
  integer, allocatable, target :: species0(:)

  !> Coords of the atoms (3, nAllAtom)
  real(dp), allocatable :: coord(:,:)

  !> Coords in central cell (3, nAtom)
  real(dp), allocatable, target :: coord0(:,:)

  !> temporary coordinates
  real(dp), allocatable :: tmpCoords(:)

  !> temporary weights
  real(dp), allocatable :: tmpWeight(:)

  !> temporary array of coords (3,:)
  real(dp), allocatable :: tmp3Coords(:,:)


  !> if calculation is periodic
  logical :: tPeriodic

  !> Should central cell coordinates be output?
  logical :: tShowFoldedCoord


  !> How to calculate forces
  integer :: forceType

  !> are atomic coordinates fractional?
  logical :: tFracCoord

  !> Tolerance for SCC cycle
  real(dp) :: sccTol


  !> lattice vectors as columns
  real(dp), allocatable, target :: latVec(:,:)

  !> reciprocal lattice vectors as columns
  real(dp), allocatable, target :: recVec(:,:)


  !> original lattice vectors used for optimizing
  real(dp) :: origLatVec(3,3)

  !> normalized vectors in those directions
  real(dp) :: normOrigLatVec(3,3)


  !> reciprocal vectors in 2 pi units
  real(dp), allocatable :: invLatVec(:,:)

  !> cell volume
  real(dp) :: CellVol

  !> reciprocal cell volume
  real(dp) :: recCellVol

  !> translation vecs for interacting image cells (3, nImgCell + 1)
  real(dp), allocatable :: cellVec(:,:)

  !> cell vectors in absolute units
  real(dp), allocatable :: rCellVec(:,:)

  !> index in cellVec for each atom
  integer, allocatable :: iCellVec(:)


  !> ADT for neighbour parameters
  type(TNeighbourList), allocatable, save :: neighbourList

  !> nr. of neighbours for atoms out to max interaction distance (excluding Ewald terms)
  integer, allocatable :: nNeighbourSK(:)

  !> nr. of neighbours for atoms within Erep interaction distance (usually short)
  integer, allocatable :: nNeighbourRep(:)

  !> H/S sparse matrices indexing array for atomic blocks
  integer, allocatable :: iSparseStart(:,:)

  !> Hubbard Us (orbital, atom)
  real(dp), allocatable, target :: hubbU(:,:)

  !> self energy (orbital, atom)
  real(dp), allocatable :: atomEigVal(:,:)

  !> reference n_0 charges for each atom
  real(dp), allocatable :: referenceN0(:,:)

  !> list of atomic masses
  real(dp), allocatable :: mass(:)

  !> list of atomic masses for each species
  real(dp), allocatable :: speciesMass(:)

  !> Raw H^0 hamiltonian data
  type(OSlakoCont) :: skHamCont

  !> Raw overlap hamiltonian data
  type(OSlakoCont) :: skOverCont

  !> Repulsive interaction raw data
  type(ORepCont) :: pRepCont

  !> Cut off distance for Slater-Koster interactions
  real(dp) :: skCutOff

  !> Cut off distance for repulsive interactions
  real(dp) :: repCutOff

  !> longest range of interactions for which neighbours are required
  real(dp) :: mCutOff

  !> Sparse hamiltonian matrix
  real(dp), allocatable :: ham(:,:)

  !> imaginary part of the Hamiltonian
  real(dp), allocatable :: iHam(:,:)

  !> Charge per atomic shell (shell, atom, spin channel)
  real(dp), allocatable :: chargePerShell(:,:,:)

  !> sparse overlap
  real(dp), allocatable :: over(:)


  !> nr. of K-points
  integer :: nKPoint

  !> K-points
  real(dp), allocatable :: kPoint(:,:)

  !> weight of the K-Points
  real(dp), allocatable :: KWeight(:)


  !> external pressure if periodic
  real(dp) :: extPressure

  !> Barostat used if MD and periodic
  logical :: tBarostat

  !> Barostat coupling strength
  real(dp) :: BarostatStrength


  !> H and S are real
  logical :: tRealHS


  !> nr. of electrons
  real(dp), allocatable :: nEl(:)

  !> Nr. of all electrons if neutral
  real(dp) :: nEl0


  !> Spin W values
  real(dp), allocatable :: spinW(:,:,:)

  !> Spin orbit constants
  real(dp), allocatable :: xi(:,:)


  !> is this a DFTB+U calculation?
  logical :: tDFTBU

  !> Choice of orbital functional
  integer :: nDFTBUfunc

  !> list of U-J for species
  real(dp), allocatable :: UJ(:,:)

  !> How many U-J for each species
  integer, allocatable :: nUJ(:)

  !> number of l-values of U-J for each block
  integer, allocatable :: niUJ(:,:)

  !> l-values of U-J for each block
  integer, allocatable :: iUJ(:,:,:)


  !> electron temperature
  real(dp) :: tempElec

  !> If K points should filled separately
  logical :: tFillKSep

  !> Fix Fermi energy at specified value
  logical :: tFixEf

  !> Fermi energy per spin
  real(dp), allocatable :: Ef(:)

  !> Filling temp updated by MD.
  logical :: tSetFillingTemp

  !> Choice of electron distribution function, defaults to Fermi
  integer :: iDistribFn = 0

  !> atomic kinetic temperature
  real(dp) :: tempAtom

  !> MD stepsize
  real(dp) :: deltaT


  !> eigensolver
  integer :: solver

  !> maximal number of SCC iterations
  integer :: maxSccIter


  !> is this a spin polarized calculation?
  logical :: tSpin

  !> Number of spin components, 1 is unpolarised, 2 is polarised, 4 is noncolinear / spin-orbit
  integer :: nSpin

  !> is there spin-orbit coupling
  logical :: tSpinOrbit

  !> Use block like dual representation for spin orbit
  logical :: tDualSpinOrbit

  !> Is there a complex hamiltonian contribution in real space
  logical :: tImHam

  !> is this a two component calculation (spin orbit or non-collinear spin)
  logical :: t2Component

  !> Common Fermi level accross spin channels
  logical :: tSpinSharedEf


  !> Geometry optimization needed?
  logical :: tGeoOpt

  !> optimize coordinates inside unit cell (periodic)?
  logical :: tCoordOpt

  !> optimize lattice constants?
  logical :: tLatOpt

  !> Fix angles between lattice vectors when optimizing?
  logical :: tLatOptFixAng

  !> Fix length of specified lattice vectors when optimizing?
  logical :: tLatOptFixLen(3)

  !> Optimise lattice isotropically
  logical :: tLatOptIsotropic

  !> Is this a MD calculation?
  logical :: tMD

  !> Is this a derivatives calc?
  logical :: tDerivs

  !> Do we need Mulliken charges?
  logical :: tMulliken

  !> Electrostatic potentials if requested
  type(TElStatPotentials), allocatable :: esp

  !> Calculate localised orbitals?
  logical :: tLocalise

  !> Do we need to show Mulliken charges?
  logical :: tPrintMulliken

  !> calculate an electric dipole?
  logical :: tDipole

  !> Do we need atom resolved E?
  logical :: tAtomicEnergy

  !> Print out eigenvectors?
  logical :: tPrintEigVecs

  !> Store eigenvectors as a text file
  logical :: tPrintEigVecsTxt

  !> Print eigenvector projections?
  logical :: tProjEigenvecs

  !> Do we need forces?
  logical :: tForces

  !> Is the contribution from an excited state needed for the forces
  logical :: tCasidaForces

  !> are forces being returned
  logical :: tPrintForces

  !> Number of moved atoms
  integer :: nMovedAtom

  !> Index of the moved atoms
  integer, allocatable :: indMovedAtom(:)

  !> Nr. of moved coordinates
  integer :: nMovedCoord

  !> Nr. of geo movements to do
  integer :: nGeoSteps

  !> Index of constrained atoms
  integer, allocatable :: conAtom(:)

  !> Constraint vectors
  real(dp), allocatable :: conVec(:,:)

  !> Pipek-Mezey localisation calculator
  type(TPipekMezey), allocatable :: pipekMezey

  !> use commands from socket communication to control the run
  logical :: tSocket

  !> socket details
#:if WITH_SOCKETS
  type(IpiSocketComm), allocatable :: socket
#:endif

  !> File containing output geometry
  character(lc) :: geoOutFile

  !> Append geometries in the output?
  logical :: tAppendGeo

  !> Only use converged forces if SCC
  logical :: tUseConvergedForces

  !> labels of atomic species
  character(mc), allocatable :: speciesName(:)

  !> General geometry optimizer
  type(OGeoOpt), allocatable :: pGeoCoordOpt

  !> Geometry optimizer for lattice consts
  type(OGeoOpt), allocatable :: pGeoLatOpt

  !> Charge mixer
  type(OMixer), allocatable :: pChrgMixer

  !> MD Framework
  type(OMDCommon), allocatable :: pMDFrame

  !> MD integrator
  type(OMDIntegrator), allocatable :: pMDIntegrator

  !> Temperature profile driver in MD
  type(OTempProfile), allocatable, target :: temperatureProfile

  !> geometry optimiser
  type(OnumDerivs), allocatable, target :: derivDriver

  !> reference neutral atomic occupations
  real(dp), allocatable :: q0(:, :, :)

  !> shell resolved neutral reference
  real(dp), allocatable :: qShell0(:,:)

  !> input charges (for potentials)
  real(dp), allocatable :: qInput(:, :, :)

  !> output charges
  real(dp), allocatable :: qOutput(:, :, :)

  !> input Mulliken block charges (diagonal part == Mulliken charges)
  real(dp), allocatable :: qBlockIn(:, :, :, :)

  !> Output Mulliken block charges
  real(dp), allocatable :: qBlockOut(:, :, :, :)

  !> Imaginary part of input Mulliken block charges
  real(dp), allocatable :: qiBlockIn(:, :, :, :)

  !> Imaginary part of output Mulliken block charges
  real(dp), allocatable :: qiBlockOut(:, :, :, :)

  !> input charges packed into unique equivalence elements
  real(dp), allocatable :: qInpRed(:)

  !> output charges packed into unique equivalence elements
  real(dp), allocatable :: qOutRed(:)

  !> charge differences packed into unique equivalence elements
  real(dp), allocatable :: qDiffRed(:)

  !> Orbital equivalence relations
  integer, allocatable :: iEqOrbitals(:,:,:)

  !> nr. of inequivalent orbitals
  integer :: nIneqOrb

  !> nr. of elements to go through the mixer - may contain reduced orbitals and also orbital blocks
  !> (if tDFTBU or onsite corrections)
  integer :: nMixElements

  !> Orbital equivalency for orbital blocks
  integer, allocatable :: iEqBlockDFTBU(:,:,:,:)

  !> Equivalences for onsite block corrections if needed
  integer, allocatable :: iEqBlockOnSite(:,:,:,:)

  !> Orbital equivalency for orbital blocks with spin-orbit
  integer, allocatable :: iEqBlockDFTBULS(:,:,:,:)

  !> Equivalences for onsite block corrections if needed with spin orbit
  integer, allocatable :: iEqBlockOnSiteLS(:,:,:,:)


  ! External charges

  !> If external charges must be considered
  logical :: tExtChrg

  !> Nr. of external charges
  integer :: nExtChrg


  !> external electric field
  logical :: tEField = .false.

  !> field strength
  real(dp) :: EFieldStrength = 0.0_dp

  !> field direction
  real(dp) :: EfieldVector(3) = 0.0_dp

  !> time dependent
  logical :: tTDEfield = .false.

  !> angular frequency
  real(dp) :: EfieldOmega = 0.0_dp

  !> phase of field at step 0
  integer :: EfieldPhase = 0


  !> Partial density of states (PDOS) projection regions
  type(listIntR1), save :: iOrbRegion

  !> PDOS region labels
  type(listCharLc), save :: regionLabels

  !> Third order DFTB
  logical :: t3rd

  !> Full 3rd order or only atomic site
  logical :: t3rdFull

  !> data structure for 3rd order
  type(ThirdOrder), allocatable :: thirdOrd

  !> Correction to energy from on-site matrix elements
  real(dp), allocatable :: onSiteElements(:,:,:,:)

  !> Correction to dipole momements on-site matrix elements
  real(dp), allocatable :: onSiteDipole(:,:)

  !> Should block charges be mixed as well as charges
  logical :: tMixBlockCharges = .false.

  !> Calculate Casida linear response excitations
  logical :: tLinResp

  !> calculate Z vector for excited properties
  logical :: tLinRespZVect

  !> Print eigenvectors
  logical :: tPrintExcitedEigVecs = .false.

  !> data type for linear response
  type(linresp), save :: lresp

  !> If initial charges/dens mtx. from external file.
  logical :: tReadChrg

  !> Whether potential shifts are read from file
  logical :: tReadShifts

  !> Whether potential shifts are read from file
  logical :: tWriteShifts

  !> should charges written to disc be in ascii or binary format?
  logical :: tWriteChrgAscii

  !> produce tagged output?
  logical :: tWriteAutotest

  !> Produce detailed.xml
  logical :: tWriteDetailedXML

  !> Produce detailed.tag
  logical :: tWriteResultsTag

  !> Produce detailed.out
  logical :: tWriteDetailedOut

  !> Produce band.dat
  logical :: tWriteBandDat

  !> Should HS (square) be printed?
  logical :: tWriteHS

  !> Should HS (sparse) be printed?
  logical :: tWriteRealHS

  !> Program run id
  integer :: runId

  !> Frequency for saving restart info
  integer :: restartFreq

  !> If dispersion should be calculated
  logical :: tDispersion

  !> dispersion data and calculations
  class(DispersionIface), allocatable :: dispersion

  !> Can stress be calculated? - start by assuming it can
  logical :: tStress = .true.

  !> should XLBOMD be used in MD
  logical :: tXlbomd

  !> XLBOMD related parameters
  type(Xlbomd), allocatable :: xlbomdIntegrator

  !> Differentiation method for (H^0,S)
  type(NonSccDiff), save :: nonSccDeriv

  !> Whether lattice has changed since last geometry iteration
  logical :: tLatticeChanged

  !> Whether atomic coordindates have changed since last geometry iteration
  logical :: tCoordsChanged

  !> First guess for nr. of neighbors.
  integer, parameter :: nInitNeighbor = 40

  !> Dense matrix descriptor for H and S
  type(TDenseDescr) :: denseDesc

  !> MD velocities
  real(dp), allocatable :: velocities(:,:)

  !> MD velocities for moved atoms
  real(dp), allocatable :: movedVelo(:,:)

  !> MD acceleration for moved atoms
  real(dp), allocatable :: movedAccel(:,:)

  !> Mass of the moved atoms
  real(dp), allocatable :: movedMass(:,:)

  !> Sparse storage of density matrix
  real(dp), allocatable :: rhoPrim(:,:)

  !> Imaginary part of density matrix in sparse storage
  real(dp), allocatable :: iRhoPrim(:,:)

  !> Energy weighted density matrix
  real(dp), allocatable :: ERhoPrim(:)

  !> Non-SCC part of the hamiltonian in sparse storage
  real(dp), allocatable :: h0(:)

  !> electronic filling
  real(dp), allocatable :: filling(:,:,:)

  !> band structure energy
  real(dp), allocatable :: Eband(:)

  !> entropy of electrons at temperature T
  real(dp), allocatable :: TS(:)

  !> zero temperature electronic energy
  real(dp), allocatable :: E0(:)

  !> Square dense hamiltonian storage for cases with k-points
  complex(dp), allocatable :: HSqrCplx(:,:)

  !> Square dense overlap storage for cases with k-points
  complex(dp), allocatable :: SSqrCplx(:,:)

  !> Complex eigenvectors
  complex(dp), allocatable :: eigvecsCplx(:,:,:)

  !> Square dense hamiltonian storage
  real(dp), allocatable :: HSqrReal(:,:)

  !> Square dense overlap storage
  real(dp), allocatable :: SSqrReal(:,:)

  !> Real eigenvectors
  real(dp), allocatable :: eigvecsReal(:,:,:)

  !> Eigenvalues
  real(dp), allocatable :: eigen(:,:,:)

  !> density matrix
  real(dp), allocatable :: rhoSqrReal(:,:,:)

  !> Total energy components
  type(TEnergies) :: energy

  !> Potentials for orbitals
  type(TPotentials) :: potential

  !> Energy derivative with respect to atomic positions
  real(dp), allocatable :: derivs(:,:)

  !> Forces on any external charges
  real(dp), allocatable :: chrgForces(:,:)

  !> excited state force addition
  real(dp), allocatable :: excitedDerivs(:,:)

  !> dipole moments when available
  real(dp), allocatable :: dipoleMoment(:)

  !> Coordinates to print out
  real(dp), pointer :: pCoord0Out(:,:)

  !> Folded coords (3, nAtom)
  real(dp), allocatable, target :: coord0Fold(:,:)

  !> New coordinates returned by the MD routines
  real(dp), allocatable :: newCoords(:,:)

  !> Orbital angular momentum
  real(dp), allocatable :: orbitalL(:,:,:)

  !> Natural orbitals for excited state density matrix, if requested
  real(dp), allocatable, target :: occNatural(:)

  !> Dynamical (Hessian) matrix
  real(dp), pointer :: pDynMatrix(:,:)

  !> File descriptor for the human readable output
  integer :: fdDetailedOut

  !> File descriptor for extra MD output
  integer :: fdMD

  !> Contains (iK, iS) tuples to be processed in parallel by various processor groups
  type(TParallelKS) :: parallelKS

  !> Electron dynamics
  type(TElecDynamics) :: elecDyn
  logical :: tElectronDynamics

  private :: createRandomGenerators

#:if WITH_TRANSPORT
  !> Transport variables
  !> Container for the atomistic structure for poisson
  type(TPoissonStructure) :: poissStr
  type(TTransPar) :: transpar
  type(TNEGFInfo) :: ginfo

#:endif

  !> Whether contact Hamiltonians are uploaded
  !> Synonym for G.F. calculation of density
  logical :: tUpload

  !> Whether contact Hamiltonians are computed
  logical :: tContCalc

  !> Whether Poisson solver is invoked
  logical :: tPoisson

  !> Whether recompute Poisson after every SCC
  logical :: tPoissonTwice

  !> Calculate terminal tunneling and current
  logical :: tTunn

  !> True if we use any part of Negf (green solver, landauer etc.)
  logical :: tNegf

  !> Whether local currents are computed
  logical :: tLocalCurrents

  !> True if LDOS is stored on separate files for k-points
  logical :: writeLDOS

  !> True if Tunneling is stored on separate files
  logical :: writeTunn

  !> Holds spin-dependent electrochemical potentials of contacts
  !> This is because libNEGF is not spin-aware
  real(dp), allocatable :: mu(:,:)

  !> Variables for Transport NEGF/Poisson solver
  !> Tunneling, local DOS and current
  real(dp), allocatable :: tunneling(:,:), ldos(:,:), current(:,:)
  real(dp), allocatable :: leadCurrents(:)

  !> Poisson Derivatives (forces)
  real(dp), allocatable :: poissonDerivs(:,:)

  !> Shell-resolved Potential shifts uploaded from contacts
  real(dp), allocatable :: shiftPerLUp(:,:)

  !> Orbital-resolved charges uploaded from contacts
  real(dp), allocatable :: chargeUp(:,:,:)

  !> Details of energy interval for tunneling used in output
  real(dp) :: Emin, Emax, Estep

  !> Electrostatics type (either gammafunctional or poisson)
  integer :: electrostatics

  !> list of atoms in the central cell (or device region if transport)
  integer, allocatable :: iAtInCentralRegion(:)

contains


  !> Initializes the variables in the module based on the parsed input
  subroutine initProgramVariables(input, env)

    !> Holds the parsed input data.
    type(inputData), intent(inout), target :: input

    !> Environment settings
    type(TEnvironment), intent(inout) :: env

    ! Mixer related local variables
    integer :: nGeneration
    real(dp) :: mixParam

    !> mixer number
    integer :: iMixer

    !> simple mixer (if used)
    type(OSimpleMixer), allocatable :: pSimpleMixer

    !> Anderson mixer (if used)
    type(OAndersonMixer), allocatable :: pAndersonMixer

    !> Broyden mixer (if used)
    type(OBroydenMixer), allocatable :: pBroydenMixer

    !> DIIS mixer (if used)
    type(ODIISMixer), allocatable :: pDIISMixer

    ! Geometry optimizer related local variables

    !> Conjugate gradient driver
    type(OConjGrad), allocatable :: pConjGrad

    !> Steepest descent driver
    type(OSteepDesc), allocatable :: pSteepDesc

    !> Conjugate gradient driver
    type(OConjGrad), allocatable :: pConjGradLat

    !> Steepest descent driver
    type(OSteepDesc), allocatable :: pSteepDescLat

    !> gradient DIIS driver
    type(ODIIS), allocatable :: pDIIS

    !> lBFGS driver for geometry  optimisation
    type(TLbfgs), allocatable :: pLbfgs

    !> lBFGS driver for lattice optimisation
    type(TLbfgs), allocatable :: pLbfgsLat

    ! MD related local variables
    type(OThermostat), allocatable :: pThermostat
    type(ODummyThermostat), allocatable :: pDummyTherm
    type(OAndersenThermostat), allocatable :: pAndersenTherm
    type(OBerendsenThermostat), allocatable :: pBerendsenTherm
    type(ONHCThermostat), allocatable :: pNHCTherm

    type(OVelocityVerlet), allocatable :: pVelocityVerlet
    type(OTempProfile), pointer :: pTempProfile

    type(ORanlux), allocatable :: randomInit, randomThermostat
    integer :: iSeed

    integer :: ind, ii, jj, kk, iS, iAt, iSp, iSh, iOrb
    integer :: iStart, iEnd

    ! Dispersion
    type(DispSlaKirk), allocatable :: slaKirk
    type(DispUFF), allocatable :: uff
  #:if WITH_DFTD3
    type(DispDftD3), allocatable :: dftd3
  #:endif

    ! H5 correction
    type(H5Corr), allocatable :: pH5Correction
    logical :: tHHRepulsion

    character(lc) :: tmpStr
    integer, allocatable :: tmpir1(:)

    character(lc) :: strTmp, strTmp2

    !> flag to check for first cycle through a loop
    logical :: tFirst

    !> Nr. of Hamiltonians to diagonalise independently
    integer :: nIndepHam

    real(dp) :: rTmp

    !> Flag if some files do exist or not
    logical :: tExist

    ! Orbital equivalency for SCC and Spin
    integer, allocatable :: iEqOrbSCC(:,:,:), iEqOrbSpin(:,:,:)
    ! Orbital equivalency for orbital potentials
    integer, allocatable :: iEqOrbDFTBU(:,:,:)

    ! Damped interactions
    logical, allocatable, target :: tDampedShort(:)
    type(ThirdOrderInp) :: thirdInp

    ! PDOS stuff
    integer :: iReg, nAtomRegion, nOrbRegion, iTmp
    integer, allocatable :: iAtomRegion(:)
    integer :: valshape(1)

    !> Is SCC cycle initialised
    type(TSccInp), allocatable :: sccInp

    !> Used for indexing linear response
    integer :: homoLoc(1)

    !> Whether seed was randomly created
    logical :: tRandomSeed

    !> First guess for nr. of neighbours.
    integer, parameter :: nInitNeighbour = 40

    !> Is the check-sum for charges read externally be used?
    logical :: tSkipChrgChecksum

    integer :: iSpin

    @:ASSERT(input%tInitialized)

    write(stdOut, "(/, A)") "Starting initialization..."
    write(stdOut, "(A80)") repeat("-", 80)

    call env%initGlobalTimer(input%ctrl%timingLevel, "DFTB+ running times", stdOut)
    call env%globalTimer%startTimer(globalTimers%globalInit)

    ! Basic variables
    tSccCalc = input%ctrl%tScc
    tDFTBU = input%ctrl%tDFTBU
    tSpin = input%ctrl%tSpin
    if (tSpin) then
      nSpin = 2
    else
      nSpin = 1
    end if
    nIndepHam = nSpin

    tSpinSharedEf = input%ctrl%tSpinSharedEf
    tSpinOrbit = input%ctrl%tSpinOrbit
    tDualSpinOrbit = input%ctrl%tDualSpinOrbit
    t2Component = input%ctrl%t2Component

    if (t2Component) then
      nSpin = 4
      nIndepHam = 1
    end if

    if (nSpin /= 2 .and. tSpinSharedEf) then
      call error("Colinear spin polarization required for shared Ef over spin channels")
    end if

    nAtom = input%geom%nAtom
    nType = input%geom%nSpecies
    orb = input%slako%orb
    nOrb = orb%nOrb
    tPeriodic = input%geom%tPeriodic

    ! Brillouin zone sampling
    if (tPeriodic) then
      nKPoint = input%ctrl%nKPoint
      allocate(kPoint(3, nKPoint))
      allocate(kWeight(nKPoint))
      @:ASSERT(all(shape(kPoint) == shape(input%ctrl%KPoint)))
      @:ASSERT(all(shape(kWeight) == shape(input%ctrl%kWeight)))
      kPoint(:,:) = input%ctrl%KPoint(:,:)
      if (sum(input%ctrl%kWeight(:)) < epsilon(1.0_dp)) then
        call error("Sum of k-point weights should be greater than zero!")
      end if
      kWeight(:) = input%ctrl%kWeight / sum(input%ctrl%kWeight)
    else
      nKPoint = 1
      allocate(kPoint(3, nKPoint))
      allocate(kWeight(nKpoint))
      kPoint(:,1) = 0.0_dp
      kWeight(1) = 1.0_dp
    end if

    if ((.not. tPeriodic) .or. (nKPoint == 1 .and. all(kPoint(:, 1) == [0.0_dp, 0.0_dp, 0.0_dp])))&
        & then
      tRealHS = .true.
    else
      tRealHS = .false.
    end if

    #:if WITH_MPI
      call env%initMpi(input%ctrl%parallelOpts%nGroup)
    #:endif

    #:if WITH_SCALAPACK
      call initScalapack(input%ctrl%parallelOpts%blacsOpts, nAtom, nOrb, t2Component, env)
    #:endif
    call TParallelKS_init(parallelKS, env, nKPoint, nIndepHam)

    sccTol = input%ctrl%sccTol
    tShowFoldedCoord = input%ctrl%tShowFoldedCoord
    if (tShowFoldedCoord .and. .not. tPeriodic) then
      call error("Folding coordinates back into the central cell is meaningless for molecular&
          & boundary conditions!")
    end if
    tFracCoord = input%geom%tFracCoord
    solver = input%ctrl%iSolver
    if (tSccCalc) then
      maxSccIter = input%ctrl%maxIter
    else
      maxSccIter = 1
    end if


    if (tPeriodic) then
      tLatticeChanged = .true.
      allocate(latVec(3, 3))
      @:ASSERT(all(shape(input%geom%latVecs) == shape(latVec)))
      latVec(:,:) = input%geom%latVecs(:,:)
      allocate(recVec(3, 3))
      allocate(invLatVec(3, 3))
      invLatVec = latVec(:,:)
      call matinv(invLatVec)
      invLatVec = reshape(invLatVec, (/3, 3/), order=(/2, 1/))
      recVec = 2.0_dp * pi * invLatVec
      CellVol = abs(determinant33(latVec))
      recCellVol = abs(determinant33(recVec))
    else
      allocate(latVec(0, 0))
      allocate(recVec(0, 0))
      allocate(invLatVec(0, 0))
      CellVol = 0.0_dp
      recCellVol = 0.0_dp
      tLatticeChanged = .false.
    end if

    ! Slater-Koster tables
    skHamCont = input%slako%skHamCont
    skOverCont = input%slako%skOverCont
    pRepCont = input%slako%repCont

    allocate(atomEigVal(orb%mShell, nType))
    @:ASSERT(size(input%slako%skSelf, dim=1) == orb%mShell)
    @:ASSERT(size(input%slako%skSelf, dim=2) == size(atomEigVal, dim=2))
    atomEigVal(:,:) = input%slako%skSelf(1:orb%mShell, :)

    @:ASSERT(size(input%slako%skOcc, dim=1) >= orb%mShell)
    allocate(referenceN0(orb%mShell, nType))
    referenceN0(:,:) = input%slako%skOcc(1:orb%mShell, :)
    @:ASSERT(size(input%slako%mass) == nType)
    allocate(speciesMass(nType))
    speciesMass(:) = input%slako%mass(:)

    ! Spin W's !'
    if (allocated(input%ctrl%spinW)) then
      allocate(spinW(orb%mShell, orb%mShell, nType))
      spinW(:,:,:) = 0.0_dp
      do iSp = 1, nType
        do jj = 1, orb%nShell(iSp)
          do kk = 1, orb%nShell(iSp)
            spinW(jj, kk, iSp) = input%ctrl%spinW(jj, kk, iSp)
          end do
        end do
      end do
    end if

    if (tSpinOrbit) then
      allocate(xi(orb%mShell,nType))
      xi(:,:) = 0.0_dp
      do iSp=1,nType
        do jj=1, orb%nShell(iSp)
          xi(jj,iSp)=input%ctrl%xi(jj,iSp)
        end do
      end do
    end if

    ! on-site corrections
    if (allocated(input%ctrl%onSiteElements)) then
      allocate(onSiteElements(orb%mShell, orb%mShell, 2, nType))
      onSiteElements(:,:,:,:) = input%ctrl%onSiteElements(:,:,:,:)
    end if

    tMixBlockCharges = tDFTBU .or. allocated(onSiteElements)

    ! DFTB+U parameters
    if (tDFTBU) then
      nDFTBUfunc = input%ctrl%DFTBUfunc
      allocate(UJ(size(input%ctrl%UJ,dim=1),size(input%ctrl%UJ,dim=2)))
      allocate(nUJ(size(input%ctrl%nUJ)))
      allocate(niUJ(size(input%ctrl%niUJ,dim=1),size(input%ctrl%niUJ,dim=2)))
      allocate(iUJ(size(input%ctrl%iUJ,dim=1), size(input%ctrl%iUJ,dim=2),&
          & size(input%ctrl%iUJ,dim=3)))

      UJ(:,:) = input%ctrl%UJ(:,:)
      nUJ(:) = input%ctrl%nUJ(:)
      niUJ(:,:) = input%ctrl%niUJ(:,:)
      iUJ(:,:,:) = input%ctrl%iUJ(:,:,:)
      do iSp = 1, nType
        do jj = 1, nUJ(iSp)
          if (niUJ(jj,iSp)>1) then
            call heap_sort(iUJ(1:niUJ(jj,iSp),jj,iSp))
          end if
        end do
      end do
    else
      allocate(UJ(0,0))
      allocate(nUJ(0))
      allocate(niUJ(0,0))
      allocate(iUJ(0,0,0))
    end if

    ! Cut-offs from SlaKo and repulsive
    skCutOff = max(getCutOff(skHamCont), getCutOff(skOverCont))
    repCutOff = getCutOff(pRepCont)
    mCutOff = max(skCutOff, repCutOff)

    ! Get species names and output file
    geoOutFile = input%ctrl%outFile
    allocate(speciesName(size(input%geom%speciesNames)))
    speciesName(:) = input%geom%speciesNames(:)

    do iSp = 1, nType
      do jj = iSp+1, nType
        if (speciesName(iSp) == speciesName(jj)) then
          write(tmpStr,"('Duplicate identical species labels in the geometry: ',A)")speciesName(iSp)
          call error(tmpStr)
        end if
      end do
    end do

    ! Initialise the SCC module (the two copies of the Hubbard Us are rather
    ! artifical, since the copy for the main program is only used for dumping
    ! into the tagged format for autotest)
    allocate(hubbU(orb%mShell, nType))
    @:ASSERT(size(input%slako%skHubbU, dim=1) >= orb%mShell)
    @:ASSERT(size(input%slako%skHubbU, dim=2) == nType)
    hubbU(:,:) = input%slako%skHubbU(1:orb%mShell, :)
    if (allocated(input%ctrl%hubbU)) then
      where (input%ctrl%hubbU > 0.0_dp)
        hubbU = input%ctrl%hubbU
      end where
    end if
    if (tSccCalc) then
      allocate(sccInp)
      allocate(sccCalc)
      sccInp%orb => orb
      if (tPeriodic) then
        sccInp%latVecs = latVec
        sccInp%recVecs = recVec
        sccInp%volume = CellVol
      end if
      sccInp%hubbU = hubbU
      allocate(tDampedShort(nType))
      if (input%ctrl%tDampH) then
        tDampedShort = (speciesMass < 3.5_dp * amu__au)
        !tDampedShort(:) = (speciesName == "H" .or. speciesName == "h")
      else
        tDampedShort(:) = .false.
      end if
      sccInp%tDampedShort = tDampedShort
      sccInp%dampExp = input%ctrl%dampExp

      ! H5 correction
      if (input%ctrl%h5SwitchedOn) then
        if (.not. any(speciesMass < 3.5_dp * amu__au)) then
          call error("H5 correction used without H atoms present")
        end if
        if (any(tDampedShort)) then
          call error("H5 correction is not compatible with X-H damping")
        end if
        allocate(pH5Correction)
        call H5Corr_init(pH5Correction, speciesName, input%ctrl%h5RScale, input%ctrl%h5WScale,&
            & input%ctrl%h5ElementPara)
        sccInp%h5Correction = pH5Correction
      end if

      nExtChrg = input%ctrl%nExtChrg
      tExtChrg = (nExtChrg > 0)
      if (tExtChrg) then
        if (.not.tSccCalc) then
          call error("External charges can only be used in an SCC calculation")
        end if
        tStress = .false. ! Stress calculations not allowed
        @:ASSERT(size(input%ctrl%extChrg, dim=1) == 4)
        @:ASSERT(size(input%ctrl%extChrg, dim=2) == nExtChrg)
        sccInp%extCharges = input%ctrl%extChrg
        if (allocated(input%ctrl%extChrgBlurWidth)) then
          sccInp%blurWidths = input%ctrl%extChrgblurWidth
          if (any(sccInp%blurWidths < 0.0_dp)) then
            call error("Gaussian blur widths for charges may not be negative")
          end if
        end if
      end if
      if (allocated(input%ctrl%chrgConstr)) then
        @:ASSERT(all(shape(input%ctrl%chrgConstr) == (/ nAtom, 2 /)))
        if (any(abs(input%ctrl%chrgConstr(:,2)) > epsilon(1.0_dp))) then
          sccInp%chrgConstraints = input%ctrl%chrgConstr
        end if
      end if

      if (allocated(input%ctrl%thirdOrderOn)) then
        @:ASSERT(tSccCalc)
        @:ASSERT(all(shape(input%ctrl%thirdOrderOn) == (/ nAtom, 2 /)))
        sccInp%thirdOrderOn = input%ctrl%thirdOrderOn
      end if

      sccInp%ewaldAlpha = input%ctrl%ewaldAlpha
      sccInp%tolEwald = input%ctrl%tolEwald
      call initialize(sccCalc, env, sccInp)
      deallocate(sccInp)

      ! Longest cut-off including the softening part of gamma
      mCutOff = max(mCutOff, sccCalc%getCutOff())

      if (input%ctrl%t3rd .and. input%ctrl%tOrbResolved) then
        call error("Onsite third order DFTB only compatible with orbital non resolved SCC")
      end if

      ! Initialize full 3rd order module
      t3rd = input%ctrl%t3rd
      t3rdFull = input%ctrl%t3rdFull
      if (t3rdFull) then
        @:ASSERT(tSccCalc)
        thirdInp%orb => orb
        thirdInp%hubbUs = hubbU
        thirdInp%hubbUDerivs = input%ctrl%hubDerivs
        allocate(thirdInp%damped(nType))
        thirdInp%damped(:) = tDampedShort
        thirdInp%dampExp = input%ctrl%dampExp
        thirdInp%shellResolved = input%ctrl%tOrbResolved
        allocate(thirdOrd)
        call ThirdOrder_init(thirdOrd, thirdInp)
        mCutOff = max(mCutOff, thirdOrd%getCutOff())
      end if
    end if

    ! Initial coordinates
    allocate(coord0(3, nAtom))
    @:ASSERT(all(shape(coord0) == shape(input%geom%coords)))
    coord0(:,:) = input%geom%coords(:,:)
    tCoordsChanged = .true.

    allocate(species0(nAtom))
    @:ASSERT(all(shape(species0) == shape(input%geom%species)))
    species0(:) = input%geom%species(:)

    allocate(mass(nAtom))
    mass = speciesMass(species0)
    if (allocated(input%ctrl%masses)) then
      @:ASSERT(size(input%ctrl%masses) == nAtom)
      where (input%ctrl%masses >= 0.0_dp)
        mass = input%ctrl%masses
      end where
    end if

    if (tPeriodic) then
      ! Make some guess for the nr. of all interacting atoms
      nAllAtom = int((real(nAtom, dp)**(1.0_dp/3.0_dp) + 3.0_dp)**3)
    else
      nAllAtom = nAtom
    end if
    allocate(coord(3, nAllAtom))
    allocate(species(nAllAtom))
    allocate(img2CentCell(nAllAtom))
    allocate(iCellVec(nAllAtom))

    ! Intialize Hamilton and overlap
    tImHam = tDualSpinOrbit .or. (tSpinOrbit .and. tDFTBU) ! .or. tBField
    if (tSccCalc) then
      allocate(chargePerShell(orb%mShell,nAtom,nSpin))
    else
       allocate(chargePerShell(0,0,0))
    end if
    allocate(ham(0, nSpin))
    if (tImHam) then
      allocate(iHam(0, nSpin))
    end if
    allocate(over(0))
    allocate(iSparseStart(0, nAtom))

    if (nSpin == 4) then
      allocate(nEl(1))
      allocate(Ef(1))
    else
      allocate(nEl(nSpin))
      allocate(Ef(nSpin))
    end if

    nEl0 = 0.0_dp
    do ii = 1, nAtom
      nEl0 = nEl0 + sum(input%slako%skOcc(1:orb%nShell(species0(ii)), species0(ii)))
    end do
    nEl(:) = 0.0_dp
    if (nSpin == 1 .or. nSpin == 4) then
      nEl(1) = nEl0 - input%ctrl%nrChrg
      if(ceiling(nEl(1)) > 2.0_dp*nOrb) then
        call error("More electrons than basis functions!")
      end if
    else
      nEl(1) = 0.5_dp * (nEl0 - input%ctrl%nrChrg + input%ctrl%nrSpinPol)
      nEl(2) = 0.5_dp * (nEl0 - input%ctrl%nrChrg - input%ctrl%nrSpinPol)
      if (any(ceiling(nEl(:)) > nOrb)) then
        call error("More electrons than basis functions!")
      end if
    end if

    if (.not.all(nEl(:) >= 0.0_dp)) then
      call error("Less than 0 electrons!")
    end if

    iDistribFn = input%ctrl%iDistribFn
    tempElec = input%ctrl%tempElec
    tFixEf = input%ctrl%tFixEf
    if (allocated(input%ctrl%Ef)) then
      Ef(:) = input%ctrl%Ef
    else
      Ef(:) = 0.0_dp
    end if
    tSetFillingTemp = input%ctrl%tSetFillingTemp
    tFillKSep = input%ctrl%tFillKSep
    tempAtom = input%ctrl%tempAtom
    deltaT = input%ctrl%deltaT


    ! Create equivalency relations
    if (tSccCalc) then
      allocate(iEqOrbitals(orb%mOrb, nAtom, nSpin))
      allocate(iEqOrbSCC(orb%mOrb, nAtom, nSpin))
      call sccCalc%getOrbitalEquiv(orb, species0, iEqOrbSCC)
      if (nSpin == 1) then
        iEqOrbitals(:,:,:) = iEqOrbSCC(:,:,:)
      else
        allocate(iEqOrbSpin(orb%mOrb, nAtom, nSpin))
        call Spin_getOrbitalEquiv(orb, species0, iEqOrbSpin)
        call OrbitalEquiv_merge(iEqOrbSCC, iEqOrbSpin, orb, iEqOrbitals)
        deallocate(iEqOrbSpin)
      end if
      deallocate(iEqOrbSCC)
      nIneqOrb = maxval(iEqOrbitals)
      nMixElements = nIneqOrb

      if (tDFTBU) then
        allocate(iEqOrbSpin(orb%mOrb, nAtom, nSpin))
        allocate(iEqOrbDFTBU(orb%mOrb, nAtom, nSpin))
        call DFTBplsU_getOrbitalEquiv(iEqOrbDFTBU,orb, species0, nUJ, niUJ, iUJ)
        call OrbitalEquiv_merge(iEqOrbitals, iEqOrbDFTBU, orb, iEqOrbSpin)
        iEqOrbitals(:,:,:) = iEqOrbSpin(:,:,:)
        nIneqOrb = maxval(iEqOrbitals)
        deallocate(iEqOrbSpin)
        deallocate(iEqOrbDFTBU)
      end if

      if (allocated(onSiteElements)) then
        allocate(iEqOrbSpin(orb%mOrb, nAtom, nSpin))
        iEqOrbSpin(:,:,:) = 0.0_dp
        allocate(iEqOrbDFTBU(orb%mOrb, nAtom, nSpin))
        iEqOrbDFTBU(:,:,:) = 0.0_dp
        call Ons_getOrbitalEquiv(iEqOrbDFTBU,orb, species0)
        call OrbitalEquiv_merge(iEqOrbitals, iEqOrbDFTBU, orb, iEqOrbSpin)
        iEqOrbitals(:,:,:) = iEqOrbSpin(:,:,:)
        nIneqOrb = maxval(iEqOrbitals)
        deallocate(iEqOrbSpin)
        deallocate(iEqOrbDFTBU)
      end if

      if (allocated(onSiteElements)) then
        ! all onsite blocks are full of unique elements
        allocate(iEqBlockOnSite(orb%mOrb, orb%mOrb, nAtom, nSpin))
        if (tImHam) then
          allocate(iEqBlockOnSiteLS(orb%mOrb, orb%mOrb, nAtom, nSpin))
        end if
        call Ons_blockIndx(iEqBlockOnSite, iEqBlockOnSiteLS, nIneqOrb, orb)
        nMixElements = max(nMixElements, maxval(iEqBlockOnSite))
        if (allocated(iEqBlockOnSiteLS)) then
          nMixElements = max(nMixElements, maxval(iEqBlockOnSiteLS))
        end if
      else if (tDFTBU) then
        ! only a sub-set of onsite blocks are reduced/expanded
        allocate(iEqBlockDFTBU(orb%mOrb, orb%mOrb, nAtom, nSpin))
        call DFTBU_blockIndx(iEqBlockDFTBU, nIneqOrb, orb, species0, nUJ, niUJ, iUJ)
        nMixElements = max(nMixElements,maxval(iEqBlockDFTBU)) ! as
        !  iEqBlockDFTBU does not include diagonal elements, so in the case of
        !  a purely s-block DFTB+U calculation, maxval(iEqBlockDFTBU) would
        !  return 0
        if (tImHam) then
          allocate(iEqBlockDFTBULS(orb%mOrb, orb%mOrb, nAtom, nSpin))
          call DFTBU_blockIndx(iEqBlockDFTBULS, nMixElements, orb, species0, nUJ, niUJ, iUJ)
          nMixElements = max(nMixElements,maxval(iEqBlockDFTBULS))
        end if
      end if


    else
      nIneqOrb = nOrb
      nMixElements = 0
    end if

    ! Initialize mixer
    ! (at the moment, the mixer does not need to know about the size of the
    ! vector to mix.)
    if (tSccCalc) then
      allocate(pChrgMixer)
      iMixer = input%ctrl%iMixSwitch
      nGeneration = input%ctrl%iGenerations
      mixParam = input%ctrl%almix
      select case (iMixer)
      case (mixerSimple)
        allocate(pSimplemixer)
        call init(pSimpleMixer, mixParam)
        call init(pChrgMixer, pSimpleMixer)
      case (mixerAnderson)
        allocate(pAndersonMixer)
        if (input%ctrl%andersonNrDynMix > 0) then
          call init(pAndersonMixer, nGeneration, mixParam, input%ctrl%andersonInitMixing,&
              & input%ctrl%andersonDynMixParams, input%ctrl%andersonOmega0)
        else
          call init(pAndersonMixer, nGeneration, mixParam, input%ctrl%andersonInitMixing,&
              & omega0=input%ctrl%andersonOmega0)
        end if
        call init(pChrgMixer, pAndersonMixer)
      case (mixerBroyden)
        allocate(pBroydenMixer)
        call init(pBroydenMixer, maxSccIter, mixParam, input%ctrl%broydenOmega0,&
            & input%ctrl%broydenMinWeight, input%ctrl%broydenMaxWeight, input%ctrl%broydenWeightFac)
        call init(pChrgMixer, pBroydenMixer)
      case(mixerDIIS)
        allocate(pDIISMixer)
        call init(pDIISMixer,nGeneration, mixParam, input%ctrl%tFromStart)
        call init(pChrgMixer, pDIISMixer)
      case default
        call error("Unknown charge mixer type.")
      end select
    end if

    ! initialise in cases where atoms move
    tGeoOpt = input%ctrl%tGeoOpt
    tCoordOpt = input%ctrl%tCoordOpt
    tLatOpt = (input%ctrl%tLatOpt .and. tPeriodic)
    if (tLatOpt) then
      if (tExtChrg) then
        ! Stop as not sure, what to do with the coordinates of the
        ! external charges, when the lattice changes.
        call error("External charges and lattice optimisation can not be used together.")
      end if
    end if
    if (tLatOpt) then
      tLatOptFixAng = input%ctrl%tLatOptFixAng
      tLatOptFixLen = input%ctrl%tLatOptFixLen
      tLatOptIsotropic = input%ctrl%tLatOptIsotropic
      if (tLatOptFixAng .or. any(tLatOptFixLen) .or. tLatOptIsotropic) then
        origLatVec(:,:) = latVec(:,:)
        do ii = 1, 3
           normOrigLatVec(:,ii) = origLatVec(:,ii) / sqrt(sum(origLatVec(:,ii)**2))
        end do
      end if
    end if
    extPressure = input%ctrl%pressure
    tBarostat = input%ctrl%tBarostat
    BarostatStrength = input%ctrl%BarostatStrength

  #:if WITH_SOCKETS
    tSocket = allocated(input%ctrl%socketInput)
    if (tSocket) then
      input%ctrl%socketInput%nAtom = nAtom
      call initSocket(env, input%ctrl%socketInput, tPeriodic, coord0, latVec, socket,&
          & tCoordsChanged, tLatticeChanged)
      tForces = .true.
      tGeoOpt = .false.
      tMD = .false.
    end if
  #:else
    tSocket = .false.
  #:endif

    tAppendGeo = input%ctrl%tAppendGeo
    tUseConvergedForces = (input%ctrl%tConvrgForces .and. tSccCalc) ! no point if not SCC
    tMD = input%ctrl%tMD
    tDerivs = input%ctrl%tDerivs
    tPrintMulliken = input%ctrl%tPrintMulliken
    tEField = input%ctrl%tEfield ! external electric field
    tMulliken = input%ctrl%tMulliken .or. tPrintMulliken .or. tEField .or. tFixEf
    tAtomicEnergy = input%ctrl%tAtomicEnergy
    tPrintEigVecs = input%ctrl%tPrintEigVecs
    tPrintEigVecsTxt = input%ctrl%tPrintEigVecsTxt

    tPrintForces = input%ctrl%tPrintForces
    tForces = input%ctrl%tForces .or. tPrintForces
    if (tForces) then
      tCasidaForces = input%ctrl%tCasidaForces
    else
      tCasidaForces = .false.
    end if
    if (tSccCalc) then
      forceType = input%ctrl%forceType
    else
      if (input%ctrl%forceType /= forceOrig) then
        call error("Invalid force evaluation method for non-SCC calculations.")
      end if
    end if
    if (forceType == forceDynT0 .and. tempElec > minTemp) then
       call error("This ForceEvaluation method requires the electron temperature to be zero")
    end if
!    if (tForces) then
      select case(input%ctrl%iDerivMethod)
      case (1)
        ! set step size from input
        if (input%ctrl%deriv1stDelta < epsilon(1.0_dp)) then
          write(tmpStr, "(A,E12.4)") 'Too small value for finite difference step :',&
              & input%ctrl%deriv1stDelta
          call error(tmpStr)
        end if
        call NonSccDiff_init(nonSccDeriv, diffTypes%finiteDiff, input%ctrl%deriv1stDelta)
      case (2)
        call NonSccDiff_init(nonSccDeriv, diffTypes%richardson)
      end select
!    end if

  #:if WITH_TRANSPORT
    ! whether tunneling is computed
    tTunn = input%ginfo%tundos%defined

    ! Do we use any part of negf (solver, tunnelling etc.)?
    tNegf = (solver .eq. solverGF) .or. tTunn

    if (tNegf .and. env%mpi%nGroup > 1) then
      call error("At the moment NEGF solvers cannot be used for multiple processor groups")
    end if

  #:else

    tTunn = .false.
    tNegf = .false.

  #:endif

    ! temporary disables for various issues with NEGF
    if (tNegf) then
      if (tSpin) then
        call error("Spin polarization temporarily disabled for transport calculations.")
      end if
      if (tDFTBU) then
        call error("Orbital potentials temporarily disabled for transport calculations.")
      end if
      if (tExtChrg) then
        call error("External charges temporarily disabled for transport calculations&
            & (electrostatic gates are available).")
      end if
    end if


    ! requires stress to already be possible and it being a periodic calculation
    ! with forces
    tStress = (tPeriodic .and. tForces .and. .not.tNegf .and. tStress)

    nMovedAtom = input%ctrl%nrMoved
    nMovedCoord = 3 * nMovedAtom

    if (input%ctrl%maxRun == -1) then
      nGeoSteps = huge(1) - 1
      ! Workaround:PGI 17.10 -> do i = 0, huge(1) executes 0 times
      ! nGeoSteps = huge(1)
    else
      nGeoSteps = input%ctrl%maxRun
    end if

    if (nMovedAtom > 0) then
      allocate(indMovedAtom(size(input%ctrl%indMovedAtom)))
      indMovedAtom(:) = input%ctrl%indMovedAtom(:)
    else
      allocate(indMovedAtom(0))
    end if

    allocate(pGeoCoordOpt)
    if (tCoordOpt) then
      allocate(tmpCoords(nMovedCoord))
      tmpCoords(1:nMovedCoord) = reshape(coord0(:, indMovedAtom), (/ nMovedCoord /))
      select case (input%ctrl%iGeoOpt)
      case(optSD)
        allocate(tmpWeight(nMovedCoord))
        tmpWeight(1:nMovedCoord) = 0.5_dp * deltaT**2 / reshape(spread(mass(indMovedAtom), 1, 3),&
            & (/nMovedCoord/))
        allocate(pSteepDesc)
        call init(pSteepDesc, size(tmpCoords), input%ctrl%maxForce, input%ctrl%maxAtomDisp,&
            & tmpWeight )
        deallocate(tmpWeight)
        call init(pGeoCoordOpt, pSteepDesc)
      case (optCG)
        allocate(pConjGrad)
        call init(pConjGrad, size(tmpCoords), input%ctrl%maxForce, input%ctrl%maxAtomDisp)
        call init(pGeoCoordOpt, pConjGrad)
      case (optDIIS)
        allocate(pDIIS)
        call init(pDIIS, size(tmpCoords), input%ctrl%maxForce, input%ctrl%deltaGeoOpt,&
            & input%ctrl%iGenGeoOpt)
        call init(pGeoCoordOpt, pDIIS)
      case (optLBFGS)
        allocate(pLbfgs)
        call TLbfgs_init(pLbfgs, size(tmpCoords), input%ctrl%maxForce, tolSameDist,&
            & input%ctrl%maxAtomDisp, input%ctrl%lbfgsInp%memory)
        call init(pGeoCoordOpt, pLbfgs)
      end select
      call reset(pGeoCoordOpt, tmpCoords)
    end if

    allocate(pGeoLatOpt)
    if (tLatOpt) then
      select case (input%ctrl%iGeoOpt)
      case(optSD)
        allocate(tmpWeight(9))
        tmpWeight = 1.0_dp
        allocate(pSteepDescLat)
        call init(pSteepDescLat, 9, input%ctrl%maxForce, input%ctrl%maxLatDisp, tmpWeight)
        deallocate(tmpWeight)
        call init(pGeoLatOpt, pSteepDescLat)
      case(optCG, optDIIS) ! use CG lattice for both DIIS and CG
        allocate(pConjGradLat)
        call init(pConjGradLat, 9, input%ctrl%maxForce, input%ctrl%maxLatDisp)
        call init(pGeoLatOpt, pConjGradLat)
      case (4)
        allocate(pLbfgsLat)
        call TLbfgs_init(pLbfgsLat, 9, input%ctrl%maxForce, tolSameDist, input%ctrl%maxLatDisp,&
            & input%ctrl%lbfgsInp%memory)
        call init(pGeoLatOpt, pLbfgsLat)
      end select
      if (tLatOptIsotropic ) then
        ! optimization uses scaling factor of unit cell
        call reset(pGeoLatOpt, (/1.0_dp,0.0_dp,0.0_dp,0.0_dp,0.0_dp,0.0_dp,0.0_dp,0.0_dp,0.0_dp/))
      else if (tLatOptFixAng) then
        ! optimization uses scaling factor of lattice vectors
        call reset( pGeoLatOpt, (/1.0_dp,1.0_dp,1.0_dp,0.0_dp,0.0_dp,0.0_dp,0.0_dp,0.0_dp,0.0_dp/))
      else
        call reset( pGeoLatOpt, reshape(latVec, (/ 9 /)) )
      end if
    end if

    if (.not.(tGeoOpt.or.tMD.or.tSocket)) then
      nGeoSteps = 0
    end if

    ! Initialize constraints
    if (input%ctrl%nrConstr > 0) then
      allocate(conAtom(input%ctrl%nrConstr))
      allocate(conVec(3, input%ctrl%nrConstr))
      conAtom(:) = input%ctrl%conAtom
      conVec(:,:) = input%ctrl%conVec
      do ii = 1, input%ctrl%nrConstr
        conVec(:,ii) = conVec(:,ii) / sqrt(sum(conVec(:,ii)**2))
      end do
    end if

    ! Dispersion
    tHHRepulsion = .false.
    tDispersion = allocated(input%ctrl%dispInp)
    if (tDispersion) then
      if (allocated(input%ctrl%dispInp%slakirk)) then
        tStress = .false.
        if (tLatOpt) then
          call error("Sorry, lattice optimisation and Slater-Kirkwood type dispersion can not be&
              & used together")
        end if
        if (tBarostat) then
          call error("Sorry, barostatic MD and Slater-Kirkwood type dispersion can not be used&
              & together")
        end if
        allocate(slaKirk)
        if (tPeriodic) then
          call DispSlaKirk_init(slaKirk, input%ctrl%dispInp%slakirk, latVec)
        else
          call DispSlaKirk_init(slaKirk, input%ctrl%dispInp%slakirk)
        end if
        call move_alloc(slaKirk, dispersion)

      elseif (allocated(input%ctrl%dispInp%uff)) then
        allocate(uff)
        if (tPeriodic) then
          call DispUff_init(uff, input%ctrl%dispInp%uff, nAtom, species0, latVec)
        else
          call DispUff_init(uff, input%ctrl%dispInp%uff, nAtom)
        end if
        call move_alloc(uff, dispersion)

    #:if WITH_DFTD3
      elseif (allocated(input%ctrl%dispInp%dftd3)) then
        allocate(dftd3)
        tHHRepulsion = input%ctrl%dispInp%dftd3%hhrepulsion
        if (tHHRepulsion .and. .not. any(speciesMass < 3.5_dp * amu__au)) then
          call error("H-H repulsion correction used without H atoms present")
        end if
        if (tPeriodic) then
          call DispDftD3_init(dftd3, input%ctrl%dispInp%dftd3, nAtom, species0, speciesName, latVec)
        else
          call DispDftD3_init(dftd3, input%ctrl%dispInp%dftd3, nAtom, species0, speciesName)
        end if
        call move_alloc(dftd3, dispersion)
    #:endif
      end if
      mCutOff = max(mCutOff, dispersion%getRCutOff())

    end if

    if (input%ctrl%nrChrg == 0.0_dp .and. (.not.tPeriodic) .and. tMulliken) then
      tDipole = .true.
    else
      tDipole = .false.
    end if

    if (allocated(input%ctrl%elStatPotentialsInp)) then
      if (.not.tSccCalc) then
        call error("Electrostatic potentials only available for SCC calculations")
      end if
      allocate(esp)
      call TElStatPotentials_init(esp, input%ctrl%elStatPotentialsInp, tEField .or. tExtChrg)
    end if

    tLocalise = input%ctrl%tLocalise
    if (tLocalise .and. (nSpin > 2 .or. t2Component)) then
      call error("Localisation of electronic states currently unsupported for non-collinear and&
          & spin orbit calculations")
    end if
    if (allocated(input%ctrl%pipekMezeyInp)) then
      allocate(pipekMezey)
      call initialise(pipekMezey, input%ctrl%pipekMezeyInp)
    end if
    tLocalise = allocated(pipekMezey)

    ! Linear response
    tLinResp = input%ctrl%lrespini%tInit

    if (tLinResp) then

      ! input sanity checking
    #:if not WITH_ARPACK
      call error("This binary has been compiled without support for linear response calculations.")
    #:endif
      if (.not. tSccCalc) then
        call error("Linear response excitation requires SCC=Yes")
      end if
      if (nspin > 2) then
        call error("Linear reponse does not work with non-colinear spin polarization yet")
      elseif (tSpin .and. tCasidaForces) then
        call error("excited state relaxation is not implemented yet for spin-polarized systems")
      elseif (tPeriodic .and. tCasidaForces) then
        call error("excited state relaxation is not implemented yet periodic systems")
      elseif (tPeriodic .and. .not.tRealHS) then
        call error("Linear response only works with non-periodic or gamma-point molecular crystals")
      elseif (tSpinOrbit) then
        call error("Linear response does not support spin orbit coupling at the moment.")
      elseif (tDFTBU) then
        call error("Linear response does not support LDA+U yet")
      elseif (input%ctrl%tOrbResolved) then
        call error("Linear response does not support orbital resolved scc yet")
      end if
      if (tempElec > 0.0_dp .and. tCasidaForces) then
        write(tmpStr, "(A,E12.4,A)")"Excited state forces are not implemented yet for fractional&
            & occupations, kT=", tempElec/Boltzmann,"K"
        call warning(tmpStr)
      end if

      if (input%ctrl%lrespini%nstat == 0) then
        if (tCasidaForces) then
          call error("Excited forces only available for StateOfInterest non zero.")
        end if
        if (input%ctrl%lrespini%tPrintEigVecs .or. input%ctrl%lrespini%tCoeffs) then
          call error("Excited eigenvectors only available for StateOfInterest non zero.")
        end if
      end if
      if (input%ctrl%lrespini%energyWindow < 0.0_dp) then
        call error("Negative energy window for excitations")
      end if

      ! Hubbard U and spin constants for excitations (W only needed for triplet/spin polarised)
      allocate(input%ctrl%lrespini%HubbardU(nType))
      allocate(input%ctrl%lrespini%spinW(nType))
      input%ctrl%lrespini%HubbardU = 0.0_dp
      input%ctrl%lrespini%spinW = 0.0_dp

      ! calculate linear response Gamma values from HOAO shell Hubbard U (non
      ! shell resolved)
      do iSp = 1, nType
        homoLoc = maxloc(atomEigVal(:orb%nShell(iSp), iSp),&
            & mask=input%slako%skOcc(:orb%nShell(iSp), iSp) > 0.0_dp)
        input%ctrl%lrespini%HubbardU(iSp) = hubbU(homoLoc(1), iSp)
      end do

      ! and atomic HOAO spin W value if needed
      input%ctrl%lrespini%spinW(:) = 0.0_dp
      select case(input%ctrl%lrespini%sym)
      case("S")
        ! Singlet case, no need for spin constants
      case("T","B"," ")
        ! triplet or spin-polarised
        do iSp = 1, nType
          homoLoc = maxloc(atomEigVal(:orb%nShell(iSp), iSp),&
              & mask=input%slako%skOcc(:orb%nShell(iSp), iSp) > 0.0_dp)
          input%ctrl%lrespini%spinW(iSp) = spinW(homoLoc(1), homoLoc(1), iSp)
        end do
      case default
        call error("Unknown excitation type requested")
      end select

      tPrintExcitedEigVecs = input%ctrl%lrespini%tPrintEigVecs
      tLinRespZVect = (input%ctrl%lrespini%tMulliken .or. tCasidaForces .or.&
          & input%ctrl%lrespini%tCoeffs .or. tPrintExcitedEigVecs)

      if (allocated(onSiteElements) .and. tLinRespZVect) then
        call error("Excited state property evaluation currently incompatible with onsite&
            & corrections")
      end if

      call init(lresp, input%ctrl%lrespini, nAtom, nEl(1), orb, tCasidaForces, onSiteElements)

    end if

    iSeed = input%ctrl%iSeed
    tRandomSeed = (iSeed < 1)
    ! Note: This routine may not be called multiple times. If you need further random generators,
    ! extend the routine and create them within this call.
    call createRandomGenerators(env, iSeed, randomInit, randomThermostat)

    call getRandom(randomInit, rTmp)
    runId = int(real(huge(runId) - 1, dp) * rTmp) + 1


    ! MD stuff
    if (tMD) then
      ! Create MD framework.
      allocate(pMDFrame)
      call init(pMDFrame, nMovedAtom, nAtom, input%ctrl%tMDstill)

      ! Create temperature profile, if thermostat is not the dummy one
      if (input%ctrl%iThermostat /= 0) then
        allocate(temperatureProfile)
        call init(temperatureProfile, input%ctrl%tempMethods, input%ctrl%tempSteps,&
            & input%ctrl%tempValues)
        pTempProfile => temperatureProfile
      else
        nullify(pTempProfile)
      end if

      ! Create thermostat
      allocate(pThermostat)
      select case (input%ctrl%iThermostat)
      case (0) ! No thermostat
        allocate(pDummyTherm)
        call init(pDummyTherm, tempAtom, mass(indMovedAtom), randomThermostat, pMDFrame)
        call init(pThermostat, pDummyTherm)
      case (1) ! Andersen thermostat
        allocate(pAndersenTherm)
        call init(pAndersenTherm, randomThermostat, mass(indMovedAtom), pTempProfile,&
            & input%ctrl%tRescale, input%ctrl%wvScale, pMDFrame)
        call init(pThermostat, pAndersenTherm)
      case (2) ! Berendsen thermostat
        allocate(pBerendsenTherm)
        call init(pBerendsenTherm, randomThermostat, mass(indMovedAtom), pTempProfile,&
            & input%ctrl%wvScale, pMDFrame)
        call init(pThermostat, pBerendsenTherm)
      case (3) ! Nose-Hoover-Chain thermostat
        allocate(pNHCTherm)
        if (input%ctrl%tInitNHC) then
          call init(pNHCTherm, randomThermostat, mass(indMovedAtom), pTempProfile,&
              & input%ctrl%wvScale, pMDFrame, input%ctrl%deltaT, input%ctrl%nh_npart,&
              & input%ctrl%nh_nys, input%ctrl%nh_nc, input%ctrl%xnose, input%ctrl%vnose,&
              & input%ctrl%gnose)
        else
          call init(pNHCTherm, randomThermostat, mass(indMovedAtom), pTempProfile,&
              & input%ctrl%wvScale, pMDFrame, input%ctrl%deltaT, input%ctrl%nh_npart,&
              & input%ctrl%nh_nys, input%ctrl%nh_nc)
        end if
        call init(pThermostat, pNHCTherm)
      end select

      ! Create MD integrator
      allocate(pVelocityVerlet)
      if (input%ctrl%tReadMDVelocities) then
        if (tBarostat) then
          call init(pVelocityVerlet, deltaT, coord0(:,indMovedAtom), pThermostat,&
              & input%ctrl%initialVelocities, BarostatStrength, extPressure, input%ctrl%tIsotropic)
        else
          call init(pVelocityVerlet, deltaT, coord0(:,indMovedAtom), pThermostat,&
              & input%ctrl%initialVelocities)
        end if
      else
        if (tBarostat) then
          call init(pVelocityVerlet, deltaT, coord0(:,indMovedAtom), pThermostat, BarostatStrength,&
              & extPressure, input%ctrl%tIsotropic)
        else
          call init(pVelocityVerlet, deltaT, coord0(:,indMovedAtom), pThermostat)
        end if
      end if
      allocate(pMDIntegrator)
      call init(pMDIntegrator, pVelocityVerlet)
    end if

    ! Check for extended Born-Oppenheimer MD
    tXlbomd = allocated(input%ctrl%xlbomd)
    if (tXlbomd) then
      if (input%ctrl%iThermostat /= 0) then
        call error("XLBOMD does not work with thermostats yet")
      elseif (tBarostat) then
        call error("XLBOMD does not work with barostats yet")
      elseif (nSpin /= 1 .or. tDFTBU .or. allocated(onSiteElements)) then
        call error("XLBOMD does not work for spin, DFTB+U or onsites yet")
      elseif (forceType /= forceDynT0 .and. forceType /= forceDynT) then
        call error("Force evaluation method incompatible with XLBOMD")
      elseif (iDistribFn /= Fermi) then
        call error("Filling function incompatible with XLBOMD")
      end if
      allocate(xlbomdIntegrator)
      call Xlbomd_init(xlbomdIntegrator, input%ctrl%xlbomd, nIneqOrb)
    end if

    if (tDerivs) then
      allocate(tmp3Coords(3,nMovedAtom))
      tmp3Coords = coord0(:,indMovedAtom)
      call create(derivDriver, tmp3Coords, input%ctrl%deriv2ndDelta)
      coord0(:,indMovedAtom) = tmp3Coords
      deallocate(tmp3Coords)
      nGeoSteps = 2 * 3 * nMovedAtom - 1
    end if

    if (tEField) then
      EFieldStrength = input%ctrl%EFieldStrength
      EfieldVector(:) = input%ctrl%EfieldVector(:)
      tTDEfield = input%ctrl%tTDEfield
      EfieldOmega = input%ctrl%EfieldOmega
      EfieldPhase = input%ctrl%EfieldPhase
      if (tTDEfield .and. .not. tMD) then
        call error ("Time dependent electric fields only possible for MD!")
      end if
      ! parser should catch all of these:
      @:ASSERT(.not.tTDEfield .or. tMD)
    else
      tEField = .false.
      EFieldStrength = 0.0_dp
      EfieldVector(:) = 0.0_dp
      tTDEfield = .false.
      EfieldOmega = 0.0_dp
      EfieldPhase = 0
    end if

    ! Allocate charge arrays
    if (tMulliken) then ! automatically true if tSccCalc
      allocate(q0(orb%mOrb, nAtom, nSpin))
      q0(:,:,:) = 0.0_dp

      allocate(qShell0(orb%mShell, nAtom))
      qShell0(:,:) = 0.0_dp
    else
      allocate(q0(0,0,0))
      allocate(qShell0(0,0))
    end if

    allocate(qInput(orb%mOrb, nAtom, nSpin))
    allocate(qOutput(orb%mOrb, nAtom, nSpin))
    qInput(:,:,:) = 0.0_dp
    qOutput(:,:,:) = 0.0_dp

    if (tMixBlockCharges) then
      allocate(qBlockIn(orb%mOrb, orb%mOrb, nAtom, nSpin))
      allocate(qBlockOut(orb%mOrb, orb%mOrb, nAtom, nSpin))
      qBlockIn(:,:,:,:) = 0.0_dp
      qBlockOut(:,:,:,:) = 0.0_dp
      if (tImHam) then
        allocate(qiBlockIn(orb%mOrb, orb%mOrb, nAtom, nSpin))
        qiBlockIn(:,:,:,:) = 0.0_dp
      end if
    end if

    if (tImHam) then
      allocate(qiBlockOut(orb%mOrb, orb%mOrb, nAtom, nSpin))
      qiBlockOut(:,:,:,:) = 0.0_dp
    end if

    if (tSccCalc) then
      allocate(qDiffRed(nMixElements))
      allocate(qInpRed(nMixElements))
      allocate(qOutRed(nMixElements))
      qDiffRed = 0.0_dp
      qInpRed = 0.0_dp
      qOutRed = 0.0_dp
    end if

    ! Initialize Mulliken charges
    if (tMulliken .or. tLinResp) then
      call initQFromShellChrg(q0, referenceN0, species0, orb)
    end if

    tReadChrg = input%ctrl%tReadChrg

    tReadShifts = input%ctrl%tReadShifts
    tWriteShifts = input%ctrl%tWriteShifts
    ! Both temporarily removed until debugged:
    @:ASSERT(.not. tReadShifts)
    @:ASSERT(.not. tWriteShifts)

    tWriteChrgAscii = input%ctrl%tWriteChrgAscii

    if (tReadChrg) then
      tSkipChrgChecksum = input%ctrl%tSkipChrgChecksum .or. tNegf
    else
      tSkipChrgChecksum = .false.
    end if

    if (tSccCalc) then
      do iAt = 1, nAtom
        iSp = species0(iAt)
        do iSh = 1, orb%nShell(iSp)
          qShell0 (iSh,iAt) = sum(q0(orb%posShell(iSh,iSp):orb%posShell(iSh+1,iSp)-1,iAt,1))
        end do
      end do
      if (tReadChrg) then
        if (tMixBlockCharges) then
          if (nSpin == 2) then
            if (tFixEf .or. input%ctrl%tSkipChrgChecksum) then
              ! do not check charge or magnetisation from file
              call initQFromFile(qInput, fCharges, input%ctrl%tReadChrgAscii, orb, qBlock=qBlockIn)
            else
              call initQFromFile(qInput, fCharges, input%ctrl%tReadChrgAscii, orb, nEl = sum(nEl),&
                  & magnetisation=nEl(1)-nEl(2), qBlock=qBlockIn)
            end if
          else
            if (tImHam) then
              if (tFixEf .or. input%ctrl%tSkipChrgChecksum) then
                ! do not check charge or magnetisation from file
                call initQFromFile(qInput, fCharges, input%ctrl%tReadChrgAscii, orb,&
                    & qBlock=qBlockIn,qiBlock=qiBlockIn)
              else
                call initQFromFile(qInput, fCharges, input%ctrl%tReadChrgAscii, orb, nEl = nEl(1),&
                    & qBlock=qBlockIn,qiBlock=qiBlockIn)
              end if
            else
              if (tFixEf .or. input%ctrl%tSkipChrgChecksum) then
                ! do not check charge or magnetisation from file
                call initQFromFile(qInput, fCharges, input%ctrl%tReadChrgAscii, orb,&
                    & qBlock=qBlockIn)
              else
                call initQFromFile(qInput, fCharges, input%ctrl%tReadChrgAscii, orb, nEl = nEl(1),&
                    & qBlock=qBlockIn)
              end if
            end if
          end if
        else
          ! hack again caused by going from up/down to q and M
          if (nSpin == 2) then
            if (tFixEf .or. input%ctrl%tSkipChrgChecksum) then
              ! do not check charge or magnetisation from file
              call initQFromFile(qInput, fCharges, input%ctrl%tReadChrgAscii, orb)
            else
              call initQFromFile(qInput, fCharges, input%ctrl%tReadChrgAscii, orb, nEl = sum(nEl),&
                  & magnetisation=nEl(1)-nEl(2))
            end if
          else
            if (tFixEf .or. input%ctrl%tSkipChrgChecksum) then
              ! do not check charge or magnetisation from file
              call initQFromFile(qInput, fCharges, input%ctrl%tReadChrgAscii, orb)
            else
              call initQFromFile(qInput, fCharges, input%ctrl%tReadChrgAscii, orb, nEl = nEl(1))
            end if
          end if
        end if
      else
        if (allocated(input%ctrl%initialCharges)) then
          if (abs(sum(input%ctrl%initialCharges) - input%ctrl%nrChrg) > 1e-4_dp) then
            write(strTmp, "(A,G13.6,A,G13.6,A,A)") "Sum of initial charges does not match specified&
                & total charge. (", sum(input%ctrl%initialCharges), " vs. ", input%ctrl%nrChrg,&
                & ") ", "Your initial charge distribution will be rescaled."
            call warning(strTmp)
          end if
          call initQFromAtomChrg(qInput, input%ctrl%initialCharges, referenceN0, species0,&
              & speciesName, orb)
        else
          qInput(:,:,:) = q0
        end if
        if (.not. input%ctrl%tSkipChrgChecksum) then
          ! Rescaling to ensure correct number of electrons in the system
          qInput(:,:,1) = qInput(:,:,1) *  sum(nEl) / sum(qInput(:,:,1))
        end if

        select case (nSpin)
        case (1)
          ! nothing to do
        case (2)
          if (allocated(input%ctrl%initialSpins)) then
            do ii = 1, nAtom
              ! does not actually matter if additional spin polarization pushes
              ! charges to <0 as the initial charges are not mixed in to later
              ! iterations
              qInput(1:orb%nOrbAtom(ii),ii,2) = qInput(1:orb%nOrbAtom(ii),ii,1)&
                  & * input%ctrl%initialSpins(1,ii) / sum(qInput(1:orb%nOrbAtom(ii),ii,1))
            end do
          else
            if (.not. input%ctrl%tSkipChrgChecksum) then
              do ii = 1, nAtom
                qInput(1:orb%nOrbAtom(ii),ii,2) = qInput(1:orb%nOrbAtom(ii),ii,1)&
                    & * (nEl(1)-nEl(2))/sum(qInput(:,:,1))
              end do
            end if
          end if
        case (4)
          if (tSpin) then
            if (.not. allocated(input%ctrl%initialSpins)) then
              call error("Missing initial spins!")
            end if
            if (any(shape(input%ctrl%initialSpins)/=(/3,nAtom/))) then
              call error("Incorrect shape initialSpins array!")
            end if
            ! Rescaling to ensure correct number of electrons in the system
            if (.not. input%ctrl%tSkipChrgChecksum) then
              do ii = 1, nAtom
                do jj = 1, 3
                  qInput(1:orb%nOrbAtom(ii),ii,jj+1) = qInput(1:orb%nOrbAtom(ii),ii,1)&
                      & * input%ctrl%initialSpins(jj,ii) / sum(qInput(1:orb%nOrbAtom(ii),ii,1))
                end do
              end do
            end if
          end if
        end select
        if (tMixBlockCharges) then
          qBlockIn = 0.0_dp
          do iS = 1, nSpin
            do iAt = 1, nAtom
              iSp = species0(iAt)
              do iSh = 1, orb%nShell(iSp)
                iStart = orb%posShell(iSh,iSp)
                iEnd = orb%posShell(iSh+1,iSp)-1
                rTmp = sum(qInput(iStart:iEnd,iAt,iS))
                rTmp = rTmp / real(iEnd+1-iStart,dp)
                do ii = iStart, iEnd
                  qBlockIn(ii,ii,iAt,iS) = rTmp
                end do
              end do
            end do
          end do
          if (tImHam) then
            qiBlockIn = 0.0_dp
          end if
        end if
      end if

      qInpRed = 0.0_dp
      if (nSpin == 2) then
        call qm2ud(qInput)
        if (tMixBlockCharges) then
          call qm2ud(qBlockIn)
        end if
      end if

      call OrbitalEquiv_reduce(qInput, iEqOrbitals, orb, qInpRed(1:nIneqOrb))

      if (allocated(onSiteElements)) then
        call AppendBlock_reduce(qBlockIn, iEqBlockOnSite, orb, qInpRed )
        if (tImHam) then
          call AppendBlock_reduce(qiBlockIn, iEqBlockOnSiteLS, orb, qInpRed, skew=.true. )
        end if
      else if (tDFTBU) then
        call AppendBlock_reduce(qBlockIn, iEqBlockDFTBU, orb, qInpRed )
        if (tImHam) then
          call AppendBlock_reduce(qiBlockIn, iEqBlockDFTBULS, orb, qInpRed, skew=.true. )
        end if
      end if

      if (nSpin == 2) then
        call ud2qm(qInput)
        if (tMixBlockCharges) then
          call ud2qm(qBlockIn)
        end if
      end if
    end if

    ! Initialise images (translations)
    if (tPeriodic) then
      call getCellTranslations(cellVec, rCellVec, latVec, invLatVec, mCutOff)
    else
      allocate(cellVec(3, 1))
      allocate(rCellVec(3, 1))
      cellVec(:,1) = [0.0_dp, 0.0_dp, 0.0_dp]
      rCellVec(:,1) = [0.0_dp, 0.0_dp, 0.0_dp]
    end if

    ! Initialize neighbourlist.
    allocate(neighbourList)
    call init(neighbourList, nAtom, nInitNeighbour)
    allocate(nNeighbourSK(nAtom))
    allocate(nNeighbourRep(nAtom))

    ! Set various options
    tWriteAutotest = env%tGlobalMaster .and. input%ctrl%tWriteTagged
    tWriteDetailedXML = env%tGlobalMaster .and. input%ctrl%tWriteDetailedXML
    tWriteResultsTag = env%tGlobalMaster .and. input%ctrl%tWriteResultsTag
    tWriteDetailedOut = env%tGlobalMaster .and. input%ctrl%tWriteDetailedOut
    tWriteBandDat = env%tGlobalMaster .and. input%ctrl%tWriteBandDat
    tWriteHS = input%ctrl%tWriteHS
    tWriteRealHS = input%ctrl%tWriteRealHS

    ! Check if stopfiles already exist and quit if yes
    inquire(file=fStopSCC, exist=tExist)
    if (tExist) then
      call error("Stop file '" // fStopSCC // "' already present at startup")
    end if
    inquire(file=fStopDriver, exist=tExist)
    if (tExist) then
      call error("Stop file '" // fStopDriver // "' already present at startup")
    end if

    restartFreq = input%ctrl%restartFreq

    call getDenseDescCommon(orb, nAtom, t2Component, denseDesc)

  #:if WITH_TRANSPORT
    if (tLatOpt .and. ( solver == solverGF .or. solver == solverOnlyTransport)) then
      call error("Lattice optimisation currently incompatible with transport calculations")
    end if
    call initTransport(env, input)
  #:else
    tPoisson = .false.
    tNegf = .false.
  #:endif

    tWriteBandDat = tWriteBandDat .and. .not. tNegf

    if (tNegf) then
      if (tDispersion) then
        call error("Dispersion not currently avalable with transport calculations")
      end if
      if (tLinResp) then
        call error("Linear response is not compatible with transport calculations")
      end if
      if (nSpin > 2) then
        call error("Non-colinear spin not currently compatible with transport calculations")
      end if
    end if

    if (env%tGlobalMaster) then
      call initOutputFiles(env, tWriteAutotest, tWriteResultsTag, tWriteBandDat, tDerivs,&
          & tWriteDetailedOut, tMd, tGeoOpt, geoOutFile, fdDetailedOut, fdMd, esp)
    end if

    if (tPoisson) then
      electrostatics = poisson
    else
      electrostatics = gammaf
    end if

  #:if WITH_SCALAPACK
    associate (blacsOpts => input%ctrl%parallelOpts%blacsOpts)
      call getDenseDescBlacs(env, blacsOpts%blockSize, blacsOpts%blockSize, denseDesc)
    end associate
  #:endif

    call initArrays(env, tForces, tExtChrg, tLinResp, tLinRespZVect, tMd, tMulliken, tSpinOrbit,&
        & tImHam, tWriteRealHS, tWriteHS, t2Component, tRealHS, tPrintExcitedEigvecs, tDipole, orb,&
        & nAtom, nMovedAtom, nKPoint, nSpin, nExtChrg, indMovedAtom, mass, denseDesc, rhoPrim, h0,&
        & iRhoPrim, excitedDerivs, ERhoPrim, derivs, chrgForces, energy, potential, TS, E0, Eband,&
        & eigen, filling, coord0Fold, newCoords, orbitalL, HSqrCplx, SSqrCplx, eigvecsCplx,&
        & HSqrReal, SSqrReal, eigvecsReal, rhoSqrReal, chargePerShell, occNatural, velocities,&
        & movedVelo, movedAccel, movedMass, dipoleMoment)

  #:if WITH_TRANSPORT
    ! note, this has the side effect of setting up module variable transpar as copy of
    ! input%transpar
    call initTransportArrays(tUpload, tPoisson, input%transpar, species0, orb, nAtom, nSpin,&
        & shiftPerLUp, chargeUp, poissonDerivs)
    if (tContCalc) then
      ! geometry is reduced to contacts only
      allocate(iAtInCentralRegion(nAtom))
    else
      allocate(iAtInCentralRegion(transpar%idxdevice(2)))
    end if
  #:else
    allocate(iAtInCentralRegion(nAtom))
  #:endif
    ! atoms in central cell/device region/all atoms depending on boundary conditions
    do iAt = 1, size(iAtInCentralRegion)
      iAtInCentralRegion(iAt) = iAt
    end do

    if (tShowFoldedCoord) then
      pCoord0Out => coord0Fold
    else
      pCoord0Out => coord0
    end if


    ! Projection of eigenstates onto specific regions of the system
    tProjEigenvecs = input%ctrl%tProjEigenvecs
    if (tProjEigenvecs) then
      call init(iOrbRegion)
      call init(regionLabels)
      do iReg = 1, size(input%ctrl%tShellResInRegion)
        call elemShape(input%ctrl%iAtInRegion, valshape, iReg)
        nAtomRegion = valshape(1)
        allocate(iAtomRegion(nAtomRegion))
        call intoArray(input%ctrl%iAtInRegion, iAtomRegion, iTmp, iReg)
        if (input%ctrl%tOrbResInRegion(iReg) .or. input%ctrl%tShellResInRegion(iReg)) then

          if (input%ctrl%tOrbResInRegion(iReg)) then
            iSp = species0(iAtomRegion(1)) ! all atoms the same in the region
            @:ASSERT(all(species0(iAtomRegion) == iSp))
            nOrbRegion = nAtomRegion
            ! Create orbital index.
            allocate(tmpir1(nOrbRegion))
            do iOrb = 1, orb%nOrbSpecies(iSp)
              tmpir1 = 0
              ind = 1
              do iAt = 1, nAtomRegion
                tmpir1(ind) = denseDesc%iAtomStart(iAt) + iOrb - 1
                ind = ind + 1
              end do
              call append(iOrbRegion, tmpir1)
              write(tmpStr, "(A,'.',I0,'.',I0,'.out')")trim(input%ctrl%RegionLabel(iReg)),&
                  & orb%iShellOrb(iOrb,iSp), iOrb-orb%posShell(orb%iShellOrb(iOrb,iSp),iSp)&
                  & -orb%angShell(orb%iShellOrb(iOrb,iSp),iSp)
              call append(regionLabels, tmpStr)
            end do
            deallocate(tmpir1)
          end if

          if (input%ctrl%tShellResInRegion(iReg)) then
            iSp = species0(iAtomRegion(1)) ! all atoms the same in the region
            @:ASSERT(all(species0(iAtomRegion) == iSp))
            ! Create a separate region for each shell. It will contain
            ! the orbitals of that given shell for each atom in the region.
            do iSh = 1, orb%nShell(iSp)
              nOrbRegion = nAtomRegion * (orb%posShell(iSh + 1, iSp) - orb%posShell(iSh, iSp))
              ind = 1
              ! Create orbital index.
              allocate(tmpir1(nOrbRegion))
              do ii = 1, nAtomRegion
                iAt = iAtomRegion(ii)
                do jj = orb%posShell(iSh, iSp), orb%posShell(iSh + 1, iSp) - 1
                  tmpir1(ind) = denseDesc%iAtomStart(iAt) + jj - 1
                  ind = ind + 1
                end do
              end do
              call append(iOrbRegion, tmpir1)
              deallocate(tmpir1)
              write(tmpStr, "(A,'.',I0,'.out')")trim(input%ctrl%RegionLabel(iReg)), iSh
              call append(regionLabels, tmpStr)
            end do
          end if

        else
          ! We take all orbitals from all atoms.
          nOrbRegion = 0
          do ii = 1, nAtomRegion
            nOrbRegion = nOrbRegion + orb%nOrbAtom(iAtomRegion(ii))
          end do
          ind = 1
          allocate(tmpir1(nOrbRegion))
          ! Create an index of the orbitals
          do ii = 1, nAtomRegion
            iAt = iAtomRegion(ii)
            do jj = 1, orb%nOrbAtom(iAt)
              tmpir1(ind) = denseDesc%iAtomStart(iAt) + jj - 1
              ind = ind + 1
            end do
          end do
          call append(iOrbRegion, tmpir1)
          deallocate(tmpir1)
          write(tmpStr, "(A,'.out')") trim(input%ctrl%RegionLabel(iReg))
          call append(regionLabels, tmpStr)
        end if
        deallocate(iAtomRegion)
      end do
    end if

  #:if WITH_MPI
    if (env%mpi%nGroup > 1) then
      write(stdOut, "('MPI processes: ',T30,I0,' (split into ',I0,' groups)')")&
          & env%mpi%globalComm%size, env%mpi%nGroup
    else
      write(stdOut, "('MPI processes:',T30,I0)") env%mpi%globalComm%size
    end if
  #:endif

    write(stdOut, "('OpenMP threads: ', T30, I0)") omp_get_max_threads()

  #:if WITH_MPI
    if (omp_get_max_threads() > 1 .and. .not. input%ctrl%parallelOpts%tOmpThreads) then
      write(stdOut, *)
      call error("You must explicitely enable OpenMP threads (UseOmpThreads = Yes) if you wish to&
          & run an MPI-parallelised binary with OpenMP threads. If not, make sure that the&
          & environment variable OMP_NUM_THREADS is set to 1.")
      write(stdOut, *)
    end if
  #:endif

  #:if WITH_SCALAPACK
    write(stdOut, "('BLACS orbital grid size:', T30, I0, ' x ', I0)")env%blacs%orbitalGrid%nRow,&
        & env%blacs%orbitalGrid%nCol
    write(stdOut, "('BLACS atom grid size:', T30, I0, ' x ', I0)")env%blacs%atomGrid%nRow,&
        & env%blacs%atomGrid%nCol
  #:endif

    if (tRandomSeed) then
      write(stdOut, "(A,':',T30,I14)") "Chosen random seed", iSeed
    else
      write(stdOut, "(A,':',T30,I14)") "Specified random seed", iSeed
    end if

    if (input%ctrl%tMD) then
      select case(input%ctrl%iThermostat)
      case (0)
        if (tBarostat) then
          write(stdOut, "('Mode:',T30,A,/,T30,A)") 'MD without scaling of velocities',&
              & '(a.k.a. "NPE" ensemble)'
        else
          write(stdOut, "('Mode:',T30,A,/,T30,A)") 'MD without scaling of velocities',&
              & '(a.k.a. NVE ensemble)'
        end if
      case (1)
        if (tBarostat) then
          write(stdOut, "('Mode:',T30,A,/,T30,A)")&
              & "MD with re-selection of velocities according to temperature",&
              & "(a.k.a. NPT ensemble using Andersen thermostating + Berensen barostat)"
        else
          write(stdOut, "('Mode:',T30,A,/,T30,A)")&
              & "MD with re-selection of velocities according to temperature",&
              & "(a.k.a. NVT ensemble using Andersen thermostating)"
        end if
      case(2)
        if (tBarostat) then
          write(stdOut, "('Mode:',T30,A,/,T30,A)")&
              & "MD with scaling of velocities according to temperature",&
              & "(a.k.a. 'not' NVP ensemble using Berendsen thermostating and barostat)"
        else
          write(stdOut, "('Mode:',T30,A,/,T30,A)")&
              & "MD with scaling of velocities according to temperature",&
              & "(a.k.a. 'not' NVT ensemble using Berendsen thermostating)"
        end if
      case(3)
        if (tBarostat) then
          write(stdOut, "('Mode:',T30,A,/,T30,A)")"MD with scaling of velocities according to",&
              & "Nose-Hoover-Chain thermostat + Berensen barostat"
        else
          write(stdOut, "('Mode:',T30,A,/,T30,A)")"MD with scaling of velocities according to",&
              & "Nose-Hoover-Chain thermostat"
        end if

      case default
        call error("Unknown thermostat mode")
      end select
    elseif (tGeoOpt) then
      if (allocated(conAtom)) then
        strTmp = "with constraints"
      else
        strTmp = ""
      end if
      select case (input%ctrl%iGeoOpt)
      case (optSD)
        write(stdOut, "('Mode:',T30,A)")'Steepest descent' // trim(strTmp)
      case (2)
        write(stdOut, "('Mode:',T30,A)") 'Conjugate gradient relaxation' // trim(strTmp)
      case (3)
        write(stdOut, "('Mode:',T30,A)") 'Modified gDIIS relaxation' // trim(strTmp)
      case (4)
        write(stdout, "('Mode:',T30,A)") 'LBFGS relaxation' // trim(strTmp)
      case default
        call error("Unknown optimisation mode")
      end select
    elseif (tDerivs) then
      write(stdOut, "('Mode:',T30,A)") "2nd derivatives calculation"
      write(stdOut, "('Mode:',T30,A)") "Calculated for atoms:"
      write(stdOut, *) indMovedAtom
    elseif (tSocket) then
      write(stdOut, "('Mode:',T30,A)") "Socket controlled calculation"
    else
      write(stdOut, "('Mode:',T30,A)") "Static calculation"
    end if

    if (tSccCalc) then
      write(stdOut, "(A,':',T30,A)") "Self consistent charges", "Yes"
      write(stdOut, "(A,':',T30,E14.6)") "SCC-tolerance", sccTol
      write(stdOut, "(A,':',T30,I14)") "Max. scc iterations", maxSccIter
      if (input%ctrl%tOrbResolved) then
         write(stdOut, "(A,':',T30,A)") "Shell resolved Hubbard", "Yes"
      else
         write(stdOut, "(A,':',T30,A)") "Shell resolved Hubbard", "No"
      end if
      if (tDFTBU) then
        write(stdOut, "(A,':',T35,A)")"Orbitally dependant functional", "Yes"
        write(stdOut, "(A,':',T30,A)")"Orbital functional", trim(plusUFunctionals%names(nDFTBUfunc))
      end if
      if (allocated(onSiteElements)) then
        write(stdOut, "(A,':',T35,A)")"On-site corrections", "Yes"
      end if
    else
      write(stdOut, "(A,':',T30,A)") "Self consistent charges", "No"
    end if

    select case (nSpin)
    case(1)
      write(stdOut, "(A,':',T30,A)") "Spin polarisation", "No"
      write(stdOut, "(A,':',T30,F12.6,/,A,':',T30,F12.6)") "Nr. of up electrons", 0.5_dp*nEl(1),&
          & "Nr. of down electrons", 0.5_dp*nEl(1)
    case(2)
      write(stdOut, "(A,':',T30,A)") "Spin polarisation", "Yes"
      write(stdOut, "(A,':',T30,F12.6,/,A,':',T30,F12.6)") "Nr. of up electrons", nEl(1),&
          & "Nr. of down electrons", nEl(2)
    case(4)
      write(stdOut, "(A,':',T30,A)") "Non-collinear calculation", "Yes"
      write(stdOut, "(A,':',T30,F12.6)") "Nr. of electrons", nEl(1)
    end select

    if (tPeriodic) then
      write(stdOut, "(A,':',T30,A)") "Periodic boundaries", "Yes"
      if (tLatOpt) then
        write(stdOut, "(A,':',T30,A)") "Lattice optimisation", "Yes"
        write(stdOut, "(A,':',T30,f12.6)") "Pressure", extPressure
      end if
    else
      write(stdOut, "(A,':',T30,A)") "Periodic boundaries", "No"
    end if

    select case (solver)
    case(solverQR)
      write (strTmp, "(A)") "Standard"
    case(solverDAC)
      write (strTmp, "(A)") "Divide and Conquer"
    case(solverRR)
      write (strTmp, "(A)") "Relatively robust"
    case(solverGF)
      write (strTmp, "(A)") "Green's functions"
    case(solverOnlyTransport)
      write (strTmp, "(A)") "Transport Only (no energies)"
    case default
      call error("Unknown eigensolver!")
    end select
    write(stdOut, "(A,':',T30,A)") "Diagonalizer", trim(strTmp)

    if (tSccCalc) then
      select case (iMixer)
      case(mixerSimple)
        write (strTmp, "(A)") "Simple"
      case(mixerAnderson)
        write (strTmp, "(A)") "Anderson"
      case(mixerBroyden)
        write (strTmp, "(A)") "Broyden"
      case(mixerDIIS)
        write (strTmp, "(A)") "DIIS"
      end select
      write(stdOut, "(A,':',T30,A,' ',A)") "Mixer", trim(strTmp), "mixer"
      write(stdOut, "(A,':',T30,F14.6)") "Mixing parameter", mixParam
      write(stdOut, "(A,':',T30,I14)") "Maximal SCC-cycles", maxSccIter
      select case (iMixer)
      case(mixerAnderson)
        write(stdOut, "(A,':',T30,I14)") "Nr. of chrg. vectors to mix", nGeneration
      case(mixerBroyden)
        write(stdOut, "(A,':',T30,I14)") "Nr. of chrg. vec. in memory", nGeneration
      case(mixerDIIS)
        write(stdOut, "(A,':',T30,I14)") "Nr. of chrg. vectors to mix", nGeneration
      end select
    end if

    if (tCoordOpt) then
      write(stdOut, "(A,':',T30,I14)") "Nr. of moved atoms", nMovedAtom
    end if
    if (tGeoOpt) then
      write(stdOut, "(A,':',T30,I14)") "Max. nr. of geometry steps", nGeoSteps
      write(stdOut, "(A,':',T30,E14.6)") "Force tolerance", input%ctrl%maxForce
      if (input%ctrl%iGeoOpt == optSD) then
        write(stdOut, "(A,':',T30,E14.6)") "Step size", deltaT
      end if
    end if

    if (tForces) then
      select case (forceType)
      case(forceOrig)
        strTmp = "Traditional"
      case(forceDynT0)
        strTmp = "Dynamics, zero electronic temp."
      case(forceDynT)
        strTmp = "Dynamics, finite electronic temp."
      end select
      write(stdOut, "(A,':',T30,A)") "Force evaluation method", trim(strTmp)
    end if

    tFirst = .true.
    if (allocated(conAtom)) then
      do ii = 1, nAtom
        do jj = 1, size(conAtom)
          if (conAtom(jj) == ii) then
            if (tFirst) then
              write(strTmp, "(A,':')") "Geometry constraints"
              tFirst = .false.
            else
              write(strTmp, "(A)") ""
            end if
            write(stdOut, "(A,T30,'At',I4,': ',3F10.6)") trim(strTmp), ii, (conVec(kk,jj), kk=1,3)
          end if
        end do
      end do
    end if

    if (.not.input%ctrl%tSetFillingTemp) then
      write(stdOut, "(A,':',T30,E14.6)") "Electronic temperature", tempElec
    end if
    if (tMD) then
      write(stdOut, "(A,':',T30,E14.6)") "Time step", deltaT
      if (input%ctrl%iThermostat == 0 .and. .not.input%ctrl%tReadMDVelocities) then
        write(stdOut, "(A,':',T30,E14.6)") "Temperature", tempAtom
      end if
      if (input%ctrl%tRescale) then
        write(stdOut, "(A,':',T30,E14.6)") "Rescaling probability", input%ctrl%wvScale
      end if
    end if

    if (tSccCalc) then
      if (input%ctrl%tReadChrg) then
        write (strTmp, "(A,A,A)") "Read in from '", trim(fCharges), "'"
      else
        write (strTmp, "(A,E11.3,A)") "Set automatically (system chrg: ", input%ctrl%nrChrg, ")"
      end if
      write(stdOut, "(A,':',T30,A)") "Initial charges", trim(strTmp)
    end if

    do iSp = 1, nType
      if (iSp == 1) then
        write (strTmp, "(A,':')") "Included shells"
      else
        write (strTmp, "(A)") ""
      end if
      do jj = 1, orb%nShell(iSp)
        if (jj == 1) then
          strTmp2 = trim(orbitalNames(orb%angShell(jj, iSp) + 1))
        else
          strTmp2 = trim(strTmp2) // ", " // trim(orbitalNames(orb%angShell(jj, iSp) + 1))
        end if
      end do
      write(stdOut, "(A,T29,A2,':  ',A)") trim(strTmp), trim(speciesName(iSp)), trim(strTmp2)
    end do

    if (tPeriodic) then
      do ii = 1, nKPoint
        if (ii == 1) then
          write(strTmp, "(A,':')") "K-points and weights"
        else
          write(strTmp, "(A)") ""
        end if
        write(stdOut, "(A,T28,I6,':',3F10.6,3X,F10.6)") trim(strTmp), ii,&
            & (kPoint(jj, ii), jj=1, 3), kWeight(ii)
      end do
      write(stdout,*)
      do ii = 1, nKPoint
        if (ii == 1) then
          write(strTmp, "(A,':')") "K-points in absolute space"
        else
          write(strTmp, "(A)") ""
        end if
        write(stdout, "(A,T28,I6,':',3F10.6)") trim(strTmp), ii, matmul(invLatVec,kPoint(:,ii))
      end do
      write(stdout, *)
    end if

    if (tDispersion) then
      select type (dispersion)
      type is (DispSlaKirk)
        write(stdOut, "(A)") "Using Slater-Kirkwood dispersion corrections"
      type is (DispUff)
        write(stdOut, "(A)") "Using Lennard-Jones dispersion corrections"
    #:if WITH_DFTD3
      type is (DispDftD3)
        write(stdOut, "(A)") "Using DFT-D3 dispersion corrections"
    #:endif
      class default
        call error("Unknown dispersion model - this should not happen!")
      end select
    end if

    if (tSccCalc) then
      ! Have the SK values of U been replaced?
      if (allocated(input%ctrl%hubbU)) then
        strTmp = ""
        tFirst = .true.
        do iSp = 1, nType
          if (all(input%ctrl%hubbU(1:orb%nShell(iSp), iSp) == 0.0_dp)) then
            cycle
          end if
          do jj = 1, orb%nShell(iSp)
            if (tFirst) then
              write(strTmp, "(A,':')") "Non-default Hubbard U"
              tFirst = .false.
            else
              write(strTmp, "(A)") ""
            end if
            write(stdOut, "(A,T30,A2,2X,I1,'(',A1,'): ',E14.6)") trim(strTmp), speciesName(iSp),&
                & jj, orbitalNames(orb%angShell(jj, iSp)+1), hubbU(jj, iSp)
          end do
        end do
      end if
    end if

    tFirst = .true.
    if (tSpin) then
      do iSp = 1, nType
        do jj = 1, orb%nShell(iSp)
          do kk = 1, orb%nShell(iSp)
            if (tFirst) then
              write(strTmp, "(A,':')") "Spin coupling constants"
              tFirst = .false.
            else
              write(strTmp, "(A)") ""
            end if
            write(stdOut, "(A,T30,A2,2X,I1,'(',A1,')-',I1,'(',A1,'): ',E14.6)")trim(strTmp),&
                & speciesName(iSp), jj, orbitalNames(orb%angShell(jj, iSp)+1), kk,&
                & orbitalNames(orb%angShell(kk, iSp)+1), spinW(kk, jj, iSp)
          end do
        end do
      end do
    end if

    tFirst = .true.
    if (tSpinOrbit) then
      if (tDualSpinOrbit) then
        write(stdOut, "(A)")"Dual representation spin orbit"
      end if
      do iSp = 1, nType
        do jj = 1, orb%nShell(iSp)
          if (tFirst) then
            write(strTmp, "(A,':')") "Spin orbit constants"
            tFirst = .false.
          else
            write(strTmp, "(A)") ""
          end if
          write(stdOut, "(A,T30,A2,2X,I1,'(',A1,'): ',E14.6)")trim(strTmp), speciesName(iSp),&
                & jj, orbitalNames(orb%angShell(jj, iSp)+1), xi(jj, iSp)
          if (xi(jj, iSp) /= 0.0_dp .and. orb%angShell(jj, iSp) == 0) then
            call error("Program halt due to non-zero s-orbital spin-orbit coupling constant!")
          end if
        end do
      end do
    end if

    if (tSccCalc) then
      if (t3rdFull) then
        write(stdOut, "(A,T30,A)") "Full 3rd order correction", "Yes"
        if (input%ctrl%tOrbResolved) then
          write(stdOut, "(A,T30,A)") "Orbital-resolved 3rd order", "Yes"
          write(stdOut, "(A30)") "Shell-resolved Hubbard derivs:"
          write(stdOut, "(A)") "        s-shell   p-shell   d-shell   f-shell"
          do iSp = 1, nType
            write(stdOut, "(A3,A3,4F10.4)") "  ", trim(speciesName(iSp)),&
                & input%ctrl%hubDerivs(:orb%nShell(iSp),iSp)
          end do
        end if
      end if

      if (any(tDampedShort)) then
        write(stdOut, "(A,T30,A)") "Damped SCC", "Yes"
        ii = count(tDampedShort)
        write(strTmp, "(A,I0,A)") "(A,T30,", ii, "(A,1X))"
        write(stdOut, strTmp) "Damped species(s):", pack(speciesName, tDampedShort)
        deallocate(tDampedShort)
      end if

      if (input%ctrl%h5SwitchedOn) then
        write(stdOut, "(A,T30,A)") "H-bond correction:", "H5"
      end if
      if (tHHRepulsion) then
        write(stdOut, "(A,T30,A)") "H-H repulsion correction:", "H5"
      end if
    end if

    write(stdOut, "(A,':')") "Extra options"
    if (tPrintMulliken) then
      write(stdOut, "(T30,A)") "Mulliken analysis"
    end if
    if (tPrintForces .and. .not. (tMD .or. tGeoOpt .or. tDerivs)) then
      write(stdOut, "(T30,A)") "Force calculation"
    end if
    select case (forceType)
    case(forceOrig)
      write(stdOut, "(A,T30,A)") "Force type", "original"
    case(forceDynT0)
      write(stdOut, "(A,T30,A)") "Force type", "erho with re-diagonalized eigenvalues"
      write(stdOut, "(A,T30,A)") "Force type", "erho with DHD-product (T_elec = 0K)"
    case(forceDynT)
      write(stdOut, "(A,T30,A)") "Force type", "erho with S^-1 H D (Te <> 0K)"
    end select
    if (tPrintEigVecs) then
      write(stdOut, "(T30,A)") "Eigenvector printing"
    end if
    if (tExtChrg) then
      write(stdOut, "(T30,A)") "External charges specified"
    end if

    if (tEField) then
      if (tTDEfield) then
        write(stdOut, "(T30,A)") "External electric field specified"
        write(stdOut, "(A,':',T30,E14.6)") "Angular frequency", EfieldOmega
      else
        write(stdOut, "(T30,A)") "External static electric field specified"
      end if
      write(stdOut, "(A,':',T30,E14.6)") "Field strength", EFieldStrength
      write(stdOut, "(A,':',T30,3F9.6)") "Direction", EfieldVector
      if (tPeriodic) then
        call warning("Saw tooth potential used for periodic geometry - make sure there is a vacuum&
            & region!")
      end if
    end if

    if (tDFTBU) then
      do iSp = 1, nType
        if (nUJ(iSp)>0) then
          write(strTmp, "(A,':')") "U-J coupling constants"
          write(stdOut, "(A,T25,A2)")trim(strTmp), speciesName(iSp)
          do jj = 1, nUJ(iSp)
            write(strTmp, "(A,I1,A)")'(A,',niUJ(jj,iSp),'I2,T25,A,F6.4)'
            write(stdOut, trim(strTmp))'Shells:',iUJ(1:niUJ(jj,iSp),jj,iSp),'UJ:', UJ(jj,iSp)
          end do
        end if
      end do
    end if

    tFirst = .true.
    if (allocated(onSiteElements)) then
      do iSp = 1, nType
        do iSpin = 1, 2
          if (iSpin == 1) then
            write(strTmp2, "(A,':')") "uu"
          else
            write(strTmp2, "(A,':')") "ud"
          end if
          do jj = 1, orb%nShell(iSp)
            do kk = 1, orb%nShell(iSp)
              if (tFirst) then
                write(strTmp, "(A,':')") "On-site coupling constants"
                tFirst = .false.
              else
                write(strTmp, "(A)") ""
              end if
              write(stdOut, "(A,T30,A5,2X,I1,'(',A1,')-',I1,'(',A1,'): ',E14.6)")trim(strTmp),&
                  & trim(speciesName(iSp))//trim(strTmp2), jj,&
                  & orbitalNames(orb%angShell(jj, iSp)+1), kk,&
                  & orbitalNames(orb%angShell(kk, iSp)+1), onSiteElements(kk, jj, iSpin, iSp)
            end do
          end do
        end do
      end do
    end if

    if (tSpinOrbit .and. tDFTBU .and. .not. tDualSpinOrbit)  then
      call error("Only dual spin orbit currently supported for orbital potentials")
    end if

    if (.not.tStress) then
      if (tBarostat) then
        call error("Sorry, MD with a barostat requires stress evaluation")
      end if
      if (tLatOpt) then
        call error("Sorry, lattice optimization requires stress tensor evaluation")
      end if
    end if

    if (tSpinOrbit .and. (tWriteHS .or.(tWriteRealHS.and..not.tDualSpinOrbit))) then
      call error("Writing of Hamiltonian currently not possible with spin orbit coupling enabled.")
    end if

    if (tLinResp) then
      if (tDFTBU) then
        call error("Linear response is not compatible with Orbitally dependant functionals yet")
      end if

      if (tForces .and. nSpin > 1) then
        call error("Linear response is not available for spin polarised forces yet")
      end if

      if (t2Component) then
        call error("Linear response is not compatibile with this spinor Hamiltonian")
      end if

      if (tStress) then
        call error("Excited state stresses not implemented")
      end if

      if (.not.tRealHS) then
        call error("Linear response does not support k-points")
      end if

   end if

   ! Electron dynamics stuff
   tElectronDynamics = allocated(input%ctrl%elecDynInp)
   if (tElectronDynamics) then

     if (t2Component) then
       call error("Electron dynamics is not compatibile with this spinor Hamiltonian")
     end if

     if (.not.tRealHS) then
       call error("Electron dynamics does not support k-points")
    end if

     if (withMpi) then
       call error("Electron dynamics does not work with MPI yet")
     end if

<<<<<<< HEAD
     call TElecDynamics_init(elecDyn, input%ctrl%elecDynInp, species0, speciesName, &
          &tWriteAutotest, autotestTag, randomThermostat, mass, nAtom, repCutoff, mCutoff, &
          &iCellVec, atomEigVal, dispersion, nonSccDeriv)
=======
     if (tFixEf) then
       call error("Electron dynamics does not work with fixed Fermi levels yet")
     end if

     if (tSpinSharedEf) then
       call error("Electron dynamics does not work with spin shared Fermi levels yet")
     end if

     call TElecDynamics_init(elecDyn, input%ctrl%elecDynInp, speciesName, tWriteAutotest, autotestTag)

>>>>>>> 8fe1540a
   end if

    call env%globalTimer%stopTimer(globalTimers%globalInit)

  end subroutine initProgramVariables


  !> Clean up things that do not automatically get removed on going out of scope
  subroutine destructProgramVariables()

    if (tProjEigenvecs) then
      call destruct(iOrbRegion)
      call destruct(RegionLabels)
    end if

  end subroutine destructProgramVariables


  !> Creates all random generators needed in the code.
  !!
  subroutine createRandomGenerators(env, seed, randomInit, randomThermostat)

    !> Environment settings
    type(TEnvironment), intent(in) :: env

    !> Global seed used for initialisation of the random generator pool. If less than one, random
    !! initialisation of the seed will occur.
    integer, intent(inout) :: seed

    !> Random generator for initprogram.
    type(ORanlux), allocatable, intent(out) :: randomInit

    !> Random generator for the actual thermostat.
    type(ORanlux), allocatable, intent(out) :: randomThermostat

    type(ORandomGenPool) :: randGenPool

    call init(randGenPool, env, seed, oldCompat=.true.)

    ! DO NOT CHANGE the ORDER of calls below, as this will destroy backwards compatibility and
    ! reproduciblity of random number sequences in the code. If further random generators are needed
    ! *append* similar getGenerator() calls. All random generators used within the code must be
    ! generated here.
    call randGenPool%getGenerator(env, randomThermostat)
    call randGenPool%getGenerator(env, randomInit)

  end subroutine createRandomGenerators

#:if WITH_SOCKETS
  !> Initializes the socket and recieves and broadcasts initial geometry.
  subroutine initSocket(env, socketInput, tPeriodic, coord0, latVec, socket, tCoordsChanged,&
      & tLatticeChanged)

    !> Environment settings.
    type(TEnvironment), intent(in) :: env

    !> Input data for the socket.
    type(IpiSocketCommInp), intent(inout) :: socketInput

    !> Is the system periodic?
    logical, intent(in) :: tPeriodic

    !> Received atom coordinates in the unit cell.
    real(dp), intent(inout) :: coord0(:,:)

    !> Received lattice vectors
    real(dp), intent(inout) :: latVec(:,:)

    !> Initialised socket.
    type(IpiSocketComm), allocatable, intent(out) :: socket

    !> Whether coordinates has been changed
    logical, intent(out) :: tCoordsChanged

    !> Whether lattice vectors has been changed
    logical, intent(out) :: tLatticeChanged

    logical :: tDummy

    if (env%tGlobalMaster) then
      write(stdOut, "(A,1X,A)") "Initialising for socket communication to host",&
          & trim(socketInput%host)
      socket = IpiSocketComm(socketInput)
    end if
    call receiveGeometryFromSocket(env, socket, tPeriodic, coord0, latVec, tCoordsChanged,&
        & tLatticeChanged, tDummy)

  end subroutine initSocket
#:endif

#:if WITH_TRANSPORT
  subroutine initTransport(env, input)
    type(TEnvironment), intent(in) :: env
    type(inputData), intent(in) :: input

    !> Whether transport has been initialized
    logical :: tInitialized, tAtomsOutside
    integer :: iSpin, isz
    integer :: nSpinChannels

    ! These two checks are redundant, I check if they are equal
    if (input%poisson%defined .neqv. input%ctrl%tPoisson) then
      call error("Mismatch in ctrl and ginfo fields")
    end if
    tPoisson = input%poisson%defined
    tPoissonTwice = input%poisson%solveTwice

    tUpload = input%transpar%taskUpload
    ! NOTE: originally EITHER 'contact calculations' OR 'upload' was possible
    !       introducing 'TransportOnly' option the logic is bit more
    !       involved: Contacts are not uploded in case of non-scc calculations
    if (solver == solverOnlyTransport .and. .not.tSccCalc) then
      tUpload = .false.
    end if

    ! contact calculation (complementary to Upload)
    tContCalc = input%transpar%defined .and. .not.tUpload .and. .not.tTunn
    ! whether local currents are computed
    tLocalCurrents = input%ginfo%greendens%doLocalCurr

    if (nSpin <=2) then
      nSpinChannels = nSpin
    else
      nSpinChannels = 1
    endif

    associate(transpar=>input%transpar, greendens=>input%ginfo%greendens)
      ! Non colinear spin not yet supported
      ! Include the built-in potential as in negf init, but the whole
      ! scc only works for
      ! calculation without spin (poisson does not support spin dependent
      ! built in potentials)
      if (transpar%ncont > 0) then
        allocate(mu(transpar%ncont, nSpinChannels))
        mu = 0.0_dp
        do iSpin = 1, nSpinChannels
          mu(1:transpar%ncont, iSpin) = minval(transpar%contacts(1:transpar%ncont)%eFermi(iSpin))&
               & - transpar%contacts(1:transpar%ncont)%potential
        end do
      else
        allocate(mu(1, nSpinChannels))
        mu(1,1:nSpinChannels) = greendens%oneFermi(1:nSpinChannels)
      end if

    end associate

    if (tPoisson) then
      poissStr%nAtom = nAtom
      poissStr%nSpecies = nType
      poissStr%specie0 => species0
      poissStr%x0 => coord0
      poissStr%nel = nEl0
      poissStr%isPeriodic = tPeriodic
      if (tPeriodic) then
        poissStr%latVecs(:,:) = latVec(:,:)
      else
        poissStr%latVecs(:,:) = 0.0_dp
      end if
      poissStr%tempElec = tempElec
      call poiss_init(poissStr, orb, hubbU, input%poisson, input%transpar, env%mpi%globalComm,&
          & tInitialized)
      if (.not. tInitialized) then
        call error("Poisson solver not initialized")
      end if
    end if

    if (tNegf) then
      write(stdOut,*) 'init negf'
      if (size(DenseDesc%iAtomStart) /= nAtom+1) then
        call error('Internal error: DenseDesc not created')
      end if

      ! Some sanity checks and initialization of GDFTB/NEGF
      call negf_init(input%transpar, input%ginfo%greendens, input%ginfo%tundos, env%mpi%globalComm,&
          & tempElec, solver)

      ginfo = input%ginfo

      if (allocated(input%ctrl%indMovedAtom)) then
        tAtomsOutside = any(input%ctrl%indMovedAtom < input%transpar%idxdevice(1))&
            & .or. any(input%ctrl%indMovedAtom > input%transpar%idxdevice(2))
        if (tAtomsOutside) then
          call error("There are moving atoms specified outside of the device region")
        end if
      end if

      if (input%ctrl%tLatOpt) then
        call error("Lattice optimization is not currently possible with transport")
      end if

    end if

    transpar = input%transpar

    !Write Dos and tunneling on separate files?
    writeTunn = ginfo%tundos%writeTunn
    writeLDOS = ginfo%tundos%writeLDOS

  end subroutine initTransport

#:endif

  !> Initialises (clears) output files.
  subroutine initOutputFiles(env, tWriteAutotest, tWriteResultsTag, tWriteBandDat, tDerivs,&
      & tWriteDetailedOut, tMd, tGeoOpt, geoOutFile, fdDetailedOut, fdMd, esp)

    !> Environment
    type(TEnvironment), intent(inout) :: env

    !> Should tagged regression test data be printed
    logical, intent(in) :: tWriteAutotest

    !> Write tagged output for machine readable results
    logical, intent(in) :: tWriteResultsTag

    !> Band structure and fillings
    logical, intent(in) :: tWriteBandDat

    !> Finite different second derivatives
    logical, intent(in) :: tDerivs

    !> Write detail on the calculation to file
    logical, intent(in) :: tWriteDetailedOut

    !> Is this a molecular dynamics calculation
    logical, intent(in) :: tMd

    !> Are atomic coodinates being optimised
    logical, intent(in) :: tGeoOpt

    !> Filename for geometry output
    character(*), intent(in) :: geoOutFile

    !> File unit for detailed.out
    integer, intent(out) :: fdDetailedOut

    !> File unit for information during molecular dynamics
    integer, intent(out) :: fdMd

    !> Electrostatic potentials if requested
    type(TElStatPotentials), allocatable, intent(inout) :: esp

    call initTaggedWriter()
    if (tWriteAutotest) then
      call initOutputFile(autotestTag)
    end if
    if (tWriteResultsTag) then
      call initOutputFile(resultsTag)
    end if
    if (tWriteBandDat) then
      call initOutputFile(bandOut)
    end if
    if (tDerivs) then
      call initOutputFile(hessianOut)
    end if
    if (tWriteDetailedOut) then
      call initOutputFile(userOut, fdDetailedOut)
      call env%fileFinalizer%register(fdDetailedOut)
    end if
    if (tMD) then
      call initOutputFile(mdOut, fdMD)
      call env%fileFinalizer%register(fdMd)
    end if
    if (tGeoOpt .or. tMD) then
      call clearFile(trim(geoOutFile) // ".gen")
      call clearFile(trim(geoOutFile) // ".xyz")
    end if
    if (allocated(esp)) then
      call initOutputFile(esp%espOutFile)
    end if

  end subroutine initOutputFiles


  !> Allocates most of the large arrays needed during the DFTB run.
  subroutine initArrays(env, tForces, tExtChrg, tLinResp, tLinRespZVect, tMd, tMulliken,&
      & tSpinOrbit, tImHam, tWriteRealHS, tWriteHS, t2Component, tRealHS, tPrintExcitedEigvecs,&
      & tDipole, orb, nAtom, nMovedAtom, nKPoint, nSpin, nExtChrg, indMovedAtom, mass, denseDesc,&
      & rhoPrim, h0, iRhoPrim, excitedDerivs, ERhoPrim, derivs, chrgForces, energy, potential, TS,&
      & E0, Eband, eigen, filling, coord0Fold, newCoords, orbitalL, HSqrCplx, SSqrCplx,&
      & eigvecsCplx, HSqrReal, SSqrReal, eigvecsReal, rhoSqrReal, chargePerShell, occNatural,&
      & velocities, movedVelo, movedAccel, movedMass, dipoleMoment)

    !> Current environment
    type(TEnvironment), intent(in) :: env

    !> Are forces required
    logical, intent(in) :: tForces

    !> Are the external charges
    logical, intent(in) :: tExtChrg

    !> Are excitation energies being calculated
    logical, intent(in) :: tLinResp

    !> Are excited state properties being calculated
    logical, intent(in) :: tLinRespZVect

    !> Is this a molecular dynamics calculation
    logical, intent(in) :: tMd

    !> Is Mulliken analysis being performed
    logical, intent(in) :: tMulliken

    !> Are there spin orbit interactions
    logical, intent(in) :: tSpinOrbit

    !> Are there imaginary parts to the hamiltonian
    logical, intent(in) :: tImHam

    !> Should the sparse hamiltonian and overlap be writen to disc?
    logical, intent(in) :: tWriteRealHS

    !> Should the hamiltonian and overlap be written out as dense matrices
    logical, intent(in) :: tWriteHS

    !> Is the hamiltonian for a two component (Pauli) system
    logical, intent(in) :: t2Component

    !> Is the hamiltonian real?
    logical, intent(in) :: tRealHS

    !> Print the excited state eigenvectors
    logical, intent(in) :: tPrintExcitedEigvecs

    !> Print the dipole moment
    logical, intent(in) :: tDipole

    !> data structure with atomic orbital information
    type(TOrbitals), intent(in) :: orb

    !> Number of atoms
    integer, intent(in) :: nAtom

    !> Number of atoms moved about during the calculation
    integer, intent(in) :: nMovedAtom

    !> Number of k-points
    integer, intent(in) :: nKPoint

    !> Number of spin channels
    integer, intent(in) :: nSpin

    !> Number of external charges
    integer, intent(in) :: nExtChrg

    !> Indices for any moving atoms
    integer, intent(in) :: indMovedAtom(:)

    !> Masses of each species of atom
    real(dp), intent(in) :: mass(:)

    !> Dense matrix descriptor for H and S
    type(TDenseDescr), intent(in) :: denseDesc

    !> Sparse storage density matrix
    real(dp), intent(out), allocatable :: rhoPrim(:,:)

    !> Non-scc part of the hamiltonian
    real(dp), intent(out), allocatable :: h0(:)

    !> Imaginary part of the sparse density matrix
    real(dp), intent(out), allocatable :: iRhoPrim(:,:)

    !> Excitation energy derivatives with respect to atomic coordinates
    real(dp), intent(out), allocatable :: excitedDerivs(:,:)

    !> Energy weighted density matrix
    real(dp), intent(out), allocatable :: ERhoPrim(:)

    !> Derivatives of total energy with respect to atomic coordinates
    real(dp), intent(out), allocatable :: derivs(:,:)

    !> Forces on (any) external charges
    real(dp), intent(out), allocatable :: chrgForces(:,:)

    !> Energy terms
    type(TEnergies), intent(out) :: energy

    !> Potentials acting on the system
    type(TPotentials), intent(out) :: potential

    !> Electron entropy contribution at T
    real(dp), intent(out), allocatable :: TS(:)

    !> zero temperature extrapolated electronic energy
    real(dp), intent(out), allocatable :: E0(:)

    !> band  energy
    real(dp), intent(out), allocatable :: Eband(:)

    !> single particle energies (band structure)
    real(dp), intent(out), allocatable :: eigen(:,:,:)

    !> Occupations of single particle states
    real(dp), intent(out), allocatable :: filling(:,:,:)

    !> Coordinates in central cell
    real(dp), intent(out), allocatable :: coord0Fold(:,:)

    !> Updated coordinates
    real(dp), intent(out), allocatable :: newCoords(:,:)

    !> Orbital angular momentum
    real(dp), intent(out), allocatable :: orbitalL(:,:,:)

    !> Complex dense hamiltonian
    complex(dp), intent(out), allocatable :: HSqrCplx(:,:)

    !> overlap matrix dense storage
    complex(dp), intent(out), allocatable :: SSqrCplx(:,:)

    !> Complex eigenvectors
    complex(dp), intent(out), allocatable :: eigvecsCplx(:,:,:)

    !> real dense hamiltonian
    real(dp), intent(out), allocatable :: HSqrReal(:,:)

    !> overlap matrix dense storage
    real(dp), intent(out), allocatable :: SSqrReal(:,:)

    !> Real eigenvectors
    real(dp), intent(out), allocatable :: eigvecsReal(:,:,:)

    !> density matrix dense storage
    real(dp), intent(out), allocatable :: rhoSqrReal(:,:,:)

    !> Number of electron in each atomic shell
    real(dp), intent(out), allocatable :: chargePerShell(:,:,:)

    !> Occupations for natural orbitals
    real(dp), intent(out), allocatable :: occNatural(:)

    !> Atomic velocities
    real(dp), intent(out), allocatable :: velocities(:,:)

    !> Array for moving atom velocities
    real(dp), intent(out), allocatable :: movedVelo(:,:)

    !> moving atom accelerations
    real(dp), intent(out), allocatable :: movedAccel(:,:)

    !> moving atoms masses
    real(dp), intent(out), allocatable :: movedMass(:,:)

    !> system dipole moment
    real(dp), intent(out), allocatable :: dipoleMoment(:)


    integer :: nSpinHams, sqrHamSize

    allocate(rhoPrim(0, nSpin))
    allocate(h0(0))
    if (tImHam) then
      allocate(iRhoPrim(0, nSpin))
    end if

    allocate(excitedDerivs(0,0))
    if (tForces) then
      allocate(ERhoPrim(0))
      allocate(derivs(3, nAtom))
      if (tExtChrg) then
        allocate(chrgForces(3, nExtChrg))
      end if
      if (tLinRespZVect) then
        deallocate(excitedDerivs)
        allocate(excitedDerivs(3, nAtom))
      end if
    end if

    call init(energy, nAtom)
    call init(potential, orb, nAtom, nSpin)

    ! Nr. of independent spin Hamiltonians
    select case (nSpin)
    case (1)
      nSpinHams = 1
    case (2)
      nSpinHams = 2
    case (4)
      nSpinHams = 1
    end select

    sqrHamSize = denseDesc%fullSize
    allocate(TS(nSpinHams))
    allocate(E0(nSpinHams))
    allocate(Eband(nSpinHams))
    allocate(eigen(sqrHamSize, nKPoint, nSpinHams))
    allocate(filling(sqrHamSize, nKpoint, nSpinHams))
    TS = 0.0_dp
    E0 = 0.0_dp
    Eband = 0.0_dp
    eigen = 0.0_dp
    filling = 0.0_dp

    allocate(coord0Fold(3, nAtom))

    if (tMD) then
      allocate(newCoords(3, nAtom))
    end if

    if ((tMulliken .and. tSpinOrbit) .or. tImHam) then
      allocate(orbitalL(3, orb%mShell, nAtom))
    end if

    ! If only H/S should be printed, no allocation for square HS is needed
    if (.not. (tWriteRealHS .or. tWriteHS)) then
      call allocateDenseMatrices(env, denseDesc, parallelKS%localKS, t2Component, tRealHS,&
          & HSqrCplx, SSqrCplx, eigVecsCplx, HSqrReal, SSqrReal, eigvecsReal)
    end if

    if (tLinResp) then
      if (withMpi) then
        call error("Linear response calc. does not work with MPI yet")
      end if
      if (tLinRespZVect) then
        allocate(rhoSqrReal(sqrHamSize, sqrHamSize, nSpin))
      end if
    end if
    allocate(chargePerShell(orb%mShell, nAtom, nSpin))

    if (tLinResp .and. tPrintExcitedEigVecs) then
      allocate(occNatural(orb%nOrb))
    end if

    if (tMD) then
      allocate(velocities(3, nAtom))
      allocate(movedVelo(3, nMovedAtom))
      allocate(movedAccel(3, nMovedAtom))
      allocate(movedMass(3, nMovedAtom))
      movedMass(:,:) = spread(mass(indMovedAtom),1,3)
    end if

    if (tDipole) then
      allocate(dipoleMoment(3))
    end if

  end subroutine initArrays


#:if WITH_TRANSPORT

  !> initialize arrays for tranpsport
  subroutine initTransportArrays(tUpload, tPoisson, transpar, species0, orb,&
      & nAtom, nSpin, shiftPerLUp, chargeUp, poissonDerivs)

    logical, intent(in) :: tUpload, tPoisson
    type(TTransPar), intent(in) :: transpar
    integer, intent(in) :: species0(:)
    type(TOrbitals), intent(in) :: orb
    integer, intent(in) :: nAtom
    integer, intent(in) :: nSpin
    real(dp), allocatable, intent(out) :: shiftPerLUp(:,:)
    real(dp), allocatable, intent(out) :: chargeUp(:,:,:)
    real(dp), allocatable, intent(out) :: poissonDerivs(:,:)

    if (tUpload) then
      allocate(shiftPerLUp(orb%mShell, nAtom))
      allocate(chargeUp(orb%mOrb, nAtom, nSpin))
      call uploadContShiftPerL(shiftPerLUp, chargeUp, transpar, orb, species0)
    end if
    if (tPoisson) then
      allocate(poissonDerivs(3,nAtom))
    end if

  end subroutine initTransportArrays

  !> Read contact potential shifts from file
  subroutine uploadContShiftPerL(shiftPerL, charges, tp, orb, species)
    real(dp), intent(out) :: shiftPerL(:,:)
    real(dp), intent(out) :: charges(:,:,:)
    type(TTransPar), intent(in) :: tp
    type(TOrbitals), intent(in) :: orb
    integer, intent(in) :: species(:)

    real(dp), allocatable :: shiftPerLSt(:,:,:), chargesSt(:,:,:)
    integer, allocatable :: nOrbAtom(:)
    integer :: nAtomSt, mShellSt, nContAtom, mOrbSt, nSpinSt, nSpin
    integer :: iCont, iStart, iEnd, ii
    integer :: fdH
    character(lc) :: strTmp
    logical :: iexist

    nSpin = size(charges, dim=3)

    if (size(shiftPerL,dim=2) /= size(charges, dim=2)) then
      call error("Mismatch between array charges and shifts")
    endif

    shiftPerL = 0.0_dp
    charges = 0.0_dp

    do iCont = 1, tp%ncont
      inquire(file="shiftcont_"// trim(tp%contacts(iCont)%name) // ".dat", exist = iexist)
      if (.not.iexist) then
        call error("Contact shift file shiftcont_"// trim(tp%contacts(iCont)%name) &
            &  // ".dat is missing"//new_line('a')//"Run ContactHamiltonian calculations first.")
      end if

      open(newunit=fdH, file="shiftcont_" // trim(tp%contacts(iCont)%name) // ".dat",&
          & form="formatted", status="OLD", action="READ")
      read(fdH, *) nAtomSt, mShellSt, mOrbSt, nSpinSt
      iStart = tp%contacts(iCont)%idxrange(1)
      iEnd = tp%contacts(iCont)%idxrange(2)
      nContAtom = iEnd - iStart + 1

      if (nAtomSt /= nContAtom) then
        call error("Upload Contacts: Mismatch in number of atoms.")
      end if
      if (mShellSt /= orb%mShell) then
        call error("Upload Contacts: Mismatch in max shell per atom.")
      end if
      if (mOrbSt /= orb%mOrb) then
        call error("Upload Contacts: Mismatch in orbitals per atom.")
      end if
      if (nSpin /= nSpinSt) then
        write(strTmp,"(A,I0,A,I0)")'Contact spin ',nSpinSt,'. Spin channels ',nSpin
        call error(trim(strTmp))
      end if

      allocate(nOrbAtom(nAtomSt))
      read(fdH, *) nOrbAtom
      allocate(shiftPerLSt(orb%mShell, nAtomSt, nSpin))
      read(fdH, *) shiftPerLSt(:,:,:)
      allocate(chargesSt(orb%mOrb, nAtomSt, nSpin))
      read(fdH, *) chargesSt
      close(fdH)

      if (any(nOrbAtom /= orb%nOrbAtom(iStart:iEnd))) then
        call error("Incompatible orbitals in the upload file!")
      end if

      !if (nSpin == 1) then
      shiftPerL(:,iStart:iEnd) = ShiftPerLSt(:,:,1)
      !else
      !  shiftPerL(:,iStart:iEnd) = sum(ShiftPerLSt, dim=3)
      !endif

      charges(:,iStart:iEnd,:) = chargesSt(:,:,:)
      deallocate(nOrbAtom)
      deallocate(shiftPerLSt)
      deallocate(chargesSt)
    end do

  end subroutine uploadContShiftPerL

#:endif


  !> Set up storage for dense matrices, either on a single processor, or as BLACS matrices
  subroutine allocateDenseMatrices(env, denseDesc, localKS, t2Component, tRealHS, HSqrCplx,&
      & SSqrCplx, eigvecsCplx, HSqrReal, SSqrReal, eigvecsReal)

    !> Computing environment
    type(TEnvironment), intent(in) :: env

    !> Descriptor of the large square matrices in the program
    type(TDenseDescr), intent(in) :: denseDesc

    !> Index array for spin and k-point index
    integer, intent(in) :: localKS(:,:)

    !> Is this a two component calculation
    logical, intent(in) :: t2Component

    !> Is this a real hamiltonian
    logical, intent(in) :: tRealHS

    !> Square H matrix
    complex(dp), allocatable, intent(out) :: HSqrCplx(:,:)

    !> Square S matrix
    complex(dp), allocatable, intent(out) :: SSqrCplx(:,:)

    !> Eigenvectors for complex eigenproblem
    complex(dp), allocatable, intent(out) :: eigvecsCplx(:,:,:)

    !> Square H matrix
    real(dp), allocatable, intent(out) :: HSqrReal(:,:)

    !> Square S matrix
    real(dp), allocatable, intent(out) :: SSqrReal(:,:)

    !> Eigenvectors for real eigenproblem
    real(dp), allocatable, intent(out) :: eigvecsReal(:,:,:)

    integer :: nLocalCols, nLocalRows, nLocalKS

    nLocalKS = size(localKS, dim=2)
  #:if WITH_SCALAPACK
    call scalafx_getlocalshape(env%blacs%orbitalGrid, denseDesc%blacsOrbSqr, nLocalRows, nLocalCols)
  #:else
    nLocalRows = denseDesc%fullSize
    nLocalCols = denseDesc%fullSize
  #:endif

    if (t2Component .or. .not. tRealHS) then
      allocate(HSqrCplx(nLocalRows, nLocalCols))
      allocate(SSqrCplx(nLocalRows, nLocalCols))
      allocate(eigVecsCplx(nLocalRows, nLocalCols, nLocalKS))
    else
      allocate(HSqrReal(nLocalRows, nLocalCols))
      allocate(SSqrReal(nLocalRows, nLocalCols))
      allocate(eigVecsReal(nLocalRows, nLocalCols, nLocalKS))
    end if

  end subroutine allocateDenseMatrices


#:if WITH_SCALAPACK
  #!
  #! SCALAPACK related routines
  #!

  !> Initialise parallel large matrix decomposition methods
  subroutine initScalapack(blacsOpts, nAtom, nOrb, t2Component, env)

    !> BLACS settings
    type(TBlacsOpts), intent(in) :: blacsOpts

    !> Number of atoms
    integer, intent(in) :: nAtom

    !> Number of orbitals
    integer, intent(in) :: nOrb

    !> Is this a two component calculation
    logical, intent(in) :: t2Component

    !> Computing enviroment data
    type(TEnvironment), intent(inout) :: env

    integer :: sizeHS

    if (t2Component) then
      sizeHS = 2 * nOrb
    else
      sizeHS = nOrb
    end if
    call env%initBlacs(blacsOpts%blockSize, blacsOpts%blockSize, sizeHS, nAtom)

  end subroutine initScalapack


  !> Generate descriptions of large dense matrices in BLACS decomposition
  !>
  !> Note: It must be called after getDenseDescCommon() has been called.
  !>
  subroutine getDenseDescBlacs(env, rowBlock, colBlock, denseDesc)

    !> parallel environment
    type(TEnvironment), intent(in) :: env

    !> Number of matrix rows
    integer, intent(in) :: rowBlock

    !> Number of matrix columns
    integer, intent(in) :: colBlock

    !> Descriptor of the dense matrix
    type(TDenseDescr), intent(inout) :: denseDesc

    integer :: nn

    nn = denseDesc%fullSize
    call scalafx_getdescriptor(env%blacs%orbitalGrid, nn, nn, rowBlock, colBlock,&
        & denseDesc%blacsOrbSqr)

  end subroutine getDenseDescBlacs

#:endif


  !> Generate description of the total large square matrices, on the basis of atomic orbital
  !> orderings
  !>
  subroutine getDenseDescCommon(orb, nAtom, t2Component, denseDesc)

    !> Orbital information for species
    type(TOrbitals), intent(in) :: orb

    !> Number of atoms in the system
    integer, intent(in) :: nAtom

    !> Is this a two component calculation
    logical, intent(in) :: t2Component

    !> Resulting descriptor
    type(TDenseDescr), intent(out) :: denseDesc

    integer :: nOrb

    allocate(denseDesc%iAtomStart(nAtom + 1))
    call buildSquaredAtomIndex(denseDesc%iAtomStart, orb)
    nOrb = denseDesc%iAtomStart(nAtom + 1) - 1
    denseDesc%t2Component = t2Component
    denseDesc%nOrb = nOrb
    if (t2Component) then
      denseDesc%fullSize = 2 * nOrb
    else
      denseDesc%fullSize = nOrb
    end if

  end subroutine getDenseDescCommon


end module initprogram<|MERGE_RESOLUTION|>--- conflicted
+++ resolved
@@ -2974,22 +2974,18 @@
        call error("Electron dynamics does not work with MPI yet")
      end if
 
-<<<<<<< HEAD
+     if (tFixEf) then
+       call error("Electron dynamics does not work with fixed Fermi levels yet")
+     end if
+
+     if (tSpinSharedEf) then
+       call error("Electron dynamics does not work with spin shared Fermi levels yet")
+     end if
+
      call TElecDynamics_init(elecDyn, input%ctrl%elecDynInp, species0, speciesName, &
           &tWriteAutotest, autotestTag, randomThermostat, mass, nAtom, repCutoff, mCutoff, &
           &iCellVec, atomEigVal, dispersion, nonSccDeriv)
-=======
-     if (tFixEf) then
-       call error("Electron dynamics does not work with fixed Fermi levels yet")
-     end if
-
-     if (tSpinSharedEf) then
-       call error("Electron dynamics does not work with spin shared Fermi levels yet")
-     end if
-
-     call TElecDynamics_init(elecDyn, input%ctrl%elecDynInp, speciesName, tWriteAutotest, autotestTag)
-
->>>>>>> 8fe1540a
+
    end if
 
     call env%globalTimer%stopTimer(globalTimers%globalInit)
