!--------------------------------------------------------------------------------------------------!
!  DFTB+: general package for performing fast atomistic simulations                                !
!  Copyright (C) 2006 - 2021  DFTB+ developers group                                               !
!                                                                                                  !
!  See the LICENSE file for terms of usage and distribution.                                       !
!--------------------------------------------------------------------------------------------------!

#:include "common.fypp"

!> Provides data structure for parallelising over k-points and spin.
<<<<<<< HEAD
module dftbp_type_parallelks
  use dftbp_common_environment
=======
module dftbp_parallelks
  use dftbp_environment, only : TEnvironment
>>>>>>> 16ca5993
  implicit none
  
  private
  public :: TParallelKS, TParallelKS_init


  !> Contains information about which k-points and spins must be processed by which processor group
  type :: TParallelKS

    !> K-point and spin-channels to be processed by each processor group (groupKS(1:2,iKS,iGroup)).
    !> Note: third index (group index) starts from 0
    integer, allocatable :: groupKS(:,:,:)

    !> Number of (K, S) tuples to process for each group.
    !> Note: array index (group index) starts from 0
    integer, allocatable :: nGroupKS(:)

    !> Maximal number of KS-indices per processor group
    integer :: maxGroupKS

    !> The (K, S) tuples of the local processor group (localKS(1:2,iKS))
    !> Usage: iK = localKS(1, iKS); iS = localKS(2, iKS)
    integer, allocatable :: localKS(:,:)

    !> Number of local (K, S) tuples to process
    integer :: nLocalKS

  end type TParallelKS

contains
  
  !> Returns the (k-point, spin) tuples to be processed by current processor grid (if parallel) or
  !> put everything in one group if serial.
  subroutine TParallelKS_init(this, env, nKpoint, nSpin)

    !> Initialised instance on exti.
    type(TParallelKS), intent(out) :: this

    !> Environenment settings
    type(TEnvironment), intent(in) :: env

    !> Number of k-points in calculation.
    integer, intent(in) :: nKpoint

    !> Number of spin channels in calculation
    integer, intent(in) :: nSpin

    integer :: nGroup, myGroup, iGroup
    integer :: maxGroupKS, nKS, res
    integer :: iS, iK

    nGroup = env%nGroup
    myGroup = env%myGroup

    nKS = nKpoint * nSpin
    maxGroupKS = nKS / nGroup
    res = nKS - maxGroupKS * nGroup
    if (res > 0) then
      maxGroupKS = maxGroupKS + 1
    end if

    allocate(this%nGroupKS(0 : nGroup - 1))
    this%nGroupKS(:) = 0
    allocate(this%groupKS(2, maxGroupKS, 0 : nGroup - 1))
    this%groupKS(:,:,:) = 0
    do iS = 1, nSpin
      do iK = 1, nKpoint
        iGroup = mod((iS - 1) * nKpoint + iK - 1, nGroup)
        this%nGroupKS(iGroup) = this%nGroupKS(iGroup) + 1
        this%groupKS(:, this%nGroupKS(iGroup), iGroup) = [iK, iS]
      end do
    end do
    this%maxGroupKS = maxGroupKS
    this%nLocalKS = this%nGroupKS(myGroup)
    this%localKS = this%groupKS(:, 1:this%nLocalKS, myGroup)

  end subroutine TParallelKS_init


end module dftbp_type_parallelks<|MERGE_RESOLUTION|>--- conflicted
+++ resolved
@@ -8,13 +8,8 @@
 #:include "common.fypp"
 
 !> Provides data structure for parallelising over k-points and spin.
-<<<<<<< HEAD
 module dftbp_type_parallelks
-  use dftbp_common_environment
-=======
-module dftbp_parallelks
-  use dftbp_environment, only : TEnvironment
->>>>>>> 16ca5993
+  use dftbp_common_environment, only : TEnvironment
   implicit none
   
   private
