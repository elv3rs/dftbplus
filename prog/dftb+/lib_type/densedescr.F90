!--------------------------------------------------------------------------------------------------!
!  DFTB+: general package for performing fast atomistic simulations                                !
!  Copyright (C) 2006 - 2021  DFTB+ developers group                                               !
!                                                                                                  !
!  See the LICENSE file for terms of usage and distribution.                                       !
!--------------------------------------------------------------------------------------------------!

#:include 'common.fypp'

!> Module for square dense matrix specification
<<<<<<< HEAD
module dftbp_type_densedescr
  use dftbp_extlibs_scalapackfx
=======
module dftbp_densedescr
#:if WITH_SCALAPACK
  use dftbp_scalapackfx, only : DLEN_
#:endif
>>>>>>> 16ca5993
  implicit none
  
  private
  public :: TDenseDescr
  

  type :: TDenseDescr

  #:if WITH_SCALAPACK
    !> BLACS specifier for the matrix
    integer :: blacsOrbSqr(DLEN_)
  #:endif

    !> Dense matrix indexing by the start of orbitals for each atom.
    !>
    !> Note: for Pauli matrix it contains the indexing of the left upper block only
    !>
    integer, allocatable :: iAtomStart(:)

    !> Dimension of the matrix
    integer :: fullSize

    !> Nr. of atomic orbitals represented in the matrix.
    !>
    !> Equals to fullSize for normal matrices and fullSize / 2 for Pauli matrices
    !>
    integer :: nOrb

    !> Whether atomic matrix represents a two-component Pauli matrix.
    logical :: t2Component

  end type TDenseDescr

end module dftbp_type_densedescr<|MERGE_RESOLUTION|>--- conflicted
+++ resolved
@@ -8,15 +8,10 @@
 #:include 'common.fypp'
 
 !> Module for square dense matrix specification
-<<<<<<< HEAD
 module dftbp_type_densedescr
-  use dftbp_extlibs_scalapackfx
-=======
-module dftbp_densedescr
 #:if WITH_SCALAPACK
-  use dftbp_scalapackfx, only : DLEN_
+  use dftbp_extlibs_scalapackfx, only : DLEN_
 #:endif
->>>>>>> 16ca5993
   implicit none
   
   private
