!--------------------------------------------------------------------------------------------------!
!  DFTB+: general package for performing fast atomistic simulations                                !
!  Copyright (C) 2006 - 2021  DFTB+ developers group                                               !
!                                                                                                  !
!  See the LICENSE file for terms of usage and distribution.                                       !
!--------------------------------------------------------------------------------------------------!

!> Contains a type with basis information
<<<<<<< HEAD
module dftbp_type_orbitals
  use dftbp_common_accuracy
  use dftbp_io_message
  use dftbp_common_constants, only : shellNames
=======
module dftbp_orbitals
  use dftbp_accuracy, only : sc
  use dftbp_message, only : error
  use dftbp_constants, only : shellNames
>>>>>>> 16ca5993
  implicit none
  
  private
  public :: TOrbitals, getShellNames, orbitalNames


  !> Contains information about the orbitals of the species/atoms in the system
  type TOrbitals

    !> Nr. of shells for each atomic species (nSpecies)
    integer, allocatable :: nShell(:)

    !> Nr. of orbitals for each atomic species (nSpecies)
    integer, allocatable :: nOrbSpecies(:)

    !> Nr. of orbitals for each atom (nAtom)
    integer, allocatable :: nOrbAtom(:)

    !> Ang. momentum of the a particular l-shell on a particular species (maxval(nShell), nSpecies)
    integer, allocatable :: angShell(:,:)

    !> The shell which contains the given orbital on an atom
    !> (maxval(nOrbSpecies), nSpecies)
    integer, allocatable :: iShellOrb(:,:)

    !> Starting pos. within the atomic block of the each of the shells of each species
    !> (maxval(nShell)+1, nSpecies)
    integer, allocatable :: posShell(:,:)

    !> Max. nr. of shells for any species
    integer :: mShell

    !> Max. nr. of orbitals for any species
    integer :: mOrb

    !> Total number of orbitals in system.
    integer :: nOrb
  end type TOrbitals

  !> Length of labels for atomic orbitals
  integer, parameter :: lenOrbitalNames = 9

  !> Names of the atomic orbitals in tesseral basis
  !> general set for f orbitals (not cubic), see
  !> http://winter.group.shef.ac.uk/orbitron/AOs/4f/equations.html
  character(lenOrbitalNames), parameter :: orbitalNames(-3:3,0:3) = reshape([&
      & '         ','         ','         ','         ','         ','         ','         ',&
      & '         ','         ','y        ','z        ','x        ','         ','         ',&
      & '         ','xy       ','yz       ','z2       ','xz       ','x2-y2    ','         ',&
      & 'y(3x2-y2)','x2+y2+z2 ','yz2      ','z3       ','xz2      ','z(x2-y2) ','x(x2-3y2)'&
      &], [7,4])

contains

  !> Builds a unique names for the atomic orbitals
  !> Assign 's', 'p', 'd' to first occurring shells, then 's2', 'p2', ...
  subroutine getShellNames(iSpecie, orb, shellNamesTmp)

    !> atomic specie
    integer, intent(in) :: iSpecie

    !> orbital info
    type(TOrbitals), intent(in) :: orb

    !> output string naming the atomic orbital
    character(sc), intent(out), allocatable :: shellNamesTmp(:)

    integer :: ii
    integer, allocatable :: ind(:)
    character(sc) :: sindx

    !allocate(names(orb%nShell(iSpecie)))
    allocate(shellNamesTmp(orb%nShell(iSpecie)))
    allocate(ind(orb%nShell(iSpecie)))
    ind = 1

    do ii = 1, orb%nShell(iSpecie)
      write(shellNamesTmp(ii), "(A)") shellNames(orb%angShell(ii, iSpecie) + 1)
      if (any(shellNamesTmp(ii) == shellNamesTmp(1:ii-1))) then
        ! at least one example of this shell already
        ind(ii) = ind(ii) + 1
        write(sindx,'(I0)') ind(ii)
        if (len(trim(adjustl(shellNamesTmp(ii)))) + len(trim(sindx)) > sc) then
          call error("Shell labels are too long: "//trim(adjustl(shellNamesTmp(ii)))//trim(sindx))
        else
          shellNamesTmp(ii) = trim(adjustl(shellNamesTmp(ii)))//trim(sindx)
        end if
      end if
    end do
    deallocate(ind)

  end subroutine getShellNames


end module dftbp_type_orbitals<|MERGE_RESOLUTION|>--- conflicted
+++ resolved
@@ -6,17 +6,10 @@
 !--------------------------------------------------------------------------------------------------!
 
 !> Contains a type with basis information
-<<<<<<< HEAD
 module dftbp_type_orbitals
-  use dftbp_common_accuracy
-  use dftbp_io_message
+  use dftbp_common_accuracy, only : sc
+  use dftbp_io_message, only : error
   use dftbp_common_constants, only : shellNames
-=======
-module dftbp_orbitals
-  use dftbp_accuracy, only : sc
-  use dftbp_message, only : error
-  use dftbp_constants, only : shellNames
->>>>>>> 16ca5993
   implicit none
   
   private
