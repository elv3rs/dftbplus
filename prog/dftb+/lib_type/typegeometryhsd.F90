!--------------------------------------------------------------------------------------------------!
!  DFTB+: general package for performing fast atomistic simulations                                !
!  Copyright (C) 2006 - 2021  DFTB+ developers group                                               !
!                                                                                                  !
!  See the LICENSE file for terms of usage and distribution.                                       !
!--------------------------------------------------------------------------------------------------!

!> Routines to read/write a TGeometry type in HSD and XML format.
<<<<<<< HEAD
module dftbp_type_typegeometryhsd
  use dftbp_type_typegeometry
  use dftbp_io_hsdutils
  use dftbp_io_hsdutils2
  use dftbp_io_tokenreader
  use dftbp_common_unitconversion
  use dftbp_type_linkedlist
  use dftbp_io_charmanip
  use dftbp_io_message
  use dftbp_math_simplealgebra, only : invert33, determinant33
  use dftbp_extlibs_xmlf90, flib_normalize => normalize
=======
module dftbp_typegeometryhsd
  use dftbp_typegeometry, only : TGeometry, normalize, reduce, setlattice
  use dftbp_hsdutils, only : getChildValue, setChildValue, detailedWarning, detailedError,&
      & checkError, getFirstTextChild, writeChildValue
  use dftbp_hsdutils2, only : getModifierIndex, splitModifier, convertByMul
  use dftbp_tokenreader, only : TOKEN_OK, getNextToken
  use dftbp_unitconversion, only : dp, lengthUnits, lc, mc, AA__Bohr, pi, angularUnits
  use dftbp_linkedlist, only : TListString, TListRealR1, TListIntR1, len, find, append, init,&
      & destruct, asArray
  use dftbp_charmanip, only : i2c, tolower
  use dftbp_message, only : error
  use dftbp_simplealgebra, only : invert33, determinant33
  use dftbp_xmlf90, flib_normalize => normalize
>>>>>>> 16ca5993
  implicit none
  
  private
  !> Types/subroutines from TypeGeometry
  public :: TGeometry, normalize
  !> Locally defined subroutines
  public :: writeTGeometryHSD, readTGeometryHSD, readTGeometryGen
  public :: readTGeometryXyz, readTGeometryVasp
  !> makes public subroutines from typegeometry
  public :: reduce, setlattice

  !> Writes the content of a geometry object to a dom tree or to an xml-writer
  interface writeTGeometryHSD
    module procedure writeTGeometryHSD_dom
    module procedure writeTGeometryHSD_xmlf
  end interface

contains


  !> Write the geometry in HSD format to a specified node
  subroutine writeTGeometryHSD_dom(node, geo)

    !> Node in the HSD-tree which should contain the geometry
    type(fnode), pointer :: node

    !> The geometry
    type(TGeometry), intent(in) :: geo

    call setChildValue(node, "TypeNames", geo%speciesNames, .false.)
    call setChildValue(node, "TypesAndCoordinates", &
        &reshape(geo%species, (/ 1, size(geo%species) /)), geo%coords, .false.)
    call setChildValue(node, "Periodic", geo%tPeriodic, .false.)
    if (geo%tPeriodic .or. geo%tHelical) then
      call setChildValue(node, "LatticeVectors", geo%latVecs, .false.)
      call setChildValue(node, "CoordinateOrigin", geo%origin, .false.)
    end if
    call setChildValue(node, "Helical", geo%tHelical, .false.)

  end subroutine writeTGeometryHSD_dom


  !> Write the geometry in HSD format to an xml writer
  subroutine writeTGeometryHSD_xmlf(xf, geo)

    !> Node in the HSD-tree which should contain the geometry
    type(xmlf_t), intent(inout) :: xf

    !> The geometry
    type(TGeometry), intent(in) :: geo

    call writeChildValue(xf, "TypeNames", geo%speciesNames)
    if (geo%tPeriodic .or. geo%tHelical) then
      call writeChildValue(xf, "TypesAndCoordinates", &
          &reshape(geo%species, (/ 1, size(geo%species) /)), geo%coords&
          & + spread(geo%origin, 2, size(geo%species)))
    else
      call writeChildValue(xf, "TypesAndCoordinates", &
          &reshape(geo%species, (/ 1, size(geo%species) /)), geo%coords)
    end if
    call writeChildValue(xf, "Periodic", geo%tPeriodic)
    call writeChildValue(xf, "Helical", geo%tHelical)
    if (geo%tPeriodic .or. geo%tHelical) then
      call writeChildValue(xf, "CoordinateOrigin", geo%origin)
      call writeChildValue(xf, "LatticeVectors", geo%latVecs)
    end if

  end subroutine writeTGeometryHSD_xmlf


  !> Read the geometry from a node in a HSD tree.
  subroutine readTGeometryHSD(node, geo)

    !> Node in the HSD tree containing the geomery
    type(fnode), pointer :: node

    !> Contains the geometry on exit
    type(TGeometry), intent(out) :: geo

    type(string) :: modifier, modifs(2)
    integer :: ind
    type(TListString) :: stringBuffer
    type(TListRealR1) :: realBuffer
    type(TListIntR1) :: intBuffer
    type(fnode), pointer :: child, typesAndCoords
    integer, allocatable :: tmpInt(:,:)
    real(dp) :: latvec(9), det, helVec(3)

    call getChildValue(node, "Periodic", geo%tPeriodic, default=.false.)
    call getChildValue(node, "Helical", geo%tHelical, default=.false.)
    if (geo%tPeriodic .and. geo%tHelical) then
      call error("Periodic and helical boundary conditions mutually exclusive.")
    end if
    call init(stringBuffer)
    call getChildValue(node, "TypeNames", stringBuffer)
    geo%nSpecies = len(stringBuffer)
    if (geo%nSpecies == 0) then
      call detailedError(node, "Missing species names.")
    end if
    allocate(geo%speciesNames(geo%nSpecies))
    call asArray(stringBuffer, geo%speciesNames)
    call destruct(stringBuffer)
    call init(intBuffer)
    call init(realBuffer)
    call getChildValue(node, "TypesAndCoordinates", 1, intBuffer, 3, &
        &realBuffer, modifier=modifier, child=typesAndCoords)
    geo%nAtom = len(intBuffer)
    if (geo%nAtom == 0) then
      call detailedError(typesAndCoords, "Missing coordinates")
    end if
    allocate(geo%species(geo%nAtom))
    allocate(geo%coords(3, geo%nAtom))
    allocate(tmpInt(1, geo%nAtom))
    call asArray(intBuffer, tmpInt)
    call destruct(intBuffer)
    geo%species(:) = tmpInt(1,:)
    deallocate(tmpInt)
    !! Check validity of species
    if (any(geo%species < 1 .or. geo%species > geo%nSpecies)) then
      call detailedError(typesAndCoords, "Type index must be between 1 and " &
          &// i2c(geo%nSpecies) // ".")
    end if
    call asArray(realBuffer, geo%coords)
    call destruct(realBuffer)
    geo%tFracCoord = .false.
    if (len(modifier) > 0) then
      select case(tolower(char(modifier)))
      case ("relative")
        if (.not. geo%tPeriodic) then
          call detailedError(typesAndCoords, "Relative coordinates are only &
              &allowed for periodic systems")
        end if
        geo%tFracCoord = .true.
      case default
        ind = getModifierIndex(char(modifier), lengthUnits, typesAndCoords)
        geo%coords(:,:) = geo%coords * lengthUnits(ind)%convertValue
        call setChildValue(typesAndCoords, "", &
            &reshape(geo%species, (/ 1, size(geo%species) /)), geo%coords, &
            &replace=.true.)
      end select
    end if
    if (geo%tPeriodic) then
      allocate(geo%origin(3))
      if (geo%tFracCoord) then
        call getChildValue(node, "CoordinateOrigin", geo%origin, [0.0_dp,0.0_dp,0.0_dp])
      else
        call getChildValue(node, "CoordinateOrigin", geo%origin, [0.0_dp,0.0_dp,0.0_dp],&
            & modifier=modifier, child=child)
        if (len(modifier) > 0) then
          ind = getModifierIndex(char(modifier), lengthUnits, child)
          geo%origin(:) = geo%origin * lengthUnits(ind)%convertValue
          call setChildValue(child, "", geo%origin, .true.)
        end if
      end if
      geo%coords(:,:) = geo%coords - spread(geo%origin, 2, geo%nAtom)
      allocate(geo%latVecs(3,3))
      call getChildValue(node, "LatticeVectors", latvec, modifier=modifier, &
          &child=child)
      geo%latVecs(:,:) = reshape(latvec, (/3, 3/))
      if (len(modifier) > 0) then
        ind = getModifierIndex(char(modifier), lengthUnits, child)
        geo%latVecs(:,:) = geo%latVecs * lengthUnits(ind)%convertValue
        call setChildValue(child, "", geo%latVecs, .true.)
      end if
      if (geo%tFracCoord) then
        geo%coords(:,:) = matmul(geo%latVecs, geo%coords)
        geo%origin(:) = matmul(geo%latVecs, geo%origin)
      end if
      allocate(geo%recVecs2p(3, 3))
      det = determinant33(geo%latVecs)
      if (abs(det) < 1e-12_dp) then
        call detailedError(child, "Dependent lattice vectors")
      end if
      call invert33(geo%recVecs2p, geo%latVecs, det)
      geo%recVecs2p(:,:) = reshape(geo%recVecs2p, (/3, 3/), order=(/2, 1/))
    end if

    if (geo%tHelical) then
      allocate(geo%origin(3))
      call getChildValue(node, "CoordinateOrigin", geo%origin, modifier=modifier, child=child)
      if (len(modifier) > 0) then
        ind = getModifierIndex(char(modifier), lengthUnits, child)
        geo%origin(:) = geo%origin * lengthUnits(ind)%convertValue
        call setChildValue(child, "", geo%origin, .true.)
      end if
      geo%coords(:,:) = geo%coords - spread(geo%origin, 2, geo%nAtom)
      allocate(geo%latVecs(3, 1))
      call getChildValue(node, "LatticeVectors", helVec, modifier=modifier, child=child)
      if (len(modifier) > 0) then
        call splitModifier(char(modifier), child, modifs)
        call convertByMul(char(modifs(1)), lengthUnits, child, helVec(1), .false.)
        call convertByMul(char(modifs(2)), angularUnits, child, helVec(2), .false.)
      end if
      geo%latVecs(:3,1) = helVec
      if (geo%latVecs(3,1) < 1) then
        call error("Helical structure rotation order non-positive")
      end if
      allocate(geo%recVecs2p(1, 1))
      geo%recVecs2p = 2.0_dp * pi / geo%latVecs(1,1)
    end if

    call normalize(geo)

  end subroutine readTGeometryHSD


  !> Reads the geometry from a node in a HSD tree in GEN format
  subroutine readTGeometryGen(node, geo)

    !> Node containing the geometry in Gen format
    type(fnode), pointer :: node

    !> Contains the geometry on exit
    type(TGeometry), intent(out) :: geo

    type(string) :: text

    call getFirstTextChild(node, text)
    call readTGeometryGen_help(node, geo, char(text))

  end subroutine readTGeometryGen


  !> Helping routine for reading geometry from a HSD tree in GEN format
  subroutine readTGeometryGen_help(node, geo, text)

    !> Node to parse (only needed to produce proper error messages)
    type(fnode), pointer :: node

    !> Contains the geometry on exit
    type(TGeometry), intent(out) :: geo

    !> Text content of the node
    character(len=*), intent(in) :: text

    type(string) :: txt
    integer :: iStart, iErr, iEnd
    integer :: ii, iTmp, iSp
    real(dp) :: coords(3)
    type(TListString) :: speciesNames
    character(lc) :: errorStr

    ! Read first line of the gen file: Number of atoms, boundary conditions
    iStart = 1
    iEnd = nextLine(text, iStart)
    call getNextToken(text(:iEnd), geo%nAtom, iStart, iErr)
    call checkError(node, iErr, "Bad number of atoms in the first line of geometry")
    call getNextToken(text(:iEnd), txt, iStart, iErr)
    select case (char(txt))
    case("S","s")
      geo%tPeriodic = .true.
      geo%tFracCoord = .false.
      geo%tHelical = .false.
    case("F","f")
      geo%tPeriodic = .true.
      geo%tFracCoord = .true.
      geo%tHelical = .false.
    case("C", "c")
      geo%tPeriodic = .false.
      geo%tFracCoord = .false.
      geo%tHelical = .false.
    case("H", "h")
      geo%tHelical = .true.
      geo%tPeriodic = .false.
      geo%tFracCoord = .false.
    case default
      call detailedError(node, "Unknown boundary condition type '" &
          &// char(txt) // "'")
    end select
    if (iStart < iEnd) then
      call detailedError(node, "Found trailing characters in first line")
    end if
    iStart = iEnd + 1

    ! Reading the 2nd line of a gen file.
    iEnd = nextLine(text, iStart)
    call init(speciesNames)
    iErr = TOKEN_OK
    iSp = 0
    do while (iErr == TOKEN_OK)
      call getNextToken(text(:iEnd), txt, iStart, iErr)
      if (iErr == TOKEN_OK) then
        if (find(speciesNames, char(txt)) > 0) then
          call detailedError(node, "Species name '"//char(txt)//"' is not unique, check species'//&
              &//' names in second line")
        end if
        call append(speciesNames, char(txt))
      end if
    end do
    geo%nSpecies = len(speciesNames)
    if (geo%nSpecies == 0) then
      call detailedError(node, "No species are given in second line of geometry.")
    end if
    allocate(geo%speciesNames(geo%nSpecies))
    call asArray(speciesNames, geo%speciesNames)
    call destruct(speciesNames)
    iStart = iEnd + 1

    ! Read in sequential and species indices.
    allocate(geo%species(geo%nAtom))
    allocate(geo%coords(3, geo%nAtom))
    do ii = 1, geo%nAtom
      ! save atom number as string for error printout
      write(errorStr, '(i0)') ii
      iEnd = nextLine(text, iStart)
      call getNextToken(text(:iEnd), iTmp, iStart, iErr)
      call checkError(node, iErr, "Bad sequential number for atom "//trim(errorStr))
      call getNextToken(text(:iEnd), geo%species(ii), iStart, iErr)
      call checkError(node, iErr, "Bad species number for atom "//trim(errorStr))
      call getNextToken(text(:iEnd), coords, iStart, iErr)
      call checkError(node, iErr, "Bad coordinates for atom "//trim(errorStr))
      geo%coords(:, ii) = coords(:)
      if (iStart < iEnd) then
        call detailedError(node, "Found trailing characters for atom "//trim(errorStr))
      end if
      iStart = iEnd + 1
    end do
    if (geo%nSpecies /= maxval(geo%species) .or. minval(geo%species) /= 1) then
      call detailedError(node, &
          &"Nr. of species and nr. of specified elements do not match.")
    end if

    ! Read in origin an lattice vectors, if the structure is periodic
    if (geo%tPeriodic) then
      iEnd = nextLine(text, iStart)
      allocate(geo%origin(3))
      allocate(geo%latVecs(3, 3))
      call getNextToken(text(:iEnd), geo%origin, iStart, iErr)
      call checkError(node, iErr, "Invalid origin given in geometry.")
      iStart = iEnd + 1
      do ii = 1, 3
        iEnd = nextLine(text, iStart)
        call getNextToken(text(:iEnd), geo%latVecs(:, ii), iStart, iErr)
        call checkError(node, iErr, "Invalid lattice vectors in geometry.")
        iStart = iEnd + 1
      end do
    end if

    if (geo%tHelical) then
      allocate(geo%origin(3))
      iEnd = nextLine(text, iStart)
      call getNextToken(text(:iEnd), geo%origin, iStart, iErr)
      call checkError(node, iErr, 'Invalid specified helical boundary conditions: origin.')
      geo%origin(:) = geo%origin * AA__Bohr
      allocate(geo%latVecs(3, 1))
      iEnd = nextLine(text, iStart)
      call getNextToken(text(:iEnd), geo%latVecs(:, 1), iStart, iErr)
      call checkError(node, iErr, 'Invalid specified helical boundary conditions: "translation,&
          & twist angle, rotation order" should be supplied).')
      geo%latVecs(1,1) = geo%latVecs(1,1) * AA__Bohr
      geo%latVecs(2,1) = geo%latVecs(2,1) * pi / 180.0_dp
      if (geo%latVecs(3,1) < 1) then
        call error("Helical structure rotation order non-positive")
      end if
      allocate(geo%recVecs2p(1, 1))
      geo%recVecs2p = 1.0_dp / (geo%latVecs(1,1) * 2.0_dp * pi)
    end if

    ! Check if any data remains in the geometry - should be nothing left now
    if (iStart <= len(text)) then
      call detailedError(node, "Superfluous data found. Check if specified number of atoms matches&
          & the number of actually entered positions.")
    end if

    ! tests that are relevant to periodic geometries only
    if (geo%tPeriodic) then
      call setupPeriodicGeometry(node, geo)
    end if

    ! convert coords to correct internal units
    if (geo%tFracCoord) then
      geo%coords(:,:) = matmul(geo%latVecs, geo%coords)
      geo%origin(:) = matmul(geo%latVecs, geo%origin)
    else
      geo%coords = geo%coords * AA__Bohr
    end if

    if (geo%tHelical .or. geo%tPeriodic) then
      geo%coords(:,:) = geo%coords - spread(geo%origin, 2, geo%nAtom)
    end if

    call normalize(geo)

  end subroutine readTGeometryGen_help


  !> Reads the geometry from a node in a HSD tree in XYZ format
  subroutine readTGeometryXyz(node, geo)

    !> Node containing the geometry in XYZ format
    type(fnode), pointer :: node

    !> Contains the geometry on exit
    type(TGeometry), intent(out) :: geo

    type(string) :: text

    call getFirstTextChild(node, text)
    call readTGeometryXyz_help(node, geo, char(text))

  end subroutine readTGeometryXyz


  !> Helping routine for reading geometry from a HSD tree in XYZ format
  subroutine readTGeometryXyz_help(node, geo, text)

    !> Node to parse (only needed to produce proper error messages)
    type(fnode), pointer :: node

    !> Contains the geometry on exit
    type(TGeometry), intent(out) :: geo

    !> Text content of the node
    character(len=*), intent(in) :: text

    type(string) :: txt
    integer :: iStart, iOldStart, iErr, iEnd
    integer :: ii, iSp
    real(dp) :: coords(3)
    type(TListString) :: speciesNames
    character(lc) :: errorStr

    ! Read first line of the xyz file: Number of atoms
    iStart = 1
    iEnd = nextLine(text, iStart)
    call getNextToken(text(:iEnd), geo%nAtom, iStart, iErr)
    call checkError(node, iErr, "Bad number of atoms.")

    ! advance to next line
    iStart = iEnd + 1

    ! The parser can strip empty comment lines, so we have to try to reconstruct
    ! the original xyz file first...
    iOldStart = iStart
    iEnd = nextLine(text, iStart)

    ! check `second' line
    call getNextToken(text(:iEnd), txt, iStart, iErr)
    if (iErr == TOKEN_OK) then
      call getNextToken(text(:iEnd), coords, iStart, iErr)
    end if
    if (iErr == TOKEN_OK) then
      iStart = iOldStart  ! second line was empty or HSD commented and therefore stripped
    else
      iStart = iEnd + 1  ! second line is an actual XYZ comment line, drop it
    end if

    ! Read in sequential and species indices.
    call init(speciesNames)
    allocate(geo%species(geo%nAtom))
    allocate(geo%coords(3, geo%nAtom))
    iSp = 0
    do ii = 1, geo%nAtom
      iEnd = nextLine(text, iStart)
      call getNextToken(text(:iEnd), txt, iStart, iErr)
      write(errorStr,"(A,1X,I0)")"Bad species name for atom", ii
      call checkError(node, iErr, trim(errorStr))
      iSp = find(speciesNames, char(txt))
      if (iSp == 0) then
        call append(speciesNames, char(txt))
        iSp = len(speciesNames)
      end if
      geo%species(ii) = iSp
      call getNextToken(text(:iEnd), coords, iStart, iErr)
      write(errorStr,"(A,1X,I0)")"Bad coordinates for atom", ii
      call checkError(node, iErr, trim(errorStr))
      geo%coords(:, ii) = coords(:)
      iStart = iEnd + 1
    end do

    geo%nSpecies = len(speciesNames)
    allocate(geo%speciesNames(geo%nSpecies))
    call asArray(speciesNames, geo%speciesNames)
    call destruct(speciesNames)

    if (geo%nSpecies /= maxval(geo%species) .or. minval(geo%species) /= 1) then
      call detailedError(node, "Nr. of species and nr. of specified elements do not match.")
    end if

    if (iStart <= len(text)) then
      call detailedError(node, "Superfluous data found. Check if specified number of atoms matches&
          & the number of actually entered positions.")
    end if

    ! convert coords to correct internal units
    geo%coords = geo%coords * AA__Bohr

    ! original xyz files are always molecular boundary conditions
    geo%tPeriodic = .false.
    geo%tFracCoord = .false.
    geo%tHelical = .false.

    call normalize(geo)

  end subroutine readTGeometryXyz_help


  !> Reads the geometry from a node in a HSD tree in VASP POSCAR/CONTCAR formats
  subroutine readTGeometryVasp(node, geo)

    !> Node containing the geometry in Gen format
    type(fnode), pointer :: node

    !> Contains the geometry on exit
    type(TGeometry), intent(out) :: geo

    type(string) :: text

    call getFirstTextChild(node, text)
    call readTGeometryVasp_help(node, geo, char(text))

  end subroutine readTGeometryVasp


  !> Helping routine for reading geometry from a HSD tree in VASP format
  subroutine readTGeometryVasp_help(node, geo, text)

    !> Node to parse (only needed to produce proper error messages)
    type(fnode), pointer :: node

    !> Contains the geometry on exit
    type(TGeometry), intent(out) :: geo

    !> Text content of the node
    character(len=*), intent(in) :: text

    type(string) :: txt
    character(mc), allocatable :: vaspNames(:)
    integer :: iStart, iOldStart, iErr, iEnd
    integer :: ii, iSp, iTmp
    real(dp) :: coords(3), latVec(3), rScale
    integer, allocatable :: vaspSp(:)
    integer, allocatable :: countSp(:)
    type(TListString) :: speciesNames
    logical :: hasComment
    character(lc) :: errorStr


    ! Read `first' line of the POSCAR/CONTCAR file
    ! This is actually a comment line, but contains by user convention the atomic symbols
    ! In case it does not contain the atomic symbols, is empty or an HSD comment,
    ! we have to ignore it, therefore we attempt to read it as `second' line first
    hasComment = .false.
    iStart = 1
    iEnd = nextLine(text, iStart)
    call getNextToken(text(:iEnd), rScale, iStart, iErr)
    ! seems like we found the `second' line already, to be sure we check for another token
    if (iErr == TOKEN_OK) then
      hasComment = iStart <= iEnd
    else
      hasComment = .true.
    end if

    if (hasComment) then
      iStart = 1
      call init(speciesNames)
      iErr = TOKEN_OK
      do while(iErr == TOKEN_OK)
        call getNextToken(text(:iEnd), txt, iStart, iErr)
        if (iErr == TOKEN_OK) then
          call append(speciesNames, char(txt))
        end if
      end do
      iStart = iEnd + 1

      ! try to read the real `second' line now
      iEnd = nextLine(text, iStart)
      call getNextToken(text(:iEnd), rScale, iStart, iErr)
      call checkError(node, iErr, "Bad scaling factor in line 2 of VASP geometry")
      iStart = iEnd + 1
    end if

    if (rScale <= 0.0_dp) then
      call detailedError(node, "Scaling factor for VASP geometry must be positive and non-zero")
    end if

    ! we expect the lattice information now
    allocate(geo%origin(3))
    allocate(geo%latVecs(3, 3))
    geo%origin(:) = 0.0_dp
    do ii = 1, 3
      iEnd = nextLine(text, iStart)
      call getNextToken(text, latVec, iStart, iErr)
      call checkError(node, iErr, "Bad lattice vectors, please check lines 3-5 of the geometry")
      geo%latVecs(:, ii) = latVec(:) * rScale
      iStart = iEnd + 1
    end do

    ! Here are the number of each species listed, or since Vasp >=5.1 element symbols
    iEnd = nextLine(text, iStart)
    iOldStart = iStart
    call getNextToken(text(:iEnd), iTmp, iOldStart, iErr)
    ! Seems to be element symbols, so we prefer them over the ones from the comment line
    if (iErr /= TOKEN_OK) then
      if (hasComment) then
        call destruct(speciesNames)
      end if
      call init(speciesNames)
      iErr = TOKEN_OK
      do while(iErr == TOKEN_OK)
        call getNextToken(text(:iEnd), txt, iStart, iErr)
        if (iErr == TOKEN_OK) then
          call append(speciesNames, char(txt))
        end if
      end do
      iStart = iEnd + 1
      iEnd = nextLine(text, iStart)
    end if

    ! Now we have to deal with repeating the same species in unsorted POSCARs
    allocate(vaspNames(len(speciesNames)))
    allocate(vaspSp(len(speciesNames)))
    ! convert to array of strings, otherwise we have no reliable way to access the elements
    call asArray(speciesNames, vaspNames)
    ! reset speciesNames to be populated with the unique species present
    call destruct(speciesNames)
    call init(speciesNames)
    iSp = 0
    do ii = 1, size(vaspNames, dim=1)
      iSp = find(speciesNames, trim(vaspNames(ii)))
      if (iSp == 0) then
        call append(speciesNames, trim(vaspNames(ii)))
        iSp = len(speciesNames)
      end if
      vaspSp(ii) = iSp
    end do

    geo%nSpecies = len(speciesNames)
    if (geo%nSpecies == 0) then
      call detailedError(node, "Number of species in the VASP geometry equals zero.")
    end if
    allocate(geo%speciesNames(geo%nSpecies))
    call asArray(speciesNames, geo%speciesNames)
    call destruct(speciesNames)
    allocate(countSp(size(vaspSp, dim=1)))
    do iSp = 1, size(vaspSp, dim=1)
      call getNextToken(text(:iEnd), countSp(iSp), iStart, iErr)
      call checkError(node, iErr, "Could not read number of species in geometry")
    end do
    geo%nAtom = sum(countSp)
    allocate(geo%species(geo%nAtom))
    allocate(geo%coords(3, geo%nAtom))
    ii = 0
    do iSp = 1, size(vaspSp, dim=1)
      geo%species(ii+1:ii+countSp(iSp)) = vaspSp(iSp)
      ii = ii + countSp(iSp)
    end do
    iStart = iEnd + 1

    ! Search for the selective dynamics keyword here
    iEnd = nextLine(text, iStart)
    call getNextToken(text(:iEnd), txt, iStart, iErr)
    if (scan(char(txt), "sS") == 1) then
      iStart = iEnd + 1
      iEnd = nextLine(text, iStart)
      call getNextToken(text(:iEnd), txt, iStart, iErr)
    end if
    if (scan(char(txt), "cCkK") == 1) then
      geo%tFracCoord = .false.
    else if (scan(char(txt), "dD") == 1) then
      geo%tFracCoord = .true.
    else
      call detailedError(node, "Unknown coordinate format '"// char(txt) // "'")
    end if
    iStart = iEnd + 1

    do ii = 1, geo%nAtom
      iEnd = nextLine(text, iStart)
      call getNextToken(text, coords, iStart, iErr)
      write(errorStr,"(A,1X,I0)")"Bad coordinates for atom", ii
      call checkError(node, iErr, trim(errorStr))
      geo%coords(:, ii) = coords(:)
      iStart = iEnd + 1
    end do

    call setupPeriodicGeometry(node, geo)

    ! convert coords to correct internal units
    if (geo%tFracCoord) then
      geo%coords = matmul(geo%latVecs, geo%coords)
    else
      geo%coords = geo%coords * AA__Bohr * rScale
    end if

    geo%tPeriodic = .true.
    geo%tHelical = .false.

    call normalize(geo)

  end subroutine readTGeometryVasp_help


  !> Common checks for periodic input and generation of associated information
  subroutine setupPeriodicGeometry(node, geo)

    !> Node to parse (only needed to produce proper error messages)
    type(fnode), pointer :: node

    !> Contains the geometry on exit
    type(TGeometry), intent(inout) :: geo

    real(dp) :: det

    geo%origin = geo%origin * AA__Bohr
    geo%latVecs = geo%latVecs * AA__Bohr
    if (geo%tFracCoord) then
      if (any(abs(geo%coords) > 1.0_dp)) then
        call detailedWarning(node, "Fractional coordinates with absolute value greater than one.")
      end if
    end if
    allocate(geo%recVecs2p(3, 3))
    det = determinant33(geo%latVecs)
    if (abs(det) < 1e-12_dp) then
      call detailedError(node, "Dependent lattice vectors")
    end if
    call invert33(geo%recVecs2p, geo%latVecs, det)

  end subroutine setupPeriodicGeometry


  !> Return index for next line ending within text after position iStart
  pure function nextLine(text, iStart) result(iEnd)

    !> Text content of the node
    character(len=*), intent(in) :: text

    !> Start of the text content consider
    integer, intent(in) :: iStart

    !> End of the line, as delimited by a new-line character
    integer :: iEnd

    iEnd = index(text(iStart:), new_line(text)) + iStart - 1
    if (iEnd < iStart) iEnd = len(text)

  end function nextLine


end module dftbp_type_typegeometryhsd<|MERGE_RESOLUTION|>--- conflicted
+++ resolved
@@ -6,33 +6,19 @@
 !--------------------------------------------------------------------------------------------------!
 
 !> Routines to read/write a TGeometry type in HSD and XML format.
-<<<<<<< HEAD
 module dftbp_type_typegeometryhsd
-  use dftbp_type_typegeometry
-  use dftbp_io_hsdutils
-  use dftbp_io_hsdutils2
-  use dftbp_io_tokenreader
-  use dftbp_common_unitconversion
-  use dftbp_type_linkedlist
-  use dftbp_io_charmanip
-  use dftbp_io_message
+  use dftbp_type_typegeometry, only : TGeometry, normalize, reduce, setlattice
+  use dftbp_io_hsdutils, only : getChildValue, setChildValue, detailedWarning, detailedError,&
+      & checkError, getFirstTextChild, writeChildValue
+  use dftbp_io_hsdutils2, only : getModifierIndex, splitModifier, convertByMul
+  use dftbp_io_tokenreader, only : TOKEN_OK, getNextToken
+  use dftbp_common_unitconversion, only : dp, lengthUnits, lc, mc, AA__Bohr, pi, angularUnits
+  use dftbp_type_linkedlist, only : TListString, TListRealR1, TListIntR1, len, find, append, init,&
+      & destruct, asArray
+  use dftbp_io_charmanip, only : i2c, tolower
+  use dftbp_io_message, only : error
   use dftbp_math_simplealgebra, only : invert33, determinant33
   use dftbp_extlibs_xmlf90, flib_normalize => normalize
-=======
-module dftbp_typegeometryhsd
-  use dftbp_typegeometry, only : TGeometry, normalize, reduce, setlattice
-  use dftbp_hsdutils, only : getChildValue, setChildValue, detailedWarning, detailedError,&
-      & checkError, getFirstTextChild, writeChildValue
-  use dftbp_hsdutils2, only : getModifierIndex, splitModifier, convertByMul
-  use dftbp_tokenreader, only : TOKEN_OK, getNextToken
-  use dftbp_unitconversion, only : dp, lengthUnits, lc, mc, AA__Bohr, pi, angularUnits
-  use dftbp_linkedlist, only : TListString, TListRealR1, TListIntR1, len, find, append, init,&
-      & destruct, asArray
-  use dftbp_charmanip, only : i2c, tolower
-  use dftbp_message, only : error
-  use dftbp_simplealgebra, only : invert33, determinant33
-  use dftbp_xmlf90, flib_normalize => normalize
->>>>>>> 16ca5993
   implicit none
   
   private
