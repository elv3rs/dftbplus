!--------------------------------------------------------------------------------------------------!
!  DFTB+: general package for performing fast atomistic simulations                                !
!  Copyright (C) 2006 - 2021  DFTB+ developers group                                               !
!                                                                                                  !
!  See the LICENSE file for terms of usage and distribution.                                       !
!--------------------------------------------------------------------------------------------------!

!> REKS and SI-SA-REKS formulation in DFTB as developed by Lee et al.
!>
!> The functionality of the module has some limitation:
!> * Third order does not work.
!> * Periodic system do not work yet appart from Gamma point.
!> * Orbital potentials or spin-orbit or external E-field does not work yet.
!> * Only for closed shell system.
!> * Onsite corrections are not included in this version
module dftbp_reks_reksvar

<<<<<<< HEAD
  use dftbp_common_accuracy
  use dftbp_io_message
  use dftbp_type_orbitals

=======
  use dftbp_accuracy, only : dp
  use dftbp_message, only : error
  use dftbp_orbitals, only : TOrbitals
>>>>>>> 16ca5993
  implicit none

  private
  public :: TReksInp, TReksCalc, REKS_init, reksTypes

  type :: TReksTypesEnum

    !> Do not use REKS calculations
    integer :: noReks = 0

    !> SSR(2,2) calculations
    integer :: ssr22 = 1

    !> SSR(4,4) calculations
    integer :: ssr44 = 2

  end type TReksTypesEnum

  !> Container for enumerated REKS types
  type(TReksTypesEnum), parameter :: reksTypes = TReksTypesEnum()

  !> Data type for initial values for REKS calculations
  type :: TReksInp

    !> Type of REKS calculations
    integer :: reksAlg

    !> REKS: energy variables

    !> Minimized energy functional
    !> In SSR(2,2), 1: PPS, 2: (PPS+OSS)/2
    integer :: Efunction

    !> Decide the energy states in SA-REKS
    !> If true, it includes all possible states in current active space
    !> If false, it includes the states used in minimized energy functional
    logical :: tAllStates

    !> Calculate SSR state with inclusion of SI, otherwise calculate SA-REKS state
    logical :: tSSR


    !> Target SSR state
    integer :: rstate

    !> Target microstate
    integer :: Lstate

    !> Read initial guess for eigenvectors in REKS
    !> If true, initial eigenvectors are obtained from 'eigenvec.bin'
    !> If false, initial eigenvectors are obtained from diagonalization of H0
    logical :: tReadMO

    !> Maximum iteration used in FON optimization
    integer :: FonMaxIter

    !> Shift value in SCC cycle
    real(dp) :: shift

    !> Scaling constant for atomic spin constants
    real(dp), allocatable :: Tuning(:)

    !> Calculate transition dipole moments
    logical :: tTDP


    !> REKS: gradient variables

    !> Algorithms to calculate analytic gradients
    !> 1: preconditioned conjugate gradient (PCG)
    !> 2: conjugate gradient (CG)
    !> 3: direct inverse-matrix multiplication
    integer :: Glevel

    !> Maximum iteration used in calculation of gradient with PCG and CG
    integer :: CGmaxIter

    !> Tolerance used in calculation of gradient with PCG and CG
    real(dp) :: Glimit

    !> Use preconditioner for conjugate gradient algorithm
    logical :: tPrecond

    !> Save 'A' and 'Hxc' to memory in gradient calculation
    !> Usually, it shows fast speed but requires large memory ~O(N^4) orders
    logical :: tSaveMem


    !> Calculate relaxed density of SSR or SA-REKS state
    logical :: tRD

    !> Calculate nonadiabatic coupling vectors
    logical :: tNAC


    !> REKS: system variables

    !> Print level in standard output file
    !> 0: energy information
    !> 1: 0 + gradient information
    !> 2: 1 + detailed energy contribution of each microstate
    integer :: Plevel

  end type TReksInp

  !> Data type for REKS internal settings
  type :: TReksCalc

    !> Type of REKS calculations
    integer :: reksAlg

    !> REKS: energy variables (input)

    !> Minimized energy functional
    integer :: Efunction

    !> Decide the energy states in SA-REKS
    logical :: tAllStates

    !> Calculate SSR state with inclusion of SI, otherwise calculate SA-REKS state
    logical :: tSSR


    !> Target SSR state
    integer :: rstate

    !> Target microstate
    integer :: Lstate

    !> Read initial guess for eigenvectors in REKS
    logical :: tReadMO

    !> Maximum iteration used in FON optimization
    integer :: FonMaxIter

    !> Shift value in SCC cycle
    real(dp) :: shift

    !> Scaling constant for atomic spin constants
    real(dp), allocatable :: Tuning(:)

    !> Calculate transition dipole moments
    logical :: tTDP


    !> REKS: gradient variables (input)

    !> Algorithms to calculate analytic gradients
    integer :: Glevel

    !> Maximum iteration used in calculation of gradient with PCG and CG
    integer :: CGmaxIter

    !> Tolerance used in calculation of gradient with PCG and CG
    real(dp) :: Glimit

    !> Save 'A' and 'Hxc' to memory in gradient calculation
    logical :: tSaveMem


    !> Calculate relaxed density of SSR or SA-REKS state
    logical :: tRD

    !> Calculate nonadiabatic coupling vectors
    logical :: tNAC


    !> REKS: system variables (input)

    !> Print level in standard output file
    integer :: Plevel


    !> REKS: energy variables

    !> Number of microstates
    integer :: Lmax

    !> Number of independent R matrix used in gradient calculations
    integer :: LmaxR

    !> Number of spin-paired microstates
    integer :: Lpaired

    !> Number of core orbitals
    integer :: Nc

    !> Number of active orbitals
    integer :: Na

    !> Number of states
    integer :: nstates

    !> Number of states used in state-averaging
    integer :: SAstates

    !> Smoothing factor used in FON optimization
    real(dp) :: delta = 0.4_dp

    !> Hessian of FONs
    real(dp) :: hess

    !> Third order DFTB
    logical :: t3rd

    !> Whether to run a range separated calculation
    logical :: isRangeSep

    !> Whether to run a dispersion calculation
    logical :: isDispersion

    !> Logical to determine whether to calculate net charge per atom (qNetAtom)
    logical :: isQNetAllocated

    !> Do we need forces?
    logical :: tForces

    !> if calculation is periodic
    logical :: tPeriodic

    !> Can stress be calculated?
    logical :: tStress

    !> If external charges must be considered
    logical :: tExtChrg

    !> If charges should be blured
    logical :: tBlur


    !> get atom index from AO index
    integer, allocatable :: getAtomIndex(:)

    !> get dense AO index from sparse AO array
    integer, allocatable :: getDenseAO(:,:)

    !> get dense atom index from sparse atom array
    integer, allocatable :: getDenseAtom(:,:)


    !> Dense overlap matrix
    real(dp), allocatable :: overSqr(:,:)

    !> Filling for each microstate
    real(dp), allocatable :: fillingL(:,:,:)

    !> Dense density matrix for each microstate
    real(dp), allocatable :: rhoSqrL(:,:,:,:)

    !> Sparse density matrix for each microstate
    real(dp), allocatable :: rhoSpL(:,:,:)

    !> Dense delta density matrix for each microstate
    real(dp), allocatable :: deltaRhoSqrL(:,:,:,:)

    !> Mulliken population for each microstate
    real(dp), allocatable :: qOutputL(:,:,:,:)

    !> charge per atomic shell for each microstate
    real(dp), allocatable :: chargePerShellL(:,:,:,:)

    !> Net (on-site only contributions) charge per atom for each microstate
    real(dp), allocatable :: qNetAtomL(:,:)


    !> internal shell and spin resolved potential for each microstate
    real(dp), allocatable :: intShellL(:,:,:,:)

    !> internal block and spin resolved potential for each microstate
    real(dp), allocatable :: intBlockL(:,:,:,:,:)


    !> Dense Hamiltonian matrix for each microstate
    real(dp), allocatable :: hamSqrL(:,:,:,:)

    !> Sparse Hamiltonian matrix for each microstate
    real(dp), allocatable :: hamSpL(:,:,:)


    !> Weight for each microstate per state
    real(dp), allocatable :: weightL(:,:)

    !> Weights used in state-averaging
    real(dp), allocatable :: SAweight(:)

    !> Weight of each microstate for state to be optimized; weight = weightL * SAweight
    real(dp), allocatable :: weight(:)


    !> Fractional occupation numbers of active orbitals
    real(dp), allocatable :: FONs(:,:)

    !> energy of states
    real(dp), allocatable :: energy(:)


    !> non SCC energy for each microstate
    real(dp), allocatable :: enLnonSCC(:)

    !> SCC energy for each microstate
    real(dp), allocatable :: enLscc(:)

    !> spin-polarized energy for each microstate
    real(dp), allocatable :: enLspin(:)

    !> 3rd order SCC energy for each microstate
    real(dp), allocatable :: enL3rd(:)

    !> Long-range corrected energy for each microstate
    real(dp), allocatable :: enLfock(:)

    !> charge-dependent dispersion energy for each microstate
    real(dp), allocatable :: enLdisp(:)

    !> total energy for each microstate
    real(dp), allocatable :: enLtot(:)


    !> dense fock matrix for core orbitals
    real(dp), allocatable :: fockFc(:,:)

    !> dense fock matrix for active orbitals
    real(dp), allocatable :: fockFa(:,:,:)

    !> dense pseudo-fock matrix
    real(dp), allocatable :: fock(:,:)


    !> eigenvectors from pesudo-fock matrix
    real(dp), allocatable :: eigvecsFock(:,:)

    !> eigenvectors from SA-REKS state
    real(dp), allocatable :: eigvecsSSR(:,:)


    !> REKS: gradient variables

    !> constant calculated from hessian and energy of microstates
    real(dp) :: G1

    !> Ordering between RmatL and fillingL
    integer, allocatable :: orderRmatL(:)

    !> Dense non-scc Hamiltonian derivative in AO basis
    real(dp), allocatable :: Hderiv(:,:,:)

    !> Dense overlap derivative in AO basis
    real(dp), allocatable :: Sderiv(:,:,:)

    !> sparse energy-weighted density matrix for each microstate
    real(dp), allocatable :: edmSpL(:,:)

    !> gradients for each microstate except orbital derivative terms
    real(dp), allocatable :: gradL(:,:,:)


    !> scc gamma integrals in AO basis
    real(dp), allocatable :: GammaAO(:,:)

    !> scc gamma derivative integrals
    real(dp), allocatable :: GammaDeriv(:,:,:)

    !> spin W in AO basis
    real(dp), allocatable :: SpinAO(:,:)

    !> long-range gamma integrals in AO basis
    real(dp), allocatable :: LrGammaAO(:,:)

    !> long-range gamma derivative integrals
    real(dp), allocatable :: LrGammaDeriv(:,:,:)


    !> Hartree-XC kernel with sparse form with same spin part
    real(dp), allocatable :: HxcSpS(:,:)

    !> Hartree-XC kernel with sparse form with different spin part
    real(dp), allocatable :: HxcSpD(:,:)

    !> Hartree-XC kernel with half dense form with same spin part
    real(dp), allocatable :: HxcHalfS(:,:)

    !> Hartree-XC kernel with half dense form with different spin part
    real(dp), allocatable :: HxcHalfD(:,:)

    !> Hartree-XC kernel with dense form with same spin part
    real(dp), allocatable :: HxcSqrS(:,:,:,:)

    !> Hartree-XC kernel with dense form with different spin part
    real(dp), allocatable :: HxcSqrD(:,:,:,:)


    !> modified weight of each microstate
    real(dp), allocatable :: weightIL(:)

    !> anti-symmetric matrices originated from Hamiltonians
    real(dp), allocatable :: omega(:)

    !> state-interaction term used in SSR gradients
    real(dp), allocatable :: Rab(:,:)

    !> super A hessian matrix in front of orbital derivatives
    real(dp), allocatable :: Aall(:,:)

    !> super A hessian matrix with one-electron term in front of orbital derivatives
    real(dp), allocatable :: A1e(:,:)

    !> preconditioner of super A hessian matrix with one-electron term in front of orbital
    !> derivatives
    real(dp), allocatable :: A1ePre(:,:)


    !> SA-REKS state vector
    real(dp), allocatable :: XT(:,:)

    !> state-interaction term vector
    real(dp), allocatable :: XTdel(:,:)

    !> auxiliary matrix in AO basis related to state-interaction term
    real(dp), allocatable :: RdelL(:,:,:,:)

    !> auxiliary matrix in AO basis related to state-interaction term
    real(dp), allocatable :: ZdelL(:,:,:)

    !> auxiliary matrix in AO basis related to state-interaction term
    real(dp), allocatable :: Q1del(:,:,:)

    !> auxiliary matrix in MO basis related to state-interaction term
    real(dp), allocatable :: Q2del(:,:,:)


    !> solution of A * Z = X equation with X is XT
    real(dp), allocatable :: ZT(:,:)

    !> auxiliary matrix in AO basis related to SA-REKS term
    real(dp), allocatable :: RmatL(:,:,:,:)

    !> auxiliary matrix in AO basis related to SA-REKS term
    real(dp), allocatable :: ZmatL(:,:,:)

    !> auxiliary matrix in MO basis related to SA-REKS term
    real(dp), allocatable :: Q1mat(:,:)

    !> auxiliary matrix in MO basis related to SA-REKS term
    real(dp), allocatable :: Q2mat(:,:)


    !> solution of A * Z = X equation with X is XTdel
    real(dp), allocatable :: ZTdel(:,:)

    !> auxiliary matrix in AO basis related to state-interaction term
    real(dp), allocatable :: tmpRL(:,:,:,:)


    !> gradient of SSR state
    real(dp), allocatable :: SSRgrad(:,:,:)

    !> gradient of SA-REKS state
    real(dp), allocatable :: SAgrad(:,:,:)

    !> gradient of state-interaction term
    real(dp), allocatable :: SIgrad(:,:,:)

    !> gradient of averaged state
    real(dp), allocatable :: avgGrad(:,:)


    !> difference gradient vector, G
    real(dp), allocatable :: nacG(:,:,:)

    !> nonadiabatic coupling vector, H
    real(dp), allocatable :: nacH(:,:,:)


    !> REKS: relaxed density & transition dipole variables

    !> unrelaxed density matrix for target SSR or SA-REKS state
    real(dp), allocatable :: unrelRhoSqr(:,:)

    !> unrelaxed transition density matrix between SSR or SA-REKS states
    real(dp), allocatable :: unrelTdm(:,:,:)

    !> relaxed density matrix for target SSR or SA-REKS state
    real(dp), allocatable :: relRhoSqr(:,:)

    !> transition dipole moment between states
    real(dp), allocatable :: tdp(:,:)


    !> REKS: point charges (QM/MM) variables

    !> coordinates and charges of external point charges
    real(dp), allocatable :: extCharges(:,:)

    !> Width of the Gaussians if the charges are blurred
    real(dp), allocatable :: blurWidths(:)


    !> REKS: periodic variables

    !> parameter for Ewald
    real(dp) :: alpha

    !> parameter for cell volume
    real(dp) :: volume

    !> real lattice points for Ewald-sum
    real(dp), allocatable :: rVec(:,:)

    !> lattice points for reciprocal Ewald
    real(dp), allocatable :: gVec(:,:)


    !> REKS: stress variables

    !> electronic stress part for lattice optimization
    real(dp), allocatable :: elecStressL(:,:,:)

  contains

    !> Reallocate sparse arrays used in REKS
    procedure :: reallocate

  end type TReksCalc

  contains

  !> Initialize REKS data from REKS input
  subroutine REKS_init(this, inp, orb, spinW, nSpin, nEl, nChrgs, extChrg, blurWidths, &
      & t3rd, isRangeSep, isDispersion, isQNetAllocated, tForces, tPeriodic, tStress, tDipole)
    
    !> data type for REKS
    type(TReksCalc), intent(out) :: this

    !> data type for REKS input
    type(TReksInp), intent(inout) :: inp

    !> Atomic orbital information
    type(TOrbitals), intent(in) :: orb

    !> Spin W values
    real(dp), intent(inout) :: spinW(:,:,:)

    !> Number of spin components, 1 is unpolarised, 2 is polarised, 4 is noncolinear / spin-orbit
    integer, intent(inout) :: nSpin

    !> nr. of electrons
    real(dp), intent(in) :: nEl

    !> Nr. of external charges
    integer, intent(in) :: nChrgs

    !> coordinates and charges of external point charges
    real(dp), allocatable, intent(in) :: extChrg(:,:)

    !> Width of the Gaussians if the charges are blurred
    real(dp), allocatable, intent(in) :: blurWidths(:)

    !> Third order DFTB
    logical, intent(in) :: t3rd

    !> Whether to run a range separated calculation
    logical, intent(in) :: isRangeSep

    !> Whether to run a dispersion calculation
    logical, intent(in) :: isDispersion

    !> Logical to determine whether to calculate net charge per atom (qNetAtom)
    logical, intent(in) :: isQNetAllocated

    !> Do we need forces?
    logical, intent(in) :: tForces

    !> if calculation is periodic
    logical, intent(in) :: tPeriodic

    !> Can stress be calculated?
    logical, intent(in) :: tStress

    !> calculate an electric dipole?
    logical, intent(inout) :: tDipole

    integer :: nOrb, mOrb, mShell, nOrbHalf
    integer :: nstates, SAstates, nstHalf
    integer :: Nc, Na, Nv, superN, LmaxR, Lmax
    integer :: iAt, nAtom, nType

    ! Set REKS input variables

    this%reksAlg = inp%reksAlg

    this%Efunction = inp%Efunction
    this%tAllStates = inp%tAllStates
    this%tSSR = inp%tSSR

    this%rstate = inp%rstate
    this%Lstate = inp%Lstate
    this%tReadMO = inp%tReadMO
    this%FonMaxIter = inp%FonMaxIter
    this%shift = inp%shift

    this%tTDP = inp%tTDP

    this%Glevel = inp%Glevel
    if (this%Glevel == 1 .or. this%Glevel == 2) then
      this%CGmaxIter = inp%CGmaxIter
      this%Glimit = inp%Glimit
      this%tSaveMem = inp%tSaveMem
    end if

    this%Plevel = inp%Plevel

    this%tRD = inp%tRD
    this%tNAC = inp%tNAC

    ! Set REKS variables

    select case (this%reksAlg)
    case (reksTypes%noReks)
    case (reksTypes%ssr22)
      call setSSR22conditions(this, nEl)
    case (reksTypes%ssr44)
      call error("SSR(4,4) is not implemented yet")
    end select

    nOrb = orb%nOrb
    mOrb = orb%mOrb
    mShell = orb%mShell
    nstates = this%nstates
    SAstates = this%SAstates

    ! Here, nSpin changes to two for calculation of microstates
    nSpin = 2
    Lmax = this%Lmax
    LmaxR = this%LmaxR
    Nc = this%Nc
    Na = this%Na
    Nv = nOrb - Nc - Na
    nOrbHalf = nOrb * (nOrb + 1) / 2
    nstHalf = nstates * (nstates - 1) / 2
    superN = Nc*Nv + Na*(Nc+Nv) + Na*(Na-1)/2

    nAtom = size(orb%nOrbAtom,dim=1)
    nType = size(inp%Tuning,dim=1)

    this%t3rd = t3rd
    this%isRangeSep = isRangeSep
    this%isDispersion = isDispersion
    this%isQNetAllocated = isQNetAllocated

    this%tForces = tForces
    this%tPeriodic = tPeriodic
    this%tStress = tStress
    this%tExtChrg = (nChrgs > 0)
    ! The standard 1.0e-7 is given in setExternalCharges routine of externalcharges.F90
    if (allocated(blurWidths)) then
      this%tBlur = any(blurWidths > 1.0e-7_dp)
    else
      this%tBlur = .false.
    end if
    ! Set tDipole is true when we compute the relaxed density for REKS
    tDipole = (tDipole .and. this%tRD)

    ! Check REKS requirements

    call checkReksRequirements(this)

    select case (this%reksAlg)
    case (reksTypes%noReks)
    case (reksTypes%ssr22)
      call checkSSR22Requirements(this)
    case (reksTypes%ssr44)
      call error("SSR(4,4) is not implemented yet")
    end select

    ! Allocate REKS variables

    ! REKS: energy variables

    allocate(this%getAtomIndex(nOrb))
    allocate(this%getDenseAO(0,2))
    allocate(this%getDenseAtom(0,2))

    allocate(this%overSqr(nOrb,nOrb))
    allocate(this%fillingL(nOrb,nSpin,Lmax))

    if (this%tForces) then
      allocate(this%rhoSqrL(nOrb,nOrb,1,Lmax))
    else
      allocate(this%rhoSpL(0,1,Lmax))
    end if

    if (this%isRangeSep) then
      allocate(this%deltaRhoSqrL(nOrb,nOrb,1,Lmax))
    end if

    allocate(this%qOutputL(mOrb,nAtom,nSpin,Lmax))
    allocate(this%chargePerShellL(mShell,nAtom,nSpin,Lmax))

    if (this%isQNetAllocated) then
      allocate(this%qNetAtomL(nAtom,Lmax))
    end if

    allocate(this%intShellL(mShell,nAtom,nSpin,Lmax))
    allocate(this%intBlockL(mOrb,mOrb,nAtom,nSpin,Lmax))

    if (this%isRangeSep) then
      allocate(this%hamSqrL(nOrb,nOrb,1,Lmax))
    else
      allocate(this%hamSpL(0,1,Lmax))
    end if

    allocate(this%weightL(nstates,Lmax))
    allocate(this%SAweight(SAstates))
    allocate(this%weight(Lmax))

    allocate(this%energy(nstates))

    allocate(this%enLnonSCC(Lmax))
    allocate(this%enLSCC(Lmax))
    allocate(this%enLspin(Lmax))

    if (this%t3rd) then
      allocate(this%enL3rd(Lmax))
    end if

    if (this%isRangeSep) then
      allocate(this%enLfock(Lmax))
    end if

    if (this%isDispersion) then
      allocate(this%enLdisp(Lmax))
    end if

    allocate(this%enLtot(Lmax))

    allocate(this%fockFc(nOrb,nOrb))
    allocate(this%fockFa(nOrb,nOrb,Na))
    allocate(this%fock(nOrb,nOrb))

    allocate(this%eigvecsFock(nOrb,nOrb))
    allocate(this%eigvecsSSR(nstates,nstates))

    ! REKS: gradient variables

    if (this%tForces) then

      allocate(this%Hderiv(nOrb,nOrb,3))
      allocate(this%Sderiv(nOrb,nOrb,3))
      allocate(this%edmSpL(0,Lmax))
      allocate(this%gradL(3,nAtom,Lmax))

      if (this%Efunction > 1) then

        allocate(this%orderRmatL(Lmax))

        allocate(this%GammaAO(nOrb,nOrb))
        allocate(this%GammaDeriv(nAtom,nAtom,3))
        allocate(this%SpinAO(nOrb,nOrb))

        if (this%isRangeSep) then
          allocate(this%LrGammaAO(nOrb,nOrb))
          allocate(this%LrGammaDeriv(nAtom,nAtom,3))
        end if

        allocate(this%weightIL(Lmax))
        allocate(this%omega(superN))
        if (this%tSSR) then
          allocate(this%Rab(nstates,nstates))
        end if

        if (this%Glevel == 1 .or. this%Glevel == 2) then
          if (this%tSaveMem) then
            if (this%isRangeSep) then
              allocate(this%HxcHalfS(nOrbHalf,nOrbHalf))
              allocate(this%HxcHalfD(nOrbHalf,nOrbHalf))
            else
              allocate(this%HxcSpS(0,0))
              allocate(this%HxcSpD(0,0))
            end if
            allocate(this%A1e(superN,superN))
            allocate(this%A1ePre(superN,superN))
          end if
        else if (this%Glevel == 3) then
          allocate(this%HxcSqrS(nOrb,nOrb,nOrb,nOrb))
          allocate(this%HxcSqrD(nOrb,nOrb,nOrb,nOrb))
          allocate(this%Aall(superN,superN))
        end if

        if (this%tSSR) then
          allocate(this%XT(superN,nstates))
          allocate(this%XTdel(superN,nstHalf))
          allocate(this%RdelL(nOrb,nOrb,LmaxR,nstHalf))
          allocate(this%ZdelL(nOrb,nOrb,Lmax))
          allocate(this%Q1del(nOrb,nOrb,nstHalf))
          allocate(this%Q2del(nOrb,nOrb,nstHalf))
        else
          allocate(this%XT(superN,1))
        end if

        if (this%tNAC) then
          allocate(this%ZT(superN,nstates))
          allocate(this%RmatL(nOrb,nOrb,LmaxR,nstates))
        else
          allocate(this%ZT(superN,1))
          allocate(this%RmatL(nOrb,nOrb,LmaxR,1))
        end if
        allocate(this%ZmatL(nOrb,nOrb,Lmax))
        allocate(this%Q1mat(nOrb,nOrb))
        allocate(this%Q2mat(nOrb,nOrb))

        if (this%tNAC) then
          allocate(this%ZTdel(superN,nstHalf))
          allocate(this%tmpRL(nOrb,nOrb,LmaxR,nstHalf))
        end if

        if (this%tNAC) then
          allocate(this%SSRgrad(3,nAtom,nstates))
          allocate(this%SAgrad(3,nAtom,nstates))
          allocate(this%SIgrad(3,nAtom,nstHalf))
          allocate(this%avgGrad(3,nAtom))
        else
          allocate(this%SSRgrad(3,nAtom,1))
        end if

        if (this%tNAC) then
          allocate(this%nacG(3,nAtom,nstHalf))
          allocate(this%nacH(3,nAtom,nstHalf))
        end if

      end if

    end if


    ! REKS: relaxed density & transition dipole variables

    allocate(this%unrelRhoSqr(nOrb,nOrb))

    if (this%tTDP .and. this%Lstate == 0) then
      allocate(this%unrelTdm(nOrb,nOrb,nstHalf))
    end if

    if (this%tRD) then
      allocate(this%relRhoSqr(nOrb,nOrb))
    end if

    if (this%tTDP .and. this%Lstate == 0) then
      allocate(this%tdp(3,nstHalf))
    end if

    if (this%tForces) then

      ! REKS: point charges (QM/MM) variables

      if (this%tExtChrg) then
        allocate(this%extCharges(4,nChrgs))
        if (this%tBlur) then
          allocate(this%blurWidths(nChrgs))
        end if
      end if

      ! REKS: stress variables

      if (this%tStress) then
        allocate(this%elecStressL(3,3,Lmax))
      end if

    end if


    ! REKS: energy variables

    this%getAtomIndex(:) = 0
    this%getDenseAO(:,:) = 0
    this%getDenseAtom(:,:) = 0

    this%overSqr(:,:) = 0.0_dp
    this%fillingL(:,:,:) = 0.0_dp

    if (this%tForces) then
      this%rhoSqrL(:,:,:,:) = 0.0_dp
    else
      this%rhoSpL(:,:,:) = 0.0_dp
    end if

    if (this%isRangeSep) then
      this%deltaRhoSqrL(:,:,:,:) = 0.0_dp
    end if

    this%qOutputL(:,:,:,:) = 0.0_dp
    this%chargePerShellL(:,:,:,:) = 0.0_dp

    if (this%isQNetAllocated) then
      this%qNetAtomL(:,:) = 0.0_dp
    end if

    this%intShellL(:,:,:,:) = 0.0_dp
    this%intBlockL(:,:,:,:,:) = 0.0_dp

    if (this%isRangeSep) then
      this%hamSqrL(:,:,:,:) = 0.0_dp
    else
      this%hamSpL(:,:,:) = 0.0_dp
    end if

    this%weightL(:,:) = 0.0_dp
    this%weight(:) = 0.0_dp

    this%FONs(:,:) = 0.0_dp
    this%energy(:) = 0.0_dp

    this%enLnonSCC(:) = 0.0_dp
    this%enLSCC(:) = 0.0_dp
    this%enLspin(:) = 0.0_dp

    if (this%t3rd) then
      this%enL3rd(:) = 0.0_dp
    end if

    if (this%isRangeSep) then
      this%enLfock(:) = 0.0_dp
    end if

    if (this%isDispersion) then
      this%enLdisp(:) = 0.0_dp
    end if

    this%enLtot(:) = 0.0_dp

    this%fockFc(:,:) = 0.0_dp
    this%fockFa(:,:,:) = 0.0_dp
    this%fock(:,:) = 0.0_dp

    this%eigvecsFock(:,:) = 0.0_dp
    this%eigvecsSSR(:,:) = 0.0_dp

    ! REKS: gradient variables

    if (this%tForces) then

      this%Hderiv(:,:,:) = 0.0_dp
      this%Sderiv(:,:,:) = 0.0_dp
      this%edmSpL(:,:) = 0.0_dp
      this%gradL(:,:,:) = 0.0_dp

      if (this%Efunction > 1) then

        this%GammaAO(:,:) = 0.0_dp
        this%GammaDeriv(:,:,:) = 0.0_dp
        this%SpinAO(:,:) = 0.0_dp

        if (this%isRangeSep) then
          this%LrGammaAO(:,:) = 0.0_dp
          this%LrGammaDeriv(:,:,:) = 0.0_dp
        end if

        this%weightIL(:) = 0.0_dp
        this%omega(:) = 0.0_dp
        if (this%tSSR) then
          this%Rab(:,:) = 0.0_dp
        end if

        if (this%Glevel == 1 .or. this%Glevel == 2) then
          if (this%tSaveMem) then
            if (this%isRangeSep) then
              this%HxcHalfS(:,:) = 0.0_dp
              this%HxcHalfD(:,:) = 0.0_dp
            else
              this%HxcSpS(:,:) = 0.0_dp
              this%HxcSpD(:,:) = 0.0_dp
            end if
            this%A1e(:,:) = 0.0_dp
            this%A1ePre(:,:) = 0.0_dp
          end if
        else if (this%Glevel == 3) then
          this%HxcSqrS(:,:,:,:) = 0.0_dp
          this%HxcSqrD(:,:,:,:) = 0.0_dp
          this%Aall(:,:) = 0.0_dp
        end if

        this%XT = 0.0_dp
        if (this%tSSR) then
          this%XTdel(:,:) = 0.0_dp
          this%RdelL(:,:,:,:) = 0.0_dp
          this%ZdelL(:,:,:) = 0.0_dp
          this%Q1del(:,:,:) = 0.0_dp
          this%Q2del(:,:,:) = 0.0_dp
        end if

        this%ZT(:,:) = 0.0_dp
        this%RmatL(:,:,:,:) = 0.0_dp
        this%ZmatL(:,:,:) = 0.0_dp
        this%Q1mat(:,:) = 0.0_dp
        this%Q2mat(:,:) = 0.0_dp

        if (this%tNAC) then
          this%ZTdel(:,:) = 0.0_dp
          this%tmpRL(:,:,:,:) = 0.0_dp
        end if

        this%SSRgrad(:,:,:) = 0.0_dp
        if (this%tNAC) then
          this%SAgrad(:,:,:) = 0.0_dp
          this%SIgrad(:,:,:) = 0.0_dp
          this%avgGrad(:,:) = 0.0_dp
        end if

        if (this%tNAC) then
          this%nacG(:,:,:) = 0.0_dp
          this%nacH(:,:,:) = 0.0_dp
        end if

      end if

    end if


    ! REKS: relaxed density & transition dipole variables

    this%unrelRhoSqr(:,:) = 0.0_dp

    if (this%tTDP .and. this%Lstate == 0) then
      this%unrelTdm(:,:,:) = 0.0_dp
    end if

    if (this%tRD) then
      this%relRhoSqr(:,:) = 0.0_dp
    end if

    if (this%tTDP .and. this%Lstate == 0) then
      this%tdp(:,:) = 0.0_dp
    end if

    if (this%tForces) then

      ! REKS: point charges (QM/MM) variables

      if (this%tExtChrg) then
        this%extCharges(1:3,:) = extChrg(1:3,:)
        ! Adapt to internal sign convention for potentials (electron has positive charge)
        this%extCharges(4,:) = -extChrg(4,:)
        if (this%tBlur) then
          this%blurWidths(:) = blurWidths
        end if
      end if

      ! REKS: stress variables

      if (this%tStress) then
        this%elecStressL(:,:,:) = 0.0_dp
      end if

    end if


    ! REKS: initialize variables

    this%SAweight(:) = 1.0_dp / real(this%SAstates, dp)

    call move_alloc(inp%Tuning, this%Tuning)

    ! Scale up or down the atomic spin constants w.r.t. the systems
    ! iAt : loop for atomic species
    ! order of iAt = order in .gen file
    do iAt = 1, nType
      spinW(:,:,iAt) = this%Tuning(iAt) * spinW(:,:,iAt)
    end do

    ! Set the ordering information betwen R_mat_L and filling_L
    if (this%Efunction > 1 .and. this%tForces) then
      select case (this%reksAlg)
      case (reksTypes%noReks)
      case (reksTypes%ssr22)
        ! R_mat_L has 4 elements and filling_L has 6 elements in (2,2) case
        this%orderRmatL(:) = [1, 2, 1, 2, 3, 4]
      case (reksTypes%ssr44)
        call error("SSR(4,4) is not implemented yet")
      end select
    end if

  contains

    !> Check REKS common requirements
    subroutine setSSR22conditions(this, nEl)

      !> data type for REKS
      type(TReksCalc), intent(inout) :: this

      !> nr. of electrons
      real(dp), intent(in) :: nEl

      this%Nc = int(real(nEl, dp)) / 2 - 1
      this%Na = 2
      this%Lmax = 6
      this%LmaxR = 4
      this%Lpaired = 2
      if (this%Efunction == 1) then
        ! Only PPS state is minimized; single-state REKS
        this%SAstates = 1
        if (.not. this%tAllStates) then
          ! PPS state
          this%nstates = 1
        else
          call error("IncludeAllStates should be set to No in single-state REKS")
        end if
      else if (this%Efunction == 2) then
        ! (PPS+OSS)/2 state is minimized; SA-REKS
        this%SAstates = 2
        if (.not. this%tAllStates) then
          ! PPS, OSS state
          this%nstates = 2
        else
          ! PPS, OSS, DES state
          this%nstates = 3
        end if
      end if
      ! Fractional occupation numbers, n_a and n_b
      allocate(this%FONs(this%Na,1))

    end subroutine setSSR22conditions

    !> Check REKS common requirements
    subroutine checkReksRequirements(this)

      !> data type for REKS
      type(TReksCalc), intent(in) :: this

      ! REKS energy requirements

      if (this%tTDP) then
        if (this%Lstate > 0) then
          call error("Transition dipole is not compatible with L-th microstate")
        else if (this%Efunction == 1) then
          call error("Transition dipole is not compatible with single-state REKS")
        end if
      end if

      if (this%tSSR .and. this%Efunction == 1) then
        call error("Single-state REKS is not SSR state")
      end if

      if (this%shift < -epsilon(1.0_dp)) then
        call error("Too small shift value in REKS")
      end if

      ! REKS gradient requirements

      if (this%tForces) then

        if (this%t3rd) then
          call error("3rd order scc is not compatible with force calculation in REKS")
        end if

        if (this%Lstate > 0) then
          if (this%Efunction == 1) then
            call error("gradient of microstate is not compatible with single-state REKS")
          else if (this%tSSR) then
            call error("For gradient of microstate, please set StateInteractions = No")
          end if
        end if

        if (this%tNAC) then
          if (this%Lstate > 0) then
            call error("Nonadiabatic coupling is not compatible with gradient of microstate")
          else if (.not. this%tSSR .or. this%Efunction == 1) then
            call error("Nonadiabatic coupling is not compatible with &
                & single-state REKS or SA-REKS calculation")
          end if
        end if

      else

        if (this%tNAC) then
          call error("Nonadiabatic coupling requires force evaluation")
        else if (this%tRD) then
          call error("Relaxed density requires force evaluation")
        end if

      end if

      ! REKS stress requirements

      if (this%Efunction /= 1 .and. this%tStress) then
        ! tStress = tForces * tPeriodic * (not tExtChrg)
        call error("Only single-state REKS can evaluate stress")
      end if

      ! REKS system requirements

      if (this%Plevel > 2 .or. this%Plevel < 0) then
        call error("Wrong VerbosityLevel given, please write 0 to 2")
      end if

    end subroutine checkReksRequirements

    !> Check REKS(2,2) requirements
    subroutine checkSSR22Requirements(this)

      !> data type for REKS
      type(TReksCalc), intent(in) :: this

      ! REKS energy requirements

      if (this%rstate > 3 .or. this%rstate < 1) then
        call error("Wrong TargetState given, please write 1 to 3")
      else if (this%Lstate > 6 .or. this%Lstate < 0) then
        call error("Wrong TargetMicrostate given, please write 0 to 6")
      end if

    end subroutine checkSSR22Requirements

  end subroutine REKS_init


  !> Reallocate sparse arrays used in REKS
  subroutine reallocate(this, sparseSize)

    !> data type for REKS
    class(TReksCalc), intent(inout) :: this

    !> Total size of orbitals in the sparse data structures, where the decay of the overlap sets the
    !> sparsity pattern
    integer, intent(in) :: sparseSize

    deallocate(this%getDenseAO)
    if (.not. this%tForces) then
      deallocate(this%rhoSpL)
    end if
    if (.not. this%isRangeSep) then
      deallocate(this%hamSpL)
    end if

    if (this%tForces) then
      deallocate(this%edmSpL)
      if (this%Efunction > 1) then
        if (this%Glevel == 1 .or. this%Glevel == 2) then
          if (this%tSaveMem) then
            if (.not. this%isRangeSep) then
              deallocate(this%HxcSpS)
              deallocate(this%HxcSpD)
            end if
          end if
        end if
      end if
    end if

    allocate(this%getDenseAO(sparseSize,2))
    if (.not. this%tForces) then
      allocate(this%rhoSpL(sparseSize,1,this%Lmax))
    end if
    if (.not. this%isRangeSep) then
      allocate(this%hamSpL(sparseSize,1,this%Lmax))
    end if

    if (this%tForces) then
      allocate(this%edmSpL(sparseSize,this%Lmax))
      if (this%Efunction > 1) then
        if (this%Glevel == 1 .or. this%Glevel == 2) then
          if (this%tSaveMem) then
            if (.not. this%isRangeSep) then
              allocate(this%HxcSpS(sparseSize,sparseSize))
              allocate(this%HxcSpD(sparseSize,sparseSize))
            end if
          end if
        end if
      end if
    end if

    this%getDenseAO = 0
    if (.not. this%tForces) then
      this%rhoSpL = 0.0_dp
    end if
    if (.not. this%isRangeSep) then
      this%hamSpL = 0.0_dp
    end if

    if (this%tForces) then
      this%edmSpL = 0.0_dp
      if (this%Efunction > 1) then
        if (this%Glevel == 1 .or. this%Glevel == 2) then
          if (this%tSaveMem) then
            if (.not. this%isRangeSep) then
              this%HxcSpS = 0.0_dp
              this%HxcSpD = 0.0_dp
            end if
          end if
        end if
      end if
    end if

  end subroutine reallocate


end module dftbp_reks_reksvar<|MERGE_RESOLUTION|>--- conflicted
+++ resolved
@@ -15,16 +15,10 @@
 !> * Onsite corrections are not included in this version
 module dftbp_reks_reksvar
 
-<<<<<<< HEAD
-  use dftbp_common_accuracy
-  use dftbp_io_message
-  use dftbp_type_orbitals
-
-=======
-  use dftbp_accuracy, only : dp
-  use dftbp_message, only : error
-  use dftbp_orbitals, only : TOrbitals
->>>>>>> 16ca5993
+  use dftbp_common_accuracy, only : dp
+  use dftbp_io_message, only : error
+  use dftbp_type_orbitals, only : TOrbitals
+
   implicit none
 
   private
