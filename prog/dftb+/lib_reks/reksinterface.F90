!--------------------------------------------------------------------------------------------------!
!  DFTB+: general package for performing fast atomistic simulations                                !
!  Copyright (C) 2006 - 2020  DFTB+ developers group                                               !
!                                                                                                  !
!  See the LICENSE file for terms of usage and distribution.                                       !
!--------------------------------------------------------------------------------------------------!

!> REKS and SI-SA-REKS formulation in DFTB as developed by Lee et al.
!>
!> The functionality of the module has some limitation:
!> * Third order does not work.
!> * Periodic system do not work yet appart from Gamma point.
!> * Orbital potentials or spin-orbit or external E-field does not work yet.
!> * Only for closed shell system.
!> * Onsite corrections are not included in this version
module dftbp_reksinterface

  use dftbp_accuracy
  use dftbp_densedescr
  use dftbp_dispiface
  use dftbp_elecsolvers
  use dftbp_environment
  use dftbp_globalenv
  use dftbp_nonscc
  use dftbp_orbitals
  use dftbp_periodic
  use dftbp_populations
  use dftbp_rangeseparated
  use dftbp_repcont
  use dftbp_repulsive
  use dftbp_scc
  use dftbp_slakocont
  use dftbp_sparse2dense
  use dftbp_stress
  use dftbp_taggedoutput, only : TTaggedWriter, tagLabels
  use dftbp_rekscommon
  use dftbp_rekscpeqn
  use dftbp_reksen
  use dftbp_reksgrad
  use dftbp_reksio
  use dftbp_reksproperty
  use dftbp_reksvar

  implicit none

  private

  public :: getStateInteraction, getReksEnProperties
  public :: getReksGradients, getReksGradProperties
  public :: getReksStress

  contains

  !> Calculate SSR state from SA-REKS states and state-interaction terms
  subroutine getStateInteraction(env, denseDesc, neighbourList, nNeighbourSK,&
      & iSparseStart, img2CentCell, coord, iAtInCentralRegion, eigenvecs,&
      & electronicSolver, eigen, qOutput, q0, tDipole, dipoleMoment, this)

    !> Environment settings
    type(TEnvironment), intent(inout) :: env

    !> Dense matrix descriptor
    type(TDenseDescr), intent(in) :: denseDesc

    !> list of neighbours for each atom
    type(TNeighbourList), intent(in) :: neighbourList

    !> Number of neighbours for each of the atoms
    integer, intent(in) :: nNeighbourSK(:)

    !> Index array for the start of atomic blocks in sparse arrays
    integer, intent(in) :: iSparseStart(:,:)

    !> map from image atoms to the original unique atom
    integer, intent(in) :: img2CentCell(:)

    !> atomic coordinates
    real(dp), intent(in) :: coord(:,:)

    !> Atoms over which to sum the total energies
    integer, intent(in) :: iAtInCentralRegion(:)

    !> Eigenvectors on eixt
    real(dp), intent(in) :: eigenvecs(:,:,:)

    !> Electronic solver information
    type(TElectronicSolver), intent(inout) :: electronicSolver

    !> eigenvalues
    real(dp), intent(inout) :: eigen(:,:,:)

    !> Output electrons
    real(dp), intent(in) :: qOutput(:,:,:)

    !> reference atomic occupations
    real(dp), intent(in) :: q0(:,:,:)

    !> calculate an electric dipole?
    logical, intent(in) :: tDipole

    !> resulting dipole moment
    real(dp), allocatable, intent(inout) :: dipoleMoment(:)

    !> data type for REKS
    type(TReksCalc), intent(inout) :: this

    call adjustEigenval(this, eigen)

    if (this%Efunction > 1) then
      call solveSecularEqn(env, denseDesc, neighbourList, nNeighbourSK, &
          & iSparseStart, img2CentCell, electronicSolver, eigenvecs, this)
    else
      ! Get the dipole moment for single-state REKS case
      ! In this case dipole moment can be calculated w/o gradient result
      ! tDipole = (total charge = 0.0) * (non-periodic system) * (mulliken)
      if (tDipole) then
        call getDipoleMoment_(qOutput, q0, coord, dipoleMoment, iAtInCentralRegion)
      end if
    end if


  end subroutine getStateInteraction


  !> get the energy-related properties; unrelaxed density matrix,
  !> dipole integral, transition dipole, oscillator strength
  subroutine getReksEnProperties(eigenvecs, coord0, this)

    !> Eigenvectors on eixt
    real(dp), intent(inout) :: eigenvecs(:,:,:)

    !> central cell coordinates of atoms
    real(dp), intent(in) :: coord0(:,:)

    !> data type for REKS
    type(TReksCalc), intent(inout) :: this

    real(dp), allocatable :: dipoleInt(:,:,:)

    integer :: ist, nstHalf, nOrb

    nOrb = size(eigenvecs,dim=1)
    nstHalf = this%nstates * (this%nstates - 1) / 2

    allocate(dipoleInt(nOrb,nOrb,3))

    ! Get the unrelaxed density matrix for SA-REKS or SSR state
    ! The matrix that used in this calculation is not relaxed density
    ! matrix, so this unrelaxed FONs are not equal to relaxed FONS,
    ! but this value is easy to calculate without the information of
    ! gradient. Therefore, we can easily guess the behavior of the states.
    if (this%nstates > 1) then

      call getUnrelaxedDensMatAndTdp(eigenvecs(:,:,1), this%overSqr, this%rhoSqrL, &
          & this%FONs, this%eigvecsSSR, this%Lpaired, this%Nc, this%Na, &
          & this%rstate, this%Lstate, this%reksAlg, this%tSSR, this%tTDP, &
          & this%unrelRhoSqr, this%unrelTdm)

      if (this%tTDP) then
        call getDipoleIntegral(coord0, this%overSqr, this%getAtomIndex, dipoleInt)
        ! Get the transition dipole moment between states
        ! For (SI-)SA-REKS dipole moment requires gradient info.
        ! But TDP use only zero-th part without gradient info.
        do ist = 1, nstHalf
          call getDipoleMomentMatrix(this%unrelTdm(:,:,ist), dipoleInt, this%tdp(:,ist))
        end do
        call writeReksTDP(this%tdp)
        call getReksOsc(this%tdp, this%energy)
      end if

    end if

  end subroutine getReksEnProperties


  !> Calculate SI-SA-REKS state gradient by solving CP-REKS equations
  subroutine getReksGradients(env, denseDesc, sccCalc, rangeSep, dispersion, &
      & neighbourList, nNeighbourSK, nNeighbourRep, iSparseStart, img2CentCell, &
      & orb, nonSccDeriv, skHamCont, skOverCont, pRepCont, coord, coord0, &
      & species, q0, eigenvecs, chrgForces, over, spinW, derivs, tWriteTagged, &
      & autotestTag, taggedWriter, this)

    !> Environment settings
    type(TEnvironment), intent(inout) :: env

    !> Dense matrix descriptor
    type(TDenseDescr), intent(in) :: denseDesc

    !> SCC module internal variables
    type(TScc), allocatable, intent(inout) :: sccCalc

    !> Range separation contributions
    type(TRangeSepFunc), allocatable, intent(inout) :: rangeSep

    !> dispersion interactions
    class(TDispersionIface), allocatable, intent(inout) :: dispersion

    !> neighbours to atoms
    type(TNeighbourList), intent(in) :: neighbourList

    !> Number of atomic neighbours
    integer, intent(in) :: nNeighbourSK(:)

    !> Number of neighbours for each of the atoms closer than the repulsive cut-off
    integer, intent(in) :: nNeighbourRep(:)

    !> Index for atomic blocks in sparse data
    integer, intent(in) :: iSparseStart(:,:)

    !> map from image atom to real atoms
    integer, intent(in) :: img2CentCell(:)

    !> Atomic orbital information
    type(TOrbitals), intent(in) :: orb

    !> method for calculating derivatives of S and H0
    type(TNonSccDiff), intent(in) :: nonSccDeriv

    !> non-SCC hamiltonian information
    type(TSlakoCont), intent(in) :: skHamCont

    !> overlap information
    type(TSlakoCont), intent(in) :: skOverCont

    !> repulsive information
    type(TRepCont), intent(in) :: pRepCont

    !> atomic coordinates
    real(dp), intent(in) :: coord(:,:)

    !> central cell coordinates of atoms
    real(dp), intent(inout) :: coord0(:,:)

    !> species of all atoms in the system
    integer, intent(in) :: species(:)

    !> reference atomic occupations
    real(dp), intent(in) :: q0(:,:,:)

    !> Eigenvectors on eixt
    real(dp), intent(in) :: eigenvecs(:,:,:)

    !> forces on external charges
    real(dp), allocatable, intent(inout) :: chrgForces(:,:)

    !> sparse overlap matrix
    real(dp), intent(in) :: over(:)

    !> spin constants
    real(dp), intent(in) :: spinW(:,:,:)

    !> derivatives of energy wrt to atomic positions
    real(dp), intent(out) :: derivs(:,:)

    !> print tag information
    logical, intent(in) :: tWriteTagged

    !> File name for regression data
    character(*), intent(in) :: autotestTag

    !> Tagged writer
    type(TTaggedWriter), intent(inout) :: taggedWriter

    !> data type for REKS
    type(TReksCalc), intent(inout) :: this

    real(dp), allocatable :: Qmat(:,:)
    integer :: ist, ia, ib, nstHalf, fac

    nstHalf = this%nstates * (this%nstates-1) / 2

    allocate(Qmat(orb%nOrb,orb%nOrb))

    ! get the periodic information
    if (this%tPeriodic) then
      call sccCalc%coulombCont%getPeriodicInfo(this%rVec, this%gVec, this%alpha, this%volume)
    end if

    call getHellmannFeynmanGradientL_(env, denseDesc, sccCalc, neighbourList, &
        & nNeighbourSK, nNeighbourRep, iSparseStart, img2CentCell, orb, &
        & nonSccDeriv, skHamCont, skOverCont, pRepCont, coord, species, q0, &
        & dispersion, rangeSep, chrgForces, eigenvecs, derivs, this)

    if (this%Efunction == 1) then
      call weightGradient(this%gradL, this%weight, derivs)
    else

      ! get REKS parameters used in CP-REKS and gradient equations
      call getReksParameters_(env, denseDesc, sccCalc, rangeSep, &
          & neighbourList, nNeighbourSK, iSparseStart, img2CentCell, &
          & eigenvecs, coord, species, over, spinW, this)

      call buildStateVectors_(env, denseDesc, neighbourList, nNeighbourSK, &
          & iSparseStart, img2CentCell, eigenvecs, orb, over, this)

      if (this%tNAC) then

        ! SA-REKS calculations
        do ist = 1, this%nstates
          if (ist /= this%SAstates) then

            write(stdOut,"(A)")
            write(stdOut,"(A)") repeat("-", 82)
            write(stdOut,'(1x,a,1x,I2,1x,a)') &
                & 'Solving CP-REKS equation for', ist, 'state vector...'

            ! solve CP-REKS equation for SA-REKS state
            ! save information about ZT, RmatL
            call solveCpReks_(env, denseDesc, neighbourList, nNeighbourSK, &
                & iSparseStart, img2CentCell, eigenvecs, over, orb, this, &
                & this%XT(:,ist), this%ZT(:,ist), this%RmatL(:,:,:,ist), &
                & this%ZmatL, this%Q1mat, this%Q2mat, optionQMMM=.false.)
            Qmat(:,:) = this%Q1mat + this%Q2mat
            ! compute SA-REKS shift
            call SSRshift(eigenvecs, this%gradL, Qmat, this%Sderiv, &
                & this%ZT(:,ist), this%SAweight, this%weightL(ist,:), &
                & this%omega, this%weightIL, this%G1, &
                & denseDesc%iAtomStart, orb%mOrb, this%SAgrad(:,:,ist), 1)

          end if
        end do

        ! state-interaction calculations
        do ist = 1, nstHalf

          call getTwoIndices(this%nstates, ist, ia, ib, 1)
          write(stdOut,"(A)")
          write(stdOut,"(A)") repeat("-", 82)
          write(stdOut,'(1x,a,1x,I2,1x,a,1x,I2,1x,a)') &
              & 'Solving CP-REKS equation for SI between', ia, 'and', ib, 'state vectors...'

          ! solve CP-REKS equation for state-interaction term
          ! save information about ZTdel, tmpRL
          call solveCpReks_(env, denseDesc, neighbourList, nNeighbourSK, &
              & iSparseStart, img2CentCell, eigenvecs, over, orb, this, &
              & this%XTdel(:,ist), this%ZTdel(:,ist), this%tmpRL(:,:,:,ist), &
              & this%ZmatL, this%Q1mat, this%Q2mat, optionQMMM=.false.)
          call SIshift(eigenvecs, this%gradL, this%Q1del(:,:,ist), &
              & this%Q2del(:,:,ist), this%Q1mat, this%Q2mat, Qmat, &
              & this%Sderiv, this%ZTdel(:,ist), this%SAweight, this%omega, &
              & this%weightIL, this%Rab, this%G1, denseDesc%iAtomStart, &
              & orb%mOrb, ist, this%nstates, this%SIgrad(:,:,ist))

        end do

      else

        if (this%tSSR) then

          ! Convert necessary variables for SSR state from SA and SI terms
          call SaToSsrXT(this%XTdel, this%eigvecsSSR, this%rstate, this%XT)
          call SaToSsrWeight(this%Rab, this%weightIL, this%G1, &
              & this%eigvecsSSR, this%rstate, this%weightL)

          write(stdOut,"(A)")
          write(stdOut,"(A)") repeat("-", 82)
          write(stdOut,'(1x,a,1x,I2,1x,a)') &
              & 'Solving CP-REKS equation for', this%rstate, 'state vector...'

          ! solve CP-REKS equation for SSR state
          ! save information about ZT, RmatL, ZmatL, Q1mat, Q2mat
          call solveCpReks_(env, denseDesc, neighbourList, nNeighbourSK, &
              & iSparseStart, img2CentCell, eigenvecs, over, orb, this, &
              & this%XT(:,this%rstate), this%ZT(:,1), this%RmatL(:,:,:,1), &
              & this%ZmatL, this%Q1mat, this%Q2mat, optionQMMM=.false.)

          ! add remaining SI component to SSR state
          call addSItoRQ(eigenvecs, this%RdelL, this%Q1del, this%Q2del, &
              & this%eigvecsSSR, this%rstate, this%RmatL(:,:,:,1), &
              & this%Q1mat, this%Q2mat, Qmat)
          fac = 2

        else

          write(stdOut,"(A)")
          write(stdOut,"(A)") repeat("-", 82)
          if (this%Lstate == 0) then
            write(stdOut,'(1x,a,1x,I2,1x,a)') &
                & 'Solving CP-REKS equation for', this%rstate, 'state vector...'
          else
            write(stdOut,'(1x,a,1x,I2,1x,a)') &
                & 'Solving CP-REKS equation for', this%Lstate, 'microstate vector...'
          end if

          ! solve CP-REKS equation for SA-REKS or L state
          ! save information about ZT, RmatL, ZmatL, Q1mat, Q2mat
          call solveCpReks_(env, denseDesc, neighbourList, nNeighbourSK, &
              & iSparseStart, img2CentCell, eigenvecs, over, orb, this, &
              & this%XT(:,1), this%ZT(:,1), this%RmatL(:,:,:,1), &
              & this%ZmatL, this%Q1mat, this%Q2mat, optionQMMM=.false.)
          Qmat(:,:) = this%Q1mat + this%Q2mat
          fac = 1

        end if

        if (this%Lstate == 0) then
          ! compute SSR or SA-REKS shift
          call SSRshift(eigenvecs, this%gradL, Qmat, this%Sderiv, &
              & this%ZT(:,1), this%SAweight, this%weightL(this%rstate,:), &
              & this%omega, this%weightIL, this%G1, &
              & denseDesc%iAtomStart, orb%mOrb, this%SSRgrad(:,:,1), fac)
        else
          ! compute L shift
          call Lshift(eigenvecs, this%gradL, Qmat, this%Sderiv, &
              & this%ZT(:,1), this%SAweight, this%omega, this%weightIL, this%G1, &
              & denseDesc%iAtomStart, orb%mOrb, this%Lstate, this%SSRgrad(:,:,1))
        end if

      end if

      ! compute R*T shift & final SSR gradient (grad, nac)
      call getRTGradient_(env, sccCalc, denseDesc, neighbourList, &
          & nNeighbourSK, iSparseStart, img2CentCell, orb, q0, coord0, this)
      if (this%tNAC) then
        call getReksNACinfo_(tWriteTagged, autotestTag, taggedWriter, this)
      end if

      ! set final gradient to derivs in SA-REKS or SSR case
      call setReksGradients_(derivs, this)

    end if

    if (this%Plevel >= 1) then
      call printReksGradInfo(this, derivs)
    end if

  end subroutine getReksGradients


  !> Get the gradient-related properties such as relaxed density, charge, etc
  subroutine getReksGradProperties(env, denseDesc, neighbourList, &
      & nNeighbourSK, iSparseStart, img2CentCell, eigenvecs, orb, &
      & iAtInCentralRegion, coord, coord0, over, rhoPrim, qOutput, &
      & q0, tDipole, dipoleMoment, chrgForces, this)

    !> Environment settings
    type(TEnvironment), intent(inout) :: env

    !> Dense matrix descriptor
    type(TDenseDescr), intent(in) :: denseDesc

    !> neighbours to atoms
    type(TNeighbourList), intent(in) :: neighbourList

    !> Number of atomic neighbours
    integer, intent(in) :: nNeighbourSK(:)

    !> Index for atomic blocks in sparse data
    integer, intent(in) :: iSparseStart(:,:)

    !> map from image atom to real atoms
    integer, intent(in) :: img2CentCell(:)

    !> Eigenvectors on eixt
    real(dp), intent(inout) :: eigenvecs(:,:,:)

    !> atomic orbital information
    type(TOrbitals), intent(in) :: orb

    !> Atoms over which to sum the total energies
    integer, intent(in) :: iAtInCentralRegion(:)

    !> atomic coordinates
    real(dp), intent(in) :: coord(:,:)

    !> central cell coordinates
    real(dp), intent(in) :: coord0(:,:)

    !> sparse overlap matrix
    real(dp), intent(in) :: over(:)

    !> sparse density matrix
    real(dp), intent(inout) :: rhoPrim(:,:)

    !> Output electrons
    real(dp), intent(inout) :: qOutput(:,:,:)

    !> reference atomic occupations
    real(dp), intent(in) :: q0(:,:,:)

    !> Print the dipole moment
    logical, intent(in) :: tDipole

    !> resulting dipole moment
    real(dp), allocatable, intent(inout) :: dipoleMoment(:)

    !> forces on external charges
    real(dp), allocatable, intent(inout) :: chrgForces(:,:)

    !> data type for REKS
    type(TReksCalc), intent(inout) :: this

    ! calculate the relaxed density matrix, dipole moment,
    !           the forces of external charges.
    if (this%tRD) then

      if (this%Efunction > 1) then

        ! currently, relaxed density matrix is possible
        !            relaxed charge is possible
        !            relaxed dipole moment is possible
        !            force of external point charges for target state is possible
        if (this%tNAC) then
          ! solve CP-REKS equation for remaining SA-REKS state in nac case
          ! save information about Z_T
          call solveCpReks_(env, denseDesc, neighbourList, nNeighbourSK, &
              & iSparseStart, img2CentCell, eigenvecs, over, orb, this, &
              & this%XT(:,this%SAstates), this%ZT(:,this%SAstates), &
              & this%RmatL(:,:,:,this%SAstates), this%ZmatL, &
              & this%Q1mat, this%Q2mat, optionQMMM=.true.)
          ! now, ZT has information about target SSR state
          call SaToSsrXT(this%ZTdel, this%eigvecsSSR, this%rstate, this%ZT)
        end if

        if (this%Lstate == 0) then
          ! get the relaxed density matrix for target SSR or SA-REKS state
          call getRelaxedDensMat(eigenvecs(:,:,1), this%overSqr, this%unrelRhoSqr, &
              & this%ZT, this%omega, this%FONs, this%eigvecsSSR, this%SAweight, &
              & this%Rab, this%G1, this%Nc, this%Na, this%rstate, this%reksAlg, &
              & this%tSSR, this%tNAC, this%relRhoSqr)
        else
          ! get the relaxed density matrix for L-th microstate
          call getRelaxedDensMatL(eigenvecs(:,:,1), this%rhoSqrL, this%overSqr, &
              & this%weight, this%SAweight, this%unrelRhoSqr, this%RmatL, &
              & this%ZT, this%omega, this%weightIL, this%G1, this%orderRmatL, &
              & this%Lpaired, this%Nc, this%Na, this%Lstate, this%reksAlg, &
              & this%relRhoSqr)
        end if

        call getMullikenPopFromRelaxedDensity_(env, denseDesc, neighbourList, &
            & nNeighbourSK, iSparseStart, img2CentCell, orb, over, rhoPrim, qOutput, this)

      end if

      call writeReksRelaxedCharge(qOutput, q0, this%rstate, this%Lstate)

      if (this%Efunction > 1) then
        ! Get the dipole moment for target SSR state
        ! Relaxed dipole moment requires gradient infomation
        ! tDipole = (total charge = 0.0) * (non-periodic system) * (mulliken)
        if (tDipole) then
          call getDipoleMoment_(qOutput, q0, coord, dipoleMoment, iAtInCentralRegion)
        end if
      end if

      if (this%tExtChrg) then

        call getExtChrgGradients(env, coord0, this%extCharges(1:3,:), &
            & qOutput, q0, this%extCharges(4,:), this%blurWidths, this%rVec, this%gVec, &
            & this%alpha, this%volume, this%tPeriodic, this%tBlur, chrgForces)

      end if

    end if

  end subroutine getReksGradProperties


  !> Calculates stress tensor and lattice derivatives.
  subroutine getReksStress(env, denseDesc, sccCalc, nonSccDeriv, &
      & skHamCont, skOverCont, pRepCont, neighbourList, nNeighbourSk, &
      & nNeighbourRep, species, img2CentCell, iSparseStart, orb, &
      & dispersion, coord, q0, invLatVec, cellVol, totalStress, &
      & totalLatDeriv, intPressure, this)

    !> Environment settings
    type(TEnvironment), intent(inout) :: env

    !> Dense matrix descriptor
    type(TDenseDescr), intent(in) :: denseDesc

    !> SCC module internal variables
    type(TScc), allocatable, intent(inout) :: sccCalc

!    !> Is 3rd order SCC being used
!    type(ThirdOrder), intent(inout), allocatable :: thirdOrd

    !> method for calculating derivatives of S and H0
    type(TNonSccDiff), intent(in) :: nonSccDeriv

    !> non-SCC hamiltonian information
    type(TSlakoCont), intent(in) :: skHamCont

    !> overlap information
    type(TSlakoCont), intent(in) :: skOverCont

    !> repulsive information
    type(TRepCont), intent(in) :: pRepCont

    !> list of neighbours for each atom
    type(TNeighbourList), intent(in) :: neighbourList

    !> Number of neighbours for each of the atoms
    integer, intent(in) :: nNeighbourSK(:)

    !> Number of neighbours for each of the atoms closer than the repulsive cut-off
    integer, intent(in) :: nNeighbourRep(:)

    !> species of all atoms in the system
    integer, intent(in) :: species(:)

    !> map from image atoms to the original unique atom
    integer, intent(in) :: img2CentCell(:)

    !> Index array for the start of atomic blocks in sparse arrays
    integer, intent(in) :: iSparseStart(:,:)

    !> Atomic orbital information
    type(TOrbitals), intent(in) :: orb

    !> dispersion interactions
    class(TDispersionIface), allocatable, intent(inout) :: dispersion

    !> coordinates of all atoms
    real(dp), intent(in) :: coord(:,:)

    !> reference atomic occupations
    real(dp), intent(in) :: q0(:,:,:)

    !> inverse of the lattice vectors
    real(dp), intent(in) :: invLatVec(:,:)

    !> unit cell volume
    real(dp), intent(in) :: cellVol

    !> stress tensor
    real(dp), intent(out) :: totalStress(:,:)

    !> energy derivatives with respect to lattice vectors
    real(dp), intent(out) :: totalLatDeriv(:,:)

    !> internal pressure in cell
    real(dp), intent(out) :: intPressure

    !> data type for REKS
    type(TReksCalc), intent(inout) :: this

    real(dp), allocatable :: tmpRhoSp(:,:)
    real(dp), allocatable :: tmpStress(:,:)

    real(dp) :: fac
    integer :: sparseSize, nSpin, tmpLu, tmpLd, iL

    sparseSize = size(this%getDenseAO,dim=1)
    nSpin = size(this%fillingL,dim=2)

    if (this%Efunction == 1) then

      allocate(tmpRhoSp(sparseSize,nSpin))
      allocate(tmpStress(3,3))

      do iL = 1, this%Lmax

        if (iL <= this%Lpaired) then
          tmpLu = iL
        else
          if (mod(iL,2) == 1) then
            tmpLu = iL
            tmpLd = iL + 1
            fac = 1.0
          else
            tmpLu = iL - 1
            tmpLd = iL
            fac = -1.0
          end if
        end if

<<<<<<< HEAD
        ! self%qOutputL has (qm) component
        call sccCalc%updateCharges(self%qOutputL(:,:,:,iL), q0, orb, species)
=======
        ! this%qOutputL has (qm) component
        call sccCalc%updateCharges(env, this%qOutputL(:,:,:,iL), &
            & q0, orb, species)
>>>>>>> 55384f57
        call sccCalc%updateShifts(env, orb, species, &
            & neighbourList%iNeighbour, img2CentCell)

        call env%globalTimer%startTimer(globalTimers%denseToSparse)
        ! this%rhoSqrL has (my_qm) component
        tmpRhoSp(:,:) = 0.0_dp
        call packHS(tmpRhoSp(:,1), this%rhoSqrL(:,:,1,tmpLu), &
            & neighbourlist%iNeighbour, nNeighbourSK, orb%mOrb, &
            & denseDesc%iAtomStart, iSparseStart, img2CentCell)
        if (iL > this%Lpaired) then
          call packHS(tmpRhoSp(:,2), fac*this%rhoSqrL(:,:,1,tmpLd), &
              & neighbourlist%iNeighbour, nNeighbourSK, orb%mOrb, &
              & denseDesc%iAtomStart, iSparseStart, img2CentCell)
        end if
        call env%globalTimer%stopTimer(globalTimers%denseToSparse)

        tmpStress(:,:) = 0.0_dp
        call getBlockStress(env, tmpStress, nonSccDeriv, tmpRhoSp, &
            & this%edmSpL(:,iL), skHamCont, skOverCont, coord, &
            & species, neighbourList%iNeighbour, nNeighbourSK, img2CentCell, &
            & iSparseStart, orb, this%intBlockL(:,:,:,:,iL), cellVol)
        call sccCalc%addStressDc(tmpStress, env, species, &
            & neighbourList%iNeighbour, img2CentCell)

!        if (allocated(thirdOrd)) then
!          call thirdOrd%updateCharges(pSpecies0, neighbourList, &
!              & this%qOutput_L(:,:,:,iL), q0, img2CentCell, orb)
!          call thirdOrd%addStressDc(neighbourList, species, coord, &
!              & img2CentCell, cellVol, tmpStress)
!        end if

        this%elecStressL(:,:,iL) = tmpStress

      end do

      call weightGradient(this%elecStressL, this%weight, totalStress)

      if (allocated(dispersion)) then
        tmpStress(:,:) = 0.0_dp
        call dispersion%getStress(tmpStress)
        totalStress(:,:) = totalStress + tmpStress
      end if

      tmpStress(:,:) = 0.0_dp
      call getRepulsiveStress(tmpStress, coord, nNeighbourRep, &
          & neighbourList%iNeighbour, species, img2CentCell, pRepCont, cellVol)
      totalStress(:,:) = totalStress + tmpStress

      intPressure = (totalStress(1,1) + totalStress(2,2) + totalStress(3,3)) / 3.0_dp
      totalLatDeriv(:,:) = -cellVol * matmul(totalStress, invLatVec)

    end if

  end subroutine getReksStress


!!!!!!!!!!!!!!!!!!!!!!!!!!!!!!!!!!!!!!!!!!!!!!!!!!!!!!!!!!!!!!!!!!!!!!!!!!!!!!!!!!!!!!!!!!!!!!!!!!!!
!!! Private routines
!!!!!!!!!!!!!!!!!!!!!!!!!!!!!!!!!!!!!!!!!!!!!!!!!!!!!!!!!!!!!!!!!!!!!!!!!!!!!!!!!!!!!!!!!!!!!!!!!!!!

  !> Calculate Hellmann-Feynman gradient term of each microstate in REKS
  subroutine getHellmannFeynmanGradientL_(env, denseDesc, sccCalc, neighbourList, &
      & nNeighbourSK, nNeighbourRep, iSparseStart, img2CentCell, orb, &
      & nonSccDeriv, skHamCont, skOverCont, pRepCont, coord, species, q0, &
      & dispersion, rangeSep, chrgForces, eigenvecs, derivs, this)

    !> Environment settings
    type(TEnvironment), intent(inout) :: env

    !> Dense matrix descriptor
    type(TDenseDescr), intent(in) :: denseDesc

    !> SCC module internal variables
    type(TScc), allocatable, intent(inout) :: sccCalc

    !> neighbours to atoms
    type(TNeighbourList), intent(in) :: neighbourList

    !> Number of atomic neighbours
    integer, intent(in) :: nNeighbourSK(:)

    !> Number of neighbours for each of the atoms closer than the repulsive cut-off
    integer, intent(in) :: nNeighbourRep(:)

    !> Index for atomic blocks in sparse data
    integer, intent(in) :: iSparseStart(:,:)

    !> map from image atom to real atoms
    integer, intent(in) :: img2CentCell(:)

    !> Atomic orbital information
    type(TOrbitals), intent(in) :: orb

    !> method for calculating derivatives of S and H0
    type(TNonSccDiff), intent(in) :: nonSccDeriv

    !> non-SCC hamiltonian information
    type(TSlakoCont), intent(in) :: skHamCont

    !> overlap information
    type(TSlakoCont), intent(in) :: skOverCont

    !> repulsive information
    type(TRepCont), intent(in) :: pRepCont

    !> atomic coordinates
    real(dp), intent(in) :: coord(:,:)

    !> species of all atoms in the system
    integer, intent(in) :: species(:)

    !> reference atomic occupations
    real(dp), intent(in) :: q0(:,:,:)

    !> dispersion interactions
    class(TDispersionIface), allocatable, intent(inout) :: dispersion

    !> Range separation contributions
    type(TRangeSepFunc), allocatable, intent(inout) :: rangeSep

    !> forces on external charges
    real(dp), allocatable, intent(inout) :: chrgForces(:,:)

    !> Eigenvectors on eixt
    real(dp), intent(in) :: eigenvecs(:,:,:)

    !> derivatives of energy wrt to atomic positions
    real(dp), intent(out) :: derivs(:,:)

    !> data type for REKS
    type(TReksCalc), intent(inout) :: this

    real(dp), allocatable :: repDerivs(:,:)
    real(dp), allocatable :: dispDerivs(:,:)
    real(dp), allocatable :: lcDerivs(:,:,:)
!    integer, pointer :: pSpecies0(:)

    integer :: nAtom, iL

    nAtom = size(this%gradL,dim=2)
!    pSpecies0 => species(1:nat)

    allocate(repDerivs(3,nAtom))
    allocate(dispDerivs(3,nAtom))
    if (this%isRangeSep) then
      allocate(lcDerivs(3,nAtom,this%Lmax))
    end if

    ! hamSpL has (my_ud) component
    ! hamSqrL has (my_ud) component
    call env%globalTimer%startTimer(globalTimers%energyDensityMatrix)
    call getEnergyWeightedDensityL(env, denseDesc, neighbourList, &
        & nNeighbourSK, iSparseStart, img2CentCell, orb, this%hamSqrL, &
        & this%hamSpL, this%fillingL, eigenvecs(:,:,1), this%Lpaired, &
        & this%Efunction, this%isRangeSep, this%edmSpL)
    call env%globalTimer%stopTimer(globalTimers%energyDensityMatrix)

    ! rhoSpL has (my_qm) component
    ! intBlockL has (qm) component
    call derivative_blockL(env, derivs, nonSccDeriv, this%rhoSqrL, &
        & this%edmSpL, skHamCont, skOverCont, coord, species, &
        & neighbourList%iNeighbour, nNeighbourSK, img2CentCell, &
        & iSparseStart, denseDesc%iAtomStart, orb, this%intBlockL, &
        & this%Lpaired, this%gradL, this%Hderiv, this%Sderiv)

    do iL = 1, this%Lmax

      derivs(:,:) = 0.0_dp

      ! qOutput_L has (qm) component
<<<<<<< HEAD
      call sccCalc%updateCharges(self%qOutputL(:,:,:,iL), q0, orb, species)
=======
      call sccCalc%updateCharges(env, this%qOutputL(:,:,:,iL), &
          & q0, orb, species)
>>>>>>> 55384f57
      call sccCalc%updateShifts(env, orb, species, &
          & neighbourList%iNeighbour, img2CentCell)
      if (this%tExtChrg) then
        chrgForces(:,:) = 0.0_dp
        call sccCalc%addForceDc(env, derivs, species, &
            & neighbourList%iNeighbour, img2CentCell, chrgForces)
      else
        call sccCalc%addForceDc(env, derivs, species, &
            & neighbourList%iNeighbour, img2CentCell)
      endif

!      if (allocated(thirdOrd)) then
!        call thirdOrd%updateCharges(pSpecies0, neighbourList, &
!            & this%qOutputL(:,:,:,iL), q0, img2CentCell, orb)
!        call thirdOrd%addGradientDc(neighbourList, species, &
!            & coord, img2CentCell, derivs)
!      end if

      if (this%isRangeSep) then
        ! deltaRhoSqrL has (my_ud) component
        lcDerivs(:,:,iL) = 0.0_dp
<<<<<<< HEAD
        call rangeSep%addLRGradients(lcDerivs(:,:,iL), nonSccDeriv, self%deltaRhoSqrL(:,:,:,iL),&
            & skOverCont, coord, species, orb, denseDesc%iAtomStart, self%overSqr,&
=======
        call rangeSep%addLRGradients(lcDerivs(:,:,iL), nonSccDeriv, &
            & this%deltaRhoSqrL(:,:,:,iL), skHamCont, skOverCont, coord, &
            & species, orb, denseDesc%iAtomStart, this%overSqr, &
>>>>>>> 55384f57
            & neighbourList%iNeighbour, nNeighbourSK)
      end if

      if (iL == 1) then

        dispDerivs(:,:) = 0.0_dp
        if (allocated(dispersion)) then
          call dispersion%addGradients(dispDerivs)
        end if

        repDerivs(:,:) = 0.0_dp
        call getERepDeriv(repDerivs, coord, nNeighbourRep, &
            & neighbourList%iNeighbour, species, pRepCont, img2CentCell)

      end if
      derivs(:,:) = derivs + repDerivs + dispDerivs

      this%gradL(:,:,iL) = this%gradL(:,:,iL) + derivs

    end do

    if(this%isRangeSep) then
      do iL = 1, this%Lmax
        if (iL <= this%Lpaired) then
          derivs(:,:) = lcDerivs(:,:,iL) + lcDerivs(:,:,iL)
        else
          if (mod(iL,2) == 1) then
            derivs(:,:) = lcDerivs(:,:,iL) + lcDerivs(:,:,iL+1)
          else
            derivs(:,:) = lcDerivs(:,:,iL) + lcDerivs(:,:,iL-1)
          end if
        end if
        this%gradL(:,:,iL) = this%gradL(:,:,iL) + derivs
      end do
    end if

  end subroutine getHellmannFeynmanGradientL_


  !> Set several REKS variables used in CP-REKS equations
  subroutine getReksParameters_(env, denseDesc, sccCalc, rangeSep, &
      & neighbourList, nNeighbourSK, iSparseStart, img2CentCell, &
      & eigenvecs, coord, species, over, spinW, this)

    !> Environment settings
    type(TEnvironment), intent(inout) :: env

    !> Dense matrix descriptor
    type(TDenseDescr), intent(in) :: denseDesc

    !> SCC module internal variables
    type(TScc), allocatable, intent(inout) :: sccCalc

    !> Range separation contributions
    type(TRangeSepFunc), allocatable, intent(inout) :: rangeSep

    !> neighbours to atoms
    type(TNeighbourList), intent(in) :: neighbourList

    !> Number of atomic neighbours
    integer, intent(in) :: nNeighbourSK(:)

    !> Index for atomic blocks in sparse data
    integer, intent(in) :: iSparseStart(:,:)

    !> map from image atom to real atoms
    integer, intent(in) :: img2CentCell(:)

    !> Eigenvectors on eixt
    real(dp), intent(in) :: eigenvecs(:,:,:)

    !> atomic coordinates
    real(dp), intent(in) :: coord(:,:)

    !> species of all atoms in the system
    integer, intent(in) :: species(:)

    !> sparse overlap matrix
    real(dp), intent(in) :: over(:)

    !> spin constants
    real(dp), intent(in) :: spinW(:,:,:)

    !> data type for REKS
    type(TReksCalc), intent(inout) :: this

    ! get gamma, spinW, gamma deriv, LR-gamma deriv, on-site constants
    ! LRgamma is already defined in 1st scc loop
    call getSccSpinLrPars(env, sccCalc, rangeSep, coord, species, &
        & neighbourList%iNeighbour, img2CentCell, denseDesc%iAtomStart, &
        & spinW, this%getAtomIndex, this%isRangeSep, this%GammaAO, &
        & this%GammaDeriv, this%SpinAO, this%LrGammaAO, this%LrGammaDeriv)

    ! get Hxc kernel -> (\mu,\nu|f_{Hxc}|\tau,\gam)
<<<<<<< HEAD
    call getHxcKernel(self%getDenseAO, over, self%overSqr, self%GammaAO, self%SpinAO,&
        & self%LrGammaAO, self%Glevel, self%tSaveMem, self%isRangeSep, self%HxcSpS, &
        & self%HxcSpD, self%HxcHalfS, self%HxcHalfD, self%HxcSqrS, self%HxcSqrD)
=======
    call getHxcKernel(denseDesc%iAtomStart, this%getAtomIndex, this%getDenseAO, &
        & over, this%overSqr, this%GammaAO, this%SpinAO, this%LrGammaAO, &
        & this%Glevel, this%tSaveMem, this%isRangeSep, this%HxcSpS, &
        & this%HxcSpD, this%HxcHalfS, this%HxcHalfD, this%HxcSqrS, this%HxcSqrD)
>>>>>>> 55384f57

    ! get G1, weightIL, Omega, Rab values
    call getG1ILOmegaRab(env, denseDesc, neighbourList, nNeighbourSK, &
        & iSparseStart, img2CentCell, eigenvecs, this%hamSqrL, this%hamSpL, &
        & this%fockFa, this%fillingL, this%FONs, this%SAweight, this%enLtot, &
        & this%hess, this%Nc, this%Na, this%reksAlg, this%tSSR, &
        & this%isRangeSep, this%G1, this%weightIL, this%omega, this%Rab)

    ! get A1e or Aall values based on GradOpt
    call getSuperAMatrix(eigenvecs, this%HxcSqrS, this%HxcSqrD, this%fockFc, &
        & this%fockFa, this%omega, this%fillingL, this%weight, this%SAweight, &
        & this%FONs, this%G1, this%Lpaired, this%Nc, this%Na, this%Glevel, &
        & this%reksAlg, this%tSaveMem, this%A1e, this%A1ePre, this%Aall)

  end subroutine getReksParameters_


  !> Calculate SA-REKS state vectors and state-interaction vectors
  subroutine buildStateVectors_(env, denseDesc, neighbourList, &
      & nNeighbourSK, iSparseStart, img2CentCell, eigenvecs, orb, over, this)

    !> Environment settings
    type(TEnvironment), intent(inout) :: env

    !> Dense matrix descriptor
    type(TDenseDescr), intent(in) :: denseDesc

    !> neighbours to atoms
    type(TNeighbourList), intent(in) :: neighbourList

    !> Number of atomic neighbours
    integer, intent(in) :: nNeighbourSK(:)

    !> Index for atomic blocks in sparse data
    integer, intent(in) :: iSparseStart(:,:)

    !> map from image atom to real atoms
    integer, intent(in) :: img2CentCell(:)

    !> Eigenvectors on eixt
    real(dp), intent(in) :: eigenvecs(:,:,:)

    !> atomic orbital information
    type(TOrbitals), intent(in) :: orb

    !> sparse overlap matrix
    real(dp), intent(in) :: over(:)

    !> data type for REKS
    type(TReksCalc), intent(inout) :: this

    integer :: ia, ib, ist, nstHalf

    nstHalf = this%nstates * (this%nstates - 1) / 2

    if (this%Lstate == 0) then

      ! build X^T value for state X = PPS, OSS, etc
      call buildSaReksVectors(env, denseDesc, neighbourList, nNeighbourSK, &
          & iSparseStart, img2CentCell, eigenvecs, this%hamSqrL, this%hamSpL, &
          & this%fillingL, this%weightL, this%Nc, this%Na, this%rstate, &
          & this%reksAlg, this%tSSR, this%isRangeSep, this%XT)

      if (this%tSSR) then

        ! get R^delta values between states X's
        call getRdel(eigenvecs, this%fillingL, this%FONs, this%Nc, &
            & this%nstates, this%reksAlg, this%RdelL)

        do ist = 1, nstHalf

          call getTwoIndices(this%nstates, ist, ia, ib, 1)

          ! get Z^delta values from R^delta values
          call getZmat(env, denseDesc, neighbourList, nNeighbourSK, &
              & iSparseStart, img2CentCell, orb, this%RdelL(:,:,:,ist), &
              & this%HxcSqrS, this%HxcSqrD, this%HxcHalfS, this%HxcHalfD, &
              & this%HxcSpS, this%HxcSpD, this%overSqr, over, this%GammaAO, &
              & this%SpinAO, this%LrGammaAO, this%orderRmatL, this%getDenseAO, &
              & this%Lpaired, this%Glevel, this%tSaveMem, this%isRangeSep, this%ZdelL)

          ! build XTdel with Z^delta values
          call buildInteractionVectors(eigenvecs, this%ZdelL, this%fockFc, &
              & this%fockFa, this%FONs, this%fillingL, this%weight, &
              & this%SAweight, this%omega, this%Rab, this%G1, this%Nc, this%Na, &
              & ia, ib, this%reksAlg, this%XTdel(:,ist))

          ! get Q2^delta values from Z^delta values : MO index
          call getQ2mat(eigenvecs, this%fillingL, this%weight, &
              & this%ZdelL, this%Q2del(:,:,ist))

        end do

        ! get Q1^delta values : AO index
        call getQ1del(eigenvecs, this%fockFc, this%fockFa, this%FONs, this%SAweight, &
            & this%Nc, this%nstates, this%reksAlg, this%Q1del)

      end if

    else

      ! build X^T_L value
      call buildLstateVector(env, denseDesc, neighbourList, nNeighbourSK, &
          & iSparseStart, img2CentCell, eigenvecs, this%hamSqrL, this%hamSpL, &
          & this%fillingL, this%Nc, this%Na, this%Lstate, this%Lpaired, &
          & this%reksAlg, this%isRangeSep, this%XT(:,1))

    end if

  end subroutine buildStateVectors_


  !> Solve CP-REKS equations by using CG based algorithms or direct matrix multiplication
  subroutine solveCpReks_(env, denseDesc, neighbourList, nNeighbourSK, &
      & iSparseStart, img2CentCell, eigenvecs, over, orb, this, XT, ZT, &
      & RmatL, ZmatL, Q1mat, Q2mat, optionQMMM)

    !> Environment settings
    type(TEnvironment), intent(inout) :: env

    !> Dense matrix descriptor
    type(TDenseDescr), intent(in) :: denseDesc

    !> neighbours to atoms
    type(TNeighbourList), intent(in) :: neighbourList

    !> Number of atomic neighbours
    integer, intent(in) :: nNeighbourSK(:)

    !> Index for atomic blocks in sparse data
    integer, intent(in) :: iSparseStart(:,:)

    !> map from image atom to real atoms
    integer, intent(in) :: img2CentCell(:)

    !> Eigenvectors on eixt
    real(dp), intent(in) :: eigenvecs(:,:,:)

    !> sparse overlap matrix
    real(dp), intent(in) :: over(:)

    !> atomic orbital information
    type(TOrbitals), intent(in) :: orb

    !> data type for REKS
    type(TReksCalc), intent(inout) :: this

    !> SA-REKS state vector
    real(dp), intent(in) :: XT(:)

    !> solution of A * Z = X equation with X is XT
    real(dp), intent(inout) :: ZT(:)

    !> auxiliary matrix in AO basis related to SA-REKS term
    real(dp), intent(inout) :: RmatL(:,:,:)

    !> auxiliary matrix in AO basis related to SA-REKS term
    real(dp), intent(inout) :: ZmatL(:,:,:)

    !> auxiliary matrix in MO basis related to SA-REKS term
    real(dp), intent(inout) :: Q1mat(:,:)

    !> auxiliary matrix in MO basis related to SA-REKS term
    real(dp), intent(inout) :: Q2mat(:,:)

    !> option for relaxed properties (QM/MM) calculations
    logical, intent(in) :: optionQMMM

    if (this%Glevel == 1 .or. this%Glevel == 2) then

      ! solve linear equation A * Z = X using CG algorithm
      ! get converged R, Z, Q2 matrices & ZT vector
      ! RmatL : AO index, ZmatL : AO index, Q2mat : MO index
      if (optionQMMM) then
        write(stdOut,'(a)') &
            & ' Warning! For calculating relaxed density for SSR state,'
        write(stdOut,'(a)') &
            & '          run CG again to obtain ZT solution in (nac) case.'
      end if
      call CGgrad(env, denseDesc, neighbourList, nNeighbourSK, iSparseStart, &
          & img2CentCell, orb, XT, this%A1e, this%A1ePre, this%HxcSqrS, &
          & this%HxcSqrD, this%HxcHalfS, this%HxcHalfD, this%HxcSpS, this%HxcSpD, &
          & this%fockFc, this%fockFa, this%omega, this%SAweight, this%FONs, &
          & this%G1, this%GammaAO, this%SpinAO, this%LrGammaAO, this%overSqr, &
          & over, eigenvecs, this%fillingL, this%weight, this%Glimit, this%orderRmatL, &
          & this%getDenseAO, this%Lpaired, this%Nc, this%Na, this%CGmaxIter, this%Glevel, &
          & this%reksAlg, this%tSaveMem, this%isRangeSep, ZT, RmatL, ZmatL, Q2mat)

    else if (this%Glevel == 3) then

      ! solve A * Z = X using direct matrix inversion
      call solveZT(this%Aall, XT, ZT)

      ! get direct R, Z, Q2 matrices
      if (.not. optionQMMM) then
        call getRmat(eigenvecs, ZT, this%fillingL, this%Nc, this%Na, &
            & this%reksAlg, RmatL)
        call getZmat(env, denseDesc, neighbourList, nNeighbourSK, &
            & iSparseStart, img2CentCell, orb, RmatL, &
            & this%HxcSqrS, this%HxcSqrD, this%HxcHalfS, this%HxcHalfD, &
            & this%HxcSpS, this%HxcSpD, this%overSqr, over, this%GammaAO, &
            & this%SpinAO, this%LrGammaAO, this%orderRmatL, this%getDenseAO, &
            & this%Lpaired, this%Glevel, this%tSaveMem, this%isRangeSep, ZmatL)
        call getQ2mat(eigenvecs, this%fillingL, this%weight, ZmatL, Q2mat)
        write(stdOut,"(A)") repeat("-", 82)
      end if

    end if

    ! get Q1 matrix from converged ZT vector : MO index
    if (.not. optionQMMM) then
      call getQ1mat(ZT, this%fockFc, this%fockFa, this%SAweight, &
          & this%FONs, this%Nc, this%Na, this%reksAlg, Q1mat)
    else
      write(stdOut,"(A)")
    end if

  end subroutine solveCpReks_


  !> Calculate R*T contribution of gradient (2nd term)
  subroutine getRTGradient_(env, sccCalc, denseDesc, neighbourList, &
      & nNeighbourSK, iSparseStart, img2CentCell, orb, q0, coord0, this)

    !> Environment settings
    type(TEnvironment), intent(inout) :: env

    !> SCC module internal variables
    type(TScc), allocatable, intent(inout) :: sccCalc

    !> Dense matrix descriptor
    type(TDenseDescr), intent(in) :: denseDesc

    !> neighbours to atoms
    type(TNeighbourList), intent(in) :: neighbourList

    !> Number of atomic neighbours
    integer, intent(in) :: nNeighbourSK(:)

    !> Index for atomic blocks in sparse data
    integer, intent(in) :: iSparseStart(:,:)

    !> map from image atom to real atoms
    integer, intent(in) :: img2CentCell(:)

    !> atomic orbital information
    type(TOrbitals), intent(in) :: orb

    !> reference atomic occupations
    real(dp), intent(in) :: q0(:,:,:)

    !> central cell coordinates of atoms
    real(dp), intent(inout) :: coord0(:,:)

    !> data type for REKS
    type(TReksCalc), intent(inout) :: this

    call RTshift(env, sccCalc, denseDesc, neighbourList, nNeighbourSK, &
        & iSparseStart, img2CentCell, orb, coord0, this%Hderiv, this%Sderiv, &
        & this%rhoSqrL, this%overSqr, this%deltaRhoSqrL, this%qOutputL, &
        & q0, this%GammaAO, this%GammaDeriv, this%SpinAO, this%LrGammaAO, &
        & this%LrGammaDeriv, this%RmatL, this%RdelL, this%tmpRL, this%weight, &
        & this%extCharges, this%blurWidths, this%rVec, this%gVec, this%alpha, this%volume, &
        & this%getDenseAO, this%getDenseAtom, this%getAtomIndex, this%orderRmatL, &
        & this%Lpaired, this%SAstates, this%tNAC, this%isRangeSep, this%tExtChrg, &
        & this%tPeriodic, this%tBlur, this%SAgrad, this%SIgrad, this%SSRgrad)

  end subroutine getRTGradient_


  !> Get the information related to non-adiabatic coupling
  subroutine getReksNACinfo_(tWriteTagged, autotestTag, taggedWriter, this)

    !> print tag information
    logical, intent(in) :: tWriteTagged

    !> File name for regression data
    character(*), intent(in) :: autotestTag

    !> Tagged writer
    type(TTaggedWriter), intent(inout) :: taggedWriter

    !> data type for REKS
    type(TReksCalc), intent(inout) :: this

    integer :: fdTagged

    call weightGradient(this%gradL, this%weight, this%avgGrad)
    call getOtherSAgrad(this%avgGrad, this%reksAlg, this%SAgrad)
    call SaToSsrGradient(this%SAgrad, this%SIgrad, this%eigvecsSSR, this%SSRgrad)

    call getReksNAC(this%SAgrad, this%SIgrad, this%SSRgrad, this%eigvecsSSR, &
        & this%energy, this%nacG, this%nacH)

    if (tWriteTagged) then
      open(newUnit=fdTagged, file=autotestTag, position="append")
      ! nonadiabatic coupling vector has a phase, just check the value not sign
      call taggedWriter%write(fdTagged, tagLabels%nacH, abs(this%nacH))
      close(fdTagged)
    end if

  end subroutine getReksNACinfo_


  !> Set the final gradient for REKS
  subroutine setReksGradients_(derivs, this)

    !> data type for REKS
    type(TReksCalc), intent(inout) :: this

    !> derivatives of energy wrt to atomic positions
    real(dp), intent(out) :: derivs(:,:)

    ! when Efunc = 1, derivs is already defined in previous routine
    if (this%tNAC) then
      derivs(:,:) = this%SSRgrad(:,:,this%rstate)
    else
      derivs(:,:) = this%SSRgrad(:,:,1)
    end if

  end subroutine setReksGradients_


  !> Creates (relaxed) density and mulliken population for target state
  subroutine getMullikenPopFromRelaxedDensity_(env, denseDesc, neighbourList, &
      & nNeighbourSK, iSparseStart, img2CentCell, orb, over, rhoPrim, qOutput, this)

    !> Environment settings
    type(TEnvironment), intent(inout) :: env

    !> Dense matrix descriptor
    type(TDenseDescr), intent(in) :: denseDesc

    !> list of neighbours for each atom
    type(TNeighbourList), intent(in) :: neighbourList

    !> Number of neighbours for each of the atoms
    integer, intent(in) :: nNeighbourSK(:)

    !> Index array for the start of atomic blocks in sparse arrays
    integer, intent(in) :: iSparseStart(:,:)

    !> map from image atoms to the original unique atom
    integer, intent(in) :: img2CentCell(:)

    !> Atomic orbital information
    type(TOrbitals), intent(in) :: orb

    !> sparse overlap matrix
    real(dp), intent(in) :: over(:)

    !> sparse density matrix
    real(dp), intent(inout) :: rhoPrim(:,:)

    !> Output electrons
    real(dp), intent(inout) :: qOutput(:,:,:)

    !> data type for REKS
    type(TReksCalc), intent(inout) :: this

    rhoPrim(:,:) = 0.0_dp
    call env%globalTimer%startTimer(globalTimers%denseToSparse)
    call packHS(rhoPrim(:,1), 0.5_dp*(this%relRhoSqr + transpose(this%relRhoSqr)), &
        & neighbourlist%iNeighbour, nNeighbourSK, orb%mOrb, &
        & denseDesc%iAtomStart, iSparseStart, img2CentCell)
    call env%globalTimer%stopTimer(globalTimers%denseToSparse)

    qOutput(:,:,:) = 0.0_dp
    call mulliken(qOutput(:,:,1), over, rhoPrim(:,1), orb, &
        & neighbourList%iNeighbour, nNeighbourSK, img2CentCell, iSparseStart)

  end subroutine getMullikenPopFromRelaxedDensity_


  !> Calculates dipole moment.
  !> This is same routine with getDipoleMoment in main.F90
  subroutine getDipoleMoment_(qOutput, q0, coord, dipoleMoment, iAtInCentralRegion)

    !> electrons in orbitals
    real(dp), intent(in) :: qOutput(:,:,:)

    !> reference atomic charges
    real(dp), intent(in) :: q0(:,:,:)

    !> atomic coordinates
    real(dp), intent(in) :: coord(:,:)

    !> resulting dipole moment
    real(dp), intent(inout) :: dipoleMoment(:)

    !> atoms in the central cell (or device region if transport)
    integer, intent(in) :: iAtInCentralRegion(:)

    integer :: nAtom, ii, iAtom

    nAtom = size(qOutput, dim=2)
    dipoleMoment(:) = 0.0_dp
    do ii = 1, size(iAtInCentralRegion)
      iAtom = iAtInCentralRegion(ii)
      dipoleMoment(:) = dipoleMoment(:)&
          & + sum(q0(:, iAtom, 1) - qOutput(:, iAtom, 1)) * coord(:,iAtom)
    end do

  end subroutine getDipoleMoment_


end module dftbp_reksinterface<|MERGE_RESOLUTION|>--- conflicted
+++ resolved
@@ -665,14 +665,8 @@
           end if
         end if
 
-<<<<<<< HEAD
-        ! self%qOutputL has (qm) component
-        call sccCalc%updateCharges(self%qOutputL(:,:,:,iL), q0, orb, species)
-=======
         ! this%qOutputL has (qm) component
-        call sccCalc%updateCharges(env, this%qOutputL(:,:,:,iL), &
-            & q0, orb, species)
->>>>>>> 55384f57
+        call sccCalc%updateCharges(this%qOutputL(:,:,:,iL), q0, orb, species)
         call sccCalc%updateShifts(env, orb, species, &
             & neighbourList%iNeighbour, img2CentCell)
 
@@ -843,12 +837,7 @@
       derivs(:,:) = 0.0_dp
 
       ! qOutput_L has (qm) component
-<<<<<<< HEAD
-      call sccCalc%updateCharges(self%qOutputL(:,:,:,iL), q0, orb, species)
-=======
-      call sccCalc%updateCharges(env, this%qOutputL(:,:,:,iL), &
-          & q0, orb, species)
->>>>>>> 55384f57
+      call sccCalc%updateCharges(this%qOutputL(:,:,:,iL), q0, orb, species)
       call sccCalc%updateShifts(env, orb, species, &
           & neighbourList%iNeighbour, img2CentCell)
       if (this%tExtChrg) then
@@ -870,14 +859,8 @@
       if (this%isRangeSep) then
         ! deltaRhoSqrL has (my_ud) component
         lcDerivs(:,:,iL) = 0.0_dp
-<<<<<<< HEAD
-        call rangeSep%addLRGradients(lcDerivs(:,:,iL), nonSccDeriv, self%deltaRhoSqrL(:,:,:,iL),&
-            & skOverCont, coord, species, orb, denseDesc%iAtomStart, self%overSqr,&
-=======
-        call rangeSep%addLRGradients(lcDerivs(:,:,iL), nonSccDeriv, &
-            & this%deltaRhoSqrL(:,:,:,iL), skHamCont, skOverCont, coord, &
-            & species, orb, denseDesc%iAtomStart, this%overSqr, &
->>>>>>> 55384f57
+        call rangeSep%addLRGradients(lcDerivs(:,:,iL), nonSccDeriv, this%deltaRhoSqrL(:,:,:,iL),&
+            & skOverCont, coord, species, orb, denseDesc%iAtomStart, this%overSqr,&
             & neighbourList%iNeighbour, nNeighbourSK)
       end if
 
@@ -972,16 +955,9 @@
         & this%GammaDeriv, this%SpinAO, this%LrGammaAO, this%LrGammaDeriv)
 
     ! get Hxc kernel -> (\mu,\nu|f_{Hxc}|\tau,\gam)
-<<<<<<< HEAD
-    call getHxcKernel(self%getDenseAO, over, self%overSqr, self%GammaAO, self%SpinAO,&
-        & self%LrGammaAO, self%Glevel, self%tSaveMem, self%isRangeSep, self%HxcSpS, &
-        & self%HxcSpD, self%HxcHalfS, self%HxcHalfD, self%HxcSqrS, self%HxcSqrD)
-=======
-    call getHxcKernel(denseDesc%iAtomStart, this%getAtomIndex, this%getDenseAO, &
-        & over, this%overSqr, this%GammaAO, this%SpinAO, this%LrGammaAO, &
-        & this%Glevel, this%tSaveMem, this%isRangeSep, this%HxcSpS, &
+    call getHxcKernel(this%getDenseAO, over, this%overSqr, this%GammaAO, this%SpinAO,&
+        & this%LrGammaAO, this%Glevel, this%tSaveMem, this%isRangeSep, this%HxcSpS, &
         & this%HxcSpD, this%HxcHalfS, this%HxcHalfD, this%HxcSqrS, this%HxcSqrD)
->>>>>>> 55384f57
 
     ! get G1, weightIL, Omega, Rab values
     call getG1ILOmegaRab(env, denseDesc, neighbourList, nNeighbourSK, &
