!--------------------------------------------------------------------------------------------------!
!  DFTB+: general package for performing fast atomistic simulations                                !
!  Copyright (C) 2006 - 2021  DFTB+ developers group                                               !
!                                                                                                  !
!  See the LICENSE file for terms of usage and distribution.                                       !
!--------------------------------------------------------------------------------------------------!

#:include 'common.fypp'

!> REKS and SI-SA-REKS formulation in DFTB as developed by Lee et al.
!>
!> The functionality of the module has some limitation:
!> * Third order does not work.
!> * Periodic system do not work yet appart from Gamma point.
!> * Orbital potentials or spin-orbit or external E-field does not work yet.
!> * Only for closed shell system.
!> * Onsite corrections are not included in this version
module dftbp_reks_reksgrad

#:if WITH_OMP
  use omp_lib, only : OMP_GET_NUM_THREADS, OMP_GET_THREAD_NUM
#:endif
<<<<<<< HEAD
  use dftbp_common_accuracy
  use dftbp_math_blasroutines, only : gemm, gemv
  use dftbp_dftb_coulomb, only : addInvRPrime
  use dftbp_type_densedescr
  use dftbp_common_environment
  use dftbp_common_globalenv
  use dftbp_math_lapackroutines, only : getrf, getri
  use dftbp_io_message
  use dftbp_dftb_nonscc
  use dftbp_type_orbitals
  use dftbp_dftb_periodic
  use dftbp_dftb_rangeseparated
  use dftbp_dftb_scc
  use dftbp_common_schedule
  use dftbp_dftb_slakocont
  use dftbp_dftb_sparse2dense
  use dftbp_reks_rekscommon
  use dftbp_reks_reksvar, only : reksTypes

=======
  use dftbp_accuracy, only : dp
  use dftbp_blasroutines, only : gemm, gemv
  use dftbp_coulomb, only : addInvRPrime
  use dftbp_densedescr, only : TDenseDescr
  use dftbp_environment, only : TEnvironment, globalTimers
  use dftbp_globalenv, only : stdOut
  use dftbp_lapackroutines, only : getrf, getri
  use dftbp_message, only : error
  use dftbp_nonscc, only : TNonSccDiff
  use dftbp_orbitals, only : TOrbitals
  use dftbp_periodic, only : TNeighbourList
  use dftbp_rangeseparated, only : TRangeSepFunc
  use dftbp_scc, only : TScc
  use dftbp_schedule, only : distributeRangeInChunks, assembleChunks
  use dftbp_slakocont, only : TSlakoCont 
  use dftbp_sparse2dense, only : unpackHS, packHS, symmetrizeHS, blockSymmetrizeHS
  use dftbp_rekscommon, only : assignEpsilon, assignIndex, getTwoIndices, matAO2MO, matMO2AO,&
      & findShellOfAO, qmExpandL
  use dftbp_reksvar, only : reksTypes
>>>>>>> 16ca5993
  implicit none

  private
  public :: getEnergyWeightedDensityL
  public :: derivative_blockL, weightGradient
  public :: getSccSpinLrPars, getHxcKernel, getG1ILOmegaRab, getSuperAMatrix
  public :: buildSaReksVectors, buildInteractionVectors, buildLstateVector, solveZT
  public :: getRmat, getRdel, getZmat, getQ1mat, getQ1del, getQ2mat
  public :: SaToSsrXT, SaToSsrWeight, SaToSsrGradient, addSItoRQ
  public :: SSRshift, SIshift, Lshift, RTshift
  public :: getOtherSAgrad, getReksNAC
  public :: getExtChrgGradients

  contains

  !> Calculate energy weighted density matrix for each microstate
  subroutine getEnergyWeightedDensityL(env, denseDesc, neighbourList, &
      & nNeighbourSK, iSparseStart, img2CentCell, orb, hamSqrL, hamSpL, &
      & fillingL, eigenvecs, Lpaired, Efunc, isRangeSep, edmSpL)

    !> Environment settings
    type(TEnvironment), intent(inout) :: env

    !> Dense matrix descriptor
    type(TDenseDescr), intent(in) :: denseDesc

    !> neighbours to atoms
    type(TNeighbourList), intent(in) :: neighbourList

    !> Number of atomic neighbours
    integer, intent(in) :: nNeighbourSK(:)

    !> Index for atomic blocks in sparse data
    integer, intent(in) :: iSparseStart(:,:)

    !> map from image atom to real atoms
    integer, intent(in) :: img2CentCell(:)

    !> Atomic orbital information
    type(TOrbitals), intent(in) :: orb

    !> Dense Hamiltonian matrix for each microstate
    real(dp), allocatable, intent(inout) :: hamSqrL(:,:,:,:)

    !> Sparse Hamiltonian matrix for each microstate
    real(dp), allocatable, intent(in) :: hamSpL(:,:,:)

    !> Filling for each microstate
    real(dp), intent(in) :: fillingL(:,:,:)

    !> Eigenvectors on eixt
    real(dp), intent(in) :: eigenvecs(:,:)

    !> Number of spin-paired microstates
    integer, intent(in) :: Lpaired

    !> Minimized energy functional
    integer, intent(in) :: Efunc

    !> Whether to run a range separated calculation
    logical, intent(in) :: isRangeSep

    !> sparse energy-weighted density matrix for each microstate
    real(dp), intent(out) :: edmSpL(:,:)

    real(dp), allocatable :: tmpEps(:,:)
    real(dp), allocatable :: tmpHam(:,:)

    integer :: tmpL, tmpchk, iL, Lmax, i, j, nOrb

    Lmax = size(fillingL,dim=3)
    nOrb = size(fillingL,dim=1)

    allocate(tmpEps(nOrb,nOrb))
    if (.not. isRangeSep) then
      allocate(tmpHam(nOrb,nOrb))
    end if

    edmSpL(:,:) = 0.0_dp
    do iL = 1, Lmax

      if (isRangeSep) then
        if (Efunc == 1) then
          ! For single-state REKS, current hamSqrL is still in AO basis
          ! since the secular equation routine is not used
          ! convert the hamiltonians from AO basis to MO basis
          call matAO2MO(hamSqrL(:,:,1,iL), eigenvecs)
        end if
      else
        tmpHam(:,:) = 0.0_dp
        ! hamSpL has (my_ud) component
        call env%globalTimer%startTimer(globalTimers%sparseToDense)
        call unpackHS(tmpHam, hamSpL(:,1,iL), &
            & neighbourList%iNeighbour, nNeighbourSK, &
            & denseDesc%iAtomStart, iSparseStart, img2CentCell)
        call env%globalTimer%stopTimer(globalTimers%sparseToDense)
        call blockSymmetrizeHS(tmpHam, denseDesc%iAtomStart)
        ! convert the hamiltonians from AO basis to MO basis
        call matAO2MO(tmpHam, eigenvecs)
      end if

      ! calculate the lagrange multipliers
      tmpEps(:,:) = 0.0_dp
      do i = 1, nOrb
        do j = 1, nOrb
          if (isRangeSep) then
            tmpEps(i,j) = (fillingL(i,1,iL) + fillingL(j,1,iL)) &
                & * hamSqrL(i,j,1,iL) * 0.5_dp
          else
            tmpEps(i,j) = (fillingL(i,1,iL) + fillingL(j,1,iL)) &
                & * tmpHam(i,j) * 0.5_dp
          end if
        end do
      end do

      if (iL <= Lpaired) then
        tmpL = iL
        tmpchk = 0
        tmpEps(:,:) = 2.0_dp * tmpEps
      else
        if (mod(iL,2) == 1) then
          tmpL = iL
          tmpchk = 0
        else
          tmpL = iL - 1
          tmpchk = 1
        end if
      end if

      ! convert the multipliers from MO basis to AO basis
      call matMO2AO(tmpEps, eigenvecs)

      call env%globalTimer%startTimer(globalTimers%denseToSparse)
      call packHS(edmSpL(:,tmpL), tmpEps, neighbourlist%iNeighbour, &
          & nNeighbourSK, orb%mOrb, denseDesc%iAtomStart, iSparseStart, &
          & img2CentCell)
      call env%globalTimer%stopTimer(globalTimers%denseToSparse)

      if (tmpchk == 1) then
        edmSpL(:,iL) = edmSpL(:,tmpL)
      end if

    end do

  end subroutine getEnergyWeightedDensityL


  !> The SCC and spin electronic force contribution for all atoms from the matrix derivatives, self
  !> consistent potential and the density and energy-density matrices
  subroutine derivative_blockL(env, deriv, derivator, DM, EDM, skHamCont, &
      & skOverCont, coords, species, iNeighbour, nNeighbourSK, img2CentCell, &
      & iPair, iSquare, orb, shift, Lpaired, gradL, Hderiv, Sderiv)

    !> Computational environment settings
    type(TEnvironment), intent(in) :: env

    !> x,y,z derivatives for each real atom in the system
    real(dp), intent(out) :: deriv(:,:)

    !> Differentiatior for the non-scc components
    class(TNonSccDiff), intent(in) :: derivator

    !> density matrix in unpacked format
    real(dp), intent(in) :: DM(:,:,:,:)

    !> energy-weighted density matrix in packed format
    real(dp), intent(in) :: EDM(:,:)

    !> Container for SK Hamiltonian integrals
    type(TSlakoCont) :: skHamCont

    !> Container for SK overlap integrals
    type(TSlakoCont) :: skOverCont

    !> list of all atomic coordinates
    real(dp), intent(in) :: coords(:,:)

    !> list of all atomic species
    integer, intent(in) :: species(:)

    !> neighbour list for atoms
    integer, intent(in) :: iNeighbour(0:,:)

    !> number of neighbours of each atom
    integer, intent(in) :: nNeighbourSK(:)

    !> indexing array for periodic image atoms
    integer, intent(in) :: img2CentCell(:)

    !> indexing array for the Hamiltonian
    integer, intent(in) :: iPair(0:,:)

    !> Position of each atom in the rows/columns of the square matrices. Shape: (nAtom)
    integer, intent(in) :: iSquare(:)

    !> Information about the shells and orbitals in the system.
    type(TOrbitals), intent(in) :: orb

    !> block shift from the potential
    real(dp), intent(in) :: shift(:,:,:,:,:)

    !> Number of spin-paired microstates
    integer, intent(in) :: Lpaired

    !> gradients for each microstate except orbital derivative terms
    real(dp), intent(out) :: gradL(:,:,:)

    !> Dense non-scc Hamiltonian derivative in AO basis
    real(dp), intent(out) :: Hderiv(:,:,:)

    !> Dense overlap derivative in AO basis
    real(dp), intent(out) :: Sderiv(:,:,:)

    integer :: iOrig, iSpin, ii, nSpin, nAtom
    integer :: iNeigh, iAtom1, iAtom2, iAtom2f, iSp1, iSp2
    integer :: nOrb1, nOrb2

    real(dp) :: sqrDMTmp(orb%mOrb,orb%mOrb), sqrEDMTmp(orb%mOrb,orb%mOrb)
    real(dp) :: shiftSprime(orb%mOrb,orb%mOrb)
    real(dp) :: hPrimeTmp(orb%mOrb,orb%mOrb,3), sPrimeTmp(orb%mOrb,orb%mOrb,3)
    real(dp) :: derivTmp(3)
    real(dp) :: fac
    integer :: iAtFirst, iAtLast
    integer :: tmpL, tmpLs, iL, Lmax

    nAtom = size(orb%nOrbAtom)
    nSpin = size(shift,dim=4)
    Lmax = size(DM,dim=4)

    do iL = 1, Lmax

      deriv(:,:) = 0.0_dp
      if (iL == 1) then
        Hderiv(:,:,:) = 0.0_dp
        Sderiv(:,:,:) = 0.0_dp
      end if

      if (iL <= Lpaired) then
        tmpL = iL
      else
        if (mod(iL,2) == 1) then
          tmpL = iL
          tmpLs = iL + 1
          fac = 1.0_dp
        else
          tmpL = iL - 1
          tmpLs = iL
          fac = -1.0_dp
        end if
      end if

      call distributeRangeInChunks(env, 1, nAtom, iAtFirst, iAtLast)

      !$OMP PARALLEL DO PRIVATE(iAtom1,iSp1,nOrb1,iNeigh,iAtom2,iAtom2f,iSp2,nOrb2,iOrig,sqrDMTmp, &
      !$OMP& sqrEDMTmp,hPrimeTmp,sPrimeTmp,derivTmp,shiftSprime,iSpin,ii) DEFAULT(SHARED) &
      !$OMP& SCHEDULE(RUNTIME) REDUCTION(+:deriv)
      do iAtom1 = iAtFirst, iAtLast
        iSp1 = species(iAtom1)
        nOrb1 = orb%nOrbSpecies(iSp1)
        do iNeigh = 1, nNeighbourSK(iAtom1)
          iAtom2 = iNeighbour(iNeigh, iAtom1)
          iAtom2f = img2CentCell(iAtom2)
          iSp2 = species(iAtom2f)
          if (iAtom1 /= iAtom2f) then
            nOrb2 = orb%nOrbSpecies(iSp2)
            iOrig = iPair(iNeigh,iAtom1) + 1
            sqrDMTmp(1:nOrb2,1:nOrb1) = &
                & DM(iSquare(iAtom2f):iSquare(iAtom2f+1)-1, &
                & iSquare(iAtom1):iSquare(iAtom1+1)-1,1,tmpL)
            sqrEDMTmp(1:nOrb2,1:nOrb1) = &
                & reshape(EDM(iOrig:iOrig+nOrb1*nOrb2-1,iL),(/nOrb2,nOrb1/))
            call derivator%getFirstDeriv(hPrimeTmp, skHamCont, &
                & coords, species, iAtom1, iAtom2, orb)
            call derivator%getFirstDeriv(sPrimeTmp, skOverCont, &
                & coords, species, iAtom1, iAtom2, orb)

            if (iL == 1) then
              ! H0 & S derivative with respect to AO basis
              do ii = 1, 3
                Hderiv(iSquare(iAtom2f):iSquare(iAtom2f+1)-1, &
                    & iSquare(iAtom1):iSquare(iAtom1+1)-1,ii) &
                    & = hPrimeTmp(1:nOrb2,1:nOrb1,ii)
                Sderiv(iSquare(iAtom2f):iSquare(iAtom2f+1)-1, &
                    & iSquare(iAtom1):iSquare(iAtom1+1)-1,ii) &
                    & = sPrimeTmp(1:nOrb2,1:nOrb1,ii)
              end do
            end if
            
            derivTmp(:) = 0.0_dp
            ! note factor of 2 for implicit summation over lower triangle of density matrix:
            do ii = 1, 3
              derivTmp(ii) = 2.0_dp * (&
                  & sum(sqrDMTmp(1:nOrb2,1:nOrb1)*hPrimeTmp(1:nOrb2,1:nOrb1,ii)) &
                  & - sum(sqrEDMTmp(1:nOrb2,1:nOrb1)*sPrimeTmp(1:nOrb2,1:nOrb1,ii)))
            end do

            do iSpin = 1, nSpin
              do ii = 1, 3
                shiftSprime(1:nOrb2,1:nOrb1) = 0.5_dp * (&
                    & matmul(sPrimeTmp(1:nOrb2,1:nOrb1,ii), &
                    & shift(1:nOrb1,1:nOrb1,iAtom1,iSpin,iL) )&
                    & + matmul(shift(1:nOrb2,1:nOrb2,iAtom2f,iSpin,iL), &
                    & sPrimeTmp(1:nOrb2,1:nOrb1,ii)) )
                ! again factor of 2 from lower triangle, cf published force expressions for SCC:
                if (iSpin == 1) then
                  derivTmp(ii) = derivTmp(ii) + 2.0_dp * ( sum( shiftSprime(1:nOrb2,1:nOrb1) *&
                      & sqrDMTmp(1:nOrb2,1:nOrb1) ) )
                else
                  if (iL > Lpaired) then
                    derivTmp(ii) = derivTmp(ii)&
                        & + fac * 2.0_dp * ( sum( shiftSprime(1:nOrb2,1:nOrb1) *&
                        & DM(iSquare(iAtom2f):iSquare(iAtom2f+1)-1, &
                        & iSquare(iAtom1):iSquare(iAtom1+1)-1,1,tmpLs) ) )
                  end if
                end if
              end do
            end do

            ! forces from atom 1 on atom 2f and 2f onto 1
            deriv(:,iAtom1) = deriv(:,iAtom1) + derivTmp(:)
            deriv(:,iAtom2f) = deriv(:,iAtom2f) - derivTmp(:)

          end if
        enddo
      enddo
      !$OMP END PARALLEL DO

      if (iL == 1) then
        do ii = 1, 3
          call blockSymmetrizeHS(Hderiv(:,:,ii), iSquare)
          call blockSymmetrizeHS(Sderiv(:,:,ii), iSquare)
        end do
      end if

      call assembleChunks(env, deriv)

      gradL(:,:,iL) = deriv

    end do

  end subroutine derivative_blockL


  !> Calculate averaged gradient with weighting factors of each microstate
  subroutine weightGradient(gradL, weight, grad)

    !> gradients for each microstate except orbital derivative terms
    real(dp), intent(in) :: gradL(:,:,:)

    !> Weight of each microstate for state to be optimized; weight = weightL * SAweight
    real(dp), intent(in) :: weight(:)

    !> averaged gradient with weighting factors
    real(dp), intent(out) :: grad(:,:)

    integer :: iL, Lmax

    Lmax = size(weight,dim=1)

    grad(:,:) = 0.0_dp
    do iL = 1, Lmax
      grad(:,:) = grad + weight(iL) * gradL(:,:,iL)
    end do

  end subroutine weightGradient


  !> Calculate SCC, spin, LC parameters with matrix form
  subroutine getSccSpinLrPars(env, sccCalc, rangeSep, coords, species, &
      & iNeighbour, img2CentCell, iSquare, spinW, getAtomIndex, isRangeSep, &
      & GammaAO, GammaDeriv, SpinAO, LrGammaAO, LrGammaDeriv)

    !> Computational environment settings
    type(TEnvironment), intent(in) :: env

    !> SCC module internal variables
    type(TScc), allocatable, intent(inout) :: sccCalc

    !> Range separation contributions
    type(TRangeSepFunc), allocatable, intent(inout) :: rangeSep

    !> list of all atomic coordinates
    real(dp), intent(in) :: coords(:,:)

    !> list of all atomic species
    integer, intent(in) :: species(:)

    !> neighbour list for atoms
    integer, intent(in) :: iNeighbour(0:,:)

    !> indexing array for periodic image atoms
    integer, intent(in) :: img2CentCell(:)

    !> Position of each atom in the rows/columns of the square matrices. Shape: (nAtom)
    integer, intent(in) :: iSquare(:)

    !> spin constants
    real(dp), intent(in) :: spinW(:,:,:)

    !> get atom index from AO index
    integer, intent(in) :: getAtomIndex(:)

    !> Whether to run a range separated calculation
    logical, intent(in) :: isRangeSep

    !> scc gamma integrals in AO basis
    real(dp), intent(out) :: GammaAO(:,:)

    !> scc gamma derivative integrals
    real(dp), intent(out) :: GammaDeriv(:,:,:)

    !> spin W in AO basis
    real(dp), intent(out) :: SpinAO(:,:)

    !> long-range gamma integrals in AO basis
    real(dp), allocatable, intent(inout) :: LrGammaAO(:,:)

    !> long-range gamma derivative integrals
    real(dp), allocatable, intent(inout) :: LrGammaDeriv(:,:,:)

    real(dp), allocatable :: tmpGamma(:,:)
    real(dp), allocatable :: tmpLrGamma(:,:)

    real(dp) :: fac1, fac2
    integer :: nOrb, nAtom, mu, nu, G1, G2, ii, iAt1, iAt2, iSp1, iSp2

    nOrb = size(GammaAO,dim=1)
    nAtom = size(iSquare,dim=1) - 1

    allocate(tmpGamma(nAtom,nAtom))
    if (isRangeSep) then
      allocate(tmpLrGamma(nAtom,nAtom))
    end if

    ! get total gamma (gamma = 1/R - S)
    tmpGamma(:,:) = 0.0_dp
    call sccCalc%getAtomicGammaMatrix(tmpGamma, iNeighbour, img2CentCell)
    call symmetrizeHS(tmpGamma)
    ! convert from atom to AO
    GammaAO(:,:) = 0.0_dp
    do iAt1 = 1, nAtom
      do iAt2 = 1, nAtom
        GammaAO(iSquare(iAt2):iSquare(iAt2+1)-1,iSquare(iAt1):iSquare(iAt1+1)-1) =&
            & tmpGamma(iAt2,iAt1)
      end do
    end do

    ! get total gamma derivative (gamma = 1/R - S)
    call sccCalc%getGammaDeriv(env, species, iNeighbour, img2CentCell, GammaDeriv)
    do ii = 1, 3
      call symmetrizeHS(GammaDeriv(:,:,ii))
    end do

    ! get spinW with respect to AO
    SpinAO(:,:) = 0.0_dp
    do mu = 1, nOrb
      do nu = mu, nOrb
        ! find proper atom index
        G1 = getAtomIndex(mu)
        G2 = getAtomIndex(nu)
        if (G1 == G2) then
          ! set the orbital shell for mu index
          call findShellOfAO(mu, mu, getAtomIndex, iSquare, iSp1, fac1, fac2)
          ! set the orbital shell for nu index
          call findShellOfAO(nu, nu, getAtomIndex, iSquare, iSp2, fac1, fac2)
          SpinAO(nu,mu) = spinW(iSp2,iSp1,species(G1))
          if (nu /= mu) then
            SpinAO(mu,nu) = SpinAO(nu,mu)
          end if
        end if
      end do
    end do

    if (isRangeSep) then

      ! get total long-range gamma
      tmpLrGamma(:,:) = 0.0_dp
      call rangeSep%getLrGamma(tmpLrGamma)
      ! convert from atom to AO
      LrGammaAO(:,:) = 0.0_dp
      do iAt1 = 1, nAtom
        do iAt2 = 1, nAtom
          LrGammaAO(iSquare(iAt2):iSquare(iAt2+1)-1,iSquare(iAt1):iSquare(iAt1+1)-1) =&
              & tmpLrGamma(iAt2,iAt1)
        end do
      end do

      ! get long-range gamma derivative
      LrGammaDeriv(:,:,:) = 0.0_dp
      call rangeSep%getLrGammaDeriv(coords, species, LrGammaDeriv)
      do ii = 1, 3
        call symmetrizeHS(LrGammaDeriv(:,:,ii))
      end do

    end if

  end subroutine getSccSpinLrPars


  !> Interface routine to calculate H-XC kernel in REKS
  subroutine getHxcKernel(getDenseAO, over, overSqr, GammaAO, SpinAO, LrGammaAO, Glevel, tSaveMem,&
      & isRangeSep, HxcSpS, HxcSpD, HxcHalfS, HxcHalfD, HxcSqrS, HxcSqrD)

    !> get dense AO index from sparse AO array
    integer, intent(in) :: getDenseAO(:,:)

    !> sparse overlap matrix
    real(dp), intent(in) :: over(:)

    !> Dense overlap matrix
    real(dp), intent(in) :: overSqr(:,:)

    !> scc gamma integrals in AO basis
    real(dp), intent(in) :: GammaAO(:,:)

    !> spin W in AO basis
    real(dp), intent(in) :: SpinAO(:,:)

    !> long-range gamma integrals in AO basis
    real(dp), allocatable, intent(in) :: LrGammaAO(:,:)

    !> Algorithms to calculate analytic gradients
    integer, intent(in) :: Glevel

    !> Save 'A' and 'Hxc' to memory in gradient calculation
    logical, intent(in) :: tSaveMem

    !> Whether to run a range separated calculation
    logical, intent(in) :: isRangeSep

    !> Hartree-XC kernel with sparse form with same spin part
    real(dp), allocatable, intent(inout) :: HxcSpS(:,:)

    !> Hartree-XC kernel with sparse form with different spin part
    real(dp), allocatable, intent(inout) :: HxcSpD(:,:)

    !> Hartree-XC kernel with half dense form with same spin part
    real(dp), allocatable, intent(inout) :: HxcHalfS(:,:)

    !> Hartree-XC kernel with half dense form with different spin part
    real(dp), allocatable, intent(inout) :: HxcHalfD(:,:)

    !> Hartree-XC kernel with dense form with same spin part
    real(dp), allocatable, intent(inout) :: HxcSqrS(:,:,:,:)

    !> Hartree-XC kernel with dense form with different spin part
    real(dp), allocatable, intent(inout) :: HxcSqrD(:,:,:,:)

    if (Glevel == 1 .or. Glevel == 2) then

      if (tSaveMem) then

        if (isRangeSep) then

          ! get Hxc kernel for DFTB with respect to AO basis
          ! for LC case, we use half dense form.
          call HxcKernelHalf_(getDenseAO, overSqr, GammaAO, SpinAO, LrGammaAO, isRangeSep,&
              & HxcHalfS, HxcHalfD)

        else

          ! get Hxc kernel for DFTB with respect to AO basis with sparse form
          call HxcKernelSparse_(getDenseAO, over, GammaAO, SpinAO, &
              & HxcSpS, HxcSpD)

        end if

      end if

    else if (Glevel == 3) then

      ! get Hxc kernel for DFTB with respect to AO basis
      call HxcKernelDense_(overSqr, GammaAO, SpinAO, LrGammaAO, isRangeSep, HxcSqrS, HxcSqrD)

    end if

  end subroutine getHxcKernel


  !> Calculate G1, weightIL, omega, Rab variables
  subroutine getG1ILOmegaRab(env, denseDesc, neighbourList, &
      & nNeighbourSK, iSparseStart, img2CentCell, eigenvecs, hamSqrL, &
      & hamSpL, fockFa, fillingL, FONs, SAweight, enLtot, hess, &
      & Nc, Na, reksAlg, tSSR, isRangeSep, G1, weightIL, omega, Rab)

    !> Environment settings
    type(TEnvironment), intent(inout) :: env

    !> Dense matrix descriptor
    type(TDenseDescr), intent(in) :: denseDesc

    !> neighbours to atoms
    type(TNeighbourList), intent(in) :: neighbourList

    !> Number of atomic neighbours
    integer, intent(in) :: nNeighbourSK(:)

    !> Index for atomic blocks in sparse data
    integer, intent(in) :: iSparseStart(:,:)

    !> map from image atom to real atoms
    integer, intent(in) :: img2CentCell(:)

    !> Eigenvectors on eixt
    real(dp), intent(in) :: eigenvecs(:,:,:)

    !> Dense Hamiltonian matrix for each microstate
    real(dp), allocatable, intent(in) :: hamSqrL(:,:,:,:)

    !> Sparse Hamiltonian matrix for each microstate
    real(dp), allocatable, intent(in) :: hamSpL(:,:,:)

    !> dense fock matrix for active orbitals
    real(dp), intent(in) :: fockFa(:,:,:)

    !> Filling for each microstate
    real(dp), intent(in) :: fillingL(:,:,:)

    !> Fractional occupation numbers of active orbitals
    real(dp), intent(in) :: FONs(:,:)

    !> Weights used in state-averaging
    real(dp), intent(in) :: SAweight(:)

    !> total energy for each microstate
    real(dp), intent(in) :: enLtot(:)

    !> Hessian of FONs
    real(dp), intent(in) :: hess

    !> Number of core orbitals
    integer, intent(in) :: Nc

    !> Number of active orbitals
    integer, intent(in) :: Na

    !> Type of REKS calculations
    integer, intent(in) :: reksAlg

    !> Calculate SSR state with inclusion of SI, otherwise calculate SA-REKS state
    logical, intent(in) :: tSSR

    !> Whether to run a range separated calculation
    logical, intent(in) :: isRangeSep

    !> constant calculated from hessian and energy of microstates
    real(dp), intent(out) :: G1

    !> modified weight of each microstate
    real(dp), intent(out) :: weightIL(:)

    !> anti-symmetric matrices originated from Hamiltonians
    real(dp), intent(out) :: omega(:)

    !> state-interaction term used in SSR gradients
    real(dp), allocatable, intent(inout) :: Rab(:,:)

    real(dp), allocatable :: tmpHam(:,:)

    real(dp) :: tmpdE
    integer :: nOrb, Lmax, superN
    integer :: iL, ij, i, j, Nv

    nOrb = size(fillingL,dim=1)
    superN = size(omega,dim=1)
    Lmax = size(fillingL,dim=3)
    Nv = nOrb - Nc - Na

    if (.not. isRangeSep) then
      allocate(tmpHam(nOrb,nOrb))
    end if

    ! set G1 value
    select case (reksAlg)
    case (reksTypes%noReks)
    case (reksTypes%ssr22)
      tmpdE = enLtot(5) + enLtot(6) &
           & - enLtot(4) - enLtot(3)
      G1 = 2.0_dp / hess / tmpdE
    case (reksTypes%ssr44)
      call error("SSR(4,4) is not implemented yet")
    end select

    ! set weightIL value
    select case (reksAlg)
    case (reksTypes%noReks)
    case (reksTypes%ssr22)
      weightIL(1) =  1.0_dp
      weightIL(2) = -1.0_dp
      weightIL(3) = (enLtot(1) - enLtot(2)) / tmpdE
      weightIL(4) =  weightIL(3)
      weightIL(5) = -weightIL(3)
      weightIL(6) = -weightIL(3)
    case (reksTypes%ssr44)
      call error("SSR(4,4) is not implemented yet")
    end select

    if (tSSR) then
      Rab(:,:) = 0.0_dp
    end if
    omega(:) = 0.0_dp
    do iL = 1, Lmax

      if (isRangeSep) then

        ! set omega value
        do ij = 1, superN
          ! assign index i and j from ij
          call assignIndex(Nc, Na, Nv, reksAlg, ij, i, j)
          omega(ij) = omega(ij) + 2.0_dp * weightIL(iL) * hamSqrL(i,j,1,iL) &
              & * ( fillingL(i,1,iL) - fillingL(j,1,iL) )
        end do

        ! get Rab value
        if (tSSR) then
          select case (reksAlg)
          case (reksTypes%noReks)
          case (reksTypes%ssr22)
            call getRab22_1st_(hamSqrL(:,:,1,iL), fillingL, weightIL, &
                & SAweight, FONs, Nc, iL, Rab)
          case (reksTypes%ssr44)
            call error("SSR(4,4) is not implemented yet")
          end select
        end if

      else

        ! convert from sparse to dense for hamSpL in MO basis
        tmpHam(:,:) = 0.0_dp
        ! hamSpL has (my_ud) component
        call env%globalTimer%startTimer(globalTimers%sparseToDense)
        call unpackHS(tmpHam, hamSpL(:,1,iL), &
            & neighbourList%iNeighbour, nNeighbourSK, &
            & denseDesc%iAtomStart, iSparseStart, img2CentCell)
        call env%globalTimer%stopTimer(globalTimers%sparseToDense)
        call blockSymmetrizeHS(tmpHam, denseDesc%iAtomStart)
        ! convert the multipliers from MO basis to AO basis
        call matAO2MO(tmpHam, eigenvecs(:,:,1))

        ! set omega value
        do ij = 1, superN
          ! assign index i and j from ij
          call assignIndex(Nc, Na, Nv, reksAlg, ij, i, j)
          omega(ij) = omega(ij) + 2.0_dp * weightIL(iL) * tmpHam(i,j) &
              & * ( fillingL(i,1,iL) - fillingL(j,1,iL) )
        end do

        ! get Rab value
        if (tSSR) then
          select case (reksAlg)
          case (reksTypes%noReks)
          case (reksTypes%ssr22)
            call getRab22_1st_(tmpHam, fillingL, weightIL, &
                & SAweight, FONs, Nc, iL, Rab)
          case (reksTypes%ssr44)
            call error("SSR(4,4) is not implemented yet")
          end select
        end if

      end if

    end do

    ! get Rab value
    if (tSSR) then
      select case (reksAlg)
      case (reksTypes%noReks)
      case (reksTypes%ssr22)
        call getRab22_2nd_(fockFa, FONs, SAweight, Nc, Rab)
      case (reksTypes%ssr44)
        call error("SSR(4,4) is not implemented yet")
      end select
    end if

  end subroutine getG1ILOmegaRab


  !> Calculate super A hessian matrix with and without H-XC kernel
  subroutine getSuperAMatrix(eigenvecs, HxcSqrS, HxcSqrD, Fc, Fa, &
      & omega, fillingL, weight, SAweight, FONs, G1, Lpaired, Nc, &
      & Na, Glevel, reksAlg, tSaveMem, A1e, A1ePre, Aall)

    !> Eigenvectors on eixt
    real(dp), intent(in) :: eigenvecs(:,:,:)

    !> Hartree-XC kernel with dense form with same spin part
    real(dp), allocatable, intent(in) :: HxcSqrS(:,:,:,:)

    !> Hartree-XC kernel with dense form with different spin part
    real(dp), allocatable, intent(in) :: HxcSqrD(:,:,:,:)

    !> dense fock matrix for core orbitals
    real(dp), intent(in) :: Fc(:,:)

    !> dense fock matrix for active orbitals
    real(dp), intent(in) :: Fa(:,:,:)

    !> anti-symmetric matrices originated from Hamiltonians
    real(dp), intent(in) :: omega(:)

    !> Filling for each microstate
    real(dp), intent(in) :: fillingL(:,:,:)

    !> Weight of each microstate for state to be optimized; weight = weightL * SAweight
    real(dp), intent(in) :: weight(:)

    !> Weights used in state-averaging
    real(dp), intent(in) :: SAweight(:)

    !> Fractional occupation numbers of active orbitals
    real(dp), intent(in) :: FONs(:,:)

    !> constant calculated from hessian and energy of microstates
    real(dp), intent(in) :: G1

    !> Number of spin-paired microstates
    integer, intent(in) :: Lpaired

    !> Number of core orbitals
    integer, intent(in) :: Nc

    !> Number of active orbitals
    integer, intent(in) :: Na

    !> Algorithms to calculate analytic gradients
    integer, intent(in) :: Glevel

    !> Type of REKS calculations
    integer, intent(in) :: reksAlg

    !> Save 'A' and 'Hxc' to memory in gradient calculation
    logical, intent(in) :: tSaveMem

    !> super A hessian matrix with one-electron term in front of orbital derivatives
    real(dp), allocatable, intent(inout) :: A1e(:,:)

    !> preconditioner of super A hessian matrix with one-electron term in front of orbital
    !> derivatives
    real(dp), allocatable, intent(inout) :: A1ePre(:,:)

    !> super A hessian matrix in front of orbital derivatives
    real(dp), allocatable, intent(inout) :: Aall(:,:)

    if (Glevel == 1 .or. Glevel == 2) then

      if (tSaveMem) then

        ! build super A matrix except H-XC kernel
        call buildA1e_(Fc, Fa, omega, SAweight, FONs, G1, Nc, Na, &
            & Glevel, reksAlg, A1e, A1ePre)

      end if

    else if (Glevel == 3) then

      ! build super A matrix including H-XC kernel
      call buildAall_(eigenvecs, HxcSqrS, HxcSqrD, Fc, Fa, omega, &
          & fillingL, weight, SAweight, FONs, G1, Lpaired, Nc, &
          & Na, reksAlg, Aall)

    end if

  end subroutine getSuperAMatrix


  !> Calculate X^T vectors for state X = PPS, OSS, etc
  subroutine buildSaReksVectors(env, denseDesc, neighbourList, nNeighbourSK, &
      & iSparseStart, img2CentCell, eigenvecs, hamSqrL, hamSpL, fillingL, &
      & weightL, Nc, Na, rstate, reksAlg, tSSR, isRangeSep, XT)

    !> Environment settings
    type(TEnvironment), intent(inout) :: env

    !> Dense matrix descriptor
    type(TDenseDescr), intent(in) :: denseDesc

    !> neighbours to atoms
    type(TNeighbourList), intent(in) :: neighbourList

    !> Number of atomic neighbours
    integer, intent(in) :: nNeighbourSK(:)

    !> Index for atomic blocks in sparse data
    integer, intent(in) :: iSparseStart(:,:)

    !> map from image atom to real atoms
    integer, intent(in) :: img2CentCell(:)

    !> Eigenvectors on eixt
    real(dp), intent(in) :: eigenvecs(:,:,:)

    !> Dense Hamiltonian matrix for each microstate
    real(dp), allocatable, intent(in) :: hamSqrL(:,:,:,:)

    !> Sparse Hamiltonian matrix for each microstate
    real(dp), allocatable, intent(in) :: hamSpL(:,:,:)

    !> Filling for each microstate
    real(dp), intent(in) :: fillingL(:,:,:)

    !> Weight for each microstate per state
    real(dp), intent(in) :: weightL(:,:)

    !> Number of core orbitals
    integer, intent(in) :: Nc

    !> Number of active orbitals
    integer, intent(in) :: Na

    !> Target SSR state
    integer, intent(in) :: rstate

    !> Type of REKS calculations
    integer, intent(in) :: reksAlg

    !> Calculate SSR state with inclusion of SI, otherwise calculate SA-REKS state
    logical, intent(in) :: tSSR

    !> Whether to run a range separated calculation
    logical, intent(in) :: isRangeSep

    !> SA-REKS state vector
    real(dp), intent(out) :: XT(:,:)

    real(dp), allocatable :: tmpHam(:,:)

    real(dp) :: tmp1, tmp2
    integer :: Lmax, nOrb, Nv, superN, nstates
    integer :: iL, ij, i, j, ist

    nOrb = size(eigenvecs,dim=1)
    Lmax = size(fillingL,dim=3)
    nstates = size(weightL,dim=1)
    superN = size(XT,dim=1)
    Nv = nOrb - Nc - Na

    if (.not. isRangeSep) then
      allocate(tmpHam(nOrb,nOrb))
    end if

    XT(:,:) = 0.0_dp
    do iL = 1, Lmax

      if (isRangeSep) then

        if (tSSR) then
          do ist = 1, nstates
            do ij = 1, superN
              ! assign index i and j from ij
              call assignIndex(Nc, Na, Nv, reksAlg, ij, i, j)
              tmp1 = weightL(ist,iL)*fillingL(i,1,iL)*hamSqrL(i,j,1,iL)
              tmp2 = weightL(ist,iL)*fillingL(j,1,iL)*hamSqrL(i,j,1,iL)
              XT(ij,ist) = XT(ij,ist) + 2.0_dp * (tmp1 - tmp2)
            end do
          end do
        else
          do ij = 1, superN
            ! assign index i and j from ij
            call assignIndex(Nc, Na, Nv, reksAlg, ij, i, j)
            tmp1 = weightL(rstate,iL)*fillingL(i,1,iL)*hamSqrL(i,j,1,iL)
            tmp2 = weightL(rstate,iL)*fillingL(j,1,iL)*hamSqrL(i,j,1,iL)
            XT(ij,1) = XT(ij,1) + 2.0_dp * (tmp1 - tmp2)
          end do
        end if

      else

        ! convert from sparse to dense for hamSpL in MO basis
        tmpHam(:,:) = 0.0_dp
        ! hamSpL has (my_ud) component
        call env%globalTimer%startTimer(globalTimers%sparseToDense)
        call unpackHS(tmpHam, hamSpL(:,1,iL), &
            & neighbourList%iNeighbour, nNeighbourSK, &
            & denseDesc%iAtomStart, iSparseStart, img2CentCell)
        call env%globalTimer%stopTimer(globalTimers%sparseToDense)
        call blockSymmetrizeHS(tmpHam, denseDesc%iAtomStart)
        ! convert the multipliers from MO basis to AO basis
        call matAO2MO(tmpHam, eigenvecs(:,:,1))

        if (tSSR) then
          do ist = 1, nstates
            do ij = 1, superN
              ! assign index i and j from ij
              call assignIndex(Nc, Na, Nv, reksAlg, ij, i, j)
              tmp1 = weightL(ist,iL)*fillingL(i,1,iL)*tmpHam(i,j)
              tmp2 = weightL(ist,iL)*fillingL(j,1,iL)*tmpHam(i,j)
              XT(ij,ist) = XT(ij,ist) + 2.0_dp * (tmp1 - tmp2)
            end do
          end do
        else
          do ij = 1, superN
            ! assign index i and j from ij
            call assignIndex(Nc, Na, Nv, reksAlg, ij, i, j)
            tmp1 = weightL(rstate,iL)*fillingL(i,1,iL)*tmpHam(i,j)
            tmp2 = weightL(rstate,iL)*fillingL(j,1,iL)*tmpHam(i,j)
            XT(ij,1) = XT(ij,1) + 2.0_dp * (tmp1 - tmp2)
          end do
        end if

      end if

    end do

  end subroutine buildSaReksVectors


  !> Calculate X^T_del vectors for state-interaction
  subroutine buildInteractionVectors(eigenvecs, ZdelL, Fc, Fa, FONs, &
      & fillingL, weight, SAweight, omega, Rab, G1, Nc, Na, &
      & ia, ib, reksAlg, XTdel)

    !> Eigenvectors on eixt
    real(dp), intent(in) :: eigenvecs(:,:,:)

    !> auxiliary matrix in AO basis related to state-interaction term
    real(dp), intent(in) :: ZdelL(:,:,:)

    !> dense fock matrix for core orbitals
    real(dp), intent(in) :: Fc(:,:)

    !> dense fock matrix for active orbitals
    real(dp), intent(in) :: Fa(:,:,:)

    !> Fractional occupation numbers of active orbitals
    real(dp), intent(in) :: FONs(:,:)

    !> Filling for each microstate
    real(dp), intent(in) :: fillingL(:,:,:)

    !> Weight of each microstate for state to be optimized; weight = weightL * SAweight
    real(dp), intent(in) :: weight(:)

    !> Weights used in state-averaging
    real(dp), intent(in) :: SAweight(:)

    !> anti-symmetric matrices originated from Hamiltonians
    real(dp), intent(in) :: omega(:)

    !> state-interaction term used in SSR gradients
    real(dp), intent(in) :: Rab(:,:)

    !> constant calculated from hessian and energy of microstates
    real(dp), intent(in) :: G1

    !> Number of core orbitals
    integer, intent(in) :: Nc

    !> Number of active orbitals
    integer, intent(in) :: Na

    !> Two indices related to state-interaction term
    integer, intent(in) :: ia, ib

    !> Type of REKS calculations
    integer, intent(in) :: reksAlg

    !> state-interaction term vector
    real(dp), intent(inout) :: XTdel(:)

    real(dp), allocatable :: tmpMat(:,:)
    real(dp), allocatable :: Zmo(:,:)

    real(dp) :: fac
    integer :: Lmax, nOrb, Nv, superN
    integer :: iL, ij, i, j

    nOrb = size(fillingL,dim=1)
    Lmax = size(fillingL,dim=3)
    Nv = nOrb - Nc - Na
    superN = size(XTdel,dim=1)

    allocate(tmpMat(nOrb,nOrb))
    allocate(Zmo(nOrb,nOrb))

    ! 2-electron part
    XTdel(:) = 0.0_dp
    do iL = 1, Lmax
      ! convert ZdelL from AO basis to MO basis
      tmpMat(:,:) = 0.0_dp
      call gemm(tmpMat, ZdelL(:,:,iL), eigenvecs(:,:,1))
      Zmo(:,:) = 0.0_dp
      call gemm(Zmo, eigenvecs(:,:,1), tmpMat, transA='T')
      do ij = 1, superN
        ! assign index p and q from pq
        call assignIndex(Nc, Na, Nv, reksAlg, ij, i, j)
        fac = 2.0_dp * weight(iL) * Zmo(i,j) &
           & * (fillingL(i,1,iL) - fillingL(j,1,iL))
        XTdel(ij) = XTdel(ij) - fac
      end do
    end do

    ! 1-electron part
    select case (reksAlg)
    case (reksTypes%noReks)
    case (reksTypes%ssr22)
      call getInteraction1e22_(Fc, Fa, FONs, SAweight, omega, Rab, G1, &
          & Nc, Na, ia, ib, reksAlg, XTdel)
    case (reksTypes%ssr44)
      call error("SSR(4,4) is not implemented yet")
    end select

  end subroutine buildInteractionVectors


  !> Calculate X^T_L vector for L-th microstate
  subroutine buildLstateVector(env, denseDesc, neighbourList, nNeighbourSK, &
      & iSparseStart, img2CentCell, eigenvecs, hamSqrL, hamSpL, fillingL, &
      & Nc, Na, Lstate, Lpaired, reksAlg, isRangeSep, XTL)

    !> Environment settings
    type(TEnvironment), intent(inout) :: env

    !> Dense matrix descriptor
    type(TDenseDescr), intent(in) :: denseDesc

    !> neighbours to atoms
    type(TNeighbourList), intent(in) :: neighbourList

    !> Number of atomic neighbours
    integer, intent(in) :: nNeighbourSK(:)

    !> Index for atomic blocks in sparse data
    integer, intent(in) :: iSparseStart(:,:)

    !> map from image atom to real atoms
    integer, intent(in) :: img2CentCell(:)

    !> Eigenvectors on eixt
    real(dp), intent(in) :: eigenvecs(:,:,:)

    !> Dense Hamiltonian matrix for each microstate
    real(dp), allocatable, intent(in) :: hamSqrL(:,:,:,:)

    !> Sparse Hamiltonian matrix for each microstate
    real(dp), allocatable, intent(in) :: hamSpL(:,:,:)

    !> Filling for each microstate
    real(dp), intent(in) :: fillingL(:,:,:)

    !> Number of core orbitals
    integer, intent(in) :: Nc

    !> Number of active orbitals
    integer, intent(in) :: Na

    !> Target microstate
    integer, intent(in) :: Lstate

    !> Number of spin-paired microstates
    integer, intent(in) :: Lpaired

    !> Type of REKS calculations
    integer, intent(in) :: reksAlg

    !> Whether to run a range separated calculation
    logical, intent(in) :: isRangeSep

    !> L-th microstate vector
    real(dp), intent(out) :: XTL(:)

    real(dp), allocatable :: tmpHam(:,:)

    real(dp) :: tmp1, tmp2
    integer :: nSpin, nOrb, Nv, superN
    integer :: iS, iL, tmpL, ij, i, j

    nOrb = size(eigenvecs,dim=1)
    nSpin = size(fillingL,dim=2)
    superN = size(XTL,dim=1)
    Nv = nOrb - Nc - Na

    if (.not. isRangeSep) then
      allocate(tmpHam(nOrb,nOrb))
    end if

    if (Lstate <= Lpaired) then
      tmpL = Lstate
    else
      if (mod(Lstate,2) == 1) then
        tmpL = Lstate + 1
      else
        tmpL = Lstate - 1
      end if
    end if

    XTL(:) = 0.0_dp
    do iS = 1, nSpin

      if (iS == 1) then
        iL = Lstate
      else
        iL = tmpL
      end if

      if (isRangeSep) then

        do ij = 1, superN
          ! assign index i and j from ij
          call assignIndex(Nc, Na, Nv, reksAlg, ij, i, j)
          tmp1 = fillingL(i,1,iL)*hamSqrL(i,j,1,iL)
          tmp2 = fillingL(j,1,iL)*hamSqrL(i,j,1,iL)
          XTL(ij) = XTL(ij) + (tmp1 - tmp2)
        end do

      else

        ! convert from sparse to dense for hamSpL in MO basis
        tmpHam(:,:) = 0.0_dp
        ! hamSpL has (my_ud) component
        call env%globalTimer%startTimer(globalTimers%sparseToDense)
        call unpackHS(tmpHam, hamSpL(:,1,iL), &
            & neighbourList%iNeighbour, nNeighbourSK, &
            & denseDesc%iAtomStart, iSparseStart, img2CentCell)
        call env%globalTimer%stopTimer(globalTimers%sparseToDense)
        call blockSymmetrizeHS(tmpHam, denseDesc%iAtomStart)
        ! convert the multipliers from MO basis to AO basis
        call matAO2MO(tmpHam, eigenvecs(:,:,1))

        do ij = 1, superN
          ! assign index i and j from ij
          call assignIndex(Nc, Na, Nv, reksAlg, ij, i, j)
          tmp1 = fillingL(i,1,iL)*tmpHam(i,j)
          tmp2 = fillingL(j,1,iL)*tmpHam(i,j)
          XTL(ij) = XTL(ij) + (tmp1 - tmp2)
        end do

      end if

    end do

  end subroutine buildLstateVector


  !> solve A * Z = X equation using direct matrix inversion
  subroutine solveZT(Aall, XT, ZT)

    !> super A hessian matrix in front of orbital derivatives
    real(dp), intent(in) :: Aall(:,:)

    !> SA-REKS state vector
    real(dp), intent(in) :: XT(:)

    !> solution of A * Z = X equation with X is XT
    real(dp), intent(out) :: ZT(:)

    real(dp), allocatable :: Alu(:,:)
    integer, allocatable :: ipiv(:)
    integer :: superN

    superN = size(XT,dim=1)

    allocate(Alu(superN,superN))
    allocate(ipiv(superN))

    Alu(:,:) = Aall
    ! Alu = LU decompose
    call getrf(Alu, ipiv)
    ! Alu = A inverse
    call getri(Alu, ipiv)
    ! solve ZT = A^(-1) * XT
    call gemv(ZT, Alu, XT)

  end subroutine solveZT


  !> Calculate RmatL used in CP-REKS equations
  subroutine getRmat(eigenvecs, ZT, fillingL, Nc, Na, reksAlg, RmatL)

    !> Eigenvectors on eixt
    real(dp), intent(in) :: eigenvecs(:,:,:)

    !> solution of A * Z = X equation with X is XT
    real(dp), intent(in) :: ZT(:)

    !> Filling for each microstate
    real(dp), intent(in) :: fillingL(:,:,:)

    !> Number of core orbitals
    integer, intent(in) :: Nc

    !> Number of active orbitals
    integer, intent(in) :: Na

    !> Type of REKS calculations
    integer, intent(in) :: reksAlg

    !> auxiliary matrix in AO basis related to SA-REKS term
    real(dp), intent(out) :: RmatL(:,:,:)

    select case (reksAlg)
    case (reksTypes%noReks)
    case (reksTypes%ssr22)
      call getRmat22_(eigenvecs, ZT, fillingL, Nc, Na, &
          & reksAlg, RmatL)
    case (reksTypes%ssr44)
      call error("SSR(4,4) is not implemented yet")
    end select

  end subroutine getRmat


  !> Calculate RdelL used in CP-REKS equations
  subroutine getRdel(eigenvecs, fillingL, FONs, Nc, &
      & nstates, reksAlg, RdelL)

    !> Eigenvectors on eixt
    real(dp), intent(in) :: eigenvecs(:,:,:)

    !> Filling for each microstate
    real(dp), intent(in) :: fillingL(:,:,:)

    !> Fractional occupation numbers of active orbitals
    real(dp), intent(in) :: FONs(:,:)

    !> Number of core orbitals
    integer, intent(in) :: Nc

    !> Number of states
    integer, intent(in) :: nstates

    !> Type of REKS calculations
    integer, intent(in) :: reksAlg

    !> auxiliary matrix in AO basis related to state-interaction term
    real(dp), intent(out) :: RdelL(:,:,:,:)

    select case (reksAlg)
    case (reksTypes%noReks)
    case (reksTypes%ssr22)
      call getRdel22_(eigenvecs, fillingL, FONs, Nc, nstates, RdelL)
    case (reksTypes%ssr44)
      call error("SSR(4,4) is not implemented yet")
    end select

  end subroutine getRdel


  !> Calculate ZmatL or ZdelL used in CP-REKS equations
  subroutine getZmat(env, denseDesc, neighbourList, nNeighbourSK, &
      & iSparseStart, img2CentCell, orb, RmatL, HxcSqrS, HxcSqrD, HxcHalfS, &
      & HxcHalfD, HxcSpS, HxcSpD, overSqr, over, GammaAO, SpinAO, LrGammaAO, &
      & orderRmatL, getDenseAO, Lpaired, Glevel, tSaveMem, isRangeSep, ZmatL)

    !> Environment settings
    type(TEnvironment), intent(inout) :: env

    !> Dense matrix descriptor
    type(TDenseDescr), intent(in) :: denseDesc

    !> neighbours to atoms
    type(TNeighbourList), intent(in) :: neighbourList

    !> Number of atomic neighbours
    integer, intent(in) :: nNeighbourSK(:)

    !> Index for atomic blocks in sparse data
    integer, intent(in) :: iSparseStart(:,:)

    !> map from image atom to real atoms
    integer, intent(in) :: img2CentCell(:)

    !> atomic orbital information
    type(TOrbitals), intent(in) :: orb

    !> auxiliary matrix in AO basis related to SA-REKS term
    real(dp), intent(in) :: RmatL(:,:,:)

    !> Hartree-XC kernel with dense form with same spin part
    real(dp), allocatable, intent(in) :: HxcSqrS(:,:,:,:)

    !> Hartree-XC kernel with dense form with different spin part
    real(dp), allocatable, intent(in) :: HxcSqrD(:,:,:,:)

    !> Hartree-XC kernel with half dense form with same spin part
    real(dp), allocatable, intent(in) :: HxcHalfS(:,:)

    !> Hartree-XC kernel with half dense form with different spin part
    real(dp), allocatable, intent(in) :: HxcHalfD(:,:)

    !> Hartree-XC kernel with sparse form with same spin part
    real(dp), allocatable, intent(in) :: HxcSpS(:,:)

    !> Hartree-XC kernel with sparse form with different spin part
    real(dp), allocatable, intent(in) :: HxcSpD(:,:)

    !> Dense overlap matrix
    real(dp), intent(in) :: overSqr(:,:)

    !> sparse overlap matrix
    real(dp), intent(in) :: over(:)

    !> scc gamma integrals in AO basis
    real(dp), intent(in) :: GammaAO(:,:)

    !> spin W in AO basis
    real(dp), intent(in) :: SpinAO(:,:)

    !> long-range gamma integrals in AO basis
    real(dp), allocatable, intent(in) :: LrGammaAO(:,:)

    !> Ordering between RmatL and fillingL
    integer, intent(in) :: orderRmatL(:)

    !> get dense AO index from sparse AO array
    integer, intent(in) :: getDenseAO(:,:)

    !> Number of spin-paired microstates
    integer, intent(in) :: Lpaired

    !> Algorithms to calculate analytic gradients
    integer, intent(in) :: Glevel

    !> Save 'A' and 'Hxc' to memory in gradient calculation
    logical, intent(in) :: tSaveMem

    !> Whether to run a range separated calculation
    logical, intent(in) :: isRangeSep

    !> auxiliary matrix in AO basis related to SA-REKS term
    real(dp), intent(out) :: ZmatL(:,:,:)

    ! calculate ZmatL or ZdelL using same routine
    if (Glevel == 1 .or. Glevel == 2) then

      if (tSaveMem) then

        if (isRangeSep) then

          call getZmatHalf_(HxcHalfS, HxcHalfD, orderRmatL, Lpaired, RmatL, ZmatL)

        else

          call getZmatSparse_(env, denseDesc, neighbourList, nNeighbourSK, &
              & iSparseStart, img2CentCell, orb, over, HxcSpS, HxcSpD, &
              & orderRmatL, getDenseAO, Lpaired, RmatL, ZmatL)

        end if

      else

        call getZmatNoHxc_(env, denseDesc, neighbourList, nNeighbourSK, &
            & iSparseStart, img2CentCell, orb, getDenseAO, GammaAO, SpinAO, &
            & LrGammaAO, overSqr, RmatL, orderRmatL, Lpaired, isRangeSep, ZmatL)

      end if

    else if (Glevel == 3) then

      call getZmatDense_(HxcSqrS, HxcSqrD, orderRmatL, Lpaired, RmatL, ZmatL)

    end if

  end subroutine getZmat


  !> Calculate Q1mat used in CP-REKS equations
  subroutine getQ1mat(ZT, Fc, Fa, SAweight, FONs, &
      & Nc, Na, reksAlg, Q1mat)

    !> solution of A * Z = X equation with X is XT
    real(dp), intent(in) :: ZT(:)

    !> dense fock matrix for core orbitals
    real(dp), intent(in) :: Fc(:,:)

    !> dense fock matrix for active orbitals
    real(dp), intent(in) :: Fa(:,:,:)

    !> Weights used in state-averaging
    real(dp), intent(in) :: SAweight(:)

    !> Fractional occupation numbers of active orbitals
    real(dp), intent(in) :: FONs(:,:)

    !> Number of core orbitals
    integer, intent(in) :: Nc

    !> Number of active orbitals
    integer, intent(in) :: Na

    !> Type of REKS calculations
    integer, intent(in) :: reksAlg

    !> auxiliary matrix in MO basis related to SA-REKS term
    real(dp), intent(out) :: Q1mat(:,:)

    real(dp) :: e1, e2
    integer :: nOrb, p, q, t, pq, Nv, superN

    superN = size(ZT,dim=1)
    nOrb = size(Fc,dim=1)
    Nv = nOrb - Nc - Na

    Q1mat(:,:) = 0.0_dp
!$OMP PARALLEL DO DEFAULT(SHARED) PRIVATE(p,q,e1,e2) SCHEDULE(RUNTIME)
    do t = 1, nOrb
      do pq = 1, superN

        call assignIndex(Nc, Na, Nv, reksAlg, pq, p, q)

        call assignEpsilon(Fc, Fa, SAweight, FONs, Nc, p, q, t, &
            & 1, reksAlg, e1, e2)
        Q1mat(p,t) = Q1mat(p,t) + 0.5_dp*ZT(pq)*(e1-e2)
        call assignEpsilon(Fc, Fa, SAweight, FONs, Nc, q, p, t, &
            & 1, reksAlg, e1, e2)
        Q1mat(q,t) = Q1mat(q,t) - 0.5_dp*ZT(pq)*(e1-e2)

      end do
    end do
!$OMP END PARALLEL DO

  end subroutine getQ1mat


  !> Calculate Q1del used in CP-REKS equations
  subroutine getQ1del(eigenvecs, Fc, Fa, FONs, SAweight, &
      & Nc, nstates, reksAlg, Q1del)

    !> Eigenvectors on eixt
    real(dp), intent(in) :: eigenvecs(:,:,:)

    !> dense fock matrix for core orbitals
    real(dp), intent(in) :: Fc(:,:)

    !> dense fock matrix for active orbitals
    real(dp), intent(in) :: Fa(:,:,:)

    !> Fractional occupation numbers of active orbitals
    real(dp), intent(in) :: FONs(:,:)

    !> Weights used in state-averaging
    real(dp), intent(in) :: SAweight(:)

    !> Number of active orbitals
    integer, intent(in) :: Nc

    !> Number of states
    integer, intent(in) :: nstates

    !> Type of REKS calculations
    integer, intent(in) :: reksAlg

    !> auxiliary matrix in AO basis related to state-interaction term
    real(dp), intent(out) :: Q1del(:,:,:)

    select case (reksAlg)
    case (reksTypes%noReks)
    case (reksTypes%ssr22)
      call getQ1del22_(eigenvecs, Fc, Fa, FONs, SAweight, &
          & Nc, nstates, reksAlg, Q1del)
    case (reksTypes%ssr44)
      call error("SSR(4,4) is not implemented yet")
    end select

  end subroutine getQ1del


  !> Calculate Q2mat or Q2del used in CP-REKS equations
  subroutine getQ2mat(eigenvecs, fillingL, weight, ZmatL, Q2mat)

    !> Eigenvectors on eixt
    real(dp), intent(in) :: eigenvecs(:,:,:)

    !> Filling for each microstate
    real(dp), intent(in) :: fillingL(:,:,:)

    !> Weight of each microstate for state to be optimized; weight = weightL * SAweight
    real(dp), intent(in) :: weight(:)

    !> auxiliary matrix in AO basis related to SA-REKS term
    real(dp), intent(in) :: ZmatL(:,:,:)

    !> auxiliary matrix in AO basis related to SA-REKS term
    real(dp), intent(out) :: Q2mat(:,:)

    real(dp), allocatable :: tmpMat(:,:)
    real(dp), allocatable :: Zmo(:,:)
    real(dp) :: fac
    integer :: nOrb, Lmax, iL, p, q

    nOrb = size(fillingL,dim=1)
    Lmax = size(fillingL,dim=3)

    allocate(tmpMat(nOrb,nOrb))
    allocate(Zmo(nOrb,nOrb))

    Q2mat(:,:) = 0.0_dp
    do iL = 1, Lmax
      tmpMat(:,:) = 0.0_dp
      Zmo(:,:) = 0.0_dp
      call gemm(tmpMat, ZmatL(:,:,iL), eigenvecs(:,:,1))
      call gemm(Zmo, eigenvecs(:,:,1), tmpMat, transA='T')
      do p = 1, nOrb
        do q = p, nOrb
          fac = 2.0_dp * weight(iL) * Zmo(p,q) * (fillingL(p,1,iL) + fillingL(q,1,iL))
          Q2mat(q,p) = Q2mat(q,p) + 0.5_dp * fac
          if (p /= q) then
            Q2mat(p,q) = Q2mat(q,p)
          end if
        end do
      end do
    end do

  end subroutine getQ2mat


  !> Convert the state vectors from SA-REKS to target SSR state
  subroutine SaToSsrXT(XTdel, eigvecsSSR, rstate, XT)

    !> state-interaction term vector
    real(dp), intent(in) :: XTdel(:,:)

    !> eigenvectors from SA-REKS state
    real(dp), intent(in) :: eigvecsSSR(:,:)

    !> Target SSR state
    integer, intent(in) :: rstate

    !> SA-REKS state vector
    real(dp), intent(inout) :: XT(:,:)

    real(dp), allocatable :: tmpXT(:)
    integer :: nstates, superN, ist, jst, kst

    nstates = size(XT,dim=2)
    superN = size(XT,dim=1)

    allocate(tmpXT(superN))

    kst = 0
    tmpXT(:) = 0.0_dp
    do ist = 1, nstates
      do jst = ist, nstates
        if (ist == jst) then
          tmpXT(:) = tmpXT + eigvecsSSR(ist,rstate)**2 * XT(:,ist)
        else
          kst = kst + 1
          tmpXT(:) = tmpXT - 2.0_dp * eigvecsSSR(ist,rstate) * &
              & eigvecsSSR(jst,rstate) * XTdel(:,kst)
        end if
      end do
    end do
    XT(:,rstate) = tmpXT

  end subroutine SaToSsrXT


  !> Convert the weighting factors from SA-REKS to target SSR state
  subroutine SaToSsrWeight(Rab, weightIL, G1, eigvecsSSR, rstate, weightL)

    !> state-interaction term used in SSR gradients
    real(dp), intent(in) :: Rab(:,:)

    !> modified weight of each microstate
    real(dp), intent(in) :: weightIL(:)

    !> constant calculated from hessian and energy of microstates
    real(dp), intent(in) :: G1

    !> eigenvectors from SA-REKS state
    real(dp), intent(in) :: eigvecsSSR(:,:)

    !> Target SSR state
    integer, intent(in) :: rstate

    !> Weight for each microstate per state
    real(dp), intent(inout) :: weightL(:,:)

    real(dp), allocatable :: tmpCL(:)
    integer :: nstates, Lmax, ist, jst, iL

    nstates = size(weightL,dim=1)
    Lmax = size(weightL,dim=2)

    allocate(tmpCL(Lmax))

    tmpCL(:) = 0.0_dp
    do iL = 1, Lmax
      do ist = 1, nstates
        do jst = ist, nstates
          if (ist == jst) then
            tmpCL(iL) = tmpCL(iL) + eigvecsSSR(ist,rstate)**2 * weightL(ist,iL)
          else
            tmpCL(iL) = tmpCL(iL) - 2.0_dp * eigvecsSSR(ist,rstate) * &
                & eigvecsSSR(jst,rstate) * G1*weightIL(iL)*Rab(ist,jst)
          end if
        end do
      end do
    end do
    weightL(rstate,:) = tmpCL

  end subroutine SaToSsrWeight


  !> Convert the gradients from SA-REKS to target SSR state
  subroutine SaToSsrGradient(SAgrad, SIgrad, eigvecsSSR, SSRgrad)

    !> gradient of SA-REKS state
    real(dp), intent(in) :: SAgrad(:,:,:)

    !> gradient of state-interaction term
    real(dp), intent(in) :: SIgrad(:,:,:)

    !> eigenvectors from SA-REKS state
    real(dp), intent(in) :: eigvecsSSR(:,:)

    !> gradient of SSR state
    real(dp), intent(out) :: SSRgrad(:,:,:)

    integer :: nstates, ist, jst, rstate, kst

    nstates = size(SAgrad,dim=3)

    SSRgrad(:,:,:) = 0.0_dp
    do rstate = 1, nstates
      kst = 0
      do ist = 1, nstates
        do jst = ist, nstates
          if (ist == jst) then
            SSRgrad(:,:,rstate) = SSRgrad(:,:,rstate) &
                & + eigvecsSSR(ist,rstate)**2 * SAgrad(:,:,ist)
          else
            kst = kst + 1
            SSRgrad(:,:,rstate) = SSRgrad(:,:,rstate) &
                & + 2.0_dp * eigvecsSSR(ist,rstate) * &
                & eigvecsSSR(jst,rstate) * SIgrad(:,:,kst)
          end if
        end do
      end do
    end do

  end subroutine SaToSsrGradient


  !> Add SI contribution to R and Q matricex
  subroutine addSItoRQ(eigenvecs, RdelL, Q1del, Q2del, &
      & eigvecsSSR, rstate, RmatL, Q1mat, Q2mat, Qmat)

    !> Eigenvectors on eixt
    real(dp), intent(in) :: eigenvecs(:,:,:)

    !> auxiliary matrix in AO basis related to state-interaction term
    real(dp), intent(in) :: RdelL(:,:,:,:)

    !> auxiliary matrix in AO basis related to state-interaction term
    real(dp), intent(in) :: Q1del(:,:,:)

    !> auxiliary matrix in MO basis related to state-interaction term
    real(dp), intent(in) :: Q2del(:,:,:)

    !> eigenvectors from SA-REKS state
    real(dp), intent(in) :: eigvecsSSR(:,:)

    !> Target SSR state
    integer, intent(in) :: rstate

    !> auxiliary matrix in AO basis related to SA-REKS term
    real(dp), intent(inout) :: RmatL(:,:,:)

    !> auxiliary matrix in MO basis related to SA-REKS term
    real(dp), intent(inout) :: Q1mat(:,:)

    !> auxiliary matrix in MO basis related to SA-REKS term
    real(dp), intent(inout) :: Q2mat(:,:)

    !> auxiliary matrix in AO basis related to SA-REKS term
    real(dp), intent(out) :: Qmat(:,:)

    integer :: nstates, ist, jst, kst, iL, LmaxR

    nstates = size(eigvecsSSR,dim=1)
    LmaxR = size(RmatL,dim=3)

    do iL = 1, LmaxR
      kst = 0
      do ist = 1, nstates
        do jst = ist + 1, nstates
          kst = kst + 1
          RmatL(:,:,iL) = RmatL(:,:,iL) - 2.0_dp * eigvecsSSR(ist,rstate) * &
              & eigvecsSSR(jst,rstate) * RdelL(:,:,iL,kst)
        end do
      end do
    end do

    ! convert Q1mat from MO basis to AO basis
    call matMO2AO(Q1mat, eigenvecs(:,:,1))

    kst = 0
    do ist = 1, nstates
      do jst = ist + 1, nstates
        kst = kst + 1
        Q1mat(:,:) = Q1mat - 2.0_dp * eigvecsSSR(ist,rstate) * &
            & eigvecsSSR(jst,rstate) * Q1del(:,:,kst)
      end do
    end do

    kst = 0
    do ist = 1, nstates
      do jst = ist + 1, nstates
        kst = kst + 1
        Q2mat(:,:) = Q2mat - 2.0_dp * eigvecsSSR(ist,rstate) * &
            & eigvecsSSR(jst,rstate) * Q2del(:,:,kst)
      end do
    end do

    ! convert Q2mat + Q2del from MO basis to AO basis
    call matMO2AO(Q2mat, eigenvecs(:,:,1))

    Qmat(:,:) = Q1mat + Q2mat

  end subroutine addSItoRQ


  !> Calculate SSR gradient with 1st and 3rd terms
  subroutine SSRshift(eigenvecs, gradL, Qmat, Sderiv, ZT, SAweight, &
      & weightL, omega, weightIL, G1, iSquare, mOrb, grad, option)

    !> Eigenvectors on eixt
    real(dp), intent(in) :: eigenvecs(:,:,:)

    !> gradients for each microstate except orbital derivative terms
    real(dp), intent(in) :: gradL(:,:,:)

    !> auxiliary matrix in AO basis related to SA-REKS term
    real(dp), intent(inout) :: Qmat(:,:)

    !> Dense overlap derivative in AO basis
    real(dp), intent(in) :: Sderiv(:,:,:)

    !> solution of A * Z = X equation with X is XT
    real(dp), intent(in) :: ZT(:)

    !> Weights used in state-averaging
    real(dp), intent(in) :: SAweight(:)

    !> Weight for each microstate per state
    real(dp), intent(in) :: weightL(:)

    !> anti-symmetric matrices originated from Hamiltonians
    real(dp), intent(in) :: omega(:)

    !> modified weight of each microstate
    real(dp), intent(in) :: weightIL(:)

    !> constant calculated from hessian and energy of microstates
    real(dp), intent(in) :: G1

    !> Position of each atom in the rows/columns of the square matrices. Shape: (nAtom)
    integer, intent(in) :: iSquare(:)

    !> Max. nr. of orbitals for any species
    integer, intent(in) :: mOrb

    !> gradient choice, 1: SA-REKS, 2: SSR
    integer, intent(in) :: option

    !> gradient from 1st(H-F term) and 3rd(Q*S) terms
    real(dp), intent(out) :: grad(:,:)

    real(dp) :: tmpValue
    integer :: iL, Lmax

    Lmax = size(weightIL,dim=1)

    if (option == 1) then
      call matMO2AO(Qmat, eigenvecs(:,:,1))
    end if

    tmpValue = sum(ZT(:)*omega(:))

    grad(:,:) = 0.0_dp
    do iL = 1, Lmax
      grad(:,:) = grad + gradL(:,:,iL) * &
          & (weightL(iL) + SAweight(1)*G1*weightIL(iL)*tmpValue)
    end do

    call shiftQSgrad_(Qmat + transpose(Qmat), Sderiv, &
        & 1.0_dp, iSquare, mOrb, grad)

  end subroutine SSRshift


  !> Calculate SI gradient with 1st and 3rd terms
  subroutine SIshift(eigenvecs, gradL, Q1del, Q2del, tmpQ1, tmpQ2, &
      & Qmat, Sderiv, ZTdel, SAweight, omega, weightIL, Rab, G1, &
      & iSquare, mOrb, ist, nstates, grad)

    !> Eigenvectors on eixt
    real(dp), intent(in) :: eigenvecs(:,:,:)

    !> gradients for each microstate except orbital derivative terms
    real(dp), intent(in) :: gradL(:,:,:)

    !> auxiliary matrix in AO basis related to state-interaction term
    real(dp), intent(inout) :: Q1del(:,:)

    !> auxiliary matrix in MO basis related to state-interaction term
    real(dp), intent(inout) :: Q2del(:,:)

    !> auxiliary matrix in MO basis related to state-interaction term
    real(dp), intent(inout) :: tmpQ1(:,:)

    !> auxiliary matrix in MO basis related to state-interaction term
    real(dp), intent(inout) :: tmpQ2(:,:)

    !> auxiliary matrix in AO basis related to state-interaction term
    real(dp), intent(inout) :: Qmat(:,:)

    !> Dense overlap derivative in AO basis
    real(dp), intent(in) :: Sderiv(:,:,:)

    !> solution of A * Z = X equation with X is XTdel
    real(dp), intent(in) :: ZTdel(:)

    !> Weights used in state-averaging
    real(dp), intent(in) :: SAweight(:)

    !> anti-symmetric matrices originated from Hamiltonians
    real(dp), intent(in) :: omega(:)

    !> modified weight of each microstate
    real(dp), intent(in) :: weightIL(:)

    !> state-interaction term used in SSR gradients
    real(dp), intent(in) :: Rab(:,:)

    !> constant calculated from hessian and energy of microstates
    real(dp), intent(in) :: G1

    !> Position of each atom in the rows/columns of the square matrices. Shape: (nAtom)
    integer, intent(in) :: iSquare(:)

    !> Max. nr. of orbitals for any species
    integer, intent(in) :: mOrb

    !> Current index for loop half states
    integer, intent(in) :: ist

    !> Number of states
    integer, intent(in) :: nstates

    !> gradient from 1st(H-F term) and 3rd(Q*S) terms
    real(dp), intent(out) :: grad(:,:)

    real(dp) :: tmpValue
    integer :: iL, Lmax, ia, ib

    Lmax = size(weightIL,dim=1)

    call getTwoIndices(nstates, ist, ia, ib, 1)

    ! tmp_Q1, tmp_Q2, Q2_del : MO index, Q1_del : AO index
    call matMO2AO(tmpQ1, eigenvecs(:,:,1))
    call matMO2AO(tmpQ2, eigenvecs(:,:,1))
    call matMO2AO(Q2del, eigenvecs(:,:,1))
    Qmat(:,:) = tmpQ1 + tmpQ2 + Q1del + Q2del

    tmpValue = sum(ZTdel(:)*omega(:))

    grad(:,:) = 0.0_dp
    do iL = 1, Lmax
      grad(:,:) = grad - gradL(:,:,iL) * &
          & (G1*Rab(ia,ib)*weightIL(iL) + SAweight(1)*G1*weightIL(iL)*tmpValue)
    end do

    call shiftQSgrad_(Qmat + transpose(Qmat), Sderiv, &
        & -1.0_dp, iSquare, mOrb, grad)

  end subroutine SIshift


  !> Calculate L-th microstate gradient with 1st and 3rd terms
  subroutine Lshift(eigenvecs, gradL, Qmat, Sderiv, ZT, SAweight, &
      & omega, weightIL, G1, iSquare, mOrb, Lstate, grad)

    !> Eigenvectors on eixt
    real(dp), intent(in) :: eigenvecs(:,:,:)

    !> gradients for each microstate except orbital derivative terms
    real(dp), intent(in) :: gradL(:,:,:)

    !> auxiliary matrix in AO basis related to L state
    real(dp), intent(inout) :: Qmat(:,:)

    !> Dense overlap derivative in AO basis
    real(dp), intent(in) :: Sderiv(:,:,:)

    !> solution of A * Z = X equation with X is XTL
    real(dp), intent(in) :: ZT(:)

    !> Weights used in state-averaging
    real(dp), intent(in) :: SAweight(:)

    !> anti-symmetric matrices originated from Hamiltonians
    real(dp), intent(in) :: omega(:)

    !> modified weight of each microstate
    real(dp), intent(in) :: weightIL(:)

    !> constant calculated from hessian and energy of microstates
    real(dp), intent(in) :: G1

    !> Position of each atom in the rows/columns of the square matrices. Shape: (nAtom)
    integer, intent(in) :: iSquare(:)

    !> Max. nr. of orbitals for any species
    integer, intent(in) :: mOrb

    !> Target microstate
    integer, intent(in) :: Lstate

    !> gradient from 1st(H-F term) and 3rd(Q*S) terms
    real(dp), intent(out) :: grad(:,:)

    real(dp) :: tmpValue
    integer :: iL, Lmax

    Lmax = size(weightIL,dim=1)

    call matMO2AO(Qmat, eigenvecs(:,:,1))

    tmpValue = sum(ZT(:)*omega(:))

    grad(:,:) = 0.0_dp
    do iL = 1, Lmax
      grad(:,:) = grad + gradL(:,:,iL) * &
          & SAweight(1)*G1*weightIL(iL)*tmpValue
    end do
    grad(:,:) = grad + gradL(:,:,Lstate)

    call shiftQSgrad_(Qmat + transpose(Qmat), Sderiv, &
        & 1.0_dp, iSquare, mOrb, grad)

  end subroutine Lshift


  !> Calculate R*T contribution of gradient (2nd term)
  subroutine RTshift(env, sccCalc, denseDesc, neighbourList, nNeighbourSK, &
      & iSparseStart, img2CentCell, orb, coord0, Hderiv, Sderiv, rhoSqrL, overSqr, &
      & deltaRhoSqrL, qOutputL, q0, GammaAO, GammaDeriv, SpinAO, LrGammaAO, &
      & LrGammaDeriv, RmatL, RdelL, tmpRL, weight, extCharges, blurWidths, &
      & rVec, gVec, alpha, vol, getDenseAO, getDenseAtom, getAtomIndex, &
      & orderRmatL, Lpaired, SAstates, tNAC, isRangeSep, tExtChrg, tPeriodic, &
      & tBlur, SAgrad, SIgrad, SSRgrad)

    !> Environment settings
    type(TEnvironment), intent(inout) :: env

    !> SCC module internal variables
    type(TScc), allocatable, intent(inout) :: sccCalc

    !> Dense matrix descriptor
    type(TDenseDescr), intent(in) :: denseDesc

    !> neighbours to atoms
    type(TNeighbourList), intent(in) :: neighbourList

    !> Number of atomic neighbours
    integer, intent(in) :: nNeighbourSK(:)

    !> Index for atomic blocks in sparse data
    integer, intent(in) :: iSparseStart(:,:)

    !> map from image atom to real atoms
    integer, intent(in) :: img2CentCell(:)

    !> atomic orbital information
    type(TOrbitals), intent(in) :: orb

    !> central cell coordinates of atoms
    real(dp), intent(inout) :: coord0(:,:)


    !> Dense non-scc Hamiltonian derivative in AO basis
    real(dp), intent(in) :: Hderiv(:,:,:)

    !> Dense overlap derivative in AO basis
    real(dp), intent(in) :: Sderiv(:,:,:)

    !> Dense density matrix for each microstate
    real(dp), intent(inout) :: rhoSqrL(:,:,:,:)

    !> Dense overlap matrix
    real(dp), intent(in) :: overSqr(:,:)

    !> Dense delta density matrix for each microstate
    real(dp), allocatable, intent(in) :: deltaRhoSqrL(:,:,:,:)

    !> Mulliken population for each microstate
    real(dp), intent(in) :: qOutputL(:,:,:,:)

    !> reference atomic occupations
    real(dp), intent(in) :: q0(:,:,:)


    !> scc gamma integrals in AO basis
    real(dp), intent(in) :: GammaAO(:,:)

    !> scc gamma derivative integrals
    real(dp), intent(in) :: GammaDeriv(:,:,:)

    !> spin W in AO basis
    real(dp), intent(in) :: SpinAO(:,:)

    !> long-range gamma integrals in AO basis
    real(dp), allocatable, intent(in) :: LrGammaAO(:,:)

    !> long-range gamma derivative integrals
    real(dp), allocatable, intent(in) :: LrGammaDeriv(:,:,:)


    !> auxiliary matrix in AO basis related to SA-REKS term
    real(dp), intent(in) :: RmatL(:,:,:,:)

    !> auxiliary matrix in AO basis related to state-interaction term
    real(dp), allocatable, intent(in) :: RdelL(:,:,:,:)

    !> auxiliary matrix in AO basis related to state-interaction term
    real(dp), allocatable, intent(in) :: tmpRL(:,:,:,:)

    !> Weight of each microstate for state to be optimized; weight = weightL * SAweight
    real(dp), intent(in) :: weight(:)


    !> coordinates and charges of external point charges
    real(dp), allocatable, intent(in) :: extCharges(:,:)

    !> Width of the Gaussians if the charges are blurred
    real(dp), allocatable, intent(in) :: blurWidths(:)

    !> real lattice points for Ewald-sum
    real(dp), allocatable, intent(in) :: rVec(:,:)

    !> lattice points for reciprocal Ewald
    real(dp), allocatable, intent(in) :: gVec(:,:)

    !> parameter for Ewald
    real(dp), intent(in) :: alpha

    !> parameter for cell volume
    real(dp), intent(in) :: vol


    !> get dense AO index from sparse AO array
    integer, intent(in) :: getDenseAO(:,:)

    !> get dense atom index from sparse atom array
    integer, intent(in) :: getDenseAtom(:,:)

    !> get atom index from AO index
    integer, intent(in) :: getAtomIndex(:)

    !> Ordering between RmatL and fillingL
    integer, intent(in) :: orderRmatL(:)

    !> Number of spin-paired microstates
    integer, intent(in) :: Lpaired

    !> Number of states used in state-averaging
    integer, intent(in) :: SAstates


    !> Calculate nonadiabatic coupling vectors
    logical, intent(in) :: tNAC

    !> Whether to run a range separated calculation
    logical, intent(in) :: isRangeSep

    !> If external charges must be considered
    logical, intent(in) :: tExtChrg

    !> if calculation is periodic
    logical, intent(in) :: tPeriodic

    !> If charges should be blured
    logical, intent(in) :: tBlur


    !> gradient of SA-REKS state
    real(dp), allocatable, intent(inout) :: SAgrad(:,:,:)

    !> gradient of state-interaction term
    real(dp), allocatable, intent(inout) :: SIgrad(:,:,:)

    !> gradient of SSR state
    real(dp), intent(inout) :: SSRgrad(:,:,:)


    ! for common term
    real(dp), allocatable :: deriv1(:,:,:)
    real(dp), allocatable :: deriv2(:,:,:)

    ! for scc & pc (sparseSize), LC (nOrbHalf) term
    real(dp), allocatable :: tmpRmatL(:,:,:)
    real(dp), allocatable :: tmpRdelL(:,:,:)

    ! for LC term
    real(dp), allocatable :: SP(:,:,:)
    real(dp), allocatable :: SPS(:,:,:)

    integer :: nAtom, ist, nstates, nstHalf
    integer :: nOrb, nOrbhalf, sparseSize, LmaxR, Lmax

    nAtom = size(GammaDeriv,dim=1)
    nstates = size(RmatL,dim=4)
    nstHalf = nstates * (nstates - 1) / 2

    nOrb = size(GammaAO,dim=1)
    nOrbHalf = nOrb * (nOrb + 1) / 2
    sparseSize = size(getDenseAO,dim=1)

    LmaxR = size(RmatL,dim=3)
    Lmax = size(qOutputL,dim=4)

    allocate(deriv1(3,nAtom,nstates))
    allocate(deriv2(3,nAtom,nstHalf))
    if (tNAC) then
      allocate(tmpRmatL(sparseSize,LmaxR,nstates))
      allocate(tmpRdelL(sparseSize,LmaxR,nstHalf))
    else
      allocate(tmpRmatL(sparseSize,LmaxR,1))
    end if

    ! pack R matrix obtained from CP-REKS equation
    if (tNAC) then
      tmpRmatL(:,:,:) = 0.0_dp
      ! SA-REKS state
      do ist = 1, nstates
        if (ist /= SAstates) then
          call getRmatSp(env, denseDesc, neighbourList, nNeighbourSK, &
              & iSparseStart, img2CentCell, orb, RmatL(:,:,:,ist), &
              & tmpRmatL(:,:,ist))
        end if
      end do
      ! state-interaction term
      tmpRdelL(:,:,:) = 0.0_dp
      do ist = 1, nstHalf
        call getRmatSp(env, denseDesc, neighbourList, nNeighbourSK, &
            & iSparseStart, img2CentCell, orb, RdelL(:,:,:,ist) + &
            & tmpRL(:,:,:,ist), tmpRdelL(:,:,ist))
      end do
    else
      ! SA-REKS or SSR or L state
      tmpRmatL(:,:,:) = 0.0_dp
      call getRmatSp(env, denseDesc, neighbourList, nNeighbourSK, &
          & iSparseStart, img2CentCell, orb, RmatL(:,:,:,1), &
          & tmpRmatL(:,:,1))
    end if

    deriv1(:,:,:) = 0.0_dp
    deriv2(:,:,:) = 0.0_dp

    ! scc, spin, and pc term with sparse R and T variables
    call getSccPcTerms_(sccCalc, Hderiv, Sderiv, rhoSqrL, overSqr, &
        & qOutputL, q0, GammaAO, GammaDeriv, SpinAO, tmpRmatL, tmpRdelL, &
        & weight, getDenseAO, getAtomIndex, denseDesc%iAtomStart, &
        & orderRmatL, Lpaired, SAstates, tNAC, tExtChrg, deriv1, deriv2)

    ! point charge term with sparse R and T variables
    if (tExtChrg) then
      call getPc2ndTerms_(env, coord0, overSqr, tmpRmatL, tmpRdelL, weight, &
          & extCharges, blurWidths, rVec, gVec, alpha, vol, getDenseAO, getAtomIndex, &
          & orderRmatL, SAstates, tNAC, tPeriodic, tBlur, deriv1, deriv2)
    end if

    if (isRangeSep) then

      deallocate(tmpRmatL)
      if (tNAC) then
        deallocate(tmpRdelL)
      end if

      allocate(SP(nOrb,nOrb,Lmax))
      allocate(SPS(nOrb,nOrb,Lmax))

      call getSPmatrices(deltaRhoSqrL, overSqr, SP, SPS)

      ! LC term (gamma derivative) with dense R and T variables
      call getLr2ndTerms_(deltaRhoSqrL, overSqr, LrGammaDeriv, SP, SPS, &
          & RmatL, RdelL, tmpRL, weight, denseDesc%iAtomStart, orderRmatL, &
          & SAstates, orb%mOrb, tNAC, deriv1, deriv2)

      deallocate(SPS)

      if (tNAC) then
        allocate(tmpRmatL(nOrbHalf,LmaxR,nstates))
        allocate(tmpRdelL(nOrbHalf,LmaxR,nstHalf))
      else
        allocate(tmpRmatL(nOrbHalf,LmaxR,1))
      end if

      ! pack R matrix obtained from CP-REKS equation
      if (tNAC) then
        tmpRmatL(:,:,:) = 0.0_dp
        ! SA-REKS state
        do ist = 1, nstates
          if (ist /= SAstates) then
            call getRmatHalf(RmatL(:,:,:,ist), tmpRmatL(:,:,ist))
          end if
        end do
        ! state-interaction term
        tmpRdelL(:,:,:) = 0.0_dp
        do ist = 1, nstHalf
          call getRmatHalf(RdelL(:,:,:,ist) + tmpRL(:,:,:,ist), &
              & tmpRdelL(:,:,ist))
        end do
      else
        ! SA-REKS or SSR or L state
        tmpRmatL(:,:,:) = 0.0_dp
        call getRmatHalf(RmatL(:,:,:,1), tmpRmatL(:,:,1))
      end if

      ! LC term (overlap derivative) with half dense R and T variables
      call getLr1stTerms_(Sderiv, deltaRhoSqrL, overSqr, LrGammaAO, SP, &
          & tmpRmatL, tmpRdelL, weight, getDenseAtom, denseDesc%iAtomStart, &
          & orderRmatL, SAstates, orb%mOrb, tNAC, deriv1, deriv2)

    end if

    ! calculate the final gradient
    if (tNAC) then
      SAgrad(:,:,:) = SAgrad - deriv1
      SIgrad(:,:,:) = SIgrad + deriv2
    else
      SSRgrad(:,:,1) = SSRgrad(:,:,1) - deriv1(:,:,1)
    end if

    contains

      !> Convert RmatL from dense to sparse form
      subroutine getRmatSp(env, denseDesc, neighbourList, nNeighbourSK, &
          & iSparseStart, img2CentCell, orb, RmatL, RmatSpL)

        !> Environment settings
        type(TEnvironment), intent(inout) :: env

        !> Dense matrix descriptor
        type(TDenseDescr), intent(in) :: denseDesc

        !> neighbours to atoms
        type(TNeighbourList), intent(in) :: neighbourList

        !> Number of atomic neighbours
        integer, intent(in) :: nNeighbourSK(:)

        !> Index for atomic blocks in sparse data
        integer, intent(in) :: iSparseStart(:,:)

        !> map from image atom to real atoms
        integer, intent(in) :: img2CentCell(:)

        !> atomic orbital information
        type(TOrbitals), intent(in) :: orb

        !> auxiliary matrix in AO basis related to SA-REKS term
        real(dp), intent(in) :: RmatL(:,:,:)

        !> auxiliary matrix in AO basis related to SA-REKS term with sparse form
        real(dp), intent(inout) :: RmatSpL(:,:)

        real(dp), allocatable :: tmpMat(:,:)
        integer :: nOrb, LmaxR, mu, iL

        nOrb = size(RmatL,dim=1)
        LmaxR = size(RmatL,dim=3)

        allocate(tmpMat(nOrb,nOrb))

        do iL = 1, LmaxR

          ! In this case onsite elements remain except diagonal
          ! elements, but it does not affect the gradient
          ! since T derivative for scc, spin, pc shows only 
          ! diagonal elements in onsite block. Thus, tr(R*T)
          ! can show correct values in sparse case
          tmpMat(:,:) = RmatL(:,:,iL) + transpose(RmatL(:,:,iL))
          do mu = 1, nOrb
            tmpMat(mu,mu) = RmatL(mu,mu,iL)
          end do

          ! convert from dense to sparse for RmatL in AO basis
          call env%globalTimer%startTimer(globalTimers%denseToSparse)
          call packHS(RmatSpL(:,iL), tmpMat, &
              & neighbourlist%iNeighbour, nNeighbourSK, orb%mOrb, &
              & denseDesc%iAtomStart, iSparseStart, img2CentCell)
          call env%globalTimer%stopTimer(globalTimers%denseToSparse)

        end do

      end subroutine getRmatSp

      !> Convert RmatL from dense to half dense form
      subroutine getRmathalf(RmatL, RmatHalfL)

        !> auxiliary matrix in AO basis related to SA-REKS term
        real(dp), intent(in) :: RmatL(:,:,:)

        !> auxiliary matrix in AO basis related to SA-REKS term with half dense form
        real(dp), intent(out) :: RmatHalfL(:,:)

        real(dp), allocatable :: tmpMat(:,:)
        integer :: iL, LmaxR, mu, nu, nOrb, k, nOrbHalf

        nOrb = size(RmatL,dim=1)
        nOrbHalf = nOrb * (nOrb + 1) / 2
        LmaxR = size(RmatL,dim=3)

        allocate(tmpMat(nOrb,nOrb))

        do iL = 1, LmaxR

          tmpMat(:,:) = RmatL(:,:,iL) + transpose(RmatL(:,:,iL))
          do mu = 1, nOrb
            tmpMat(mu,mu) = RmatL(mu,mu,iL)
          end do

          do k = 1, nOrbHalf
            call getTwoIndices(nOrb, k, mu, nu, 2)
            RmatHalfL(k,iL) = tmpMat(mu,nu)
          end do

        end do

      end subroutine getRmathalf

      !> Calculate matrix product of overlap and density matrix
      subroutine getSPmatrices(deltaRhoSqrL, overSqr, SP, SPS)

        !> Dense delta density matrix for each microstate
        real(dp), intent(in) :: deltaRhoSqrL(:,:,:,:)

        !> Dense overlap matrix
        real(dp), intent(in) :: overSqr(:,:)

        !> Dense overlap * delta density in AO basis
        real(dp), intent(out) :: SP(:,:,:)

        !> Dense overlap * delta density * overlap in AO basis
        real(dp), intent(out) :: SPS(:,:,:)

        real(dp), allocatable :: tmpMat(:,:)
        integer :: nOrb, Lmax, iL

        nOrb = size(deltaRhoSqrL,dim=1)
        Lmax = size(deltaRhoSqrL,dim=4)

        allocate(tmpMat(nOrb,nOrb))

        SP(:,:,:) = 0.0_dp
        SPS(:,:,:) = 0.0_dp
        do iL = 1, Lmax
          tmpMat(:,:) = 0.0_dp
          call gemm(tmpMat, overSqr, deltaRhoSqrL(:,:,1,iL))
          ! S * Delta P calculation
          SP(:,:,iL) = tmpMat
          ! S * Delta P * S calculation
          call gemm(SPS(:,:,iL), tmpMat, overSqr)
        end do

      end subroutine getSPmatrices

  end subroutine RTshift


  !> compute the gradient for remaining SA-REKS state
  subroutine getOtherSAgrad(avgGrad, reksAlg, SAgrad)

    !> gradient of averaged state
    real(dp), intent(in) :: avgGrad(:,:)

    !> Type of REKS calculations
    integer, intent(in) :: reksAlg

    !> gradient of SA-REKS state
    real(dp), intent(inout) :: SAgrad(:,:,:)

    select case (reksAlg)
    case (reksTypes%noReks)
    case (reksTypes%ssr22)
      call getOtherSAgrad22_(avgGrad, SAgrad)
    case (reksTypes%ssr44)
      call error("SSR(4,4) is not implemented yet")
    end select

  end subroutine getOtherSAgrad


  !> In this routine, I do not use the equation in REKS document
  !> (calculated from g and h vectors), I directly calculate 
  !> G vector from SSR gradients and H vector from SA and SI gradients
  !> compute the NAC vectors (G, H)
  subroutine getReksNAC(SAgrad, SIgrad, SSRgrad, eigvecsSSR, energy, nacG, nacH)

    !> gradient of SA-REKS state
    real(dp), intent(in) :: SAgrad(:,:,:)

    !> gradient of state-interaction term
    real(dp), intent(in) :: SIgrad(:,:,:)

    !> gradient of SSR state
    real(dp), intent(in) :: SSRgrad(:,:,:)

    !> eigenvectors from SA-REKS state
    real(dp), intent(in) :: eigvecsSSR(:,:)

    !> energy of states
    real(dp), intent(in) :: energy(:)

    !> difference gradient vector, G
    real(dp), intent(out) :: nacG(:,:,:)

    !> nonadiabatic coupling vector, H
    real(dp), intent(out) :: nacH(:,:,:)

    integer :: ast, bst, cst, ist, jst, kst, nstates

    nstates = size(SAgrad,dim=3)

    nacG(:,:,:) = 0.0_dp
    nacH(:,:,:) = 0.0_dp
    cst = 0
    do ast = 1, nstates
      do bst = ast + 1, nstates

        cst = cst + 1

        ! calculate G vector from SSR gradient
        nacG(:,:,cst) = 0.5_dp * (SSRgrad(:,:,ast) - SSRgrad(:,:,bst))

        ! calculate H vector, non-adiabatic coupling
        kst = 0
        do ist = 1, nstates
          do jst = ist, nstates
            if (ist == jst) then
              nacH(:,:,cst) = nacH(:,:,cst) + SAgrad(:,:,ist) * &
                  & eigvecsSSR(ist,ast) * eigvecsSSR(ist,bst)
            else
              kst = kst + 1
              nacH(:,:,cst) = nacH(:,:,cst) + SIgrad(:,:,kst) * &
                  & ( eigvecsSSR(ist,ast) * eigvecsSSR(jst,bst) &
                  & + eigvecsSSR(jst,ast) * eigvecsSSR(ist,bst) )
            end if
          end do
        end do
        nacH(:,:,cst) = nacH(:,:,cst) / (energy(bst) - energy(ast))

      end do
    end do

  end subroutine getReksNAC


  !> Calculate external charge gradients for target state
  subroutine getExtChrgGradients(env, qmCoords, pcCoords, qOutput, q0, &
      & pcCharges, blurWidths, rVec, gVec, alpha, vol, tPeriodic, tBlur, chrgForces)

    !> Environment settings
    type(TEnvironment), intent(inout) :: env

    !> atomic coordinates
    real(dp), intent(in) :: qmCoords(:,:)

    !> coordinates of external point charges
    real(dp), intent(in) :: pcCoords(:,:)

    !> Output electrons
    real(dp), intent(in) :: qOutput(:,:,:)

    !> reference atomic charges
    real(dp), intent(in) :: q0(:,:,:)

    !> charges of external point charges
    real(dp), intent(in) :: pcCharges(:)

    !> Width of the Gaussians if the charges are blurred
    real(dp), allocatable, intent(in) :: blurWidths(:)

    !> real lattice points for Ewald-sum
    real(dp), allocatable, intent(in) :: rVec(:,:)

    !> lattice points for reciprocal Ewald
    real(dp), allocatable, intent(in) :: gVec(:,:)

    !> parameter for Ewald
    real(dp), intent(in) :: alpha

    !> parameter for cell volume
    real(dp), intent(in) :: vol

    !> if calculation is periodic
    logical, intent(in) :: tPeriodic

    !> If charges should be blured
    logical, intent(in) :: tBlur

    !> forces on external charges
    real(dp), intent(inout) :: chrgForces(:,:)

    real(dp), allocatable :: qmCharges(:)
    real(dp), allocatable :: deriv(:,:)

    integer :: iAt, nAtom, nAtomPc

    nAtom = size(qmCoords,dim=2)
    nAtomPc = size(pcCoords,dim=2)

    allocate(qmCharges(nAtom))
    allocate(deriv(3,nAtom))

    ! get the charge of QM system.
    ! actually, charge should be q0 - qOutput, but the defined charge
    ! in dftb+ is qOutput - q0 for simplicity of coding.
    qmCharges(:) = 0.0_dp
    do iAt = 1, nAtom
      qmCharges(iAt) = sum(qOutput(:,iAt,1) - q0(:,iAt,1),dim=1)
    end do

    ! chrgForces is gradient, not force
    ! currently, qmCoords, extCharges : au, not A
    deriv(:,:) = 0.0_dp
    chrgForces(:,:) = 0.0_dp
    if (tPeriodic) then
      if (tBlur) then
        call addInvRPrime(env, nAtom, nAtomPc, qmCoords, pcCoords, qmCharges, &
            & pcCharges, rVec, gVec, alpha, vol, deriv, chrgForces, tHamDeriv=.false., &
            & blurWidths1=blurWidths)
      else
        call addInvRPrime(env, nAtom, nAtomPc, qmCoords, pcCoords, qmCharges, &
            & pcCharges, rVec, gVec, alpha, vol, deriv, chrgForces, tHamDeriv=.false.)
      end if
    else
      if (tBlur) then
        call addInvRPrime(env, nAtom, nAtomPc, qmCoords, pcCoords, qmCharges, &
            & pcCharges, deriv, chrgForces, tHamDeriv=.false., blurWidths1=blurWidths)
      else
        call addInvRPrime(env, nAtom, nAtomPc, qmCoords, pcCoords, qmCharges, &
            & pcCharges, deriv, chrgForces, tHamDeriv=.false.)
      end if
    end if

  end subroutine getExtChrgGradients


!!!!!!!!!!!!!!!!!!!!!!!!!!!!!!!!!!!!!!!!!!!!!!!!!!!!!!!!!!!!!!!!!!!!!!!!!!!!!!!!!!!!!!!!!!!!!!!!!!!!
!!! Private routines
!!!!!!!!!!!!!!!!!!!!!!!!!!!!!!!!!!!!!!!!!!!!!!!!!!!!!!!!!!!!!!!!!!!!!!!!!!!!!!!!!!!!!!!!!!!!!!!!!!!!

  !> Calculate H-XC kernel for DFTB in AO basis with dense form
  subroutine HxcKernelDense_(overSqr, GammaAO, SpinAO, LrGammaAO, isRangeSep, HxcSqrS, HxcSqrD)

    !> Dense overlap matrix
    real(dp), intent(in) :: overSqr(:,:)

    !> scc gamma integrals in AO basis
    real(dp), intent(in) :: GammaAO(:,:)

    !> spin W in AO basis
    real(dp), intent(in) :: SpinAO(:,:)

    !> long-range gamma integrals in AO basis
    real(dp), allocatable, intent(in) :: LrGammaAO(:,:)

    !> Whether to run a range separated calculation
    logical, intent(in) :: isRangeSep

    !> Hartree-XC kernel with dense form with same spin part
    real(dp), allocatable, intent(inout) :: HxcSqrS(:,:,:,:)

    !> Hartree-XC kernel with dense form with different spin part
    real(dp), allocatable, intent(inout) :: HxcSqrD(:,:,:,:)

    ! common variables
    integer :: nOrb, mu, nu, tau, gam

    ! scc/spin variables
    real(dp) :: tmpG1, tmpG2, tmpG3, tmpG4
    real(dp) :: tmpS1, tmpS2, tmpS3, tmpS4

    ! LC variables
    real(dp) :: tmpL1, tmpL2, tmpL3, tmpL4

    nOrb = size(overSqr,dim=1)

    ! zeroing for dense H-XC kernel
    HxcSqrS(:,:,:,:) = 0.0_dp
    HxcSqrD(:,:,:,:) = 0.0_dp

!$OMP PARALLEL DO DEFAULT(SHARED) PRIVATE(tmpG1,tmpG2,tmpG3,tmpG4, &
!$OMP& tmpS1,tmpS2,tmpS3,tmpS4,tmpL1,tmpL2,tmpL3,tmpL4) SCHEDULE(RUNTIME)
    do mu = 1, nOrb
    do nu = 1, nOrb

      do tau = 1, nOrb
      do gam = 1, nOrb

        ! s = same spin (s1=s2), d = different spin (s1/=s2)
        tmpG1 = GammaAO(mu,tau)
        tmpG2 = GammaAO(nu,tau)
        tmpG3 = GammaAO(mu,gam)
        tmpG4 = GammaAO(nu,gam)

        tmpS1 = SpinAO(mu,tau)
        tmpS2 = SpinAO(nu,tau)
        tmpS3 = SpinAO(mu,gam)
        tmpS4 = SpinAO(nu,gam)

        ! compute Hxc kernel with respect to AO basis
        HxcSqrS(mu,nu,tau,gam) = 0.25_dp * overSqr(nu,mu) * overSqr(gam,tau) * &
            & ( (tmpG1+tmpG2+tmpG3+tmpG4) + (tmpS1+tmpS2+tmpS3+tmpS4) )
        HxcSqrD(mu,nu,tau,gam) = 0.25_dp * overSqr(nu,mu) * overSqr(gam,tau) * &
            & ( (tmpG1+tmpG2+tmpG3+tmpG4) - (tmpS1+tmpS2+tmpS3+tmpS4) )

        if (isRangeSep) then

          tmpL1 = LRgammaAO(mu,gam)
          tmpL2 = LRgammaAO(mu,nu)
          tmpL3 = LRgammaAO(tau,gam)
          tmpL4 = LRgammaAO(tau,nu)

          HxcSqrS(mu,nu,tau,gam) = HxcSqrS(mu,nu,tau,gam) - 0.25_dp &
              & * overSqr(mu,tau) * overSqr(nu,gam) * (tmpL1+tmpL2+tmpL3+tmpL4)

        end if

      end do
      end do

    end do
    end do
!$OMP END PARALLEL DO

  end subroutine HxcKernelDense_


  !> Calculate H-XC kernel for DFTB in AO basis with half dense form
  subroutine HxcKernelHalf_(getDenseAO, overSqr, GammaAO, SpinAO, LrGammaAO, isRangeSep, HxcHalfS,&
      & HxcHalfD)

    !> get dense AO index from sparse AO array
    integer, intent(in) :: getDenseAO(:,:)

    !> Dense overlap matrix
    real(dp), intent(in) :: overSqr(:,:)

    !> scc gamma integrals in AO basis
    real(dp), intent(in) :: GammaAO(:,:)

    !> spin W in AO basis
    real(dp), intent(in) :: SpinAO(:,:)

    !> long-range gamma integrals in AO basis
    real(dp), intent(in) :: LrGammaAO(:,:)

    !> Whether to run a range separated calculation
    logical, intent(in) :: isRangeSep

    !> Hartree-XC kernel with half dense form with same spin part
    real(dp), allocatable, intent(inout) :: HxcHalfS(:,:)

    !> Hartree-XC kernel with half dense form with different spin part
    real(dp), allocatable, intent(inout) :: HxcHalfD(:,:)

    ! common variables
    real(dp) :: tmp22
    integer :: ii, jj, sparseSize, k, l, nOrbHalf
    integer :: mu, nu, tau, gam, nOrb

    ! scc/spin variables
    real(dp) :: tmpG1, tmpG2, tmpG3, tmpG4
    real(dp) :: tmpS1, tmpS2, tmpS3, tmpS4

    ! LC variables
    real(dp) :: tmpL1, tmpL2, tmpL3, tmpL4
    real(dp) :: tmpvalue1, tmpvalue2

    nOrb = size(overSqr,dim=1)
    sparseSize = size(getDenseAO,dim=1)
    nOrbHalf = nOrb * (nOrb + 1) / 2

    ! zeroing for half dense H-XC kernel
    HxcHalfS(:,:) = 0.0_dp
    HxcHalfD(:,:) = 0.0_dp

    ! scc, spin part
!$OMP PARALLEL DO DEFAULT(SHARED) PRIVATE(mu,nu,k,tau,gam,l, &
!$OMP& tmpG1,tmpG2,tmpG3,tmpG4,tmpS1,tmpS2,tmpS3,tmpS4) SCHEDULE(RUNTIME)
    do ii = 1, sparseSize

      ! set the AO indices with respect to sparsity
      mu = getDenseAO(ii,1)
      nu = getDenseAO(ii,2)

      if (mu <= nu .and. abs(overSqr(mu,nu)) >= epsilon(1.0_dp)) then

        ! calculate the index in terms of half dense form
        k = (mu-1)*nOrb - mu*(mu-1)/2 + nu

        do jj = 1, sparseSize

          ! set the AO indices with respect to sparsity
          tau = getDenseAO(jj,1)
          gam = getDenseAO(jj,2)

          if (tau <= gam .and. abs(overSqr(tau,gam)) /= epsilon(1.0_dp)) then

            ! calculate the index in terms of half dense form
            l = (tau-1)*nOrb - tau*(tau-1)/2 + gam

            ! scc part
            tmpG1 = GammaAO(mu,tau)
            tmpG2 = GammaAO(nu,tau)
            tmpG3 = GammaAO(mu,gam)
            tmpG4 = GammaAO(nu,gam)

            ! spin part
            tmpS1 = SpinAO(mu,tau)
            tmpS2 = SpinAO(nu,tau)
            tmpS3 = SpinAO(mu,gam)
            tmpS4 = SpinAO(nu,gam)

            ! s = same spin (s1=s2), d = different spin (s1/=s2)
            HxcHalfS(k,l) = 0.25_dp * overSqr(mu,nu) * overSqr(tau,gam) * &
                & ( (tmpG1+tmpG2+tmpG3+tmpG4) + (tmpS1+tmpS2+tmpS3+tmpS4) )
            HxcHalfD(k,l) = 0.25_dp * overSqr(mu,nu) * overSqr(tau,gam) * &
                & ( (tmpG1+tmpG2+tmpG3+tmpG4) - (tmpS1+tmpS2+tmpS3+tmpS4) )

          end if

        end do

      end if

    end do
!$OMP END PARALLEL DO

    ! LC terms
    if (isRangeSep) then

!$OMP PARALLEL DO DEFAULT(SHARED) PRIVATE(mu,nu,tau,gam,tmp22, &
!$OMP& tmpL1,tmpL2,tmpL3,tmpL4,tmpvalue1,tmpvalue2) SCHEDULE(RUNTIME)
      do k = 1, nOrbHalf

        call getTwoIndices(nOrb, k, mu, nu, 2)

        do l = 1, nOrbHalf

          ! TODO : use 'getTwoIndices' -> more times
          !        use tmp22 part -> relatively less times
          !        Why show different cost?
          !call getTwoIndices(nOrb, l, tau, gam, 2)
          tmp22 = ( real(2.0_dp*nOrb+3.0_dp, dp) - sqrt( (2.0_dp*nOrb+ &
              & 3.0_dp)**2.0_dp - 8.0_dp*(nOrb+l) ) )/2.0_dp
          tau = int( real(tmp22, dp) )
          gam = tau**2/2 - tau/2 - nOrb*tau + nOrb + l

          ! LC terms
          if (isRangeSep) then

            ! (mu,nu,tau,gam)
            tmpvalue1 = 0.0_dp
            if (abs(overSqr(mu,tau)) >= epsilon(1.0_dp) .and. &
                & abs(overSqr(nu,gam)) >= epsilon(1.0_dp)) then
              tmpL1 = LrGammaAO(mu,gam)
              tmpL2 = LrGammaAO(mu,nu)
              tmpL3 = LrGammaAO(tau,gam)
              tmpL4 = LrGammaAO(tau,nu)
              tmpvalue1 = -0.125_dp * overSqr(mu,tau) * &
                  & overSqr(nu,gam) * (tmpL1+tmpL2+tmpL3+tmpL4)
            end if

            ! (mu,nu,gam,tau)
            tmpvalue2 = 0.0_dp
            if (abs(overSqr(mu,gam)) >= epsilon(1.0_dp) .and. &
                & abs(overSqr(nu,tau)) >= epsilon(1.0_dp)) then
              tmpL1 = LrGammaAO(mu,tau)
              tmpL2 = LrGammaAO(mu,nu)
              tmpL3 = LrGammaAO(gam,tau)
              tmpL4 = LrGammaAO(gam,nu)
              tmpvalue2 = -0.125_dp * overSqr(mu,gam) * &
                  & overSqr(nu,tau) * (tmpL1+tmpL2+tmpL3+tmpL4)
            end if

            HxcHalfS(k,l) = HxcHalfS(k,l) + tmpvalue1 + tmpvalue2

          end if

        end do

      end do
!$OMP END PARALLEL DO

    end if

  end subroutine HxcKernelHalf_


  !> Calculate H-XC kernel for DFTB in AO basis with sparse form
  subroutine HxcKernelSparse_(getDenseAO, over, GammaAO, SpinAO, &
      & HxcSpS, HxcSpD)

    !> get dense AO index from sparse AO array
    integer, intent(in) :: getDenseAO(:,:)

    !> sparse overlap matrix
    real(dp), intent(in) :: over(:)

    !> scc gamma integrals in AO basis
    real(dp), intent(in) :: GammaAO(:,:)

    !> spin W in AO basis
    real(dp), intent(in) :: SpinAO(:,:)

    !> Hartree-XC kernel with sparse form with same spin part
    real(dp), allocatable, intent(inout) :: HxcSpS(:,:)

    !> Hartree-XC kernel with sparse form with different spin part
    real(dp), allocatable, intent(inout) :: HxcSpD(:,:)

    ! common variables
    integer :: sparseSize, ii, jj, mu, nu, tau, gam

    ! scc/spin variables
    real(dp) :: tmpG1, tmpG2, tmpG3, tmpG4
    real(dp) :: tmpS1, tmpS2, tmpS3, tmpS4

    sparseSize = size(over,dim=1)

    ! zeroing for sparse H-XC kernel
    HxcSpS(:,:) = 0.0_dp
    HxcSpD(:,:) = 0.0_dp

!$OMP PARALLEL DO DEFAULT(SHARED) PRIVATE(mu,nu,tau,gam,tmpG1,tmpG2, &
!$OMP& tmpG3,tmpG4,tmpS1,tmpS2,tmpS3,tmpS4) SCHEDULE(RUNTIME)
    do ii = 1, sparseSize
      if (abs(over(ii)) >= epsilon(1.0_dp)) then

        ! set the AO indices with respect to sparsity
        mu = getDenseAO(ii,1)
        nu = getDenseAO(ii,2)

        if (mu <= nu) then

          do jj = 1, sparseSize
            if (abs(over(jj)) >= epsilon(1.0_dp)) then

              ! set the AO indices with respect to sparsity
              tau = getDenseAO(jj,1)
              gam = getDenseAO(jj,2)

              if (tau <= gam) then

                tmpG1 = GammaAO(mu,tau)
                tmpG2 = GammaAO(nu,tau)
                tmpG3 = GammaAO(mu,gam)
                tmpG4 = GammaAO(nu,gam)

                tmpS1 = SpinAO(mu,tau)
                tmpS2 = SpinAO(nu,tau)
                tmpS3 = SpinAO(mu,gam)
                tmpS4 = SpinAO(nu,gam)

                ! s = same spin (s1=s2), d = different spin (s1/=s2)
                HxcSpS(jj,ii) = 0.25_dp * over(ii) * over(jj) * &
                    & ( (tmpG1+tmpG2+tmpG3+tmpG4) + (tmpS1+tmpS2+tmpS3+tmpS4) )
                HxcSpD(jj,ii) = 0.25_dp * over(ii) * over(jj) * &
                    & ( (tmpG1+tmpG2+tmpG3+tmpG4) - (tmpS1+tmpS2+tmpS3+tmpS4) )

              end if

            end if
          end do

        end if

      end if
    end do
!$OMP END PARALLEL DO

  end subroutine HxcKernelSparse_


  !> Calculate 1st contribution of Rab in REKS(2,2)
  subroutine getRab22_1st_(hamSqr, fillingL, weightIL, SAweight, FONs, Nc, iL, Rab)

    !> Dense Hamiltonian matrix for each microstate
    real(dp), intent(in) :: hamSqr(:,:)

    !> Filling for each microstate
    real(dp), intent(in) :: fillingL(:,:,:)

    !> modified weight of each microstate
    real(dp), intent(in) :: weightIL(:)

    !> Weights used in state-averaging
    real(dp), intent(in) :: SAweight(:)

    !> Fractional occupation numbers of active orbitals
    real(dp), intent(in) :: FONs(:,:)

    !> Number of core orbitals
    integer, intent(in) :: Nc

    !> Current index for loop L
    integer, intent(in) :: iL

    !> state-interaction term used in SSR gradients
    real(dp), intent(inout) :: Rab(:,:)

    real(dp) :: n_a, n_b
    integer :: a, b, nstates

    n_a = FONs(1,1)
    n_b = FONs(2,1)

    nstates = size(Rab,dim=1)
    a = Nc + 1
    b = Nc + 2

    Rab(1,2) = Rab(1,2) + 2.0_dp * SAweight(1) * weightIL(iL) * &
        & ( sqrt(n_a)*fillingL(a,1,iL)*hamSqr(b,a) &
        & - sqrt(n_b)*fillingL(b,1,iL)*hamSqr(a,b) )
    if (nstates == 3) then
      Rab(2,3) = Rab(2,3) + 2.0_dp * SAweight(1) * weightIL(iL) * &
          & ( sqrt(n_a)*fillingL(a,1,iL)*hamSqr(b,a) &
          & + sqrt(n_b)*fillingL(b,1,iL)*hamSqr(a,b) )
    end if

  end subroutine getRab22_1st_


  !> Calculate 2nd contribution of Rab in REKS(2,2)
  subroutine getRab22_2nd_(fockFa, FONs, SAweight, Nc, Rab)

    !> dense fock matrix for active orbitals
    real(dp), intent(in) :: fockFa(:,:,:)

    !> Fractional occupation numbers of active orbitals
    real(dp), intent(in) :: FONs(:,:)

    !> Weights used in state-averaging
    real(dp), intent(in) :: SAweight(:)

    !> Number of core orbitals
    integer, intent(in) :: Nc

    !> state-interaction term used in SSR gradients
    real(dp), intent(inout) :: Rab(:,:)

    real(dp) :: n_a, n_b, e1
    integer :: a, b, nstates

    n_a = FONs(1,1)
    n_b = FONs(2,1)

    nstates = size(Rab,dim=1)
    a = Nc + 1
    b = Nc + 2

    e1 = fockFa(b,a,1) * (SAweight(1)*n_a + SAweight(2))
    Rab(1,2) = Rab(1,2) + (1.0_dp/sqrt(n_a) + 1.0_dp/sqrt(n_b)) * e1
    Rab(2,1) = Rab(1,2)
    if (nstates == 3) then
      Rab(2,3) = Rab(2,3) + (1.0_dp/sqrt(n_a) - 1.0_dp/sqrt(n_b)) * e1
      Rab(3,2) = Rab(2,3)
    end if

  end subroutine getRab22_2nd_


  !> Calculate super A hessian matrix without H-XC kernel
  subroutine buildA1e_(Fc, Fa, omega, SAweight, FONs, G1, Nc, Na, &
      & Glevel, reksAlg, A1e, A1ePre)

    !> dense fock matrix for core orbitals
    real(dp), intent(in) :: Fc(:,:)

    !> dense fock matrix for active orbitals
    real(dp), intent(in) :: Fa(:,:,:)

    !> anti-symmetric matrices originated from Hamiltonians
    real(dp), intent(in) :: omega(:)

    !> Weights used in state-averaging
    real(dp), intent(in) :: SAweight(:)

    !> Fractional occupation numbers of active orbitals
    real(dp), intent(in) :: FONs(:,:)

    !> constant calculated from hessian and energy of microstates
    real(dp), intent(in) :: G1

    !> Number of core orbitals
    integer, intent(in) :: Nc

    !> Number of active orbitals
    integer, intent(in) :: Na

    !> Algorithms to calculate analytic gradients
    integer, intent(in) :: Glevel

    !> Type of REKS calculations
    integer, intent(in) :: reksAlg

    !> super A hessian matrix with one-electron term in front of orbital derivatives
    real(dp), allocatable, intent(inout) :: A1e(:,:)

    !> preconditioner of super A hessian matrix with one-electron term in front of orbital
    !> derivatives
    real(dp), allocatable, intent(inout) :: A1ePre(:,:)

    real(dp) :: e1, e2
    integer :: nOrb, superN, Nv, superNhalf
    integer :: ij, pq, i, j, p, q, ijpq

    nOrb = size(Fc,dim=1)
    Nv = nOrb - Nc - Na
    superN = size(A1e,dim=1)
    superNhalf = superN * (superN + 1) / 2

    A1e(:,:) = 0.0_dp
!$OMP PARALLEL DO DEFAULT(SHARED) PRIVATE(ij,i,j,pq,p,q,e1,e2) SCHEDULE(RUNTIME)
    do ijpq = 1, superNhalf

      call getTwoIndices(superN, ijpq, ij, pq, 2)

      ! assign index i and j from ij
      call assignIndex(Nc, Na, Nv, reksAlg, ij, i, j)

      ! assign index p and q from pq
      call assignIndex(Nc, Na, Nv, reksAlg, pq, p, q)

      ! get lagrange multipliers with delta function
      if (i == p) then
        e1 = 0.0_dp; e2 = 0.0_dp;
        call assignEpsilon(Fc, Fa, SAweight, FONs, Nc, i, j, q, &
            & 1, reksAlg, e1, e2)
        A1e(ij,pq) = A1e(ij,pq) + 0.5_dp*(e1 - e2)
      end if

      if (j == q) then
        e1 = 0.0_dp; e2 = 0.0_dp;
        call assignEpsilon(Fc, Fa, SAweight, FONs, Nc, i, j, p, &
            & 2, reksAlg, e1, e2)
        A1e(ij,pq) = A1e(ij,pq) - 0.5_dp*(e1 - e2)
      end if

      if (i == q) then
        e1 = 0.0_dp; e2 = 0.0_dp;
        call assignEpsilon(Fc, Fa, SAweight, FONs, Nc, i, j, p, &
            & 1, reksAlg, e1, e2)
        A1e(ij,pq) = A1e(ij,pq) - 0.5_dp*(e1 - e2)
      end if

      if (j == p) then
        e1 = 0.0_dp; e2 = 0.0_dp;
        call assignEpsilon(Fc, Fa, SAweight, FONs, Nc, i, j, q, &
            & 2, reksAlg, e1, e2)
        A1e(ij,pq) = A1e(ij,pq) + 0.5_dp*(e1 - e2)
      end if

      ! SAweight(1) is equal to W0
      A1e(ij,pq) = A1e(ij,pq) - SAweight(1) * G1 * omega(ij) * omega(pq)

      ! remaining part of super A matrix
      if (ij /= pq) then
        A1e(pq,ij) = A1e(ij,pq)
      end if

    end do
!$OMP END PARALLEL DO

    A1ePre(:,:) = 0.0_dp
    do ij = 1, superN

      ! assign index i and j from ij
      call assignIndex(Nc, Na, Nv, reksAlg, ij, i, j)

      if (Glevel == 1) then

        ! get lagrange multipliers with delta function
        e1 = 0.0_dp; e2 = 0.0_dp;
        call assignEpsilon(Fc, Fa, SAweight, FONs, Nc, i, j, j, &
            & 1, reksAlg, e1, e2)
        A1ePre(ij,ij) = A1ePre(ij,ij) + 0.5_dp*(e1 - e2)

        e1 = 0.0_dp; e2 = 0.0_dp;
        call assignEpsilon(Fc, Fa, SAweight, FONs, Nc, i, j, i, &
            & 2, reksAlg, e1, e2)
        A1ePre(ij,ij) = A1ePre(ij,ij) - 0.5_dp*(e1 - e2)

        ! SAweight(1) is equal to W0
        A1ePre(ij,ij) = A1ePre(ij,ij) - SAweight(1) * G1 * omega(ij) * omega(ij)

      else if (Glevel == 2) then

        A1ePre(ij,ij) = 1.0_dp

      end if

      ! check singularity for preconditioner
      if (abs(A1ePre(ij,ij)) <= epsilon(1.0_dp)) then
        write(stdOut,'(A,f15.8)') " Current preconditioner value = ", A1ePre(ij,ij)
        call error("A singularity exists in preconditioner for PCG, set Preconditioner = No")
      end if

      ! preconditioner part for CG
      A1ePre(ij,ij) = 1.0_dp / A1ePre(ij,ij)

    end do

  end subroutine buildA1e_


  !> Calculate super A hessian matrix with H-XC kernel
  subroutine buildAall_(eigenvecs, HxcSqrS, HxcSqrD, Fc, Fa, omega, &
      & fillingL, weight, SAweight, FONs, G1, Lpaired, Nc, Na, &
      & reksAlg, Aall)

    !> Eigenvectors on eixt
    real(dp), intent(in) :: eigenvecs(:,:,:)

    !> Hartree-XC kernel with dense form with same spin part
    real(dp), intent(in) :: HxcSqrS(:,:,:,:)

    !> Hartree-XC kernel with dense form with different spin part
    real(dp), intent(in) :: HxcSqrD(:,:,:,:)

    !> dense fock matrix for core orbitals
    real(dp), intent(in) :: Fc(:,:)

    !> dense fock matrix for active orbitals
    real(dp), intent(in) :: Fa(:,:,:)

    !> anti-symmetric matrices originated from Hamiltonians
    real(dp), intent(in) :: omega(:)

    !> Filling for each microstate
    real(dp), intent(in) :: fillingL(:,:,:)

    !> Weight of each microstate for state to be optimized; weight = weightL * SAweight
    real(dp), intent(in) :: weight(:)

    !> Weights used in state-averaging
    real(dp), intent(in) :: SAweight(:)

    !> Fractional occupation numbers of active orbitals
    real(dp), intent(in) :: FONs(:,:)

    !> constant calculated from hessian and energy of microstates
    real(dp), intent(in) :: G1

    !> Number of spin-paired microstates
    integer, intent(in) :: Lpaired

    !> Number of core orbitals
    integer, intent(in) :: Nc

    !> Number of active orbitals
    integer, intent(in) :: Na

    !> Type of REKS calculations
    integer, intent(in) :: reksAlg

    !> super A hessian matrix in front of orbital derivatives
    real(dp), allocatable, intent(inout) :: Aall(:,:)

    real(dp), allocatable :: HxcTot(:,:,:,:)
    real(dp) :: e1, e2
    integer :: nOrb, superN, Nv
    integer :: ij, pq, i, j, p, q

    nOrb = size(Fc,dim=1)
    Nv = nOrb - Nc - Na
    superN = size(Aall,dim=1)

    allocate(HxcTot(nOrb,nOrb,nOrb,nOrb))

    HxcTot(:,:,:,:) = 0.0_dp
    call getHxcMo_(eigenvecs(:,:,1), HxcSqrS, HxcSqrD, fillingL, weight, &
        & superN, Lpaired, Nc, Na, reksAlg, HxcTot)

    Aall(:,:) = 0.0_dp
!$OMP PARALLEL DO DEFAULT(SHARED) PRIVATE(ij,i,j,pq,p,q,e1,e2) SCHEDULE(RUNTIME)
    do ij = 1, superN

      ! assign index i and j from ij
      call assignIndex(Nc, Na, Nv, reksAlg, ij, i, j)

      do pq = ij, superN

        ! assign index p and q from pq
        call assignIndex(Nc, Na, Nv, reksAlg, pq, p, q)

        ! get lagrange multipliers with delta function
        if (i == p) then
          e1 = 0.0_dp; e2 = 0.0_dp;
          call assignEpsilon(Fc, Fa, SAweight, FONs, Nc, i, j, q, &
              & 1, reksAlg, e1, e2)
          Aall(ij,pq) = Aall(ij,pq) + 0.5_dp*(e1 - e2)
        end if

        if (j == q) then
          e1 = 0.0_dp; e2 = 0.0_dp;
          call assignEpsilon(Fc, Fa, SAweight, FONs, Nc, i, j, p, &
              & 2, reksAlg, e1, e2)
          Aall(ij,pq) = Aall(ij,pq) - 0.5_dp*(e1 - e2)
        end if

        if (i == q) then
          e1 = 0.0_dp; e2 = 0.0_dp;
          call assignEpsilon(Fc, Fa, SAweight, FONs, Nc, i, j, p, &
              & 1, reksAlg, e1, e2)
          Aall(ij,pq) = Aall(ij,pq) - 0.5_dp*(e1 - e2)
        end if

        if (j == p) then
          e1 = 0.0_dp; e2 = 0.0_dp;
          call assignEpsilon(Fc, Fa, SAweight, FONs, Nc, i, j, q, &
              & 2, reksAlg, e1, e2)
          Aall(ij,pq) = Aall(ij,pq) + 0.5_dp*(e1 - e2)
        end if

        ! SAweight(1) is equal to W0
        Aall(ij,pq) = Aall(ij,pq) - SAweight(1) * G1 * omega(ij) * omega(pq)

        ! get HxcTot with respect to MO basis
        Aall(ij,pq) = Aall(ij,pq) + HxcTot(i,j,q,p)

        ! remaining part of super A matrix
        if (ij /= pq) then
          Aall(pq,ij) = Aall(ij,pq)
        end if

      end do
    end do
!$OMP END PARALLEL DO

  end subroutine buildAall_


  !> Calculate H-XC kernel in MO basis, it shows very high computational cost
  subroutine getHxcMo_(eigenvecs, HxcSqrS, HxcSqrD, fillingL, weight, &
      & superN, Lpaired, Nc, Na, reksAlg, HxcTot)

    !> Eigenvectors on eixt
    real(dp), intent(in) :: eigenvecs(:,:)

    !> Hartree-XC kernel with dense form with same spin part
    real(dp), intent(in) :: HxcSqrS(:,:,:,:)

    !> Hartree-XC kernel with dense form with different spin part
    real(dp), intent(in) :: HxcSqrD(:,:,:,:)

    !> Filling for each microstate
    real(dp), intent(in) :: fillingL(:,:,:)

    !> Weight of each microstate for state to be optimized; weight = weightL * SAweight
    real(dp), intent(in) :: weight(:)

    !> Size of super matrix
    integer, intent(in) :: superN

    !> Number of spin-paired microstates
    integer, intent(in) :: Lpaired

    !> Number of core orbitals
    integer, intent(in) :: Nc

    !> Number of active orbitals
    integer, intent(in) :: Na

    !> Type of REKS calculations
    integer, intent(in) :: reksAlg

    !> total averaged H-XC kernel in MO basis
    real(dp), intent(inout) :: HxcTot(:,:,:,:)

    real(dp), allocatable :: tmpMat(:,:)
    real(dp), allocatable :: HxcSmo(:,:,:,:)
    real(dp), allocatable :: HxcDmo(:,:,:,:)

    real(dp) :: tmpHxcS, tmpHxcD
    integer :: nOrb, i, j, p, q, ij, pq
    integer :: Lmax, iL, Nv

    nOrb = size(eigenvecs,dim=1)
    Lmax = size(fillingL,dim=3)
    Nv = nOrb - Nc - Na

    allocate(tmpMat(nOrb,nOrb))
    allocate(HxcSmo(nOrb,nOrb,nOrb,nOrb))
    allocate(HxcDmo(nOrb,nOrb,nOrb,nOrb))

    HxcSmo(:,:,:,:) = 0.0_dp
    HxcDmo(:,:,:,:) = 0.0_dp
!$OMP PARALLEL DO DEFAULT(SHARED) PRIVATE(i,j,tmpMat) SCHEDULE(RUNTIME)
    do i = 1, nOrb
    do j = 1, nOrb
      tmpMat(:,:) = 0.0_dp
      call gemm(tmpMat,HxcSqrS(:,:,i,j),eigenvecs,1.0_dp,0.0_dp,'N','N')
      call gemm(HxcSmo(:,:,i,j),eigenvecs,tmpMat,1.0_dp,0.0_dp,'T','N')
      tmpMat(:,:) = 0.0_dp
      call gemm(tmpMat,HxcSqrD(:,:,i,j),eigenvecs,1.0_dp,0.0_dp,'N','N')
      call gemm(HxcDmo(:,:,i,j),eigenvecs,tmpMat,1.0_dp,0.0_dp,'T','N')
    end do
    end do
!$OMP END PARALLEL DO
!$OMP PARALLEL DO DEFAULT(SHARED) PRIVATE(i,j,tmpMat) SCHEDULE(RUNTIME)
    do i = 1, nOrb
    do j = 1, nOrb
      tmpMat(:,:) = 0.0_dp
      call gemm(tmpMat,HxcSmo(i,j,:,:),eigenvecs,1.0_dp,0.0_dp,'N','N')
      call gemm(HxcSmo(i,j,:,:),eigenvecs,tmpMat,1.0_dp,0.0_dp,'T','N')
      tmpMat(:,:) = 0.0_dp
      call gemm(tmpMat,HxcDmo(i,j,:,:),eigenvecs,1.0_dp,0.0_dp,'N','N')
      call gemm(HxcDmo(i,j,:,:),eigenvecs,tmpMat,1.0_dp,0.0_dp,'T','N')
    end do
    end do
!$OMP END PARALLEL DO

!$OMP PARALLEL DO DEFAULT(SHARED) PRIVATE(ij,i,j,pq,p,q, &
!$OMP& iL,tmpHxcS,tmpHxcD) SCHEDULE(RUNTIME)
    do ij = 1, superN

      ! assign index i and j from ij
      call assignIndex(Nc, Na, Nv, reksAlg, ij, i, j)

      do pq = 1, superN

        ! assign index p and q from pq
        call assignIndex(Nc, Na, Nv, reksAlg, pq, p, q)

        tmpHxcS = 0.5_dp * (HxcSmo(i,j,p,q) + HxcSmo(i,j,q,p))
        tmpHxcD = 0.5_dp * (HxcDmo(i,j,p,q) + HxcDmo(i,j,q,p))

        do iL = 1, Lmax

          if (iL <= Lpaired) then
            HxcTot(i,j,q,p) = HxcTot(i,j,q,p) + 2.0_dp * weight(iL) * &
                 & ( fillingL(i,1,iL) - fillingL(j,1,iL) ) &
                 & * ( tmpHxcS * ( fillingL(p,1,iL) - fillingL(q,1,iL) ) &
                 & + tmpHxcD * ( fillingL(p,1,iL) - fillingL(q,1,iL) ) )
          else
            if (mod(iL,2) == 1) then
              HxcTot(i,j,q,p) = HxcTot(i,j,q,p) + 2.0_dp * weight(iL) * &
                   & ( fillingL(i,1,iL) - fillingL(j,1,iL) ) &
                   & * ( tmpHxcS * ( fillingL(p,1,iL) - fillingL(q,1,iL) ) &
                   & + tmpHxcD * ( fillingL(p,1,iL+1) - fillingL(q,1,iL+1) ) )
            else
              HxcTot(i,j,q,p) = HxcTot(i,j,q,p) + 2.0_dp * weight(iL) * &
                   & ( fillingL(i,1,iL) - fillingL(j,1,iL) ) &
                   & * ( tmpHxcS * ( fillingL(p,1,iL) - fillingL(q,1,iL) ) &
                   & + tmpHxcD * ( fillingL(p,1,iL-1) - fillingL(q,1,iL-1) ) )
            end if
          end if

        end do

      end do
    end do
!$OMP END PARALLEL DO

  end subroutine getHxcMo_


  !> Calculate X^T_del vectors for 1e contribution in REKS(2,2)
  subroutine getInteraction1e22_(Fc, Fa, FONs, SAweight, omega, Rab, G1, &
      & Nc, Na, ia, ib, reksAlg, XTdel)

    !> dense fock matrix for core orbitals
    real(dp), intent(in) :: Fc(:,:)

    !> dense fock matrix for active orbitals
    real(dp), intent(in) :: Fa(:,:,:)

    !> Fractional occupation numbers of active orbitals
    real(dp), intent(in) :: FONs(:,:)

    !> Weights used in state-averaging
    real(dp), intent(in) :: SAweight(:)

    !> anti-symmetric matrices originated from Hamiltonians
    real(dp), intent(in) :: omega(:)

    !> state-interaction term used in SSR gradients
    real(dp), intent(in) :: Rab(:,:)

    !> constant calculated from hessian and energy of microstates
    real(dp), intent(in) :: G1

    !> Number of core orbitals
    integer, intent(in) :: Nc

    !> Number of active orbitals
    integer, intent(in) :: Na

    !> Two indices related to state-interaction term
    integer, intent(in) :: ia, ib

    !> Type of REKS calculations
    integer, intent(in) :: reksAlg

    !> state-interaction term vector
    real(dp), intent(inout) :: XTdel(:)

    real(dp) :: e1, e2, n_a, n_b
    integer :: a, b, ij, i, j, Nv, nOrb, superN

    superN = size(XTdel,dim=1)
    nOrb = size(Fc,dim=1)
    Nv = nOrb - Nc - Na
    a = Nc + 1
    b = Nc + 2

    n_a = FONs(1,1)
    n_b = FONs(2,1)

    ! 1-electron part
    do ij = 1, superN

      ! assign index i and j from ij
      call assignIndex(Nc, Na, Nv, reksAlg, ij, i, j)

      if (j == b) then
        call assignEpsilon(Fc, Fa, SAweight, FONs, Nc, a, b, i, &
            & 3, reksAlg, e1, e2)
        if (ia == 1 .and. ib == 2) then
          XTdel(ij) = XTdel(ij) + 0.5_dp*( sqrt(n_a)*e1 - sqrt(n_b)*e2 )
        else if (ia == 2 .and. ib == 3) then
          XTdel(ij) = XTdel(ij) + 0.5_dp*( sqrt(n_a)*e1 + sqrt(n_b)*e2 )
        end if
      end if
      if (j == a) then
        call assignEpsilon(Fc, Fa, SAweight, FONs, Nc, b, a, i, &
            & 3, reksAlg, e1, e2)
        if (ia == 1 .and. ib == 2) then
          XTdel(ij) = XTdel(ij) + 0.5_dp*( sqrt(n_a)*e2 - sqrt(n_b)*e1 )
        else if (ia == 2 .and. ib == 3) then
          XTdel(ij) = XTdel(ij) + 0.5_dp*( sqrt(n_a)*e2 + sqrt(n_b)*e1 )
        end if
      end if

      ! the following parts are not written in REKS document (summary ver.)
      ! it is described in REKS full document (derivation ver.)
      if (i == a) then
        call assignEpsilon(Fc, Fa, SAweight, FONs, Nc, b, a, j, &
            & 3, reksAlg, e1, e2)
        if (ia == 1 .and. ib == 2) then
          XTdel(ij) = XTdel(ij) - 0.5_dp*( sqrt(n_a)*e2 )
        else if (ia == 2 .and. ib == 3) then
          XTdel(ij) = XTdel(ij) - 0.5_dp*( sqrt(n_a)*e2 )
        end if
      end if
      if (i == b) then
        call assignEpsilon(Fc, Fa, SAweight, FONs, Nc, a, b, j, &
            & 3, reksAlg, e1, e2)
        if (ia == 1 .and. ib == 2) then
          XTdel(ij) = XTdel(ij) + 0.5_dp*( sqrt(n_b)*e2 )
        else if (ia == 2 .and. ib == 3) then
          XTdel(ij) = XTdel(ij) - 0.5_dp*( sqrt(n_b)*e2 )
        end if
      end if
      if (i == a .and. j == b) then
        call assignEpsilon(Fc, Fa, SAweight, FONs, Nc, b, b, b, &
            & 3, reksAlg, e1, e2)
        if (ia == 1 .and. ib == 2) then
          XTdel(ij) = XTdel(ij) + 0.5_dp*( sqrt(n_b)*e1 )
        else if (ia == 2 .and. ib == 3) then
          XTdel(ij) = XTdel(ij) - 0.5_dp*( sqrt(n_b)*e1 )
        end if
      end if

      XTdel(ij) = XTdel(ij) + G1 * Rab(ia,ib) * omega(ij)

    end do

  end subroutine getInteraction1e22_


  !> Calculate RmatL used in CP-REKS equations in REKS(2,2)
  subroutine getRmat22_(eigenvecs, ZT, fillingL, Nc, Na, &
      & reksAlg, RmatL)

    !> Eigenvectors on eixt
    real(dp), intent(in) :: eigenvecs(:,:,:)

    !> solution of A * Z = X equation with X is XT
    real(dp), intent(in) :: ZT(:)

    !> Filling for each microstate
    real(dp), intent(in) :: fillingL(:,:,:)

    !> Number of core orbitals
    integer, intent(in) :: Nc

    !> Number of active orbitals
    integer, intent(in) :: Na

    !> Type of REKS calculations
    integer, intent(in) :: reksAlg

    !> auxiliary matrix in AO basis related to SA-REKS term
    real(dp), intent(out) :: RmatL(:,:,:)

    real(dp), allocatable :: tmpZT(:,:)
    real(dp), allocatable :: tmpMat(:,:)

    integer :: superN, LmaxR, nOrb, Nv, ij, i, j, iL

    superN = size(ZT,dim=1)
    LmaxR = size(RmatL,dim=3)
    nOrb = size(eigenvecs,dim=1)
    Nv = nOrb - Nc - Na

    allocate(tmpZT(nOrb,nOrb))
    allocate(tmpMat(nOrb,nOrb))

    RmatL(:,:,:) = 0.0_dp
    do iL = 1, LmaxR
      tmpZT(:,:) = 0.0_dp
      do ij = 1, superN
        ! assign index i and j from ij
        call assignIndex(Nc, Na, Nv, reksAlg, ij, i, j)
        if (iL <= 2) then
          tmpZT(i,j) = ZT(ij) * (fillingL(i,1,iL) - fillingL(j,1,iL))
        else
          tmpZT(i,j) = ZT(ij) * (fillingL(i,1,iL+2) - fillingL(j,1,iL+2))
        end if
      end do
      tmpMat(:,:) = 0.0_dp
      call gemm(tmpMat, tmpZT, eigenvecs(:,:,1), transB='T')
      call gemm(RmatL(:,:,iL), eigenvecs(:,:,1), tmpMat)
    end do

  end subroutine getRmat22_


  !> Calculate RdelL used in CP-REKS equations in REKS(2,2)
  subroutine getRdel22_(eigenvecs, fillingL, FONs, Nc, nstates, RdelL)

    !> Eigenvectors on eixt
    real(dp), intent(in) :: eigenvecs(:,:,:)

    !> Filling for each microstate
    real(dp), intent(in) :: fillingL(:,:,:)

    !> Fractional occupation numbers of active orbitals
    real(dp), intent(in) :: FONs(:,:)

    !> Number of core orbitals
    integer, intent(in) :: Nc

    !> Number of states
    integer, intent(in) :: nstates

    !> auxiliary matrix in AO basis related to state-interaction term
    real(dp), intent(out) :: RdelL(:,:,:,:)

    real(dp) :: n_a, n_b
    integer :: mu, nu, nOrb, a, b

    nOrb = size(eigenvecs,dim=1)
    a = Nc + 1
    b = Nc + 2

    n_a = FONs(1,1)
    n_b = FONs(2,1)

    RdelL(:,:,:,:) = 0.0_dp
    do mu = 1, nOrb
      do nu = 1, nOrb

        ! 1st microstate (up) = 1st down = 3rd up = 4th down
        RdelL(nu,mu,1,1) = eigenvecs(nu,b,1) * eigenvecs(mu,a,1) * &
          & ( sqrt(n_a)*fillingL(a,1,1) - sqrt(n_b)*fillingL(b,1,1) )
        ! 2nd microstate (up) = 2nd down = 3rd down = 4th up
        RdelL(nu,mu,2,1) = eigenvecs(nu,b,1) * eigenvecs(mu,a,1) * &
          & ( sqrt(n_a)*fillingL(a,1,2) - sqrt(n_b)*fillingL(b,1,2) )
        ! 5th microstate (up) = 6th down
        RdelL(nu,mu,3,1) = eigenvecs(nu,b,1) * eigenvecs(mu,a,1) * &
          & ( sqrt(n_a)*fillingL(a,1,5) - sqrt(n_b)*fillingL(b,1,5) )
        ! 6th microstate (up) = 5th down
        RdelL(nu,mu,4,1) = eigenvecs(nu,b,1) * eigenvecs(mu,a,1) * &
          & ( sqrt(n_a)*fillingL(a,1,6) - sqrt(n_b)*fillingL(b,1,6) )

        if (nstates == 3) then
          ! 1st microstate (up) = 1st down = 3rd up = 4th down
          RdelL(nu,mu,1,3) = eigenvecs(nu,b,1) * eigenvecs(mu,a,1) * &
            & ( sqrt(n_a)*fillingL(a,1,1) + sqrt(n_b)*fillingL(b,1,1) )
          ! 2nd microstate (up) = 2nd down = 3rd down = 4th up
          RdelL(nu,mu,2,3) = eigenvecs(nu,b,1) * eigenvecs(mu,a,1) * &
            & ( sqrt(n_a)*fillingL(a,1,2) + sqrt(n_b)*fillingL(b,1,2) )
          ! 5th microstate (up) = 6th down
          RdelL(nu,mu,3,3) = eigenvecs(nu,b,1) * eigenvecs(mu,a,1) * &
            & ( sqrt(n_a)*fillingL(a,1,5) + sqrt(n_b)*fillingL(b,1,5) )
          ! 6th microstate (up) = 5th down
          RdelL(nu,mu,4,3) = eigenvecs(nu,b,1) * eigenvecs(mu,a,1) * &
            & ( sqrt(n_a)*fillingL(a,1,6) + sqrt(n_b)*fillingL(b,1,6) )
        end if

      end do
    end do

  end subroutine getRdel22_


  !> Calculate ZmatL with dense form used in CP-REKS equations in REKS(2,2)
  subroutine getZmatDense_(HxcSqrS, HxcSqrD, orderRmatL, Lpaired, RmatL, ZmatL)

    !> Hartree-XC kernel with dense form with same spin part
    real(dp), intent(in) :: HxcSqrS(:,:,:,:)

    !> Hartree-XC kernel with dense form with different spin part
    real(dp), intent(in) :: HxcSqrD(:,:,:,:)

    !> Ordering between RmatL and fillingL
    integer, intent(in) :: orderRmatL(:)

    !> Number of spin-paired microstates
    integer, intent(in) :: Lpaired

    !> auxiliary matrix in AO basis related to SA-REKS term
    real(dp), intent(in) :: RmatL(:,:,:)

    !> auxiliary matrix in AO basis related to SA-REKS term
    real(dp), intent(out) :: ZmatL(:,:,:)

    real(dp), allocatable :: tmpHxcS(:,:)
    real(dp), allocatable :: tmpHxcD(:,:)
    real(dp), allocatable :: tmpZM(:,:)

    integer :: iL, Lmax, LmaxR, nOrb, nOrbHalf, gam, tau, ii

    nOrb = size(RmatL,dim=1)
    nOrbHalf = nOrb * (nOrb + 1) / 2
    Lmax = size(ZmatL,dim=3)
    LmaxR = size(RmatL,dim=3)

    allocate(tmpHxcS(nOrb,nOrb))
    allocate(tmpHxcD(nOrb,nOrb))
    allocate(tmpZM(2,LmaxR))

    ZmatL(:,:,:) = 0.0_dp
!$OMP PARALLEL DO DEFAULT(SHARED) PRIVATE(gam,tau, &
!$OMP& tmpHxcS,tmpHxcD,tmpZM) SCHEDULE(RUNTIME)
    do ii = 1, nOrbHalf

      call getTwoIndices(nOrb, ii, gam, tau, 2)

      tmpHxcS(:,:) = HxcSqrS(:,:,gam,tau) + HxcSqrS(:,:,tau,gam)
      tmpHxcD(:,:) = HxcSqrD(:,:,gam,tau) + HxcSqrD(:,:,tau,gam)

      ! calculate the ZmatL
      do iL = 1, LmaxR
        tmpZM(1,iL) = sum(RmatL(:,:,iL)*tmpHxcS)
        tmpZM(2,iL) = sum(RmatL(:,:,iL)*tmpHxcD)
      end do
      tmpZM(:,:) = 0.5_dp * tmpZM
      call getZmatLoop_(tmpZM, orderRmatL, Lpaired, gam, tau, ZmatL)

    end do
!$OMP END PARALLEL DO

    do iL = 1, Lmax
      call symmetrizeHS(ZmatL(:,:,iL))
    end do

  end subroutine getZmatDense_


  !> Calculate ZmatL with half dense form used in CP-REKS equations in REKS(2,2)
  subroutine getZmatHalf_(HxcHalfS, HxcHalfD, orderRmatL, Lpaired, RmatL, ZmatL)

    !> Hartree-XC kernel with half dense form with same spin part
    real(dp), intent(in) :: HxcHalfS(:,:)

    !> Hartree-XC kernel with half dense form with different spin part
    real(dp), intent(in) :: HxcHalfD(:,:)

    !> Ordering between RmatL and fillingL
    integer, intent(in) :: orderRmatL(:)

    !> Number of spin-paired microstates
    integer, intent(in) :: Lpaired

    !> auxiliary matrix in AO basis related to SA-REKS term
    real(dp), intent(in) :: RmatL(:,:,:)

    !> auxiliary matrix in AO basis related to SA-REKS term
    real(dp), intent(out) :: ZmatL(:,:,:)

    real(dp), allocatable :: tmpHxcS(:)
    real(dp), allocatable :: tmpHxcD(:)
    real(dp), allocatable :: RmatHalfL(:,:)
    real(dp), allocatable :: tmpMat(:,:)
    real(dp), allocatable :: tmpZM(:,:)

    integer :: Lmax, LmaxR, nOrb, nOrbHalf, iL, gam, tau, ii

    nOrb = size(RmatL,dim=1)
    LmaxR = size(RmatL,dim=3)
    Lmax = size(ZmatL,dim=3)
    nOrbHalf = nOrb * (nOrb + 1) / 2

    allocate(tmpHxcS(nOrbHalf))
    allocate(tmpHxcD(nOrbHalf))
    allocate(RmatHalfL(nOrbHalf,LmaxR))
    allocate(tmpMat(nOrb,nOrb))
    allocate(tmpZM(2,LmaxR))

    RmatHalfL(:,:) = 0.0_dp
    do iL = 1, LmaxR
      tmpMat(:,:) = RmatL(:,:,iL) + transpose(RmatL(:,:,iL))
      do gam = 1, nOrb
        tmpMat(gam,gam) = RmatL(gam,gam,iL)
      end do
      do ii = 1, nOrbHalf
        call getTwoIndices(nOrb, ii, gam, tau, 2)
        RmatHalfL(ii,iL) = tmpMat(gam,tau)
      end do
    end do

    ZmatL(:,:,:) = 0.0_dp
!$OMP PARALLEL DO DEFAULT(SHARED) PRIVATE(gam,tau, &
!$OMP& tmpHxcS,tmpHxcD,tmpZM) SCHEDULE(RUNTIME)
    do ii = 1, nOrbHalf

      call getTwoIndices(nOrb, ii, gam, tau, 2)

      tmpHxcS(:) = HxcHalfS(:,ii)
      tmpHxcD(:) = HxcHalfD(:,ii)

      ! calculate the ZmatL
      do iL = 1, LmaxR
        tmpZM(1,iL) = sum(RmatHalfL(:,iL)*tmpHxcS)
        tmpZM(2,iL) = sum(RmatHalfL(:,iL)*tmpHxcD)
      end do
      call getZmatLoop_(tmpZM, orderRmatL, Lpaired, gam, tau, ZmatL)

    end do
!$OMP END PARALLEL DO

    do iL = 1, Lmax
      call symmetrizeHS(ZmatL(:,:,iL))
    end do

  end subroutine getZmatHalf_


  !> Calculate ZmatL with sparse form used in CP-REKS equations in REKS(2,2)
  subroutine getZmatSparse_(env, denseDesc, neighbourList, &
      & nNeighbourSK, iSparseStart, img2CentCell, orb, over, &
      & HxcSpS, HxcSpD, orderRmatL, getDenseAO, Lpaired, RmatL, ZmatL)

    !> Environment settings
    type(TEnvironment), intent(inout) :: env

    !> Dense matrix descriptor
    type(TDenseDescr), intent(in) :: denseDesc

    !> neighbours to atoms
    type(TNeighbourList), intent(in) :: neighbourList

    !> Number of atomic neighbours
    integer, intent(in) :: nNeighbourSK(:)

    !> Index for atomic blocks in sparse data
    integer, intent(in) :: iSparseStart(:,:)

    !> map from image atom to real atoms
    integer, intent(in) :: img2CentCell(:)

    !> atomic orbital information
    type(TOrbitals), intent(in) :: orb

    !> sparse overlap matrix
    real(dp), intent(in) :: over(:)

    !> Hartree-XC kernel with sparse form with same spin part
    real(dp), intent(in) :: HxcSpS(:,:)

    !> Hartree-XC kernel with sparse form with different spin part
    real(dp), intent(in) :: HxcSpD(:,:)

    !> Ordering between RmatL and fillingL
    integer, intent(in) :: orderRmatL(:)

    !> get dense AO index from sparse AO array
    integer, intent(in) :: getDenseAO(:,:)

    !> Number of spin-paired microstates
    integer, intent(in) :: Lpaired

    !> auxiliary matrix in AO basis related to SA-REKS term
    real(dp), intent(in) :: RmatL(:,:,:)

    !> auxiliary matrix in AO basis related to SA-REKS term
    real(dp), intent(out) :: ZmatL(:,:,:)

    real(dp), allocatable :: tmpHxcS(:)
    real(dp), allocatable :: tmpHxcD(:)
    real(dp), allocatable :: RmatSpL(:,:)
    real(dp), allocatable :: tmpMat(:,:)
    real(dp), allocatable :: tmpZM(:,:)

    integer :: ii, tau, gam, nOrb, sparseSize, iL, LmaxR, Lmax

    nOrb = size(RmatL,dim=1)
    LmaxR = size(RmatL,dim=3)
    Lmax = size(ZmatL,dim=3)
    sparseSize = size(HxcSpS,dim=1)

    allocate(tmpHxcS(sparseSize))
    allocate(tmpHxcD(sparseSize))
    allocate(RmatSpL(sparseSize,LmaxR))
    allocate(tmpMat(nOrb,nOrb))
    allocate(tmpZM(2,LmaxR))

    ! pack R matrix
    RmatSpL(:,:) = 0.0_dp
    do iL = 1, LmaxR

      ! In this case onsite elements remain except diagonal
      ! elements, but it does not affect the gradient
      ! since H-XC kernel for scc, spin shows only 
      ! diagonal elements in onsite block. Thus, sum(R*Hxc)
      ! can show correct values in sparse case
      tmpMat(:,:) = RmatL(:,:,iL) + transpose(RmatL(:,:,iL))
      do gam = 1, nOrb
        tmpMat(gam,gam) = RmatL(gam,gam,iL)
      end do

      ! convert from dense to sparse for RmatL in AO basis
      call env%globalTimer%startTimer(globalTimers%denseToSparse)
      call packHS(RmatSpL(:,iL), tmpMat, neighbourlist%iNeighbour, &
          & nNeighbourSK, orb%mOrb, denseDesc%iAtomStart, iSparseStart, &
          & img2CentCell)
      call env%globalTimer%stopTimer(globalTimers%denseToSparse)

    end do

    ZmatL(:,:,:) = 0.0_dp
!$OMP PARALLEL DO DEFAULT(SHARED) PRIVATE(tau,gam,tmpHxcS,tmpHxcD,tmpZM) SCHEDULE(RUNTIME)
    do ii = 1, size(over,dim=1) ! tau and gam

      if (abs(over(ii)) >= epsilon(1.0_dp)) then

        ! set the AO indices with respect to sparsity
        tau = getDenseAO(ii,1)
        gam = getDenseAO(ii,2)

        tmpHxcS(:) = HxcSpS(:,ii)
        tmpHxcD(:) = HxcSpD(:,ii)

        ! calculate the ZmatL
        do iL = 1, LmaxR
          tmpZM(1,iL) = sum(RmatSpL(:,iL)*tmpHxcS)
          tmpZM(2,iL) = sum(RmatSpL(:,iL)*tmpHxcD)
        end do
        call getZmatLoop_(tmpZM, orderRmatL, Lpaired, tau, gam, ZmatL)

      end if

    end do
!$OMP END PARALLEL DO

    do iL = 1, Lmax
      call symmetrizeHS(ZmatL(:,:,iL))
    end do

  end subroutine getZmatSparse_


  !> Calculate ZmatL without saving H-XC kernel used in CP-REKS equations in REKS(2,2)
  subroutine getZmatNoHxc_(env, denseDesc, neighbourList, nNeighbourSK, &
      & iSparseStart, img2CentCell, orb, getDenseAO, GammaAO, SpinAO, &
      & LrGammaAO, overSqr, RmatL, orderRmatL, Lpaired, isRangeSep, ZmatL)

    !> Environment settings
    type(TEnvironment), intent(inout) :: env

    !> Dense matrix descriptor
    type(TDenseDescr), intent(in) :: denseDesc

    !> neighbours to atoms
    type(TNeighbourList), intent(in) :: neighbourList

    !> Number of atomic neighbours
    integer, intent(in) :: nNeighbourSK(:)

    !> Index for atomic blocks in sparse data
    integer, intent(in) :: iSparseStart(:,:)

    !> map from image atom to real atoms
    integer, intent(in) :: img2CentCell(:)

    !> atomic orbital information
    type(TOrbitals), intent(in) :: orb

    !> get dense AO index from sparse AO array
    integer, intent(in) :: getDenseAO(:,:)

    !> scc gamma integrals in AO basis
    real(dp), intent(in) :: GammaAO(:,:)

    !> spin W in AO basis
    real(dp), intent(in) :: SpinAO(:,:)

    !> long-range gamma integrals in AO basis
    real(dp), allocatable, intent(in) :: LrGammaAO(:,:)

    !> Dense overlap matrix
    real(dp), intent(in) :: overSqr(:,:)

    !> auxiliary matrix in AO basis related to SA-REKS term
    real(dp), intent(in) :: RmatL(:,:,:)

    !> Ordering between RmatL and fillingL
    integer, intent(in) :: orderRmatL(:)

    !> Number of spin-paired microstates
    integer, intent(in) :: Lpaired

    !> Whether to run a range separated calculation
    logical, intent(in) :: isRangeSep

    !> auxiliary matrix in AO basis related to SA-REKS term
    real(dp), intent(out) :: ZmatL(:,:,:)

    real(dp), allocatable :: tmpRmatL(:,:)
    real(dp), allocatable :: tmpHxcS(:)
    real(dp), allocatable :: tmpHxcD(:)
    real(dp), allocatable :: tmpMat(:,:)
    real(dp), allocatable :: tmpZM(:,:)

    ! common variables
    real(dp) :: tmp22!, tmp11
!    real(dp) :: tmpZ1, tmpZ2, tmp1, tmp2
    integer :: mu, nu, tau, gam, nOrb, iL, Lmax, LmaxR
    integer :: ii, jj, sparseSize, nOrbHalf

    ! scc/spin variables
    real(dp) :: tmpG1, tmpG2, tmpG3, tmpG4
    real(dp) :: tmpS1, tmpS2, tmpS3, tmpS4

    ! LC variables
    real(dp) :: tmpL1, tmpL2, tmpL3, tmpL4
    real(dp) :: tmpvalue1, tmpvalue2

    nOrb = size(RmatL,dim=1)
    LmaxR = size(RmatL,dim=3)
    Lmax = size(ZmatL,dim=3)
    sparseSize = size(getDenseAO,dim=1)
    nOrbHalf = nOrb * (nOrb + 1) / 2

    allocate(tmpRmatL(sparseSize,LmaxR))
    allocate(tmpHxcS(sparseSize))
    allocate(tmpHxcD(sparseSize))
    allocate(tmpMat(nOrb,nOrb))
    allocate(tmpZM(2,LmaxR))

    ! pack R matrix
    tmpRmatL(:,:) = 0.0_dp
    do iL = 1, LmaxR

      ! In this case onsite elements remain except diagonal
      ! elements, but it does not affect the gradient
      ! since H-XC kernel for scc, spin shows only 
      ! diagonal elements in onsite block. Thus, sum(R*Hxc)
      ! can show correct values in sparse case
      tmpMat(:,:) = RmatL(:,:,iL) + transpose(RmatL(:,:,iL))
      do mu = 1, nOrb
        tmpMat(mu,mu) = RmatL(mu,mu,iL)
      end do

      ! convert from dense to sparse for RmatL in AO basis
      call env%globalTimer%startTimer(globalTimers%denseToSparse)
      call packHS(tmpRmatL(:,iL), tmpMat, &
          & neighbourlist%iNeighbour, nNeighbourSK, orb%mOrb, &
          & denseDesc%iAtomStart, iSparseStart, img2CentCell)
      call env%globalTimer%stopTimer(globalTimers%denseToSparse)

    end do

    ! zeroing for ZmatL
    ZmatL(:,:,:) = 0.0_dp

    ! calculate ZmatL for scc and spin term

!$OMP PARALLEL DO DEFAULT(SHARED) PRIVATE(mu,nu,tau,gam, &
!$OMP& tmpG1,tmpG2,tmpG3,tmpG4,tmpS1,tmpS2,tmpS3,tmpS4, &
!$OMP& tmpHxcS,tmpHxcD,tmpZM) SCHEDULE(RUNTIME)
    do ii = 1, sparseSize

      ! set the AO indices with respect to sparsity
      tau = getDenseAO(ii,1)
      gam = getDenseAO(ii,2)

      if (tau <= gam .and. abs(overSqr(tau,gam)) >= epsilon(1.0_dp)) then

        tmpHxcS(:) = 0.0_dp
        tmpHxcD(:) = 0.0_dp
        do jj = 1, sparseSize

          ! set the AO indices with respect to sparsity
          mu = getDenseAO(jj,1)
          nu = getDenseAO(jj,2)

          ! calculate the H-XC kernel for scc, spin term
          if (mu <= nu .and. abs(overSqr(mu,nu)) >= epsilon(1.0_dp)) then

            tmpG1 = GammaAO(mu,tau)
            tmpG2 = GammaAO(nu,tau)
            tmpG3 = GammaAO(mu,gam)
            tmpG4 = GammaAO(nu,gam)

            tmpS1 = SpinAO(mu,tau)
            tmpS2 = SpinAO(nu,tau)
            tmpS3 = SpinAO(mu,gam)
            tmpS4 = SpinAO(nu,gam)

            ! s = same spin (s1=s2), d = different spin (s1/=s2)
            tmpHxcS(jj) = 0.25_dp * overSqr(mu,nu) * overSqr(tau,gam) * &
                & ( (tmpG1+tmpG2+tmpG3+tmpG4) + (tmpS1+tmpS2+tmpS3+tmpS4) )
            tmpHxcD(jj) = 0.25_dp * overSqr(mu,nu) * overSqr(tau,gam) * &
                & ( (tmpG1+tmpG2+tmpG3+tmpG4) - (tmpS1+tmpS2+tmpS3+tmpS4) )

          end if

        end do
        ! end of loop mu, nu

        ! calculate the ZmatL
        do iL = 1, LmaxR
          tmpZM(1,iL) = sum(tmpRmatL(:,iL)*tmpHxcS)
          tmpZM(2,iL) = sum(tmpRmatL(:,iL)*tmpHxcD)
        end do
        call getZmatLoop_(tmpZM, orderRmatL, Lpaired, tau, gam, ZmatL)

      end if

    end do
    ! end of loop tau, gam
!$OMP END PARALLEL DO

    ! calculate the ZmatL for LC term

    if (isRangeSep) then

      deallocate(tmpRmatL)
      deallocate(tmpHxcS)

      allocate(tmpRmatL(nOrbHalf,LmaxR))
      allocate(tmpHxcS(nOrbHalf))

      ! pack R matrix
      tmpRmatL(:,:) = 0.0_dp
      do iL = 1, LmaxR

        tmpMat(:,:) = RmatL(:,:,iL) + transpose(RmatL(:,:,iL))
        do mu = 1, nOrb
          tmpMat(mu,mu) = RmatL(mu,mu,iL)
        end do

        do ii = 1, nOrbHalf
          call getTwoIndices(nOrb, ii, mu, nu, 2)
          tmpRmatL(ii,iL) = tmpMat(mu,nu)
        end do

      end do

!$OMP PARALLEL DO DEFAULT(SHARED) PRIVATE(tau,gam, &
!$OMP& tmpHxcS,mu,nu,tmpvalue1,tmpvalue2,tmpL1, &
!$OMP& tmpL2,tmpL3,tmpL4,tmpZM,tmp22) SCHEDULE(RUNTIME)
!!$OMP& tmpL2,tmpL3,tmpL4,tmpZM) SCHEDULE(RUNTIME)
      do ii = 1, nOrbHalf

        call getTwoIndices(nOrb, ii, tau, gam, 2)
        !tmp11 = ( real(2.0_dp*nOrb+3.0_dp, dp) - sqrt( (2.0_dp*nOrb+ &
        !    & 3.0_dp)**2.0_dp - 8.0_dp*(nOrb+ii) ) )/2.0_dp
        !tau = int( real(tmp11, dp) )
        !gam = tau**2/2 - tau/2 - nOrb*tau + nOrb + ii

        tmpHxcS(:) = 0.0_dp
        do jj = 1, nOrbHalf

          ! TODO : use 'getTwoIndices' -> 5.1 sec per 1 CG-loop
          !        use tmp22 part -> 3.9 sec per 1 CG-loop
          !        Why show different cost?
          !call getTwoIndices(nOrb, jj, mu, nu, 2)
          tmp22 = ( real(2.0_dp*nOrb+3.0_dp, dp) - sqrt( (2.0_dp*nOrb+ &
              & 3.0_dp)**2.0_dp - 8.0_dp*(nOrb+jj) ) )/2.0_dp
          mu = int( real(tmp22, dp) )
          nu = mu**2/2 - mu/2 - nOrb*mu + nOrb + jj

          ! calculate the H-XC kernel for LC term
          if (isRangeSep) then

            ! (mu,nu,tau,gam)
            tmpL1 = LrGammaAO(mu,gam)
            tmpL2 = LrGammaAO(mu,nu)
            tmpL3 = LrGammaAO(tau,gam)
            tmpL4 = LrGammaAO(tau,nu)
            tmpvalue1 = -0.125_dp * overSqr(mu,tau) * &
                & overSqr(nu,gam) * (tmpL1+tmpL2+tmpL3+tmpL4)

            ! (mu,nu,gam,tau)
            tmpL1 = LrGammaAO(mu,tau)
            tmpL2 = LrGammaAO(mu,nu)
            tmpL3 = LrGammaAO(gam,tau)
            tmpL4 = LrGammaAO(gam,nu)
            tmpvalue2 = -0.125_dp * overSqr(mu,gam) * &
                & overSqr(nu,tau) * (tmpL1+tmpL2+tmpL3+tmpL4)

            tmpHxcS(jj) = tmpHxcS(jj) + tmpvalue1 + tmpvalue2

          end if

        end do
        ! end of loop mu, nu

        ! calculate the ZmatL
        do iL = 1, LmaxR
          tmpZM(1,iL) = sum(tmpRmatL(:,iL)*tmpHxcS)
          tmpZM(2,iL) = 0.0_dp
        end do
        call getZmatLoop_(tmpZM, orderRmatL, Lpaired, tau, gam, ZmatL)

      end do
      ! end of loop tau, gam
!$OMP END PARALLEL DO

    end if

    do iL = 1, Lmax
      call symmetrizeHS(ZmatL(:,:,iL))
    end do

  end subroutine getZmatNoHxc_


  !> Calculate ZmatL used in CP-REKS equations in REKS
  subroutine getZmatLoop_(tmpZM, orderRmatL, Lpaired, gam, tau, ZmatL)

    !> temporary matrix obtained from summation of RmatL and H-XC kernel
    real(dp), intent(in) :: tmpZM(:,:)

    !> Ordering between RmatL and fillingL
    integer, intent(in) :: orderRmatL(:)

    !> Number of spin-paired microstates
    integer, intent(in) :: Lpaired

    !> current indices for ZmatL
    integer, intent(in) :: gam, tau

    !> auxiliary matrix in AO basis related to SA-REKS term
    real(dp), intent(inout) :: ZmatL(:,:,:)

    integer :: iL, Lmax, tmpL1, tmpL2

    Lmax = size(ZmatL,dim=3)

    do iL = 1, Lmax
      if (iL <= Lpaired) then
        tmpL1 = iL
        tmpL2 = iL
      else
        if (mod(iL,2) == 1) then
          tmpL1 = orderRmatL(iL)
          tmpL2 = orderRmatL(iL) + 1
        else
          tmpL1 = orderRmatL(iL)
          tmpL2 = orderRmatL(iL) - 1
        end if
      end if
      ZmatL(tau,gam,iL) = ZmatL(tau,gam,iL) + tmpZM(1,tmpL1) + tmpZM(2,tmpL2)
    end do

  end subroutine getZmatLoop_


  !> Calculate Q1del used in CP-REKS equations in REKS(2,2)
  subroutine getQ1del22_(eigenvecs, Fc, Fa, FONs, SAweight, &
      & Nc, nstates, reksAlg, Q1del)

    !> Eigenvectors on eixt
    real(dp), intent(in) :: eigenvecs(:,:,:)

    !> dense fock matrix for core orbitals
    real(dp), intent(in) :: Fc(:,:)

    !> dense fock matrix for active orbitals
    real(dp), intent(in) :: Fa(:,:,:)

    !> Fractional occupation numbers of active orbitals
    real(dp), intent(in) :: FONs(:,:)

    !> Weights used in state-averaging
    real(dp), intent(in) :: SAweight(:)

    !> Number of core orbitals
    integer, intent(in) :: Nc

    !> Number of states
    integer, intent(in) :: nstates

    !> Type of REKS calculations
    integer, intent(in) :: reksAlg

    !> auxiliary matrix in AO basis related to state-interaction term
    real(dp), intent(out) :: Q1del(:,:,:)

    real(dp) :: n_a, n_b, e1, e2
    integer :: nOrb, mu, nu, t, a, b

    nOrb = size(Fc,dim=1)
    a = Nc + 1
    b = Nc + 2

    n_a = FONs(1,1)
    n_b = FONs(2,1)

    Q1del(:,:,:) = 0.0_dp
!$OMP PARALLEL DO DEFAULT(SHARED) PRIVATE(e1,e2) SCHEDULE(RUNTIME)
    do mu = 1, nOrb
      do nu = 1, nOrb

        do t = 1, nOrb

          e1 = 0.0_dp; e2 = 0.0_dp
          call assignEpsilon(Fc, Fa, SAweight, FONs, Nc, a, b, t, &
              & 2, reksAlg, e1, e2)
          Q1del(nu,mu,1) = Q1del(nu,mu,1) + ( sqrt(n_a)*e1 - sqrt(n_b)*e2 ) * &
            & eigenvecs(mu,t,1) * eigenvecs(nu,b,1) * 0.5_dp
          if (nstates == 3) then
            Q1del(nu,mu,3) = Q1del(nu,mu,3) + ( sqrt(n_a)*e1 + sqrt(n_b)*e2 ) * &
              & eigenvecs(mu,t,1) * eigenvecs(nu,b,1) * 0.5_dp
          end if

          e1 = 0.0_dp; e2 = 0.0_dp
          call assignEpsilon(Fc, Fa, SAweight, FONs, Nc, a, b, t, &
              & 1, reksAlg, e1, e2)
          Q1del(nu,mu,1) = Q1del(nu,mu,1) + ( sqrt(n_a)*e1 - sqrt(n_b)*e2 ) * &
            & eigenvecs(mu,t,1) * eigenvecs(nu,a,1) * 0.5_dp
          if (nstates == 3) then
            Q1del(nu,mu,3) = Q1del(nu,mu,3) + ( sqrt(n_a)*e1 + sqrt(n_b)*e2 ) * &
              & eigenvecs(mu,t,1) * eigenvecs(nu,a,1) * 0.5_dp
          end if

        end do

      end do
    end do
!$OMP END PARALLEL DO

  end subroutine getQ1del22_


  !> Calculate R*T contribution of gradient from SCC, spin, pc terms
  subroutine getSccPcTerms_(sccCalc, Hderiv, Sderiv, rhoSqrL, overSqr, &
      & qOutputL, q0, GammaAO, GammaDeriv, SpinAO, RmatSpL, RdelSpL, &
      & weight, getDenseAO, getAtomIndex, iSquare, orderRmatL, Lpaired, &
      & SAstates, tNAC, tExtChrg, deriv1, deriv2)

    !> SCC module internal variables
    type(TScc), allocatable, intent(inout) :: sccCalc

    !> Dense non-scc Hamiltonian derivative in AO basis
    real(dp), intent(in) :: Hderiv(:,:,:)

    !> Dense overlap derivative in AO basis
    real(dp), intent(in) :: Sderiv(:,:,:)

    !> Dense density matrix for each microstate
    real(dp), intent(inout) :: rhoSqrL(:,:,:,:)

    !> Dense overlap matrix
    real(dp), intent(in) :: overSqr(:,:)

    !> Mulliken population for each microstate
    real(dp), intent(in) :: qOutputL(:,:,:,:)

    !> reference atomic occupations
    real(dp), intent(in) :: q0(:,:,:)

    !> scc gamma integrals in AO basis
    real(dp), intent(in) :: GammaAO(:,:)

    !> scc gamma derivative integrals
    real(dp), intent(in) :: GammaDeriv(:,:,:)

    !> spin W in AO basis
    real(dp), intent(in) :: SpinAO(:,:)

    !> auxiliary matrix in AO basis related to SA-REKS term with sparse form
    real(dp), intent(in) :: RmatSpL(:,:,:)

    !> auxiliary matrix in AO basis related to state-interaction term with sparse form
    real(dp), allocatable, intent(in) :: RdelSpL(:,:,:)

    !> Weight of each microstate for state to be optimized; weight = weightL * SAweight
    real(dp), intent(in) :: weight(:)

    !> get dense AO index from sparse AO array
    integer, intent(in) :: getDenseAO(:,:)

    !> get atom index from AO index
    integer, intent(in) :: getAtomIndex(:)

    !> Position of each atom in the rows/columns of the square matrices. Shape: (nAtom)
    integer, intent(in) :: iSquare(:)

    !> Ordering between RmatL and fillingL
    integer, intent(in) :: orderRmatL(:)

    !> Number of spin-paired microstates
    integer, intent(in) :: Lpaired

    !> Number of states used in state-averaging
    integer, intent(in) :: SAstates

    !> Calculate nonadiabatic coupling vectors
    logical, intent(in) :: tNAC

    !> If external charges must be considered
    logical, intent(in) :: tExtChrg

    !> computed tr(R*T) gradient for SA-REKS, SSR, or L state
    real(dp), intent(inout) :: deriv1(:,:,:)

    !> computed tr(R*T) gradient for state-interaction term
    real(dp), intent(inout) :: deriv2(:,:,:)

    real(dp), allocatable :: q0AO(:)                 ! nOrb
    real(dp), allocatable :: qOutputAO(:,:)          ! nOrb, Lmax; up+down
    real(dp), allocatable :: qSpinAO(:,:)            ! nOrb, Lmax; up-down
    real(dp), allocatable :: GammaQ(:,:)             ! nOrb, Lmax
    real(dp), allocatable :: SpinQ(:,:)              ! nOrb, Lmax
    real(dp), allocatable :: GammaDerivQ(:,:,:,:)    ! nAtom, nAtom, 3, Lmax

    real(dp), allocatable :: QinvR(:)                ! nAtom

    real(dp), allocatable :: tmpS(:,:,:)             ! mOrb, mOrb, 3
    real(dp), allocatable :: tmpD(:,:,:,:)           ! mOrb, mOrb, nSpin, Lmax
    real(dp), allocatable :: tmpGM(:,:,:)            ! nOrb, mOrb, 2
    real(dp), allocatable :: tmpPM(:,:,:)            ! nOrb, mOrb, 2
    real(dp), allocatable :: tmpQ1(:,:,:)            ! mOrb, 1, nSpin
    real(dp), allocatable :: tmpQ2(:,:,:)            ! mOrb, 1, nSpin

    real(dp), allocatable :: GammaQderiv(:,:,:,:)    ! nOrb, 1, 3, Lmax
    real(dp), allocatable :: SpinQderiv(:,:,:,:)     ! nOrb, 1, 3, Lmax
    real(dp), allocatable :: TderivL(:,:,:,:)        ! sparseSize, 3, Lmax, Ncpu

    real(dp) :: tmpCoulomb, tmpG1, tmpS1, tmpG2(3), tmpV1(3)
    integer :: iAtom1, iAtom2, iAtom3, iAtom4, nAtom, k, nAtomPair
    integer :: ist, nstates, nstHalf, mOrb, mu, nu, nOrb, l, sparseSize
    integer :: iS, nSpin, iL, Lmax, id, Ncpu
    integer :: ii, G1, G2, G3, G4

    nAtom = size(GammaDeriv,dim=1)
    nAtomPair = nAtom * (nAtom - 1) / 2
    nstates = size(RmatSpL,dim=3)
    nstHalf = nstates * (nstates - 1) / 2

    mOrb = size(qOutputL,dim=1)
    nOrb = size(GammaAO,dim=1)
    sparseSize = size(RmatSpL,dim=1)

    nSpin = size(qOutputL,dim=3)
    Lmax = size(qOutputL,dim=4)
  #:if WITH_OMP
!$OMP PARALLEL
    Ncpu = OMP_GET_NUM_THREADS()
!$OMP END PARALLEL
  #:else
    Ncpu = 1
  #:endif

    allocate(q0AO(nOrb))
    allocate(qOutputAO(nOrb,Lmax))
    allocate(qSpinAO(nOrb,Lmax))
    allocate(GammaQ(nOrb,Lmax))
    allocate(SpinQ(nOrb,Lmax))
    allocate(GammaDerivQ(nAtom,nAtom,3,Lmax))

    if (tExtChrg) then
      allocate(QinvR(nAtom))
    end if

    allocate(tmpS(mOrb,mOrb,3))
    allocate(tmpD(mOrb,mOrb,nSpin,Lmax))
    allocate(tmpGM(nOrb,mOrb,2))
    allocate(tmpPM(nOrb,mOrb,2))
    allocate(tmpQ1(mOrb,1,nSpin))
    allocate(tmpQ2(mOrb,1,nSpin))

    allocate(GammaQderiv(nOrb,1,3,Lmax))
    allocate(SpinQderiv(nOrb,1,3,Lmax))
    allocate(TderivL(sparseSize,3,Lmax,Ncpu))

    ! get q0/qOutput/qSpin with respect to AO
    call getq0qOutputqSpin(qOutputL, q0, iSquare, qOutputAO, qSpinAO, q0AO)
    ! rearrange gamma*Q, spin*Q
    call getGammaQSpinQ(qOutputAO, qSpinAO, q0AO, GammaAO, SpinAO, GammaQ, SpinQ)
    ! rearrange (gamma derivtive) * Q
    call getGammaDerivQ(qOutputL, q0, GammaDeriv, GammaDerivQ)

    ! contributions related to gradient of external charges
    ! get Q(PC) * 1/R(between QM and PC)
    if (tExtChrg) then
      call sccCalc%getShiftOfPC(QinvR)
    end if

    ! compute R*T shift with only up-spin part of TderivL due to symmetry

!$OMP PARALLEL DO DEFAULT(SHARED) PRIVATE(id,iAtom1,iAtom2,G1, &
!$OMP& G2,G3,G4,tmpS,tmpD,tmpGM,tmpPM,tmpQ1,tmpQ2,GammaQderiv, &
!$OMP& SpinQderiv,mu,nu,iAtom3,iAtom4,tmpV1,tmpG2,tmpG1,tmpS1, &
!$OMP& tmpCoulomb,ist) REDUCTION(+:deriv1,deriv2) SCHEDULE(RUNTIME)
    do k = 1, nAtomPair

    #:if WITH_OMP
      id = OMP_GET_THREAD_NUM() + 1
    #:else
      id = 1
    #:endif

      call getTwoIndices(nAtom, k, iAtom1, iAtom2, 1)

      G1 = iSquare(iAtom1)
      G2 = iSquare(iAtom1+1)-1
      G3 = iSquare(iAtom2)
      G4 = iSquare(iAtom2+1)-1

      ! zeroing for temporary S_deriv
      tmpS(:,:,:) = 0.0_dp
      do ii = 1, 3
        tmpS(1:G2-G1+1,1:G4-G3+1,ii) = Sderiv(G1:G2,G3:G4,ii)
      end do

      ! zeroing for temporary density matrix
      ! rhoSqrL has (my_qm) component
      ! tmpD has (my_qm) component
      tmpD(:,:,:,:) = 0.0_dp
      do iL = 1, Lmax
        tmpD(1:G2-G1+1,1:G4-G3+1,1,iL) = rhoSqrL(G1:G2,G3:G4,1,iL)
      end do
      ! tmpD has (qm) component
      call qmExpandL(tmpD, Lpaired)

      ! zeroing for temporary gamma & spin parts
      tmpGM(:,:,:) = 0.0_dp
      tmpGM(:,1:G2-G1+1,1) = GammaAO(:,G1:G2)
      tmpGM(:,1:G4-G3+1,2) = GammaAO(:,G3:G4)
      tmpPM(:,:,:) = 0.0_dp
      tmpPM(:,1:G2-G1+1,1) = SpinAO(:,G1:G2)
      tmpPM(:,1:G4-G3+1,2) = SpinAO(:,G3:G4)

      ! calculate the charge derivative part
      do iL = 1, Lmax
        do ii = 1, 3

          ! zeroing for tmpQ1 & tmpQ2 with each k pair
          ! tmpQ1 & tmpQ2 has (qm) component
          tmpQ1(:,:,:) = 0.0_dp; tmpQ2(:,:,:) = 0.0_dp
          do iS = 1, nSpin
            ! G3 ~ G4
            tmpQ1(:,1,iS) = sum(tmpS(:,:,ii)*tmpD(:,:,iS,iL),dim=1)
            ! G1 ~ G2
            tmpQ2(:,1,iS) = sum(tmpS(:,:,ii)*tmpD(:,:,iS,iL),dim=2)
          end do

          ! rearrange gamma * (Q derivative), spin * (Q derivative)
          GammaQderiv(:,:,ii,iL) = matmul(tmpGM(:,:,1),tmpQ2(:,:,1)) &
              & + matmul(tmpGM(:,:,2),tmpQ1(:,:,1))
          SpinQderiv(:,:,ii,iL) = matmul(tmpPM(:,:,1),tmpQ2(:,:,2)) &
              & + matmul(tmpPM(:,:,2),tmpQ1(:,:,2))

        end do
      end do

      ! zeroing for temporary TderivL in each k atom pair
      ! calculate sparse TderivL in AO basis
      TderivL(:,:,:,id) = 0.0_dp
      do l = 1, sparseSize

        ! set the AO indices with respect to sparsity
        mu = getDenseAO(l,1)
        nu = getDenseAO(l,2)
        ! find proper atom index
        iAtom3 = getAtomIndex(mu)
        iAtom4 = getAtomIndex(nu)

        if (mu <= nu) then
          do iL = 1, Lmax

            ! calculate charge derivative part (overlap derivative in charge)
            ! this is non-zero for all (mu,nu) regardless of R_(alpha,beta) pair
            if (abs(overSqr(mu,nu)) >= epsilon(1.0_dp)) then
              tmpV1(:) = 0.0_dp
              tmpV1(:) = tmpV1 + (GammaQderiv(mu,1,:,iL) + GammaQderiv(nu,1,:,iL))
              tmpV1(:) = tmpV1 + (SpinQderiv(mu,1,:,iL) + SpinQderiv(nu,1,:,iL))
              TderivL(l,:,iL,id) = TderivL(l,:,iL,id) + 0.5_dp*overSqr(mu,nu)*tmpV1
            end if

            ! calculate (gamma derivative) part
            if (abs(overSqr(mu,nu)) >= epsilon(1.0_dp)) then
              tmpG2(:) = 0.0_dp
              ! mu in alpha
              if (iAtom3 == iAtom1) then
                tmpG2(:) = tmpG2 + GammaDerivQ(iAtom2,iAtom1,:,iL)
              end if
              ! mu in beta
              if (iAtom3 == iAtom2) then
                tmpG2(:) = tmpG2 + GammaDerivQ(iAtom1,iAtom2,:,iL)
              end if
              ! nu in alpha
              if (iAtom4 == iAtom1) then
                tmpG2(:) = tmpG2 + GammaDerivQ(iAtom2,iAtom1,:,iL)
              end if
              ! nu in beta
              if (iAtom4 == iAtom2) then
                tmpG2(:) = tmpG2 + GammaDerivQ(iAtom1,iAtom2,:,iL)
              end if
              TderivL(l,:,iL,id) = TderivL(l,:,iL,id) + 0.5_dp*overSqr(mu,nu)*tmpG2
            end if

            ! calculate Hderiv, Sderiv for scc/spin part
            ! mu in alpha and nu in beta
            if (iAtom3 == iAtom1 .and. iAtom4 == iAtom2) then
              tmpG1 = GammaQ(mu,iL) + GammaQ(nu,iL)
              tmpS1 = SpinQ(mu,iL) + SpinQ(nu,iL)
              TderivL(l,:,iL,id) = TderivL(l,:,iL,id) + Hderiv(mu,nu,:) &
                  & + 0.5_dp*Sderiv(mu,nu,:)*tmpG1 + 0.5_dp*Sderiv(mu,nu,:)*tmpS1
              if (tExtChrg) then
                tmpCoulomb = QinvR(iAtom1) + QinvR(iAtom2)
                TderivL(l,:,iL,id) = TderivL(l,:,iL,id) &
                    & + 0.5_dp*Sderiv(mu,nu,:)*tmpCoulomb
              end if
            end if

          end do
          ! end of loop iL
        end if

      end do
      ! end of loop l

      if (tNAC) then
        do ist = 1, nstates
          if (ist /= SAstates) then
            call shiftRTgradSparse_(deriv1(:,:,ist), RmatSpL(:,:,ist), &
                & TderivL(:,:,:,id), weight, orderRmatL, iAtom1, iAtom2)
          end if
        end do
        do ist = 1, nstHalf
          call shiftRTgradSparse_(deriv2(:,:,ist), RdelSpL(:,:,ist), &
              & TderivL(:,:,:,id), weight, orderRmatL, iAtom1, iAtom2)
        end do
      else
        call shiftRTgradSparse_(deriv1(:,:,1), RmatSpL(:,:,1), &
            & TderivL(:,:,:,id), weight, orderRmatL, iAtom1, iAtom2)
      end if

    end do
    ! end of loop k
!$OMP END PARALLEL DO

    contains

      !> get q0/qOutput/qSpin with respect to AO
      subroutine getq0qOutputqSpin(qOutputL, q0, iSquare, &
          & qOutputAO, qSpinAO, q0AO)

        !> Mulliken population for each microstate
        real(dp), intent(in) :: qOutputL(:,:,:,:)

        !> reference atomic occupations
        real(dp), intent(in) :: q0(:,:,:)

        !> Position of each atom in the rows/columns of the square matrices. Shape: (nAtom)
        integer, intent(in) :: iSquare(:)

        !> mulliken population with up+down in AO basis
        real(dp), intent(out) :: qOutputAO(:,:)

        !> mulliken population with up-down in AO basis
        real(dp), intent(out) :: qSpinAO(:,:)

        !> mulliken population with reference in AO basis
        real(dp), intent(out) :: q0AO(:)

        integer :: nAtom, Lmax, iAt, i, iL

        nAtom = size(qOutputL,dim=2)
        Lmax = size(qOutputL,dim=4)

        q0AO(:) = 0.0_dp
        qOutputAO(:,:) = 0.0_dp
        qSpinAO(:,:) = 0.0_dp
        do iAt = 1, nAtom
          i = iSquare(iAt+1) - iSquare(iAt)
          q0AO(iSquare(iAt):iSquare(iAt+1)-1) = q0(1:i,iAt,1)
          do iL = 1, Lmax
            qOutputAO(iSquare(iAt):iSquare(iAt+1)-1,iL) = qOutputL(1:i,iAt,1,iL)
            qSpinAO(iSquare(iAt):iSquare(iAt+1)-1,iL) = qOutputL(1:i,iAt,2,iL)
          end do
        end do

      end subroutine getq0qOutputqSpin

      !> rearrange gamma*Q, spin*Q
      subroutine getGammaQSpinQ(qOutputAO, qSpinAO, q0AO, &
          & GammaAO, SpinAO, GammaQ, SpinQ)

        !> mulliken population with up+down in AO basis
        real(dp), intent(in) :: qOutputAO(:,:)

        !> mulliken population with up-down in AO basis
        real(dp), intent(in) :: qSpinAO(:,:)

        !> mulliken population with reference in AO basis
        real(dp), intent(in) :: q0AO(:)

        !> scc gamma integrals in AO basis
        real(dp), intent(in) :: GammaAO(:,:)

        !> spin W in AO basis
        real(dp), intent(in) :: SpinAO(:,:)

        !> (gamma) * (mulliken population) in AO basis
        real(dp), intent(out) :: GammaQ(:,:)

        !> (spin constants) * (spin population) in AO basis
        real(dp), intent(out) :: SpinQ(:,:)

        integer :: nOrb, Lmax, iL, mu

        nOrb = size(GammaAO,dim=1)
        Lmax = size(qOutputAO,dim=2)

        GammaQ(:,:) = 0.0_dp
        SpinQ(:,:) = 0.0_dp
        do iL = 1, Lmax
          do mu = 1, nOrb
            GammaQ(mu,iL) = sum(GammaAO(:,mu)*(qOutputAO(:,iL)-q0AO(:)),dim=1)
            SpinQ(mu,iL) = sum(SpinAO(:,mu)*qSpinAO(:,iL),dim=1)
          end do
        end do

      end subroutine getGammaQSpinQ

      !> rearrange (gamma derivtive) * Q
      subroutine getGammaDerivQ(qOutputL, q0, GammaDeriv, GammaDerivQ)

        !> Mulliken population for each microstate
        real(dp), intent(in) :: qOutputL(:,:,:,:)

        !> reference atomic occupations
        real(dp), intent(in) :: q0(:,:,:)

        !> scc gamma derivative integrals
        real(dp), intent(in) :: GammaDeriv(:,:,:)

        !> (gamma deriv) * (mulliken population) in AO basis
        real(dp), intent(out) :: GammaDerivQ(:,:,:,:)

        integer :: nAtom, Lmax, iL, iAt1, iAt2

        Lmax = size(qOutputL,dim=4)
        nAtom = size(qOutputL,dim=2)

        GammaDerivQ(:,:,:,:) = 0.0_dp
        do iL = 1, Lmax
          do iAt1 = 1, nAtom
            do iAt2 = 1, nAtom
              GammaDerivQ(iAt1,iAt2,:,iL) = GammaDeriv(iAt1,iAt2,:) * &
                   & sum(qOutputL(:,iAt1,1,iL) - q0(:,iAt1,1),dim=1)
            end do
          end do
        end do

      end subroutine getGammaDerivQ

  end subroutine getSccPcTerms_


  !> Calculate R*T contribution of gradient from LC term with overlap derivative
  subroutine getLr1stTerms_(Sderiv, deltaRhoSqrL, overSqr, LrGammaAO, SP, &
      & RmatHalfL, RdelHalfL, weight, getDenseAtom, iSquare, orderRmatL, &
      & SAstates, mOrb, tNAC, deriv1, deriv2)

    !> Dense overlap derivative in AO basis
    real(dp), intent(in) :: Sderiv(:,:,:)

    !> Dense delta density matrix for each microstate
    real(dp), intent(in) :: deltaRhoSqrL(:,:,:,:)

    !> Dense overlap matrix
    real(dp), intent(in) :: overSqr(:,:)

    !> long-range gamma integrals in AO basis
    real(dp), intent(in) :: LrGammaAO(:,:)

    !> Dense overlap * delta density in AO basis
    real(dp), intent(in) :: SP(:,:,:)

    !> auxiliary matrix in AO basis related to SA-REKS term with half dense form
    real(dp), intent(in) :: RmatHalfL(:,:,:)

    !> auxiliary matrix in AO basis related to state-interaction term with half dense form
    real(dp), allocatable, intent(in) :: RdelHalfL(:,:,:)

    !> Weight of each microstate for state to be optimized; weight = weightL * SAweight
    real(dp), intent(in) :: weight(:)

    !> get dense atom index from sparse atom array
    integer, intent(in) :: getDenseAtom(:,:)

    !> Position of each atom in the rows/columns of the square matrices. Shape: (nAtom)
    integer, intent(in) :: iSquare(:)

    !> Ordering between RmatL and fillingL
    integer, intent(in) :: orderRmatL(:)

    !> Number of states used in state-averaging
    integer, intent(in) :: SAstates

    !> Max. nr. of orbitals for any species
    integer, intent(in) :: mOrb

    !> Calculate nonadiabatic coupling vectors
    logical, intent(in) :: tNAC

    !> computed tr(R*T) gradient for SA-REKS, SSR, or L state
    real(dp), intent(inout) :: deriv1(:,:,:)

    !> computed tr(R*T) gradient for state-interaction term
    real(dp), intent(inout) :: deriv2(:,:,:)

    real(dp), allocatable :: tmpS(:,:,:)            ! mOrb, mOrb, 3

    real(dp), allocatable :: shiftPP1(:,:)          ! mOrb, nOrb
    real(dp), allocatable :: shiftIM1(:,:)          ! mOrb, nOrb
    real(dp), allocatable :: shiftFM1(:,:,:,:)      ! mOrb, nOrb, 3, Lmax

    real(dp), allocatable :: shiftPP2(:,:)          ! nOrb, mOrb
    real(dp), allocatable :: shiftIM2(:,:)          ! nOrb, mOrb
    real(dp), allocatable :: shiftFM2(:,:,:,:)      ! nOrb, mOrb, 3, Lmax

    real(dp), allocatable :: TderivL(:,:,:,:)       ! nOrbHalf, 3, Lmax, Ncpu

    integer :: iAtom1, iAtom2, k, nAtomSparse, ist, nstates, nstHalf
    integer :: mu, nu, al, be, nOrb, l, nOrbHalf
    integer :: iL, Lmax, id, Ncpu
    integer :: ii, G1, G2, G3, G4

    nAtomSparse = size(getDenseAtom,dim=1)
    nstates = size(RmatHalfL,dim=3)
    nstHalf = nstates * (nstates - 1) /2

    nOrb = size(deltaRhoSqrL,dim=1)
    nOrbHalf = size(RmatHalfL,dim=1)

    Lmax = size(deltaRhoSqrL,dim=4)
  #:if WITH_OMP
!$OMP PARALLEL
    Ncpu = OMP_GET_NUM_THREADS()
!$OMP END PARALLEL
  #:else
    Ncpu = 1
  #:endif

    allocate(tmpS(mOrb,mOrb,3))

    allocate(shiftPP1(mOrb,nOrb))
    allocate(shiftIM1(mOrb,nOrb))
    allocate(shiftFM1(mOrb,nOrb,3,Lmax))

    allocate(shiftPP2(nOrb,mOrb))
    allocate(shiftIM2(nOrb,mOrb))
    allocate(shiftFM2(nOrb,mOrb,3,Lmax))

    allocate(TderivL(nOrbHalf,3,Lmax,Ncpu))

    ! compute R*T shift with only up-spin part of TderivL due to symmetry

!$OMP PARALLEL DO DEFAULT(SHARED) PRIVATE(id,iAtom1,iAtom2, &
!$OMP& G1,G2,G3,G4,tmpS,shiftPP1,shiftPP2,shiftIM1,shiftIM2, &
!$OMP& shiftFM1,shiftFM2,iL,ii,mu,nu,al,be,l,ist) &
!$OMP& REDUCTION(+:deriv1,deriv2) SCHEDULE(RUNTIME)
    loopKK: do k = 1, nAtomSparse

    #:if WITH_OMP
      id = OMP_GET_THREAD_NUM() + 1
    #:else
      id = 1
    #:endif

      ! set the atom indices with respect to sparsity
      iAtom1 = getDenseAtom(k,1)
      iAtom2 = getDenseAtom(k,2)

      if (iAtom1 /= iAtom2) then

        G1 = iSquare(iAtom1)
        G2 = iSquare(iAtom1+1)-1
        G3 = iSquare(iAtom2)
        G4 = iSquare(iAtom2+1)-1

        ! zeroing for temporary Sderiv
        tmpS(:,:,:) = 0.0_dp
        do ii = 1, 3
          tmpS(1:G2-G1+1,1:G4-G3+1,ii) = Sderiv(G1:G2,G3:G4,ii)
        end do

        ! zeroing for temporary shift
        shiftFM1(:,:,:,:) = 0.0_dp
        shiftFM2(:,:,:,:) = 0.0_dp

        ! a-1
        do iL = 1, Lmax
          shiftPP1(:,:) = 0.0_dp
          shiftPP1(1:G4-G3+1,:) = deltaRhoSqrL(G3:G4,:,1,iL)
          do ii = 1, 3
            shiftIM1(:,:) = 0.0_dp
            call gemm(shiftIM1, tmpS(:,:,ii), shiftPP1)
            do mu = G1, G2
              do be = 1, nOrb
                shiftIM1(mu-G1+1,be) = shiftIM1(mu-G1+1,be) * LrGammaAO(mu,be)
              end do
            end do
            call gemm(shiftFM1(:,:,ii,iL), shiftIM1, overSqr)
          end do
        end do
        ! b-1
        do iL = 1, Lmax
          shiftPP1(:,:) = 0.0_dp
          shiftPP1(1:G4-G3+1,:) = transpose(SP(:,G3:G4,iL))
          do ii = 1, 3
            shiftIM1(:,:) = 0.0_dp
            call gemm(shiftIM1, tmpS(:,:,ii), shiftPP1)
            do mu = G1, G2
              do nu = 1, nOrb
                shiftFM1(mu-G1+1,nu,ii,iL) = shiftFM1(mu-G1+1,nu,ii,iL) &
                    & + shiftIM1(mu-G1+1,nu) * LrGammaAO(mu,nu)
              end do
            end do
          end do
        end do
        ! c-1
        do iL = 1, Lmax
          shiftPP1(:,:) = 0.0_dp
          do al = G3, G4
            do be = 1, nOrb
              shiftPP1(al-G3+1,be) = deltaRhoSqrL(al,be,1,iL) * LrGammaAO(al,be)
            end do
          end do
          shiftIM1(:,:) = 0.0_dp
          call gemm(shiftIM1, shiftPP1, overSqr)
          do ii = 1, 3
            call gemm(shiftFM1(:,:,ii,iL), tmpS(:,:,ii), shiftIM1, alpha=1.0_dp, beta=1.0_dp)
          end do
        end do
        ! d-1
        do iL = 1, Lmax
          shiftIM1(:,:) = 0.0_dp
          do al = G3, G4
            do nu = 1, nOrb
              shiftIM1(al-G3+1,nu) = SP(nu,al,iL) * LrGammaAO(al,nu)
            end do
          end do
          do ii = 1, 3
            call gemm(shiftFM1(:,:,ii,iL), tmpS(:,:,ii), shiftIM1, alpha=1.0_dp, beta=1.0_dp)
          end do
        end do

        ! a-2
        do iL = 1, Lmax
          shiftIM2(:,:) = 0.0_dp
          do mu = 1, nOrb
            do be = G1, G2
              shiftIM2(mu,be-G1+1) = SP(mu,be,iL) * LrGammaAO(mu,be)
            end do
          end do
          do ii = 1, 3
            call gemm(shiftFM2(:,:,ii,iL), shiftIM2, tmpS(:,:,ii))
          end do
        end do
        ! b-2
        do iL = 1, Lmax
          shiftPP2(:,:) = 0.0_dp
          shiftPP2(:,1:G2-G1+1) = SP(:,G1:G2,iL)
          do ii = 1, 3
            shiftIM2(:,:) = 0.0_dp
            call gemm(shiftIM2, shiftPP2, tmpS(:,:,ii))
            do mu = 1, nOrb
              do nu = G3, G4
                shiftFM2(mu,nu-G3+1,ii,iL) = shiftFM2(mu,nu-G3+1,ii,iL) &
                    & + shiftIM2(mu,nu-G3+1) * LrGammaAO(mu,nu)
              end do
            end do
          end do
        end do
        ! c-2
        do iL = 1, Lmax
          shiftPP2(:,:) = 0.0_dp
          do al = 1, nOrb
            do be = G1, G2
              shiftPP2(al,be-G1+1) = deltaRhoSqrL(al,be,1,iL) * LrGammaAO(al,be)
            end do
          end do
          shiftIM2(:,:) = 0.0_dp
          call gemm(shiftIM2, overSqr, shiftPP2)
          do ii = 1, 3
            call gemm(shiftFM2(:,:,ii,iL), shiftIM2, tmpS(:,:,ii), alpha=1.0_dp, beta=1.0_dp)
          end do
        end do
        ! d-2
        do iL = 1, Lmax
          shiftPP2(:,:) = 0.0_dp
          shiftPP2(:,1:G2-G1+1) = deltaRhoSqrL(:,G1:G2,1,iL)
          do ii = 1, 3
            shiftIM2(:,:) = 0.0_dp
            call gemm(shiftIM2, shiftPP2, tmpS(:,:,ii))
            do al = 1, nOrb
              do nu = G3, G4
                shiftIM2(al,nu-G3+1) = shiftIM2(al,nu-G3+1) * LrGammaAO(al,nu)
              end do
            end do
            call gemm(shiftFM2(:,:,ii,iL), overSqr, shiftIM2, alpha=1.0_dp, beta=1.0_dp)
          end do
        end do

        ! zeroing for temporary TderivL in each k atom pair
        ! calculate half dense TderivL in AO basis
        TderivL(:,:,:,id) = 0.0_dp
        loopLL: do l = 1, nOrbHalf

          call getTwoIndices(nOrb, l, mu, nu, 2)

          if (mu >= G1 .and. mu <= G2) then
            TderivL(l,:,:,id) = TderivL(l,:,:,id) + shiftFM1(mu-G1+1,nu,:,:)
          end if
          if (nu >= G1 .and. nu <= G2) then
            TderivL(l,:,:,id) = TderivL(l,:,:,id) + shiftFM1(nu-G1+1,mu,:,:)
          end if
          if (mu >= G3 .and. mu <= G4) then
            TderivL(l,:,:,id) = TderivL(l,:,:,id) + shiftFM2(nu,mu-G3+1,:,:)
          end if
          if (nu >= G3 .and. nu <= G4) then
            TderivL(l,:,:,id) = TderivL(l,:,:,id) + shiftFM2(mu,nu-G3+1,:,:)
          end if

        end do loopLL
        TderivL(:,:,:,id) = TderivL(:,:,:,id) * (-0.25_dp)

        if (tNAC) then
          do ist = 1, nstates
            if (ist /= SAstates) then
              call shiftRTgradSparse_(deriv1(:,:,ist), RmatHalfL(:,:,ist), &
                  & TderivL(:,:,:,id), weight, orderRmatL, iAtom1, iAtom2)
            end if
          end do
          do ist = 1, nstHalf
            call shiftRTgradSparse_(deriv2(:,:,ist), RdelHalfL(:,:,ist), &
                & TderivL(:,:,:,id), weight, orderRmatL, iAtom1, iAtom2)
          end do
        else
          call shiftRTgradSparse_(deriv1(:,:,1), RmatHalfL(:,:,1), &
              & TderivL(:,:,:,id), weight, orderRmatL, iAtom1, iAtom2)
        end if

      end if

    end do loopKK
!$OMP END PARALLEL DO

  end subroutine getLr1stTerms_


  !> Calculate R*T contribution of gradient from LC term with long-range gamma derivative
  subroutine getLr2ndTerms_(deltaRhoSqrL, overSqr, LrGammaDeriv, SP, SPS, &
      & RmatL, RdelL, tmpRL, weight, iSquare, orderRmatL, SAstates, mOrb, &
      & tNAC, deriv1, deriv2)

    !> Dense delta density matrix for each microstate
    real(dp), intent(in) :: deltaRhoSqrL(:,:,:,:)

    !> Dense overlap matrix
    real(dp), intent(in) :: overSqr(:,:)

    !> long-range gamma derivative integrals
    real(dp), intent(in) :: LrGammaDeriv(:,:,:)

    !> Dense overlap * delta density in AO basis
    real(dp), intent(in) :: SP(:,:,:)

    !> Dense overlap * delta density * overlap in AO basis
    real(dp), intent(in) :: SPS(:,:,:)

    !> auxiliary matrix in AO basis related to SA-REKS term
    real(dp), intent(in) :: RmatL(:,:,:,:)

    !> auxiliary matrix in AO basis related to state-interaction term
    real(dp), allocatable, intent(in) :: RdelL(:,:,:,:)

    !> auxiliary matrix in AO basis related to state-interaction term
    real(dp), allocatable, intent(in) :: tmpRL(:,:,:,:)

    !> Weight of each microstate for state to be optimized; weight = weightL * SAweight
    real(dp), intent(in) :: weight(:)

    !> Position of each atom in the rows/columns of the square matrices. Shape: (nAtom)
    integer, intent(in) :: iSquare(:)

    !> Ordering between RmatL and fillingL
    integer, intent(in) :: orderRmatL(:)

    !> Number of states used in state-averaging
    integer, intent(in) :: SAstates

    !> Max. nr. of orbitals for any species
    integer, intent(in) :: mOrb

    !> Calculate nonadiabatic coupling vectors
    logical, intent(in) :: tNAC

    !> computed tr(R*T) gradient for SA-REKS, SSR, or L state
    real(dp), intent(inout) :: deriv1(:,:,:)

    !> computed tr(R*T) gradient for state-interaction term
    real(dp), intent(inout) :: deriv2(:,:,:)

    real(dp), allocatable :: SR(:,:,:)
    real(dp), allocatable :: RS(:,:,:)
    real(dp), allocatable :: SRS(:,:,:)

    integer :: iAtom1, iAtom2, nAtom, k, nAtomPair
    integer :: ist, nstates, nstHalf, nOrb, LmaxR

    nAtom = size(LrGammaDeriv,dim=1)
    nAtomPair = nAtom * (nAtom - 1) / 2
    nstates = size(RmatL,dim=4)
    nstHalf = nstates * (nstates - 1) / 2
    nOrb = size(overSqr,dim=1)
    LmaxR = size(RmatL,dim=3)

    allocate(SR(nOrb,nOrb,LmaxR))
    allocate(RS(nOrb,nOrb,LmaxR))
    allocate(SRS(nOrb,nOrb,LmaxR))

    if (tNAC) then

      do ist = 1, nstates
        if (ist /= SAstates) then

          call getSRmatrices(RmatL(:,:,:,ist), overSqr, SR, RS, SRS)

!$OMP PARALLEL DO DEFAULT(SHARED) PRIVATE(iAtom1,iAtom2) &
!$OMP& REDUCTION(+:deriv1) SCHEDULE(RUNTIME)
          do k = 1, nAtomPair

            call getTwoIndices(nAtom, k, iAtom1, iAtom2, 1)

            call shiftRTgradLr1st_(deriv1(:,:,ist), RmatL(:,:,:,ist), SPS, LrGammaDeriv, &
                & weight, iSquare, orderRmatL, mOrb, iAtom1, iAtom2)
            call shiftRTgradLr1st_(deriv1(:,:,ist), SRS, deltaRhoSqrL(:,:,1,:), LrGammaDeriv, &
                & weight, iSquare, orderRmatL, mOrb, iAtom1, iAtom2)
            call shiftRTgradLr2nd_(deriv1(:,:,ist), RS, SP, LrGammaDeriv, &
                & weight, iSquare, orderRmatL, mOrb, iAtom1, iAtom2, 1)
            call shiftRTgradLr2nd_(deriv1(:,:,ist), SR, SP, LrGammaDeriv, &
                & weight, iSquare, orderRmatL, mOrb, iAtom1, iAtom2, 2)

          end do
!$OMP END PARALLEL DO

        end if
      end do

      do ist = 1, nstHalf

        call getSRmatrices(RdelL(:,:,:,ist) + tmpRL(:,:,:,ist), &
            & overSqr, SR, RS, SRS)

!$OMP PARALLEL DO DEFAULT(SHARED) PRIVATE(iAtom1,iAtom2) &
!$OMP& REDUCTION(+:deriv2) SCHEDULE(RUNTIME)
        do k = 1, nAtomPair

          call getTwoIndices(nAtom, k, iAtom1, iAtom2, 1)

          call shiftRTgradLr1st_(deriv2(:,:,ist), RdelL(:,:,:,ist) + &
              & tmpRL(:,:,:,ist), SPS, LrGammaDeriv, weight, iSquare, &
              & orderRmatL, mOrb, iAtom1, iAtom2)
          call shiftRTgradLr1st_(deriv2(:,:,ist), SRS, deltaRhoSqrL(:,:,1,:), LrGammaDeriv, &
              & weight, iSquare, orderRmatL, mOrb, iAtom1, iAtom2)
          call shiftRTgradLr2nd_(deriv2(:,:,ist), RS, SP, LrGammaDeriv, &
              & weight, iSquare, orderRmatL, mOrb, iAtom1, iAtom2, 1)
          call shiftRTgradLr2nd_(deriv2(:,:,ist), SR, SP, LrGammaDeriv, &
              & weight, iSquare, orderRmatL, mOrb, iAtom1, iAtom2, 2)

        end do
!$OMP END PARALLEL DO
      end do

    else

      call getSRmatrices(RmatL(:,:,:,1), overSqr, SR, RS, SRS)

!$OMP PARALLEL DO DEFAULT(SHARED) PRIVATE(iAtom1,iAtom2) &
!$OMP& REDUCTION(+:deriv1) SCHEDULE(RUNTIME)
      do k = 1, nAtomPair
  
        call getTwoIndices(nAtom, k, iAtom1, iAtom2, 1)
  
        call shiftRTgradLr1st_(deriv1(:,:,1), RmatL(:,:,:,1), SPS, LrGammaDeriv, &
            & weight, iSquare, orderRmatL, mOrb, iAtom1, iAtom2)
        call shiftRTgradLr1st_(deriv1(:,:,1), SRS, deltaRhoSqrL(:,:,1,:), LrGammaDeriv, &
            & weight, iSquare, orderRmatL, mOrb, iAtom1, iAtom2)
        call shiftRTgradLr2nd_(deriv1(:,:,1), RS, SP, LrGammaDeriv, &
            & weight, iSquare, orderRmatL, mOrb, iAtom1, iAtom2, 1)
        call shiftRTgradLr2nd_(deriv1(:,:,1), SR, SP, LrGammaDeriv, &
            & weight, iSquare, orderRmatL, mOrb, iAtom1, iAtom2, 2)
  
      end do
!$OMP END PARALLEL DO

    end if

    contains

      !> Calculate matrix product of overlap and R matrix
      subroutine getSRmatrices(RmatL, overSqr, SR, RS, SRS)

        !> auxiliary matrix in AO basis related to SA-REKS term
        real(dp), intent(in) :: RmatL(:,:,:)

        !> Dense overlap matrix
        real(dp), intent(in) :: overSqr(:,:)

        !> Dense overlap * R matrix in AO basis
        real(dp), intent(out) :: SR(:,:,:)

        !> Dense R matrix * overlap in AO basis
        real(dp), intent(out) :: RS(:,:,:)

        !> Dense overlap * R matrix * overlap in AO basis
        real(dp), intent(out) :: SRS(:,:,:)

        real(dp), allocatable :: tmpMat(:,:)
        integer :: iL, LmaxR, nOrb

        nOrb = size(overSqr,dim=1)
        LmaxR = size(RmatL,dim=3)

        allocate(tmpMat(nOrb,nOrb))

        SR(:,:,:) = 0.0_dp
        do iL = 1, LmaxR
          ! S * R calculation
          call gemm(SR(:,:,iL), overSqr, RmatL(:,:,iL))
        end do
        RS(:,:,:) = 0.0_dp
        SRS(:,:,:) = 0.0_dp
        do iL = 1, LmaxR
          tmpMat(:,:) = 0.0_dp
          call gemm(tmpMat, RmatL(:,:,iL), overSqr)
          ! R * S calculation
          RS(:,:,iL) = tmpMat
          ! S * R * S calculation
          call gemm(SRS(:,:,iL), overSqr, tmpMat)
        end do

      end subroutine getSRmatrices

  end subroutine getLr2ndTerms_


  !> Calculate R*T contribution of gradient from pc terms
  subroutine getPc2ndTerms_(env, coord0, overSqr, RmatSpL, RdelSpL, &
      & weight, extCharges, blurWidths, rVec, gVec, alpha, vol, getDenseAO, &
      & getAtomIndex, orderRmatL, SAstates, tNAC, tPeriodic, tBlur, deriv1, deriv2)

    !> Environment settings
    type(TEnvironment), intent(inout) :: env

    !> central cell coordinates of atoms
    real(dp), intent(inout) :: coord0(:,:)

    !> Dense overlap matrix
    real(dp), intent(in) :: overSqr(:,:)

    !> auxiliary matrix in AO basis related to SA-REKS term with sparse form
    real(dp), intent(in) :: RmatSpL(:,:,:)

    !> auxiliary matrix in AO basis related to state-interaction term with sparse form
    real(dp), allocatable, intent(in) :: RdelSpL(:,:,:)

    !> Weight of each microstate for state to be optimized; weight = weightL * SAweight
    real(dp), intent(in) :: weight(:)

    !> coordinates and charges of external point charges
    real(dp), intent(in) :: extCharges(:,:)

    !> Width of the Gaussians if the charges are blurred
    real(dp), allocatable, intent(in) :: blurWidths(:)

    !> real lattice points for Ewald-sum
    real(dp), allocatable, intent(in) :: rVec(:,:)

    !> lattice points for reciprocal Ewald
    real(dp), allocatable, intent(in) :: gVec(:,:)

    !> parameter for Ewald
    real(dp), intent(in) :: alpha

    !> parameter for cell volume
    real(dp), intent(in) :: vol

    !> get dense AO index from sparse AO array
    integer, intent(in) :: getDenseAO(:,:)

    !> get atom index from AO index
    integer, intent(in) :: getAtomIndex(:)

    !> Ordering between RmatL and fillingL
    integer, intent(in) :: orderRmatL(:)

    !> Number of states used in state-averaging
    integer, intent(in) :: SAstates

    !> Calculate nonadiabatic coupling vectors
    logical, intent(in) :: tNAC

    !> if calculation is periodic
    logical, intent(in) :: tPeriodic

    !> If charges should be blured
    logical, intent(in) :: tBlur

    !> computed tr(R*T) gradient for SA-REKS, SSR, or L state
    real(dp), intent(inout) :: deriv1(:,:,:)

    !> computed tr(R*T) gradient for state-interaction term
    real(dp), intent(inout) :: deriv2(:,:,:)

    real(dp), allocatable :: QinvRderiv(:,:)      ! ... nAtom, 3
    real(dp), allocatable :: Tderiv(:,:,:)        ! ... sparseSize, 3, Ncpu

    real(dp) :: tmpCoulombDeriv(3)
    integer :: iAtom1, iAtom3, iAtom4, nAtom
    integer :: ist, nstates, nstHalf, mu, nu, l, sparseSize, id, Ncpu

    nAtom = size(coord0,dim=2)
    nstates = size(RmatSpL,dim=3)
    nstHalf = nstates * (nstates - 1) / 2

    sparseSize = size(getDenseAO,dim=1)

  #:if WITH_OMP
!$OMP PARALLEL
    Ncpu = OMP_GET_NUM_THREADS()
!$OMP END PARALLEL
  #:else
    Ncpu = 1
  #:endif

    allocate(QinvRderiv(3,nAtom))
    allocate(Tderiv(sparseSize,3,Ncpu))

    ! contributions related to gradient of external charges
    ! Q_{pc} * (-1/R**2) between QM and PC
    call getQinvRderiv(env, coord0, extCharges(1:3,:), extCharges(4,:), &
        & blurWidths, rVec, gVec, alpha, vol, tPeriodic, tBlur, QinvRderiv)

    ! compute R*T shift with only up-spin part of Tderiv due to symmetry
    ! contribution for derivative of 1/r coulomb potential w.r.t. R_atom, not R_atompair
!$OMP PARALLEL DO DEFAULT(SHARED) PRIVATE(id,mu,nu,iAtom3,iAtom4, &
!$OMP& tmpCoulombDeriv) REDUCTION(+:deriv1,deriv2) SCHEDULE(RUNTIME)
    do iAtom1 = 1, nAtom
      
    #:if WITH_OMP
      id = OMP_GET_THREAD_NUM() + 1
    #:else
      id = 1
    #:endif

      ! zeroing for temporary Tderiv in each k atom pair
      ! calculate sparse Tderiv in AO basis
      Tderiv(:,:,id) = 0.0_dp
      do l = 1, sparseSize

        ! set the AO indices with respect to sparsity
        mu = getDenseAO(l,1)
        nu = getDenseAO(l,2)
        ! find proper atom index
        iAtom3 = getAtomIndex(mu)
        iAtom4 = getAtomIndex(nu)

        if (mu <= nu) then
          if (abs(overSqr(mu,nu)) >= epsilon(1.0_dp)) then

            tmpCoulombDeriv(:) = 0.0_dp
            ! mu in alpha
            if (iAtom3 == iAtom1) then
              tmpCoulombDeriv(:) = tmpCoulombDeriv + QinvRderiv(:,iAtom1)
            end if
            ! nu in alpha
            if (iAtom4 == iAtom1) then
              tmpCoulombDeriv(:) = tmpCoulombDeriv + QinvRderiv(:,iAtom1)
            end if

            ! calculate the contribution of external charges to T derivative
            ! originally, the hamiltonian has minus sign, but
            ! we already multiply -1 in externalcharges.F90 routine.
            ! thus, we have to use + sign in the process of gradient
            Tderiv(l,:,id) = Tderiv(l,:,id) &
                & + 0.5_dp*overSqr(mu,nu)*tmpCoulombDeriv(:)

          end if
        end if

      end do
      ! end of loop l

      if (tNAC) then
        do ist = 1, nstates
          if (ist /= SAstates) then
            call shiftRTgradPc_(deriv1(:,:,ist), RmatSpL(:,:,ist), &
                & Tderiv(:,:,id), weight, orderRmatL, iAtom1)
          end if
        end do
        do ist = 1, nstHalf
          call shiftRTgradPc_(deriv2(:,:,ist), RdelSpL(:,:,ist), &
              & Tderiv(:,:,id), weight, orderRmatL, iAtom1)
        end do
      else
        call shiftRTgradPc_(deriv1(:,:,1), RmatSpL(:,:,1), &
            & Tderiv(:,:,id), weight, orderRmatL, iAtom1)
      end if

    end do
!$OMP END PARALLEL DO

    contains

      !> contributions related to gradient of external charges
      !> Q_{pc} * (-1/R**2) between QM and PC
      subroutine getQinvRderiv(env, qmCoords, pcCoords, pcCharges, &
          & blurWidths, rVec, gVec, alpha, vol, tPeriodic, tBlur, QinvRderiv)

        !> Environment settings
        type(TEnvironment), intent(inout) :: env

        !> central cell coordinates of atoms
        real(dp), intent(in) :: qmCoords(:,:)

        !> coordinates of external point charges
        real(dp), intent(in) :: pcCoords(:,:)

        !> charges of external point charges
        real(dp), intent(in) :: pcCharges(:)

        !> Width of the Gaussians if the charges are blurred
        real(dp), allocatable, intent(in) :: blurWidths(:)

        !> real lattice points for Ewald-sum
        real(dp), allocatable, intent(in) :: rVec(:,:)

        !> lattice points for reciprocal Ewald
        real(dp), allocatable, intent(in) :: gVec(:,:)

        !> parameter for Ewald
        real(dp), intent(in) :: alpha

        !> parameter for cell volume
        real(dp), intent(in) :: vol

        !> if calculation is periodic
        logical, intent(in) :: tPeriodic

        !> If charges should be blured
        logical, intent(in) :: tBlur

        !> Q_{pc} * (-1/R**2) between QM and PC
        real(dp), intent(out) :: QinvRderiv(:,:)

        real(dp), allocatable :: tmpCharges(:)
        real(dp), allocatable :: tmpDeriv(:,:)
        integer :: nAtom, nAtomPc

        nAtom = size(qmCoords,dim=2)
        nAtomPc = size(pcCoords,dim=2)

        allocate(tmpCharges(nAtom))
        allocate(tmpDeriv(3, nAtomPc))

        QinvRderiv(:,:) = 0.0_dp
        if (tPeriodic) then
          if (tBlur) then
            call addInvRPrime(env, nAtom, nAtomPc, qmCoords, pcCoords, tmpCharges, pcCharges, &
                & rVec, gVec, alpha, vol, QinvRderiv, tmpDeriv, tHamDeriv=.true., &
                & blurWidths1=blurWidths)
          else
            call addInvRPrime(env, nAtom, nAtomPc, qmCoords, pcCoords, tmpCharges, pcCharges, &
                & rVec, gVec, alpha, vol, QinvRderiv, tmpDeriv, tHamDeriv=.true.)
          end if
        else
          if (tBlur) then
            call addInvRPrime(env, nAtom, nAtomPc, qmCoords, pcCoords, tmpCharges, &
                & pcCharges, QinvRderiv, tmpDeriv, tHamDeriv=.true., blurWidths1=blurWidths)
          else
            call addInvRPrime(env, nAtom, nAtomPc, qmCoords, pcCoords, tmpCharges, &
                & pcCharges, QinvRderiv, tmpDeriv, tHamDeriv=.true.)
          end if
        end if

      end subroutine getQinvRderiv

  end subroutine getPc2ndTerms_


  !> Calculate Q*S gradient contribution
  subroutine shiftQSgrad_(Qmat, Sderiv, fac, iSquare, mOrb, deriv)

    !> auxiliary matrix in AO basis related to SA-REKS term
    real(dp), intent(in) :: Qmat(:,:)

    !> Dense overlap derivative in AO basis
    real(dp), intent(in) :: Sderiv(:,:,:)

    !> factor of Q*S term, for SI term it becomes -1 otherwise 1
    real(dp), intent(in) :: fac

    !> Position of each atom in the rows/columns of the square matrices. Shape: (nAtom)
    integer, intent(in) :: iSquare(:)

    !> Max. nr. of orbitals for any species
    integer, intent(in) :: mOrb

    !> gradient contribution from tr(Q*S)
    real(dp), intent(inout) :: deriv(:,:)

    real(dp), allocatable :: sqrQtmp(:,:)
    real(dp), allocatable :: sqrStmp(:,:,:)

    real(dp) :: derivTmp(3)
    integer :: iAtom1, nOrb1, iAtom2, nOrb2, ii
    integer :: nAtom, nAO1, nAO2, iOrb1, iOrb2

    nAtom = size(deriv,dim=2)

    allocate(sqrQtmp(mOrb,mOrb))
    allocate(sqrStmp(mOrb,mOrb,3))

    do iAtom1 = 1, nAtom
      nOrb1 = iSquare(iAtom1+1) - iSquare(iAtom1)
      nAO1 = iSquare(iAtom1) - 1
      do iAtom2 = iAtom1, nAtom
        nOrb2 = iSquare(iAtom2+1) - iSquare(iAtom2)
        nAO2 = iSquare(iAtom2) - 1
        if (iAtom1 /= iAtom2) then

          sqrQtmp(:,:) = 0.0_dp
          sqrStmp(:,:,:) = 0.0_dp
          do iOrb1 = 1, nOrb1
            do iOrb2 = 1, nOrb2
              sqrQtmp(iOrb2,iOrb1) = Qmat(nAO2+iOrb2,nAO1+iOrb1)
              do ii = 1, 3
                sqrStmp(iOrb2,iOrb1,ii) = Sderiv(nAO2+iOrb2,nAO1+iOrb1,ii)
              end do
            end do
          end do

          derivTmp(:) = 0.0_dp
          do ii = 1, 3
            derivTmp(ii) = sum(sqrQtmp(1:nOrb2,1:nOrb1)*sqrStmp(1:nOrb2,1:nOrb1,ii))
          end do

          ! forces from atom 1 on atom 2f and 2f onto 1
          deriv(:,iAtom1) = deriv(:,iAtom1) + fac*derivTmp(:)
          deriv(:,iAtom2) = deriv(:,iAtom2) - fac*derivTmp(:)

        end if
      end do
    end do

  end subroutine shiftQSgrad_


  !> Calculate R*T gradient contribution with sparse or half dense form
  subroutine shiftRTgradSparse_(deriv, RmatSpL, TderivL, &
      & weight, orderRmatL, iAtom1, iAtom2)

    !> auxiliary matrix in AO basis related to SA-REKS term with sparse form
    real(dp), intent(in) :: RmatSpL(:,:)

    !> T derivative for each microstate with sparse form
    real(dp), intent(in) :: TderivL(:,:,:)

    !> Weight of each microstate for state to be optimized; weight = weightL * SAweight
    real(dp), intent(in) :: weight(:)

    !> Ordering between RmatL and fillingL
    integer, intent(in) :: orderRmatL(:)

    !> index related to gradient
    integer, intent(in) :: iAtom1, iAtom2

    !> temporary derivatives
    real(dp), intent(inout) :: deriv(:,:)

    real(dp) :: derivTmp(3)
    integer :: ii, iL, Lmax, tmpL

    Lmax = size(weight,dim=1)

    do iL = 1, Lmax
      tmpL = orderRmatL(iL)
      derivTmp(:) = 0.0_dp
      do ii = 1, 3
        derivTmp(ii) = sum(RmatSpL(:,tmpL)*TderivL(:,ii,iL))
      end do
      ! forces from atom 1 on atom 2f and 2f onto 1
      deriv(:,iAtom1) = deriv(:,iAtom1) + 2.0_dp*weight(iL)*derivTmp(:)
      deriv(:,iAtom2) = deriv(:,iAtom2) - 2.0_dp*weight(iL)*derivTmp(:)
    end do

  end subroutine shiftRTgradSparse_


  !> Calculate R*T gradient contribution with LC term
  subroutine shiftRTgradLr1st_(deriv, RmatL, PmatL, LrGammaDeriv, &
      & weight, iSquare, orderRmatL, mOrb, iAtom1, iAtom2)

    !> auxiliary matrix in AO basis related to SA-REKS term
    real(dp), intent(in) :: RmatL(:,:,:)

    !> product of overlap and density matrix
    real(dp), intent(in) :: PmatL(:,:,:)

    !> long-range gamma derivative integrals
    real(dp), intent(in) :: LrGammaDeriv(:,:,:)

    !> Weight of each microstate for state to be optimized; weight = weightL * SAweight
    real(dp), intent(in) :: weight(:)

    !> Position of each atom in the rows/columns of the square matrices. Shape: (nAtom)
    integer, intent(in) :: iSquare(:)

    !> Ordering between RmatL and fillingL
    integer, intent(in) :: orderRmatL(:)

    !> Max. nr. of orbitals for any species
    integer, intent(in) :: mOrb

    !> index related to gradient
    integer, intent(in) :: iAtom1, iAtom2

    !> temporary derivatives
    real(dp), intent(inout) :: deriv(:,:)

    real(dp), allocatable :: sqrPtmp(:,:,:)
    real(dp), allocatable :: sqrRtmp(:,:,:)

    real(dp) :: sqrLRtmp(3), derivTmp(3)
    real(dp) :: fac, tmpval
    integer :: nAO1, nOrb1, nAO2, nOrb2
    integer :: mu, nu, tmpL, iL, LmaxR, Lmax, ii

    Lmax = size(PmatL,dim=3)
    LmaxR = size(RmatL,dim=3)
    fac = -0.25_dp

    allocate(sqrPtmp(mOrb,mOrb,Lmax))
    allocate(sqrRtmp(mOrb,mOrb,LmaxR))

    nOrb1 = iSquare(iAtom1+1) - iSquare(iAtom1)
    nAO1 = iSquare(iAtom1) - 1
    nOrb2 = iSquare(iAtom2+1) - iSquare(iAtom2)
    nAO2 = iSquare(iAtom2) - 1

    sqrPtmp(:,:,:) = 0.0_dp
    sqrRtmp(:,:,:) = 0.0_dp
    sqrLRtmp(:) = 0.0_dp
    do mu = 1, nOrb1
      do nu = 1, nOrb2
        do iL = 1, Lmax
          sqrPtmp(nu,mu,iL) = PmatL(nAO2+nu,nAO1+mu,iL)
          if (iL <= LmaxR) then
            sqrRtmp(nu,mu,iL) = RmatL(nAO2+nu,nAO1+mu,iL) &
                & + RmatL(nAO1+mu,nAO2+nu,iL)
          end if
        end do
      end do
    end do
    do ii = 1, 3
      sqrLRtmp(ii) = LrGammaDeriv(iAtom2,iAtom1,ii)
    end do

    do iL = 1, Lmax
      derivTmp(:) = 0.0_dp
      tmpL = orderRmatL(iL)
      tmpval = sum(sqrRtmp(:,:,tmpL)*sqrPtmp(:,:,iL))
      do ii = 1, 3
        derivTmp(ii) = fac * tmpval * sqrLRtmp(ii)
      end do
      ! forces from atom 1 on atom 2f and 2f onto 1
      deriv(:,iAtom1) = deriv(:,iAtom1) + 2.0_dp*weight(iL)*derivTmp(:)
      deriv(:,iAtom2) = deriv(:,iAtom2) - 2.0_dp*weight(iL)*derivTmp(:)
    end do

  end subroutine shiftRTgradLr1st_


  !> Calculate R*T gradient contribution with LC term
  subroutine shiftRTgradLr2nd_(deriv, RmatL, PmatL, LrGammaDeriv, &
      & weight, iSquare, orderRmatL, mOrb, iAtom1, iAtom2, option)

    !> auxiliary matrix in AO basis related to SA-REKS term
    real(dp), intent(in) :: RmatL(:,:,:)

    !> product of overlap and density matrix
    real(dp), intent(in) :: PmatL(:,:,:)

    !> long-range gamma derivative integrals
    real(dp), intent(in) :: LrGammaDeriv(:,:,:)

    !> Weight of each microstate for state to be optimized; weight = weightL * SAweight
    real(dp), intent(in) :: weight(:)

    !> Position of each atom in the rows/columns of the square matrices. Shape: (nAtom)
    integer, intent(in) :: iSquare(:)

    !> Ordering between RmatL and fillingL
    integer, intent(in) :: orderRmatL(:)

    !> Max. nr. of orbitals for any species
    integer, intent(in) :: mOrb

    !> index related to gradient
    integer, intent(in) :: iAtom1, iAtom2

    !> option for S*P product
    integer, intent(in) :: option

    !> temporary derivatives
    real(dp), intent(inout) :: deriv(:,:)

    real(dp), allocatable :: sqrPtmp1(:,:,:)
    real(dp), allocatable :: sqrPtmp2(:,:,:)
    real(dp), allocatable :: sqrRtmp1(:,:,:)
    real(dp), allocatable :: sqrRtmp2(:,:,:)

    real(dp) :: sqrLRtmp(3), derivTmp(3)
    real(dp) :: fac, tmpval1, tmpval2
    integer :: nAO1, nOrb1, nAO2, nOrb2
    integer :: mu, nu, tmpL, iL, LmaxR, Lmax, ii

    Lmax = size(PmatL,dim=3)
    LmaxR = size(RmatL,dim=3)
    fac = -0.25_dp

    allocate(sqrPtmp1(mOrb,mOrb,Lmax))
    allocate(sqrRtmp1(mOrb,mOrb,LmaxR))
    allocate(sqrPtmp2(mOrb,mOrb,Lmax))
    allocate(sqrRtmp2(mOrb,mOrb,LmaxR))

    nOrb1 = iSquare(iAtom1+1) - iSquare(iAtom1)
    nAO1 = iSquare(iAtom1) - 1
    nOrb2 = iSquare(iAtom2+1) - iSquare(iAtom2)
    nAO2 = iSquare(iAtom2) - 1

    sqrPtmp1(:,:,:) = 0.0_dp
    sqrPtmp2(:,:,:) = 0.0_dp
    sqrRtmp1(:,:,:) = 0.0_dp
    sqrRtmp2(:,:,:) = 0.0_dp
    sqrLRtmp(:) = 0.0_dp
    do mu = 1, nOrb1
      do nu = 1, nOrb2
        do iL = 1, Lmax
          if (option == 1) then
            sqrPtmp1(nu,mu,iL) = PmatL(nAO2+nu,nAO1+mu,iL)
            sqrPtmp2(nu,mu,iL) = PmatL(nAO1+mu,nAO2+nu,iL)
          else if (option == 2) then
            sqrPtmp2(nu,mu,iL) = PmatL(nAO2+nu,nAO1+mu,iL)
            sqrPtmp1(nu,mu,iL) = PmatL(nAO1+mu,nAO2+nu,iL)
          end if
          if (iL <= LmaxR) then
            sqrRtmp1(nu,mu,iL) = RmatL(nAO2+nu,nAO1+mu,iL)
            sqrRtmp2(nu,mu,iL) = RmatL(nAO1+mu,nAO2+nu,iL)
          end if
        end do
      end do
    end do
    do ii = 1, 3
      sqrLRtmp(ii) = LrGammaDeriv(iAtom2,iAtom1,ii)
    end do

    do iL = 1, Lmax
      derivTmp(:) = 0.0_dp
      tmpL = orderRmatL(iL)
      tmpval1 = sum(sqrRtmp1(:,:,tmpL)*sqrPtmp1(:,:,iL))
      tmpval2 = sum(sqrRtmp2(:,:,tmpL)*sqrPtmp2(:,:,iL))
      do ii = 1, 3
        derivTmp(ii) = fac * (tmpval1 + tmpval2) * sqrLRtmp(ii)
      end do
      ! forces from atom 1 on atom 2f and 2f onto 1
      deriv(:,iAtom1) = deriv(:,iAtom1) + 2.0_dp*weight(iL)*derivTmp(:)
      deriv(:,iAtom2) = deriv(:,iAtom2) - 2.0_dp*weight(iL)*derivTmp(:)
    end do

  end subroutine shiftRTgradLr2nd_


  !> Calculate R*T gradient contribution with sparse form in point charges
  subroutine shiftRTgradPc_(deriv, RmatSpL, Tderiv, weight, &
      & orderRmatL, iAtom1)

    !> auxiliary matrix in AO basis related to SA-REKS term with sparse form
    real(dp), intent(in) :: RmatSpL(:,:)

    !> T derivative with sparse form
    real(dp), intent(in) :: Tderiv(:,:)

    !> Weight of each microstate for state to be optimized; weight = weightL * SAweight
    real(dp), intent(in) :: weight(:)

    !> Ordering between RmatL and fillingL
    integer, intent(in) :: orderRmatL(:)

    !> index related to gradient
    integer, intent(in) :: iAtom1

    !> temporary derivatives
    real(dp), intent(inout) :: deriv(:,:)

    real(dp) :: derivTmp(3)
    integer :: ii, iL, Lmax, tmpL

    Lmax = size(weight,dim=1)

    do iL = 1, Lmax
      tmpL = orderRmatL(iL)
      derivTmp(:) = 0.0_dp
      do ii = 1, 3
        derivTmp(ii) = sum(RmatSpL(:,tmpL)*Tderiv(:,ii))
      end do
      ! forces from atom 1 on atom 2f and 2f onto 1
      deriv(:,iAtom1) = deriv(:,iAtom1) + 2.0_dp*weight(iL)*derivTmp(:)
    end do

  end subroutine shiftRTgradPc_


  !> compute the gradient for remaining SA-REKS(2,2) state
  subroutine getOtherSAgrad22_(avgGrad, SAgrad)

    !> gradient of averaged state
    real(dp), intent(in) :: avgGrad(:,:)

    !> gradient of SA-REKS state
    real(dp), intent(inout) :: SAgrad(:,:,:)

    SAgrad(:,:,2) = 2.0_dp*avgGrad(:,:) - SAgrad(:,:,1)

  end subroutine getOtherSAgrad22_


end module dftbp_reks_reksgrad<|MERGE_RESOLUTION|>--- conflicted
+++ resolved
@@ -20,47 +20,26 @@
 #:if WITH_OMP
   use omp_lib, only : OMP_GET_NUM_THREADS, OMP_GET_THREAD_NUM
 #:endif
-<<<<<<< HEAD
-  use dftbp_common_accuracy
+  use dftbp_common_accuracy, only : dp
   use dftbp_math_blasroutines, only : gemm, gemv
   use dftbp_dftb_coulomb, only : addInvRPrime
-  use dftbp_type_densedescr
-  use dftbp_common_environment
-  use dftbp_common_globalenv
+  use dftbp_type_densedescr, only : TDenseDescr
+  use dftbp_common_environment, only : TEnvironment, globalTimers
+  use dftbp_common_globalenv, only : stdOut
   use dftbp_math_lapackroutines, only : getrf, getri
-  use dftbp_io_message
-  use dftbp_dftb_nonscc
-  use dftbp_type_orbitals
-  use dftbp_dftb_periodic
-  use dftbp_dftb_rangeseparated
-  use dftbp_dftb_scc
-  use dftbp_common_schedule
-  use dftbp_dftb_slakocont
-  use dftbp_dftb_sparse2dense
-  use dftbp_reks_rekscommon
+  use dftbp_io_message, only : error
+  use dftbp_dftb_nonscc, only : TNonSccDiff
+  use dftbp_type_orbitals, only : TOrbitals
+  use dftbp_dftb_periodic, only : TNeighbourList
+  use dftbp_dftb_rangeseparated, only : TRangeSepFunc
+  use dftbp_dftb_scc, only : TScc
+  use dftbp_common_schedule, only : distributeRangeInChunks, assembleChunks
+  use dftbp_dftb_slakocont, only : TSlakoCont 
+  use dftbp_dftb_sparse2dense, only : unpackHS, packHS, symmetrizeHS, blockSymmetrizeHS
+  use dftbp_reks_rekscommon, only : assignEpsilon, assignIndex, getTwoIndices, matAO2MO, matMO2AO,&
+      & findShellOfAO, qmExpandL
   use dftbp_reks_reksvar, only : reksTypes
 
-=======
-  use dftbp_accuracy, only : dp
-  use dftbp_blasroutines, only : gemm, gemv
-  use dftbp_coulomb, only : addInvRPrime
-  use dftbp_densedescr, only : TDenseDescr
-  use dftbp_environment, only : TEnvironment, globalTimers
-  use dftbp_globalenv, only : stdOut
-  use dftbp_lapackroutines, only : getrf, getri
-  use dftbp_message, only : error
-  use dftbp_nonscc, only : TNonSccDiff
-  use dftbp_orbitals, only : TOrbitals
-  use dftbp_periodic, only : TNeighbourList
-  use dftbp_rangeseparated, only : TRangeSepFunc
-  use dftbp_scc, only : TScc
-  use dftbp_schedule, only : distributeRangeInChunks, assembleChunks
-  use dftbp_slakocont, only : TSlakoCont 
-  use dftbp_sparse2dense, only : unpackHS, packHS, symmetrizeHS, blockSymmetrizeHS
-  use dftbp_rekscommon, only : assignEpsilon, assignIndex, getTwoIndices, matAO2MO, matMO2AO,&
-      & findShellOfAO, qmExpandL
-  use dftbp_reksvar, only : reksTypes
->>>>>>> 16ca5993
   implicit none
 
   private
