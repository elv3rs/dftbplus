--- conflicted
+++ resolved
@@ -10,21 +10,12 @@
 !> Implements the Extended Lagrangian Born-Oppenheimer MD.
 !> Aradi et al. Extended lagrangian density functional tight-binding molecular dynamics for
 !> molecules and solids. J. Chem. Theory Comput. 11:3357-3363, 2015
-<<<<<<< HEAD
 module dftbp_md_xlbomd
   use dftbp_common_assert
-  use dftbp_common_accuracy
+  use dftbp_common_accuracy, only : dp
   use dftbp_common_globalenv, only : stdOut
-  use dftbp_io_message
-  use dftbp_md_extlagrangian
-=======
-module dftbp_xlbomd
-  use dftbp_assert
-  use dftbp_accuracy, only : dp
-  use dftbp_globalenv, only : stdOut
-  use dftbp_message, only : error
-  use dftbp_extlagrangian, only : ExtLagrangian, ExtLagrangianInp, ExtLagrangian_init
->>>>>>> 16ca5993
+  use dftbp_io_message, only : error
+  use dftbp_md_extlagrangian, only : ExtLagrangian, ExtLagrangianInp, ExtLagrangian_init
   implicit none
   
   private
