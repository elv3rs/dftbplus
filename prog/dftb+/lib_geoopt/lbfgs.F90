!--------------------------------------------------------------------------------------------------!
!  DFTB+: general package for performing fast atomistic simulations                                !
!  Copyright (C) 2006 - 2021  DFTB+ developers group                                               !
!                                                                                                  !
!  See the LICENSE file for terms of usage and distribution.                                       !
!--------------------------------------------------------------------------------------------------!

#:include 'common.fypp'

!> Function minimization with lbfgs algorithm
!>
!> References:
!> Nocedal - Updating Quasi-Newton Matrices with Limited Storage (1980), Mathematics of Computation
!> 35, pp. 773-782.
!>
!> Nocedal, Wright - Numerical Optimization, Springer
!>
module dftbp_geoopt_lbfgs
  use, intrinsic :: ieee_arithmetic
<<<<<<< HEAD
  use dftbp_common_accuracy
  use dftbp_common_assert
  use dftbp_io_message
  use dftbp_geoopt_linemin, only : TLineMin, TLineMin_init
=======
  use dftbp_accuracy, only : dp
  use dftbp_assert
  use dftbp_message, only : error, warning
  use dftbp_linemin, only : TLineMin, TLineMin_init
>>>>>>> 16ca5993
  implicit none
  
  private
  public :: TLbfgs, TLbfgs_init


  !> Holds data for the original line minimalizer used in this implementation
  type TLineSearch
    private

    !> Elements of vector x
    integer :: nElem

    !> Number of current iteration
    integer :: iter

    !> Maximum number of iterations
    integer :: mIter

    !> Search direction
    real(dp), allocatable :: d0(:)

    !> initial point
    real(dp), allocatable :: x0(:)

    !> New point
    real(dp), allocatable :: xNew(:)

    !> Gradient at initial point
    real(dp), allocatable :: dx0(:)

    !> Gradient of fx at low value
    real(dp), allocatable :: dxLo(:)

    !> Gradient of fx at high value
    real(dp), allocatable :: dxHi(:)

    !> new line search position as fraction of gradient
    real(dp) :: alphaNew

    !> line search position on the high side
    real(dp) :: alphaHi

    !>> line search position on the low side of the gradient
    real(dp) :: alphaLo

    !> phi(alpha) = f(x + alpha*d0)
    real(dp) :: phi0

    !> Function on the high side
    real(dp) :: phiHi

    !> Function on the low side
    real(dp) :: phiLo

    !> Gradient of phi at initial point
    real(dp) :: dphi0

    !> Gradient of phi on the high side
    real(dp) :: dphiHi

    !> Gradient of phi on the low side
    real(dp) :: dphiLo

    !> minimum scale of step along gradient
    real(dp) :: minAlpha

    !> maximum scale of step along gradient
    real(dp) :: maxAlpha

    !> Minimal displacement in at least one component in one step
    real(dp) :: minDisp

    !> Maximal displacement in one step
    real(dp) :: maxDisp

    !> True if program is in Zoom state
    logical :: tZoom

    !> True if converged
    logical :: tConverged

    !> Holding variable for phi between steps
    real(dp) :: phiTemp

    !> holding variable for alpha between steps
    real(dp) :: alphaTemp

  contains

    !> Resets lbfgs minimizer
    procedure :: reset => TLineSearch_reset

    !> Passes the function value and the derivative of the last point to line minimizer and gives a
    !> new coordinate back.
    procedure :: next => TLineSearch_next

    !> Returns the function at the minimal point
    procedure :: getMinY => TLineSearch_getMinY

    !> Gives the gradient in the minimal point back.
    procedure :: getMinGrad => TLineSearch_getMinGrad

    !> Returns the displacement to the minimum along the line.
    procedure :: getMinLambda => TLineSearch_getMinLambda

    !> Gives the coordinate of the minimal point back.
    procedure :: getMinX => TLineSearch_getMinX

  end type TLineSearch


  !> Calculates search direction via lbfgs-Algorithm
  type :: TLbfgs
    private

    !> Is a line search used
    logical :: isLineSearch

    !> Is the original line search used
    logical :: isOldLSUsed

    !> line minimizer
    type(TLineMin), allocatable :: lineMin

    !> original internal line search
    type(TLineSearch), allocatable :: lineSearch

    !> Number of elements
    integer :: nElem

    !> current point
    real(dp), allocatable :: xx(:)

    !> line search position
    real(dp) :: alpha

    !> Number of past iterations to save
    integer :: mem

    !> Current iteration
    integer :: iter

    !> Point
    real(dp), allocatable :: xOld(:)

    !> Gradient at point
    real(dp), allocatable :: gg(:)

    !> s_i = x_i+1 - x_i
    real(dp), allocatable :: ss(:,:)

    !> y_i = g_i+1 - g_i
    real(dp), allocatable :: yy(:,:)

    !> rho_i = 1 / (y_i * s_i)
    real(dp), allocatable :: rho(:)

    !> Search direction
    real(dp), allocatable :: dir(:)

    !> Maximum step size to take for the variables
    real(dp) :: maxDisp

    !> tolerance for gradient
    real(dp) :: tol

  contains

    !> Next structure from LBFGS
    procedure :: next => TLbfgs_next

    !> reset the search
    procedure :: reset => TLbfgs_reset

  end type TLbfgs


  !> Lower Wolfe condition parameter of LBFGS
  real(dp), parameter :: wolfe1 = 1e-4_dp

  !> Upper Wolfe condition parameter for LBFGS
  real(dp), parameter :: wolfe2 = 0.9_dp


contains

  !> Initialize lbfgs instance
  subroutine TLbfgs_init(this, nElem, tol, minDisp, maxDisp, mem, isLineSearch, isOldLSUsed,&
      & isQNDisp)

    !> lbfgs instance on exit
    type(TLbfgs), intent(out) :: this

    !> Dimension of vectors
    integer, intent(in) :: nElem

    !> Tolerance for gradient
    real(dp), intent(in) :: tol

    !> Minimal displacement in at leat one component in one step
    real(dp), intent(in) :: minDisp

    !> Maximal displacement in one step
    real(dp), intent(in) :: maxDisp

    !> Number of past iterations which will be saved
    integer, intent(in) :: mem

    !> Is a line search used along the quasi-Newton direction
    logical, intent(in) :: isLineSearch

    !> Is the old line search routine used, instead of the line minimizer
    logical, intent(in) :: isOldLSUsed

    !> Is the maximum step size considered for the QN
    logical, intent(in) :: isQNDisp

    @:ASSERT(nElem > 0)
    @:ASSERT(tol > 0.0_dp)
    @:ASSERT(maxDisp > 0.0_dp)
    @:ASSERT(mem > 0)

    this%nElem = nElem
    this%mem = mem
    this%tol = tol
    allocate(this%xx(nElem))
    allocate(this%xOld(nElem))
    allocate(this%gg(nElem))
    allocate(this%ss(nElem, mem))
    allocate(this%yy(nElem, mem))
    allocate(this%rho(mem))
    allocate(this%dir(nElem))

    this%isLineSearch = isLineSearch

    this%maxDisp = -1.0_dp
    if (this%isLineSearch) then
      this%isOldLSUsed = isOldLSUsed
      if (this%isOldLSUsed) then
        allocate(this%lineSearch)
        call TLineSearch_init(this%lineSearch, nElem, 10, minDisp, maxDisp)
      else
        allocate(this%lineMin)
        call TLineMin_init(this%lineMin, nElem, 10, tol, maxDisp)
      end if
    else
      if (isQNDisp) then
        this%maxDisp = maxDisp
      end if
    end if

  end subroutine TLbfgs_init


  !> Passes calculated function value and gradient to the minimizer and
  !> gives a new coordinate back.
  subroutine TLbfgs_next(this, fx, dx, xNew, tConverged)

    !> LBFGS Instance.
    class(TLbfgs), intent(inout) :: this

    !> Function value in the last point
    real(dp), intent(in)  :: fx

    !> Gradient in the last point
    real(dp), intent(in)  :: dx(:)

    !> New proposed point
    real(dp), intent(out) :: xNew(:)

    !> True, if gradient got below the specified tolerance.
    logical,  intent(out) :: tConverged

    real(dp) :: dxTemp(this%nElem), dxMax
    logical :: tLineConverged

    @:ASSERT(size(xNew) == this%nElem)
    @:ASSERT(size(dx) == this%nElem)

    if (maxval(abs(dx)) < this%tol) then
      tConverged = .true.
      xNew(:) = this%xx
      return
    else
      tConverged = .false.
    end if
    dxTemp(:) = dx

    if (this%isLineSearch) then
      if (this%iter > 0) then
        if (this%isOldLSUsed) then
          call this%lineSearch%next(fx, dx, this%xx, tLineConverged)
        else
          call this%lineMin%next(fx, dx, this%xx, tLineConverged)
        end if
        if (tLineConverged) then
          if (this%isOldLSUsed) then
            call this%lineSearch%getMinGrad(dxTemp)
          else
            call this%lineMin%getMinGrad(dxTemp)
          end if
        else
          xNew(:) = this%xx
          return
        end if
      end if
    end if

    ! Calculate new search direction
    call TLbfgs_calcDirection(this, this%xx, dxTemp)

    if (this%isLineSearch) then
      this%alpha = 1.0_dp
      if (this%isOldLSUsed) then
        call this%lineSearch%reset(this%xx, this%dir, this%alpha)
        call this%lineSearch%next(fx, dx, this%xx, tLineConverged)
      else
        call this%lineMin%reset(this%xx, this%dir, this%alpha)
        call this%lineMin%next(fx, dx, this%xx, tLineConverged)
      end if
    else
      if (this%maxDisp > 0.0_dp) then
        dxMax = maxval(abs(this%dir))
        if (dxMax > this%maxDisp) then
          this%dir(:) = this%dir * this%maxDisp / dxMax
        end if
      end if
      this%xx(:) = this%xx + this%dir
    end if

    xNew(:) = this%xx

  end subroutine TLbfgs_next


  !> Resets lbfgs minimizer
  subroutine TLbfgs_reset(this, xx)

    !> lbfgs minimizer
    class(TLbfgs), intent(inout) :: this

    !> Start point
    real(dp), intent(in) :: xx(:)

    @:ASSERT(size(xx) == this%nElem)

    this%alpha = 1.0_dp
    this%xx(:) = xx
    this%xOld(:) = xx
    this%gg(:) = 0.0_dp
    this%ss(:,:) = 0.0_dp
    this%yy(:,:) = 0.0_dp
    this%rho(:) = 0.0_dp
    this%dir(:) = 0.0_dp
    this%iter = 0

  end subroutine TLbfgs_reset


  !> Calculates next search direction
  subroutine TLbfgs_calcDirection(this, xx, gg, diagIn)

    !> lbfgs instance
    class(TLbfgs), intent(inout) :: this

    !> Point
    real(dp), intent(in) :: xx(:)

    !> Gradient at point
    real(dp), intent(in) :: gg(:)

    !> Initial diagonal hessian matrix (default identity)
    real(dp), intent(in), optional :: diagIn(:)

    ! Element where new data of this iteration will be stored
    integer :: newElem

    ! Oldest Element
    integer :: oldestElem

    ! Initial hesse matrix
    real(dp) :: diag(this%nElem)

    ! Workspace variables
    real(dp) :: qq(this%nElem), alpha(this%mem), beta

    integer :: ii, mm

    ! First Run
    if (this%iter == 0) then
      this%gg(:) = gg
      this%dir(:) = -gg
      this%iter = this%iter + 1
      return
    end if

    ! Checks whether new x is different to last iteration
    if (maxval(abs(xx - this%xOld)) < epsilon(1.0_dp)) then
      call warning("Error: x need to be different in each iteration. (LBFGS Minimizer)")
    end if

    ! Checks whether new gradient is different to last iteration
    if (maxval(abs(gg - this%gg)) < epsilon(1.0_dp)) then
      call warning("Error: g need to be different in each iteration. (LBFGS Minimizer)")
    end if

    ! Save new ss, yy and rho
    newElem = modulo(this%iter - 1, this%mem) + 1
    this%ss(:,newElem) = xx - this%xOld
    this%yy(:,newElem) = gg - this%gg

    beta = dot_product(this%yy(:,newElem), this%ss(:,newElem))

    ! y*s needs to be positive to get a positive definite hermitian matrix
    !if (beta <= epsilon(1.0_dp) ) then
    !  call warning("Bad step. y*s <= 0 (LBFGS Minimizer)")
    !end if
    this%rho(newElem) = 1.0_dp / max(abs(beta), epsilon(1.0_dp))

    ! Save new x and g
    this%xOld(:) = xx
    this%gg(:) = gg

    if (.not. present(diagIn)) then
      ! Compute guessed hessian matrix if not set by the user
      if (this%iter == 1) then
        diag(:) = 1.0_dp
      else
        diag(:) = dot_product(this%ss(:, newElem), this%yy(:, newElem))&
            & / max(dot_product(this%yy(:, newElem), this%yy(:, newElem)), epsilon(1.0_dp))
      end if

    else if (any(diagIn < 0.0_dp)) then
      ! If hessian set by the user, do input check
      call error("Error: Bad Input (diag). (LBFGS Minimizer)")
    else
      diag(:) = diagIn
    end if

    ! Compute d = -H*g using the formula given by Nocedal. Result saved in this%dir
    qq(:) = gg
    do mm = 0, this%mem - 1
      ii = modulo(newElem - mm - 1, this%mem) + 1
      alpha(ii) = this%rho(ii) * dot_product(this%ss(:,ii), qq)
      qq(:) = qq - alpha(ii) * this%yy(:,ii)
    end do

    this%dir(:) = diag * qq

    oldestElem = modulo(newElem, this%mem) + 1
    do mm = 0, this%mem - 1
      ii = modulo(oldestElem + mm - 1, this%mem) + 1
      beta = this%rho(ii) * dot_product(this%yy(:,ii), this%dir)
      this%dir(:) = this%dir + this%ss(:,ii) * (alpha(ii) - beta)
    end do

    this%iter = this%iter + 1

    ! Change to correct sign
    this%dir(:) = -this%dir

  end subroutine TLbfgs_calcDirection


! Internal linesearch routines

  !> Creates a new line minimizer
  subroutine TLineSearch_init(this, nElem, mIter, minDisp, maxDisp)

    !> Valid line minimizer instance on exit
    type(TLineSearch), intent(out) :: this

    !> Nr. of elements in the coordinate/gradient vectors
    integer, intent(in) :: nElem

    !> Nr. of maximal iterations to perform (>3)
    integer, intent(in) :: mIter

    !> Minimal displacement in at leat one component in one step
    real(dp), intent(in) :: minDisp

    !> Maximal movement in one coordinate in one step
    real(dp), intent(in) :: maxDisp

    @:ASSERT(nElem > 0)
    @:ASSERT(mIter > 3)
    @:ASSERT(maxDisp > 0.0_dp)

    this%nElem = nElem
    this%minDisp = minDisp
    this%maxDisp = maxDisp
    this%mIter = mIter

    allocate(this%d0(nElem))
    allocate(this%dxLo(nElem))
    allocate(this%dxHi(nElem))
    allocate(this%xNew(nElem))
    allocate(this%x0(nElem))
    allocate(this%dx0(nElem))

  end subroutine TLineSearch_init


  !> Resets the line minimizer
  subroutine TLineSearch_reset(this, x0, d0, firstStep)

    !> Line minimizer instance
    class(TLineSearch), intent(inout) :: this

    !> New starting point
    real(dp), intent(in) :: x0(:)

    !> New direction
    real(dp), intent(in) :: d0(:)

    !> First step size to take
    real(dp), intent(in) :: firstStep

    @:ASSERT(size(x0) == this%nElem)
    @:ASSERT(size(d0) == this%nElem)
    #!@:ASSERT(all(abs(d0) > 0.0_dp))

    this%d0(:) = d0
    this%phi0 = 0.0_dp
    this%dphi0 = 0.0_dp

    this%iter = 0
    this%tZoom = .false.
    this%tConverged = .false.

    this%alphaLo = 0.0_dp
    this%alphaHi = 0.0_dp

    this%phiLo = 0.0_dp
    this%phiHi = 0.0_dp
    this%dphiLo = 0.0_dp
    this%dphiHi = 0.0_dp

    this%dx0(:) = 0.0_dp
    this%dxLo(:) = 0.0_dp
    this%dxHi(:) = 0.0_dp

    this%x0(:) = x0
    this%xNew(:) = 0.0_dp

    this%alphaNew = firstStep
    this%minAlpha = this%minDisp / maxval(abs(d0))
    this%maxAlpha = this%maxDisp / maxval(abs(d0))

    this%alphaTemp = 0.0_dp
    this%phiTemp = 0.0_dp

  end subroutine TLineSearch_reset


  !> Passes the function value and the derivative of the last point to line minimizer and gives a
  !> new coordinate back.
  !>
  !> Getting back tConverged = .true. can also mean that the line minimization did not converge in
  !> the maximal nr. of steps.
  !> When calling this subroutine the first time, function value and gradient for the starting point
  !> of the minimization should be passed.
  !>
  subroutine TLineSearch_next(this, fx, dx, xNew, tConverged)

    !> Line minimizer instance
    class(TLineSearch), intent(inout) :: this

    !> Function value for the last returned point
    real(dp), intent(in) :: fx

    !> Gradient for the last returned point
    real(dp), intent(in) :: dx(:)

    !> New point to calculate
    real(dp), intent(out) :: xNew(:)

    !> True, if line minimization converged. The last passed point is the one with the lowest
    !> projected derivative.
    logical,  intent(out) :: tConverged

    real(dp) :: phi, dphi

    @:ASSERT(size(xNew) == this%nElem)
    @:ASSERT(size(dx) == this%nElem)

    tConverged = .false.

    phi = fx
    dphi = dot_product(dx, this%d0)

    if (.not. this%tZoom) then
      call TLineSearch_getOptimalStep(this, phi, dphi, dx, xNew, tConverged)
    end if
    if (this%tZoom) then
      call TLineSearch_zoom(this, phi, dphi, dx, xNew, tConverged)
    end if

    this%iter = this%iter + 1

  end subroutine TLineSearch_next


  !> Returns the function at the minimal point
  !>
  !> The value passed back is meaningless if the subroutine is called before the line minimizer
  !> signals convergence.
  !>
  subroutine TLineSearch_getMinY(this, minY)

    !> Line minimizer
    class(TLineSearch), intent(in) :: this

    !> Function value in the minimal point
    real(dp), intent(out) :: minY

    minY = this%phiLo

  end subroutine TLineSearch_getMinY


  !> Gives the gradient in the minimal point back.
  !>
  !> The value passed back is meaningless if the subroutine is called before the line minimizer
  !> signals convergence.
  !>
  subroutine TLineSearch_getMinGrad(this, minGrad)

    !> Line minimizer
    class(TLineSearch), intent(in) :: this

    !> Gradient in the minimal point
    real(dp), intent(out) :: minGrad(:)

    minGrad(:) = this%dxLo

  end subroutine TLineSearch_getMinGrad


  !> Returns the displacement to the minimum along the line.
  !>
  !> The value passed back is meaningless if the subroutine is called before the line minimizer
  !> signals convergence.
  !>
  subroutine TLineSearch_getMinLambda(this, minLambda)

    !> Line minimizer
    class(TLineSearch), intent(in) :: this

    !> Displacement along the line to the minimum
    real(dp), intent(out) :: minLambda

    minLambda = this%alphaLo

  end subroutine TLineSearch_getMinLambda


  !> Gives the coordinate of the minimal point back.
  !>
  !> The value passed back is meaningless if the subroutine is called before the line minimizer
  !> signals convergence.
  !>
  subroutine TLineSearch_getMinX(this, minX)

    !> Line minimizer
    class(TLineSearch), intent(in) :: this

    !> Coordinate of the minimal point
    real(dp), intent(out) :: minX(:)

    minX(:) = this%x0(:) + this%alphaLo * this%d0

  end subroutine TLineSearch_getMinX


  !> Tries to find the optimal or a bracket containing the optimal step.
  subroutine TLineSearch_getOptimalStep(this, phi, dphi, dx, xNew, tConverged)

    !> Instance.
    type(TLineSearch), intent(inout) :: this

    !> Function value at current point
    real(dp), intent(in) :: phi

    !> Derivative along search direction at current point
    real(dp), intent(in) :: dphi

    !> Derivative at current point
    real(dp), intent(in) :: dx(:)

    !> Next point to calculate
    real(dp), intent(out) :: xNew(:)

    !> Whether line minimisation converged
    logical, intent(out) :: tConverged

    if (this%iter == 0) then
      this%phi0 = phi
      this%dx0(:) = dx
      this%dphi0 = dphi

      this%phiLo = phi
      this%dxLo(:) = dx
      this%dphiLo = dphi

      this%alphaNew = min(this%alphaNew, this%maxAlpha)
      this%xNew(:) = this%x0 + this%alphaNew * this%d0
      xNew(:) = this%xNew
      return
    end if

    if ((phi > this%phi0 + wolfe1 * this%alphaNew * this%dphi0)&
        & .or.  ((phi >= this%phiLo) .and. (this%iter > 1))) then
      this%alphaHi = this%alphaNew
      this%phiHi = phi
      this%dphiHi = dphi
      this%dxHi(:) = dx

      this%tZoom = .true.
      this%iter = 0

    else if (abs(dphi) <= -wolfe2 * this%dphi0) then
      tConverged = .true.
      this%alphaLo = this%alphaNew
      this%phiLo = phi
      this%dphiLo = dphi
      this%dxLo = dx
      xNew(:) = this%xNew

    else if (dphi >= 0.0_dp) then
      this%alphaHi = this%alphaLo
      this%phiHi = this%phiLo
      this%dphiHi = this%dphiLo
      this%dxHi(:) = this%dxLo

      this%alphaLo = this%alphaNew
      this%phiLo = phi
      this%dphiLo = dphi
      this%dxLo(:) = dx

      this%tZoom = .true.
      this%iter = 0
      this%xNew(:) = this%x0 + this%alphaNew * this%d0

    else
      this%alphaLo = this%alphaNew
      this%phiLo = phi
      this%dphiLo = dphi
      this%dxLo(:) = dx

      if (abs(this%alphaNew - this%maxAlpha) < epsilon(1.0_dp)) then
        call warning("Line Search hit maximum border.")
        tConverged = .true.
        xNew(:) = this%xNew
      else if ((this%alphaNew > this%maxAlpha) .and. this%iter > 0) then
        xNew(:) = this%x0 + this%maxAlpha * this%d0
      else
        this%alphaNew = 2.0_dp * this%alphaNew
        this%xNew(:) = this%x0 + this%alphaNew * this%d0
        xNew(:) = this%xNew
      end if

    end if

  end subroutine TLineSearch_getOptimalStep


  !> Finds the optimal step by zooming into the brackets.
  subroutine TLineSearch_zoom(this, phi, dphi, dx, xNew, tConverged)

    !> Instance.
    type(TLineSearch), intent(inout) :: this

    !> Function value at current point
    real(dp), intent(in) :: phi

    !> Derivative along search direction at current point
    real(dp), intent(in) :: dphi

    !> Derivative at current point
    real(dp), intent(in) :: dx(:)

    !> Next point to calculate
    real(dp), intent(out) :: xNew(:)

    !> Whether line minimisation converged
    logical, intent(out) :: tConverged

    !> Check for cubic interpolation
    real(dp), parameter :: delta1 = 0.2_dp

    !> Check for quadratic interpolation
    real(dp), parameter :: delta2 = 0.1_dp

    real(dp) :: cCheck, qCheck, dAlpha

    if (this%iter > this%mIter) then
      if (abs(this%alphaLo * maxval(this%d0)) < this%minAlpha) then
        if (abs(this%alphaNew * maxval(this%d0)) < this%minAlpha) then
          this%alphaNew = 0.5_dp * this%maxAlpha
          this%xNew(:) = this%x0 + this%alphaNew * this%d0
          xNew(:) = this%xNew
          return
        else
          xNew(:) = this%xNew
          this%alphaLo = this%alphaNew
          this%phiLo = phi
          this%dphiLo = dphi
          this%dxLo(:) = dx
        end if
      end if
      xNew(:) = this%x0 + this%alphaLo * this%d0

      call warning("LineSearch did not Converged. (zoom)")
      tConverged = .true.
      return
    end if

    ! Check new alpha
    if (this%iter > 0)then
      ! Skip in First Zoom run
      if ((phi > this%phi0 + wolfe1 * this%alphaNew * this%dphi0) .or. (phi >= this%phiLo)) then
        this%phiTemp = this%phiHi
        this%alphaTemp = this%alphaHi
        this%alphaHi = this%alphaNew
        this%phiHi = phi
        this%dphiHi = dphi
        this%dxHi(:) = dx
      else
        if (abs(dphi) <= -wolfe2 * this%dphi0) then
          tConverged = .true.
          this%alphaLo = this%alphaNew
          this%phiLo = phi
          this%dphiLo = dphi
          this%dxLo(:) = dx
          xNew(:) = this%xNew
          return
        else if (dphi * (this%alphaHi - this%alphaLo) >= 0.0_dp) then
          this%phiTemp = this%phiHi
          this%alphaTemp = this%alphaHi
          this%alphaHi = this%alphaLo
          this%phiHi = this%phiLo
          this%dphiHi = this%dphiLo
          this%dxHi(:) = this%dxLo
        else
          this%phiTemp = this%phiLo
          this%alphaTemp = this%alphaLo
        end if
        this%alphaLo = this%alphaNew
        this%phiLo = phi
        this%dphiLo = dphi
        this%dxLo(:) = dx
      end if
    end if

    ! Zoom phase
    dAlpha = this%alphaHi - this%alphaLo

    if (this%iter > 0) then
      cCheck = delta1 * dAlpha
      this%alphaNew = cubicMin(this%alphaLo, this%phiLo, this%dphiLo, this%alphaHi, this%phiHi,&
          & this%alphaTemp, this%phiTemp)
    end if

    if (ieee_is_nan(this%alphaNew) .or. (this%iter == 0)&
        & .or. (this%alphaNew > this%alphaHi - cCheck)&
        & .or. (this%alphaNew < this%alphaLo + cCheck)) then
      qCheck = delta2 * dAlpha
      this%alphaNew = quadMin(this%alphaLo, this%phiLo, this%dphiLo, this%alphaHi, this%phiHi)
      if (ieee_is_nan(this%alphaNew) .or. (this%alphaNew > this%alphaHi - qCheck)&
          & .or. (this%alphaNew < this%alphaLo + qCheck)) then
        ! Try Bisection
        this%alphaNew = this%alphaLo + 0.5_dp * dAlpha
      end if
    end if

    if (abs(this%alphaNew - this%alphaLo) < this%minAlpha) then
      this%alphaNew = this%alphaLo
      tConverged = .true.
    end if

    this%xNew = this%x0 + this%alphaNew * this%d0
    xNew = this%xNew

  end subroutine TLineSearch_zoom


  !> Finds the minimizer for a cubic polynomial that goes through three points and has a given
  !> derivative in the first point.
  function cubicMin(aa, fa, fpa, bb, fb, cc, fc) result(xmin)

    !> Point a
    real(dp), intent(in) :: aa

    !> function value at a
    real(dp), intent(in) :: fa

    !> Derviative at a
    real(dp), intent(in) :: fpa

    !> point b
    real(dp), intent(in) :: bb

    !> value at b
    real(dp), intent(in) :: fb

    !> point c
    real(dp), intent(in) :: cc

    !> value at c
    real(dp), intent(in) :: fc

    !> minimum for the cubic
    real(dp) :: xMin

    real(dp) :: db, dc, denom, d1(2,2), radical, ta, tb, temp(2)

    db = bb - aa
    dc = cc - aa
    denom = (db * dc)**2 * (db - dc)
    d1(:,:) = reshape([ dc**2, -dc**3, -db**2, db**3], [2, 2])
    temp(:) = matmul(d1, [fb - fa - fpa * db, fc - fa - fpa * dc])

    ta = temp(1) / denom
    tb = temp(2) / denom
    radical = tb * tb - 3 * ta * fpa
    xMin = aa + (-tb + sqrt(radical)) / (3 * ta)

  end function cubicMin


  !> Finds the minimizer for a quadratic polynomial that goes through two points and has a given
  !> derivative in the first point.
  function quadMin(aa, fa, fpa, bb, fb) result(xMin)

    !> Point a
    real(dp), intent(in) :: aa

    !> function value at a
    real(dp), intent(in) :: fa

    !> Derviative at a
    real(dp), intent(in) :: fpa

    !> point b
    real(dp), intent(in) :: bb

    !> value at b
    real(dp), intent(in) :: fb

    !> minimum for the quadratic
    real(dp) :: xmin

    real(dp) :: db

    db = bb - aa
    xMin = aa - fpa * db * db / (2.0_dp * (fb - fa - fpa * db))

  end function quadMin


end module dftbp_geoopt_lbfgs<|MERGE_RESOLUTION|>--- conflicted
+++ resolved
@@ -17,17 +17,10 @@
 !>
 module dftbp_geoopt_lbfgs
   use, intrinsic :: ieee_arithmetic
-<<<<<<< HEAD
-  use dftbp_common_accuracy
+  use dftbp_common_accuracy, only : dp
   use dftbp_common_assert
-  use dftbp_io_message
+  use dftbp_io_message, only : error, warning
   use dftbp_geoopt_linemin, only : TLineMin, TLineMin_init
-=======
-  use dftbp_accuracy, only : dp
-  use dftbp_assert
-  use dftbp_message, only : error, warning
-  use dftbp_linemin, only : TLineMin, TLineMin_init
->>>>>>> 16ca5993
   implicit none
   
   private
