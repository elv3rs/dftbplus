--- conflicted
+++ resolved
@@ -1440,66 +1440,61 @@
   end subroutine gemm_dblecmplx
 
 
-<<<<<<< HEAD
+#:for suffix, kind in REAL_KIND_PARAMS
+
+  !> Generalized real matrix matrix contraction (Cijl = Aijk * Bkl)
+  subroutine gemm332_${suffix}$(C, A, B, alpha, beta, transA, transB)
+
+    !> general matrix output
+    real(${kind}$), intent(inout), target, contiguous :: C(:,:,:)
+
+    !> general matrix
+    real(${kind}$), intent(in), target, contiguous :: A(:,:,:)
+
+    !> general matrix
+    real(${kind}$), intent(in) :: B(:,:)
+
+    !> defaults to 1 if not set
+    real(${kind}$), intent(in), optional :: alpha
+
+    !> defaults to 0 if not set
+    real(${kind}$), intent(in), optional :: beta
+
+    !> optional transpose of A matrix (defaults to 'n'), allowed choices are 'n', 'N', 't', 'T',
+    !> 'c' and 'C'. Note this acts on the compound index ij
+    character, intent(in), optional :: transA
+
+    !> optional transpose of B matrix (defaults to 'n'), allowed choices are 'n', 'N', 't', 'T',
+    !> 'c' and 'C'
+    character, intent(in), optional :: transB
+
+    real(${kind}$), pointer :: pA(:,:), pC(:,:)
+    
+    pA(1 : size(A, dim=1) * size(A, dim=2), 1 : size(A, dim=3)) => A
+    pC(1 : size(C, dim=1) * size(C, dim=2), 1 : size(C, dim=3)) => C
+    call gemm(pC, pA, B, alpha, beta, transA, transB)
+    
+  end subroutine gemm332_${suffix}$
+
+#:endfor
+
 #:for LABEL, VTYPE, VPREC, NAME in [('real', 'real', 'rsp', 'ssyrk'),&
   & ('cmplx', 'complex', 'rsp', 'cherk'), ('dble', 'real', 'rdp', 'dsyrk'),&
   & ('dblecmplx', 'complex', 'rdp', 'zherk')]
   !> Rank-k update
   subroutine herk_${LABEL}$(C,A,alpha,beta,uplo,trans,n,k)
-=======
-  #:for suffix, kind in REAL_KIND_PARAMS
-
-    !> Generalized real matrix matrix contraction (Cijl = Aijk * Bkl)
-    subroutine gemm332_${suffix}$(C, A, B, alpha, beta, transA, transB)
-
-      !> general matrix output
-      real(${kind}$), intent(inout), target, contiguous :: C(:,:,:)
-
-      !> general matrix
-      real(${kind}$), intent(in), target, contiguous :: A(:,:,:)
-
-      !> general matrix
-      real(${kind}$), intent(in) :: B(:,:)
-
-      !> defaults to 1 if not set
-      real(${kind}$), intent(in), optional :: alpha
-
-      !> defaults to 0 if not set
-      real(${kind}$), intent(in), optional :: beta
-
-      !> optional transpose of A matrix (defaults to 'n'), allowed choices are 'n', 'N', 't', 'T',
-      !> 'c' and 'C'. Note this acts on the compound index ij
-      character, intent(in), optional :: transA
-
-      !> optional transpose of B matrix (defaults to 'n'), allowed choices are 'n', 'N', 't', 'T',
-      !> 'c' and 'C'
-      character, intent(in), optional :: transB
-
-      real(${kind}$), pointer :: pA(:,:), pC(:,:)
-
-      pA(1 : size(A, dim=1) * size(A, dim=2), 1 : size(A, dim=3)) => A
-      pC(1 : size(C, dim=1) * size(C, dim=2), 1 : size(C, dim=3)) => C
-      call gemm(pC, pA, B, alpha, beta, transA, transB)
-
-    end subroutine gemm332_${suffix}$
-
-  #:endfor
-
-
-  !> real rank-k update
-  subroutine herk_real(C,A,alpha,beta,uplo,trans,n,k)
 
     !> contains the matrix to be updated
-    real(rsp), intent(inout) :: C(:,:)
+    ${VTYPE}$(${VPREC}$), intent(inout) :: C(:,:)
 
     !> contains the matrix to update
-    real(rsp), intent(in) :: A(:,:)
+    ${VTYPE}$(${VPREC}$), intent(in) :: A(:,:)
 
     !> scaling value for the update contribution, defaults to 1
-    real(rsp), intent(in), optional :: alpha
+    real(${VPREC}$), intent(in), optional :: alpha
 
     !> scaling value for the original C, defaults to 0
-    real(rsp), intent(in), optional :: beta
+    real(${VPREC}$), intent(in), optional :: beta
 
     !> optional upper, 'U', or lower 'L' triangle, defaults to lower
     character, intent(in), optional :: uplo
@@ -1517,7 +1512,7 @@
     integer :: lda, ldc
     integer :: in, ik
     character :: iTrans, iUplo
-    real(rsp) :: iAlpha, iBeta
+    real(${VPREC}$) :: iAlpha, iBeta
 
     if (present(uplo)) then
       iUplo = uplo
@@ -1532,18 +1527,17 @@
       iTrans = 'n'
     end if
 
-    @:ASSERT(iTrans == 'n' .or. iTrans == 'N' .or. iTrans == 't'&
-        & .or. iTrans == 'T' .or. iTrans == 'c' .or. iTrans == 'C')
+    @:ASSERT(any(iTrans == ['n','N','t','T','h','C']))
 
     if (present(alpha)) then
       iAlpha = alpha
     else
-      iAlpha = 1.0_rsp
+      iAlpha = 1.0_${VPREC}$
     end if
     if (present(beta)) then
       iBeta = beta
     else
-      iBeta = 0.0_rsp
+      iBeta = 0.0_${VPREC}$
     end if
 
     lda = size(a,dim=1)
@@ -1566,188 +1560,6 @@
 
     @:ASSERT(in>0)
     @:ASSERT(ik>0)
-    @:ASSERT(((size(a,dim=2)>=in).and.(iTrans == 'n' .or. iTrans == 'N'))&
-        & .or. (lda>=in))
-    @:ASSERT(size(c,dim=2)>=in)
-    @:ASSERT(((size(a,dim=2)>=ik).and.(iTrans == 'n' .or. iTrans == 'N'))&
-        & .or. (lda>=ik))
-
-    call ssyrk(iUplo, iTrans, in, ik, iAlpha, A, lda, iBeta, C, ldc )
-
-  end subroutine herk_real
-
-
-  !> Double precision rank-k update
-  subroutine herk_dble(C,A,alpha,beta,uplo,trans,n,k)
-
-    !> contains the matrix to be updated
-    real(rdp), intent(inout) :: C(:,:)
-
-    !> contains the matrix to update
-    real(rdp), intent(in) :: A(:,:)
-
-    !> scaling value for the update contribution, defaults to 1
-    real(rdp), intent(in), optional :: alpha
-
-    !> scaling value for the original C, defaults to 0
-    real(rdp), intent(in), optional :: beta
-
-    !> optional upper, 'U', or lower 'L' triangle, defaults to lower
-    character, intent(in), optional :: uplo
-
-    !> optional transpose (defaults to 'n'), allowed choices are 'n', 'N', 't', 'T' (and 'C' or 'c'
-    !> for the real cases)
-    character, intent(in), optional :: trans
-
-    !> order of the matrix C
-    integer, intent(in), optional :: n
-
-    !> internal order of A summation
-    integer, intent(in), optional :: k
-
-    integer :: lda, ldc
-    integer :: in, ik
-    character :: iTrans, iUplo
-    real(rdp) :: iAlpha, iBeta
-
-    if (present(uplo)) then
-      iUplo = uplo
-    else
-      iUplo = 'L'
-    end if
-    @:ASSERT(iUplo == 'u' .or. iUplo == 'U' .or. iUplo == 'l' .or. iUplo == 'L')
-
-    if (present(trans)) then
-      iTrans = trans
-    else
-      iTrans = 'n'
-    end if
-
-    @:ASSERT(iTrans == 'n' .or. iTrans == 'N' .or. iTrans == 't'&
-        & .or. iTrans == 'T' .or. iTrans == 'c' .or. iTrans == 'C')
-
-    if (present(alpha)) then
-      iAlpha = alpha
-    else
-      iAlpha = 1.0_rdp
-    end if
-    if (present(beta)) then
-      iBeta = beta
-    else
-      iBeta = 0.0_rdp
-    end if
-
-    lda = size(a,dim=1)
-    ldc = size(c,dim=1)
-
-    if (present(n)) then
-      in = n
-    else
-      in = size(c,dim=2)
-    end if
-    if (present(k)) then
-      ik = k
-    else
-      if (iTrans == 'n' .or. iTrans == 'N') then
-        ik = size(A,dim=2)
-      else
-        ik = size(A,dim=1)
-      end if
-    end if
-
-    @:ASSERT(in>0)
-    @:ASSERT(ik>0)
-    @:ASSERT(((size(a,dim=2)>=in).and.(iTrans == 'n' .or. iTrans == 'N'))&
-        & .or. (lda>=in))
-    @:ASSERT(size(c,dim=2)>=in)
-    @:ASSERT(((size(a,dim=2)>=ik).and.(iTrans == 'n' .or. iTrans == 'N'))&
-        & .or. (lda>=ik))
-
-    call dsyrk(iUplo, iTrans, in, ik, iAlpha, A, lda, iBeta, C, ldc )
-
-  end subroutine herk_dble
-
-
-  !> complex rank-k update
-  subroutine herk_cmplx(C,A,alpha,beta,uplo,trans,n,k)
->>>>>>> c8f9e2c1
-
-    !> contains the matrix to be updated
-    ${VTYPE}$(${VPREC}$), intent(inout) :: C(:,:)
-
-    !> contains the matrix to update
-    ${VTYPE}$(${VPREC}$), intent(in) :: A(:,:)
-
-    !> scaling value for the update contribution, defaults to 1
-    real(${VPREC}$), intent(in), optional :: alpha
-
-    !> scaling value for the original C, defaults to 0
-    real(${VPREC}$), intent(in), optional :: beta
-
-    !> optional upper, 'U', or lower 'L' triangle, defaults to lower
-    character, intent(in), optional :: uplo
-
-    !> optional transpose (defaults to 'n'), allowed choices are 'n', 'N', 't', 'T' (and 'C' or 'c'
-    !> for the real cases)
-    character, intent(in), optional :: trans
-
-    !> order of the matrix C
-    integer, intent(in), optional :: n
-
-    !> internal order of A summation
-    integer, intent(in), optional :: k
-
-    integer :: lda, ldc
-    integer :: in, ik
-    character :: iTrans, iUplo
-    real(${VPREC}$) :: iAlpha, iBeta
-
-    if (present(uplo)) then
-      iUplo = uplo
-    else
-      iUplo = 'L'
-    end if
-    @:ASSERT(iUplo == 'u' .or. iUplo == 'U' .or. iUplo == 'l' .or. iUplo == 'L')
-
-    if (present(trans)) then
-      iTrans = trans
-    else
-      iTrans = 'n'
-    end if
-
-    @:ASSERT(any(iTrans == ['n','N','t','T','h','C']))
-
-    if (present(alpha)) then
-      iAlpha = alpha
-    else
-      iAlpha = 1.0_${VPREC}$
-    end if
-    if (present(beta)) then
-      iBeta = beta
-    else
-      iBeta = 0.0_${VPREC}$
-    end if
-
-    lda = size(a,dim=1)
-    ldc = size(c,dim=1)
-
-    if (present(n)) then
-      in = n
-    else
-      in = size(c,dim=2)
-    end if
-    if (present(k)) then
-      ik = k
-    else
-      if (iTrans == 'n' .or. iTrans == 'N') then
-        ik = size(A,dim=2)
-      else
-        ik = size(A,dim=1)
-      end if
-    end if
-
-    @:ASSERT(in>0)
-    @:ASSERT(ik>0)
     @:ASSERT(((size(a,dim=2)>=in).and.(iTrans == 'n' .or. iTrans == 'N')) .or. (lda>=in))
     @:ASSERT(size(c,dim=2)>=in)
     @:ASSERT(((size(a,dim=2)>=ik).and.(iTrans == 'n' .or. iTrans == 'N')) .or. (lda>=ik))
@@ -1755,6 +1567,7 @@
     call ${NAME}$(iUplo, iTrans, in, ik, iAlpha, A, lda, iBeta, C, ldc )
 
   end subroutine herk_${LABEL}$
+
 #:endfor
 
 
