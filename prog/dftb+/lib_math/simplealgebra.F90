!--------------------------------------------------------------------------------------------------!
!  DFTB+: general package for performing fast atomistic simulations                                !
!  Copyright (C) 2006 - 2021  DFTB+ developers group                                               !
!                                                                                                  !
!  See the LICENSE file for terms of usage and distribution.                                       !
!--------------------------------------------------------------------------------------------------!

#:include 'common.fypp'

!> Simple algebraic stuff for cases where LAPACK would be overkill
<<<<<<< HEAD
module dftbp_math_simplealgebra
  use dftbp_common_assert
  use dftbp_common_accuracy
=======
module dftbp_simplealgebra
  use dftbp_assert
  use dftbp_accuracy, only : dp
>>>>>>> 16ca5993
  implicit none
  
  private
  public :: cross3, determinant33, derivDeterminant33, invert33

contains

  !> Cross product
  pure function cross3(v1, v2) result(res)

    !> Resulting vector.
    real(dp) :: res(3)

    !> First vector.
    real(dp), intent(in) :: v1(:)

    !> Second vector.
    real(dp), intent(in) :: v2(:)

    res(1) = v1(2) * v2(3) - v1(3) * v2(2)
    res(2) = v1(3) * v2(1) - v1(1) * v2(3)
    res(3) = v1(1) * v2(2) - v1(2) * v2(1)

  end function cross3


  !> Signed determinant of a 3x3 matrix
  function  determinant33(matrix)

    !> The matrix for which to calculate the determinant.
    real(dp), intent(in) :: matrix(:,:)

    !> Resulting det(matrix)
    real(dp) :: determinant33

    real(dp) :: tmp

    @:ASSERT(all(shape(matrix) == [3, 3]))

    tmp = matrix(1, 1) &
        &* (matrix(2, 2) * matrix(3, 3) - matrix(3, 2) * matrix(2, 3))
    tmp = tmp - matrix(1, 2) &
        &* (matrix(2, 1) * matrix(3, 3) - matrix(3, 1) * matrix(2, 3))
    tmp = tmp + matrix(1, 3) &
        &* (matrix(2, 1) * matrix(3, 2) - matrix(3, 1) * matrix(2, 2))

    determinant33 = tmp

  end function determinant33


  !> Derivative of determinant of a 3x3 matrix
  subroutine  derivDeterminant33(deriv,matrix)

    !> derivative of the determinant
    real(dp), intent(out) :: deriv(:, :)

    !> The matrix from which to calculate the determinant.
    real(dp), intent(in) :: matrix(:, :)

    deriv(1,1) = matrix(2, 2) * matrix(3, 3) - matrix(3, 2) * matrix(2, 3)
    deriv(1,2) = matrix(2, 3) * matrix(3, 1) - matrix(3, 3) * matrix(2, 1)
    deriv(1,3) = matrix(2, 1) * matrix(3, 2) - matrix(3, 1) * matrix(2, 2)
    deriv(2,1) = matrix(1, 3) * matrix(3, 2) - matrix(1, 2) * matrix(3, 3)
    deriv(2,2) = matrix(1, 1) * matrix(3, 3) - matrix(1, 3) * matrix(3, 1)
    deriv(2,3) = matrix(1, 2) * matrix(3, 1) - matrix(1, 1) * matrix(3, 2)
    deriv(3,1) = matrix(1, 2) * matrix(2, 3) - matrix(1, 3) * matrix(2, 2)
    deriv(3,2) = matrix(1, 3) * matrix(2, 1) - matrix(1, 1) * matrix(2, 3)
    deriv(3,3) = matrix(1, 1) * matrix(2, 2) - matrix(1, 2) * matrix(2, 1)

    deriv = deriv * sign(1.0_dp,determinant33(matrix))

  end subroutine derivDeterminant33


  !> Inverts a 3x3 matrix
  subroutine invert33(inverted, orig, optDet)

    !> Contains the inverted matrix on return.
    real(dp), intent(out) :: inverted(:, :)

    !> Matrix to invert.
    real(dp), intent(in) :: orig(:, :)

    !> Determinant of the matrix, if already known.
    real(dp), intent(in), optional :: optDet

    real(dp) :: det

    @:ASSERT(all(shape(inverted) == [3, 3]))
    @:ASSERT(all(shape(orig) == [3, 3]))

    if (present(optDet)) then
      det = optDet
    else
      det = determinant33(orig)
    end if

    inverted(1, 1) = -orig(2, 3) * orig(3, 2) + orig(2, 2) * orig(3, 3)
    inverted(2, 1) =  orig(2, 3) * orig(3, 1) - orig(2, 1) * orig(3, 3)
    inverted(3, 1) = -orig(2, 2) * orig(3, 1) + orig(2, 1) * orig(3, 2)

    inverted(1, 2) =  orig(1, 3) * orig(3, 2) - orig(1, 2) * orig(3, 3)
    inverted(2, 2) = -orig(1, 3) * orig(3, 1) + orig(1, 1) * orig(3, 3)
    inverted(3, 2) =  orig(1, 2) * orig(3, 1) - orig(1, 1) * orig(3, 2)

    inverted(1, 3) = -orig(1, 3) * orig(2, 2) + orig(1, 2) * orig(2, 3)
    inverted(2, 3) =  orig(1, 3) * orig(2, 1) - orig(1, 1) * orig(2, 3)
    inverted(3, 3) = -orig(1, 2) * orig(2, 1) + orig(1, 1) * orig(2, 2)
    inverted = inverted / det

  end subroutine invert33

end module dftbp_math_simplealgebra<|MERGE_RESOLUTION|>--- conflicted
+++ resolved
@@ -8,15 +8,9 @@
 #:include 'common.fypp'
 
 !> Simple algebraic stuff for cases where LAPACK would be overkill
-<<<<<<< HEAD
 module dftbp_math_simplealgebra
   use dftbp_common_assert
-  use dftbp_common_accuracy
-=======
-module dftbp_simplealgebra
-  use dftbp_assert
-  use dftbp_accuracy, only : dp
->>>>>>> 16ca5993
+  use dftbp_common_accuracy, only : dp
   implicit none
   
   private
