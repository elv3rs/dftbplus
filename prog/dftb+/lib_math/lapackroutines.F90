!--------------------------------------------------------------------------------------------------!
!  DFTB+: general package for performing fast atomistic simulations                                !
!  Copyright (C) 2006 - 2020  DFTB+ developers group                                               !
!                                                                                                  !
!  See the LICENSE file for terms of usage and distribution.                                       !
!--------------------------------------------------------------------------------------------------!

#:include 'common.fypp'

#! suffix and kinds for real types
#:set REAL_KIND_PARAMS = [('real', 's'), ('dble', 'd')]

!> Contains F90 wrapper functions for some commonly used lapack calls needed in the code. The
!> interface of all LAPACK calls must be defined in the module lapack.
module dftbp_lapackroutines
  use dftbp_assert
  use dftbp_accuracy
  use dftbp_message
  use dftbp_lapack
  implicit none

  private


  !> Used to return runtime diagnostics
  character(len=100) :: error_string


  !> Computes the solution to a real system of linear equations A * X = B, where A is an N-by-N
  !> matrix and X and B are N-by-NRHS matrices
  interface gesv
    module procedure gesv_real
    module procedure gesv_dble
  end interface gesv


  !> Computes the LU decomposition of a general rectangular matrix using partial pivoting with row
  !> interchanges.
  !> The decomposition has the form: A = P*L*U, where P is a permutation matrix, L is a lower
  !> triangular matrix with unit diagonal elements and U is an upper triangular matrix.
  interface getrf
    module procedure getrf_real
    module procedure getrf_dble
    module procedure getrf_complex
    module procedure getrf_dcomplex
  end interface getrf


  !> Bunch-Kaufman factorization of a symmetric matrix.
  interface sytrf
    module procedure sytrf_real, sytrf_dreal
  end interface sytrf


  !> Bunch-Kaufman factorization of a Hermitian matrix.
  interface hetrf
    module procedure hetrf_complex, hetrf_dcomplex
  end interface hetrf


  !> Inverts a symmetric matrix.
  interface sytri
    module procedure sytri_real, sytri_dreal
  end interface sytri


  !> Inverts a Hermitian matrix.
  interface hetri
    module procedure hetri_complex, hetri_dcomplex
  end interface hetri


  !> Computes the inverse of a matrix using LU factorization computed by getrf.
  interface getri
    module procedure getri_real
    module procedure getri_dble
  end interface getri


  !> Solves a system of linear equations A*X = B with a real symmetric matrix A using the
  !> factorization A = U*D*U**T or A = L*D*L**T computed by DSYTRF.
  interface sytrs
    module procedure sytrs_dble
    module procedure sytrs_real
  end interface sytrs


  !> returns a vector of random numers, either from a uniform or normal distribution
  interface larnv
    module procedure larnv_real
    module procedure larnv_dble
    module procedure larnv_cplx
    module procedure larnv_dblecplx
  end interface larnv

  !> svd decomposition of matrix A into left and right vectors and singular values U S V^dag
  interface gesvd
    module procedure sgesvd_real
    module procedure dgesvd_dble
    module procedure cgesvd_cplx
    module procedure zgesvd_dblecplx
  end interface gesvd

  interface potrf
  #:for suffix, kind in REAL_KIND_PARAMS
    module procedure ${kind}$potrf_${suffix}$
  #:endfor
  end interface potrf

  interface trsm
  #:for suffix, kind in REAL_KIND_PARAMS
    module procedure ${kind}$trsm_${suffix}$
  #:endfor
  end interface trsm


  !> Solves a system of linear equations
  !>  A * X = B  or  A**T * X = B
  !> with a general N-by-N matrix A using the LU factorization computed by getrf.
  interface getrs
    module procedure :: getrs_dble
    module procedure :: getrs1_dble
    module procedure :: getrs_real
    module procedure :: getrs1_real
  end interface getrs


  public :: gesv, getri, getrf, sytri, sytrf, matinv, symmatinv, sytrs, larnv
<<<<<<< HEAD
  public :: hermatinv, hetri, hetrf, gesvd, potrf, trsm
=======
  public :: hermatinv, hetri, hetrf, gesvd
  public :: getrs
>>>>>>> 39987dbe

contains


  !> Single precision version of gesv
  subroutine gesv_real(aa, bb, nEquation, nSolution, iError)

    !> Contains the coefficients on entry, the LU factorisation on exit.
    real(rsp), intent(inout) :: aa(:,:)

    !> Right hand side(s) of the linear equation on entry, solution(s) on exit.
    real(rsp), intent(inout) :: bb(:,:)

    !> The size of the problem (nr. of variables and equations). Must be only specified if different
    !> from size(aa, dim=1).
    integer, intent(in), optional :: nEquation

    !> Nr. of right hand sides (nr. of solutions). Must be only specified if different from size(b,
    !> dim=2).
    integer, intent(in), optional :: nSolution

    !> Error flag. If present, Lapack error flags are reported and noncritical errors (iError > 0)
    !> will not abort the program.
    integer, intent(out), optional :: iError
    integer :: info
    integer :: nn, nrhs, lda, ldb
    integer, allocatable :: ipiv(:)

    lda = size(aa, dim=1)
    if (present(nEquation)) then
      @:ASSERT(nEquation >= 1 .and. nEquation <= lda)
      nn = nEquation
    else
      nn = lda
    end if
    @:ASSERT(size(aa, dim=2) >= nn)

    ldb = size(bb, dim=1)
    @:ASSERT(ldb >= nn)
    nrhs = size(bb, dim=2)
    if (present(nSolution)) then
      @:ASSERT(nSolution <= nrhs)
      nrhs = nSolution
    end if

    info = 0
    allocate(ipiv(nn))
    call sgesv(nn, nrhs, aa, lda, ipiv, bb, ldb, info)

    if (info < 0) then
99000 format ('Failure in linear equation solver sgesv,', &
          & ' illegal argument at position ',i10)
      write (error_string, 99000) info
      call error(error_string)
    else
      if (present(iError)) then
        iError = info
      elseif (info > 0) then
99010   format ('Linear dependent system in linear equation solver sgetrf,', &
            & ' info flag: ',i10)
        write (error_string, 99010) info
        call error(error_string)
      end if
    end if

  end subroutine gesv_real


  !> Double precision version of gesv
  subroutine gesv_dble(aa, bb, nEquation, nSolution, iError)

    !> Contains the coefficients on entry, the LU factorisation on exit.
    real(rdp), intent(inout) :: aa(:,:)

    !> Right hand side(s) of the linear equation on entry, solution(s) on exit.
    real(rdp), intent(inout) :: bb(:,:)

    !> The size of the problem (nr. of variables and equations). Must be only specified if different
    !> from size(aa, dim=1).
    integer, intent(in), optional :: nEquation

    !> Nr. of right hand sides (nr. of solutions). Must be only specified if different from size(b,
    !> dim=2).
    integer, intent(in), optional :: nSolution

    !> Error flag. If present, Lapack error flags are reported and noncritical errors (iError > 0)
    !> will not abort the program.
    integer, intent(out), optional :: iError

    integer :: info
    integer :: nn, nrhs, lda, ldb
    integer, allocatable :: ipiv(:)

    lda = size(aa, dim=1)
    if (present(nEquation)) then
      @:ASSERT(nEquation >= 1 .and. nEquation <= lda)
      nn = nEquation
    else
      nn = lda
    end if
    @:ASSERT(size(aa, dim=2) >= nn)

    ldb = size(bb, dim=1)
    @:ASSERT(ldb >= nn)
    nrhs = size(bb, dim=2)
    if (present(nSolution)) then
      @:ASSERT(nSolution <= nrhs)
      nrhs = nSolution
    end if

    info = 0
    allocate(ipiv(nn))
    call dgesv(nn, nrhs, aa, lda, ipiv, bb, ldb, info)

    if (info < 0) then
99020 format ('Failure in linear equation solver dgesv,', &
          & ' illegal argument at position ',i10)
      write (error_string, 99020) info
      call error(error_string)
    else
      if (present(iError)) then
        iError = info
      elseif (info > 0) then
99030   format ('Linear dependent system in linear equation solver dgesv,', &
            & ' info flag: ',i10)
        write (error_string, 99030) info
        call error(error_string)
      end if
    end if

  end subroutine gesv_dble


  !> Single precision version of getrf.
  subroutine getrf_real(aa, ipiv, nRow, nColumn, iError)

    !> Matrix to decompose on entry, L and U on exit. Unit diagonal elements of L are not stored.
    real(rsp), intent(inout) :: aa(:,:)

    !> Pivot indices, row i of the matrix was interchanged with row ipiv(i).
    integer, intent(out) :: ipiv(:)

    !> Number of rows of the matrix to decomposea. (Necessary if different from the number of rows
    !> of the passed matrix)
    integer, optional, intent(in) :: nRow

    !> Number of rows of the matrix to decompose. (Necessary if different from the number of columns
    !> of the passed matrix)
    integer, optional, intent(in) :: nColumn

    !> Error flag. Zero on successfull exit. If not present, any lapack error causes program
    !> termination. If passed only fatal lapack errors with error flag < 0 cause abort.
    integer, optional, intent(out) :: iError

    integer :: mm, nn, lda, info

    lda = size(aa, dim=1)
    nn = size(aa, dim=2)
    if (present(nRow)) then
      @:ASSERT(nRow >= 1 .and. nRow <= lda)
      mm = nRow
    else
      mm = lda
    end if
    if (present(nColumn)) then
      @:ASSERT(nColumn >= 1 .and. nColumn <= nn)
      nn = nColumn
    end if
    @:ASSERT(size(ipiv) == min(mm, nn))

    call sgetrf(mm, nn, aa, lda, ipiv, info)

    if (info < 0) then
99040 format ('Failure in LU factorisation sgetrf,', &
          & ' illegal argument at position ',i10)
      write (error_string, 99040) info
      call error(error_string)
    else
      if (present(iError)) then
        iError = info
      elseif (info > 0) then
99050   format ('Factor U is exactly zero in sgetrf,', &
            & ' info flag is ',i10)
        write (error_string, 99050) info
        call error(error_string)
      end if
    end if

  end subroutine getrf_real


  !> Double precision version of getrf.
  subroutine getrf_dble(aa, ipiv, nRow, nColumn, iError)

    !> Matrix to decompose on entry, L and U on exit. Unit diagonal elements of L are not stored.
    real(rdp), intent(inout) :: aa(:,:)

    !> Pivot indices, row i of the matrix was interchanged with row ipiv(i).
    integer, intent(out) :: ipiv(:)

    !> Number of rows of the matrix to decomposea. (Necessary if different from the number of rows
    !> of the passed matrix)
    integer, optional, intent(in) :: nRow

    !> Number of rows of the matrix to decompose. (Necessary if different from the number of columns
    !> of the passed matrix)
    integer, optional, intent(in) :: nColumn

    !> Error flag. Zero on successfull exit. If not present, any lapack error causes program
    !> termination. If passed only fatal lapack errors with error flag < 0 cause abort.
    integer, optional, intent(out) :: iError

    integer :: mm, nn, lda, info

    lda = size(aa, dim=1)
    nn = size(aa, dim=2)
    if (present(nRow)) then
      @:ASSERT(nRow >= 1 .and. nRow <= lda)
      mm = nRow
    else
      mm = lda
    end if
    if (present(nColumn)) then
      @:ASSERT(nColumn >= 1 .and. nColumn <= nn)
      nn = nColumn
    end if
    @:ASSERT(size(ipiv) == min(mm, nn))

    call dgetrf(mm, nn, aa, lda, ipiv, info)

    if (info < 0) then
99060 format ('Failure in LU factorisation dgetrf,', &
          & ' illegal argument at position ',i10)
      write (error_string, 99060) info
      call error(error_string)
    else
      if (present(iError)) then
        iError = info
      elseif (info > 0) then
99070   format ('Factor U is exactly zero in dgetrf,', &
            & ' info flag is ',i10)
        write (error_string, 99070) info
        call error(error_string)
      end if
    end if

  end subroutine getrf_dble


  !> Complex precision version of getrf.
  subroutine getrf_complex(aa, ipiv, nRow, nColumn, iError)

    !> Matrix to decompose on entry, L and U on exit. Unit diagonal elements of L are not stored.
    complex(rsp), intent(inout) :: aa(:,:)

    !> Pivot indices, row i of the matrix was interchanged with row ipiv(i).
    integer, intent(out) :: ipiv(:)

    !> Number of rows of the matrix to decomposea. (Necessary if different from the number of rows
    !> of the passed matrix)
    integer, optional, intent(in) :: nRow

    !> Number of rows of the matrix to decompose. (Necessary if different from the number of columns
    !> of the passed matrix)
    integer, optional, intent(in) :: nColumn

    !> Error flag. Zero on successfull exit. If not present, any lapack error causes program
    !> termination. If passed only fatal lapack errors with error flag < 0 cause abort.
    integer, optional, intent(out) :: iError

    integer :: mm, nn, lda, info

    lda = size(aa, dim=1)
    nn = size(aa, dim=2)
    if (present(nRow)) then
      @:ASSERT(nRow >= 1 .and. nRow <= lda)
      mm = nRow
    else
      mm = lda
    end if
    if (present(nColumn)) then
      @:ASSERT(nColumn >= 1 .and. nColumn <= nn)
      nn = nColumn
    end if
    @:ASSERT(size(ipiv) == min(mm, nn))

    call cgetrf(mm, nn, aa, lda, ipiv, info)

    if (info < 0) then
99045 format ('Failure in LU factorisation sgetrf,', &
          & ' illegal argument at position ',i10)
      write (error_string, 99045) info
      call error(error_string)
    else
      if (present(iError)) then
        iError = info
      elseif (info > 0) then
99055   format ('Factor U is exactly zero in sgetrf,', &
            & ' info flag is ',i10)
        write (error_string, 99055) info
        call error(error_string)
      end if
    end if

  end subroutine getrf_complex


  !> Double precision version of getrf.
  subroutine getrf_dcomplex(aa, ipiv, nRow, nColumn, iError)

    !> Matrix to decompose on entry, L and U on exit. Unit diagonal elements of L are not stored.
    complex(rdp), intent(inout) :: aa(:,:)

    !> Pivot indices, row i of the matrix was interchanged with row ipiv(i).
    integer, intent(out) :: ipiv(:)

    !> Number of rows of the matrix to decomposea. (Necessary if different from the number of rows
    !> of the passed matrix)
    integer, optional, intent(in) :: nRow

    !> Number of rows of the matrix to decompose. (Necessary if different from the number of columns
    !> of the passed matrix)
    integer, optional, intent(in) :: nColumn

    !> Error flag. Zero on successfull exit. If not present, any lapack error causes program
    !> termination. If passed only fatal lapack errors with error flag < 0 cause abort.
    integer, optional, intent(out) :: iError

    integer :: mm, nn, lda, info

    lda = size(aa, dim=1)
    nn = size(aa, dim=2)
    if (present(nRow)) then
      @:ASSERT(nRow >= 1 .and. nRow <= lda)
      mm = nRow
    else
      mm = lda
    end if
    if (present(nColumn)) then
      @:ASSERT(nColumn >= 1 .and. nColumn <= nn)
      nn = nColumn
    end if
    @:ASSERT(size(ipiv) == min(mm, nn))

    call zgetrf(mm, nn, aa, lda, ipiv, info)

    if (info < 0) then
99065 format ('Failure in LU factorisation dgetrf,', &
          & ' illegal argument at position ',i10)
      write (error_string, 99065) info
      call error(error_string)
    else
      if (present(iError)) then
        iError = info
      elseif (info > 0) then
99075   format ('Factor U is exactly zero in dgetrf,', &
            & ' info flag is ',i10)
        write (error_string, 99075) info
        call error(error_string)
      end if
    end if

  end subroutine getrf_dcomplex


  !> Single precision version of getri.
  subroutine getri_real(aa, ipiv, nRow, iError)

    !> Matrix to decompose on entry, L and U on exit. Unit diagonal elements of L are not stored.
    real(rsp), intent(inout) :: aa(:,:)

    !> Pivot indices, as calculated by getri
    integer, intent(in) :: ipiv(:)

    !> Number of rows of the matrix to decompose. (Necessary if different from the number of rows of
    !> the passed matrix)
    integer, intent(in), optional :: nRow

    !> iError Error flag. Zero on successfull exit. If not present, any lapack error causes program
    !> termination. If present, only fatal lapack errors with error flag < 0 cause abort.
    integer, intent(out), optional :: iError

    integer :: nn, lda, info, lwork
    real(rsp), allocatable :: work(:)
    real(rsp) :: work2(1)

    lda = size(aa, dim=1)
    if (present(nRow)) then
      @:ASSERT(nRow >= 1 .and. nRow <= lda)
      nn = nRow
    else
      nn = lda
    end if
    @:ASSERT(size(aa, dim=2) >= nn)
    @:ASSERT(size(ipiv) == nn)

    lwork = -1
    call sgetri(nn, aa, lda, ipiv, work2, lwork, info)
    lwork = int(work2(1))

    allocate(work(lwork))
    call sgetri(nn, aa, lda, ipiv, work, lwork, info)

    if (info < 0) then
99080 format ('Failure in LU factorisation (sgetri),', &
          & ' illegal argument at position ',i10)
      write (error_string, 99080) info
      call error(error_string)
    else
      if (present(iError)) then
        iError = info
      elseif (info > 0) then
99090   format ('Factor U is exactly zero in sgetri,', &
            & ' info flag is ',i10)
        write (error_string, 99090) info
        call error(error_string)
      end if
    end if

  end subroutine getri_real


  !> Double precision version of getri.
  subroutine getri_dble(aa, ipiv, nRow, iError)

    !> Matrix to decompose on entry, L and U on exit. Unit diagonal elements of L are not stored.
    real(rdp), intent(inout) :: aa(:,:)

    !> Pivot indices, as calculated by getri
    integer, intent(in) :: ipiv(:)

    !> Number of rows of the matrix to decompose. (Necessary if different from the number of rows of
    !> the passed matrix)
    integer, intent(in), optional :: nRow

    !> iError Error flag. Zero on successfull exit. If not present, any lapack error causes program
    !> termination. If present, only fatal lapack errors with error flag < 0 cause abort.
    integer, intent(out), optional :: iError

    integer :: nn, lda, info, lwork
    real(rdp), allocatable :: work(:)
    real(rdp) :: work2(1)

    lda = size(aa, dim=1)
    if (present(nRow)) then
      @:ASSERT(nRow >= 1 .and. nRow <= lda)
      nn = nRow
    else
      nn = lda
    end if
    @:ASSERT(size(aa, dim=2) >= nn)
    @:ASSERT(size(ipiv) == nn)

    lwork = -1
    call dgetri(nn, aa, lda, ipiv, work2, lwork, info)
    lwork = int(work2(1))

    allocate(work(lwork))
    call dgetri(nn, aa, lda, ipiv, work, lwork, info)

    if (info < 0) then
99100 format ('Failure in LU factorisation (dgetri), illegal argument at&
          & position ', i10)
      write (error_string, 99100) info
      call error(error_string)
    else
      if (present(iError)) then
        iError = info
      elseif (info > 0) then
99110   format ('Factor U is exactly zero in dgetri,', &
            & ' info flag is ',i10)
        write (error_string, 99110) info
        call error(error_string)
      end if
    end if

  end subroutine getri_dble


  !> Inverts a matrix.
  subroutine matinv(aa, nRow, iError)

    !> Matrix to invert on entry, inverted matrix on exit
    real(dp), intent(inout) :: aa(:,:)

    !> Nr. of rows of the matrix (if different from size(aa, dim=1)
    integer, intent(in), optional :: nRow

    !> iError Error flag. Returns 0 on successfull operation. If this variable is not specified, any
    !> occuring error (e.g. singular matrix) stops the program.
    integer, intent(out), optional :: iError

    integer :: nn, info
    integer, allocatable :: ipiv(:)

    nn = size(aa, dim=1)
    if (present(nRow)) then
      @:ASSERT(nRow >= 1 .and. nRow <= nn)
      nn = nRow
    end if
    @:ASSERT(size(aa, dim=2) >= nn)

    allocate(ipiv(nn))
    call getrf(aa, ipiv, nRow=nn, nColumn=nn, iError=info)
    if (info == 0) then
      call getri(aa, ipiv, nRow=nn, iError=info)
    end if

    if (present(iError)) then
      iError = info
    elseif (info /= 0) then
99120 format ('Matrix inversion failed because of error in getrf or getri.', &
          & ' Info flag: ',i10)
      write (error_string, 99120) info
      call error(error_string)
    end if

  end subroutine matinv


  !> Inverts a symmetric matrix.
  subroutine symmatinv(aa, uplo, info)

    !> Symmetric matrix to invert on entry, inverted matrix on exit.
    real(dp), intent(inout) :: aa(:,:)

    !> Upper ('U') or lower ('L') matrix. Default: 'L'.
    character, intent(in), optional :: uplo

    !> Info flag. If not specified and an error occurs, the subroutine will stop.
    integer, intent(out), optional :: info

    integer :: nn, info0
    integer, allocatable :: ipiv(:)

    nn = size(aa, dim=1)
    allocate(ipiv(nn))
    call sytrf(aa, ipiv, uplo, info0)

    if (info0 /= 0) then
      write(error_string, "(A,I10)") "Matrix inversion failed because of &
          &error in sytrf. Info flag:", info0
      if (present(info)) then
        call warning(error_string)
        info = info0
        return
      else
        call error(error_string)
      end if
    end if

    call sytri(aa, ipiv, uplo, info0)

    if (info0 /= 0) then
      write(error_string, "(A,I10)") "Matrix inversion failed because of &
          &error in sytri. Info flag:", info0
      if (present(info)) then
        call warning(error_string)
        info = info0
      elseif (info0 /= 0) then
        call error(error_string)
      end if
    end if

  end subroutine symmatinv


  !> Inverts a Hermitian matrix.
  subroutine hermatinv(aa, uplo, info)

    !> Hermitian matrix to invert on entry, inverted matrix on exit.
    complex(dp), intent(inout) :: aa(:,:)

    !> Upper ('U') or lower ('L') matrix. Default: 'L'.
    character, intent(in), optional :: uplo

    !> Info flag. If not specified and an error occurs, the subroutine will stop.
    integer, intent(out), optional :: info

    integer :: nn, info0
    integer, allocatable :: ipiv(:)

    nn = size(aa, dim=1)
    allocate(ipiv(nn))

    call hetrf(aa, ipiv, uplo, info0)

    if (info0 /= 0) then
      write(error_string, "(A,I10)") "Matrix inversion failed because of &
          &error in hetrf. Info flag:", info0
      if (present(info)) then
        call warning(error_string)
        info = info0
        return
      else
        call error(error_string)
      end if
    end if

    call hetri(aa, ipiv, uplo, info0)

    if (info0 /= 0) then
      write(error_string, "(A,I10)") "Matrix inversion failed because of &
          &error in hetri. Info flag:", info0
      if (present(info)) then
        call warning(error_string)
        info = info0
      elseif (info0 /= 0) then
        call error(error_string)
      end if
    end if

  end subroutine hermatinv


  !> Computes the Bunch-Kaufman factorization of a symmetric matrix (dreal).
  subroutine sytrf_real(aa, ipiv, uplo, info)

    !> Symmetric matrix
    real(rsp), intent(inout) :: aa(:,:)

    !> Interchanges of blocks on exit.
    integer, intent(out) :: ipiv(:)

    !> Signals whether upper (U) or lower (L) triangle should be used (default: lower).
    character, intent(in), optional :: uplo

    !> Info flag (0 = OK). If not set and an error occured, the subroutine stops.
    integer, intent(out), optional :: info

    integer :: nn, info0, lwork
    real(rsp), allocatable :: work(:)
    real(rsp) :: tmpwork(1)
    character :: uplo0

    uplo0 = uploHelper(uplo)
    nn = size(aa, dim=2)
    lwork = -1
    call ssytrf(uplo0, nn, aa, nn, ipiv, tmpwork, lwork, info0)
    if (info0 == 0) then
      lwork = int(tmpwork(1))
      allocate(work(lwork))
      call ssytrf(uplo0, nn, aa, nn, ipiv, work, lwork, info0)
    end if

    if (present(info)) then
      info = info0
    elseif (info0 /= 0) then
      write(error_string, "(A,I10)") "Failure dsytrf, info: ", info0
    end if

  end subroutine sytrf_real


  !> Computes the Bunch-Kaufman factorization of a symmetric matrix (dreal).
  subroutine sytrf_dreal(aa, ipiv, uplo, info)

    !> Symmetric matrix
    real(rdp), intent(inout) :: aa(:,:)

    !> Interchanges of blocks on exit.
    integer, intent(out) :: ipiv(:)

    !> Signals whether upper (U) or lower (L) triangle should be used (default: lower).
    character, intent(in), optional :: uplo

    !> Info flag (0 = OK). If not set and an error occured, the subroutine stops.
    integer, intent(out), optional :: info

    integer :: nn, info0, lwork
    real(rdp), allocatable :: work(:)
    real(rdp) :: tmpwork(1)
    character :: uplo0

    uplo0 = uploHelper(uplo)
    nn = size(aa, dim=2)
    lwork = -1
    call dsytrf(uplo0, nn, aa, nn, ipiv, tmpwork, lwork, info0)
    if (info0 == 0) then
      lwork = int(tmpwork(1))
      allocate(work(lwork))
      call dsytrf(uplo0, nn, aa, nn, ipiv, work, lwork, info0)
    end if

    if (present(info)) then
      info = info0
    elseif (info0 /= 0) then
      write(error_string, "(A,I10)") "Failure dsytrf, info: ", info0
    end if

  end subroutine sytrf_dreal


  !> Computes the Bunch-Kaufman factorization of a Hermitian matrix (complex).
  subroutine hetrf_complex(aa, ipiv, uplo, info)

    !> Hermitian matrix
    complex(rsp), intent(inout) :: aa(:,:)

    !> Interchanges of blocks on exit.
    integer, intent(out) :: ipiv(:)

    !> Signals whether upper (U) or lower (L) triangle should be used (default: lower).
    character, intent(in), optional :: uplo

    !> Info flag (0 = OK). If not set and an error occured, the subroutine stops.
    integer, intent(out), optional :: info

    integer :: nn, info0, lwork
    complex(rsp), allocatable :: work(:)
    complex(rsp) :: tmpwork(1)
    character :: uplo0

    uplo0 = uploHelper(uplo)
    nn = size(aa, dim=2)
    lwork = -1
    call chetrf(uplo0, nn, aa, nn, ipiv, tmpwork, lwork, info0)
    if (info0 == 0) then
      lwork = int(tmpwork(1))
      allocate(work(lwork))
      call chetrf(uplo0, nn, aa, nn, ipiv, work, lwork, info0)
    end if

    if (present(info)) then
      info = info0
    elseif (info0 /= 0) then
      write(error_string, "(A,I10)") "Failure dsytrf, info: ", info0
    end if

  end subroutine hetrf_complex


  !> Computes the Bunch-Kaufman factorization of a Hermitian matrix (dcomplex).
  subroutine hetrf_dcomplex(aa, ipiv, uplo, info)

    !> Hermitian matrix
    complex(rdp), intent(inout) :: aa(:,:)

    !> Interchanges of blocks on exit.
    integer, intent(out) :: ipiv(:)

    !> Signals whether upper (U) or lower (L) triangle should be used (default: lower).
    character, intent(in), optional :: uplo

    !> Info flag (0 = OK). If not set and an error occured, the subroutine stops.
    integer, intent(out), optional :: info

    integer :: nn, info0, lwork
    complex(rdp), allocatable :: work(:)
    complex(rdp) :: tmpwork(1)
    character :: uplo0

    uplo0 = uploHelper(uplo)
    nn = size(aa, dim=2)
    lwork = -1
    call zhetrf(uplo0, nn, aa, nn, ipiv, tmpwork, lwork, info0)
    if (info0 == 0) then
      lwork = int(tmpwork(1))
      allocate(work(lwork))
      call zhetrf(uplo0, nn, aa, nn, ipiv, work, lwork, info0)
    end if

    if (present(info)) then
      info = info0
    elseif (info0 /= 0) then
      write(error_string, "(A,I10)") "Failure dsytrf, info: ", info0
    end if

  end subroutine hetrf_dcomplex


  !> Computes the inverse of a symmetric matrix (real).
  subroutine sytri_real(aa, ipiv, uplo, info)

    !> Symmetric matrix to be inverted.
    real(rsp), intent(in) :: aa(:,:)

    !> Block interchanges as created by the sytrf() routine.
    integer, intent(in) :: ipiv(:)

    !> Upper ('U') or lower ('L') matrix (default: 'L')
    character, intent(in), optional :: uplo

    !> Info flag. If not present and an error occurs the subroutine stops.
    integer, intent(out), optional :: info

    integer :: info0, nn
    character :: uplo0
    real(rsp), allocatable :: work(:)

    uplo0 = uploHelper(uplo)
    nn = size(aa, dim=1)
    allocate(work(max(1, 2 * nn)))
    call ssytri(uplo0, nn, aa, nn, ipiv, work, info0)
    if (present(info)) then
      info = info0
    elseif (info0 /= 0) then
      write(error_string, "(A,I10)") "Routine dsytri failed. Info: ", info0
      call error(error_string)
    end if

  end subroutine sytri_real


  !> Computes the inverse of a symmetric matrix (dreal).
  subroutine sytri_dreal(aa, ipiv, uplo, info)

    !> Symmetric matrix to be inverted.
    real(rdp), intent(in) :: aa(:,:)

    !> Block interchanges as created by the sytrf() routine.
    integer, intent(in) :: ipiv(:)

    !> upper or lower triangle
    character, intent(in), optional :: uplo

    !> Info flag. If not present and an error occurs the subroutine stops.
    integer, intent(out), optional :: info

    integer :: info0, nn
    character :: uplo0
    real(rdp), allocatable :: work(:)

    uplo0 = uploHelper(uplo)
    nn = size(aa, dim=1)
    allocate(work(max(1, 2 * nn)))
    call dsytri(uplo0, nn, aa, nn, ipiv, work, info0)
    if (present(info)) then
      info = info0
    elseif (info0 /= 0) then
      write(error_string, "(A,I10)") "Routine dsytri failed. Info: ", info0
      call error(error_string)
    end if

  end subroutine sytri_dreal


  !> Computes the inverse of a Hermitian matrix (complex).
  subroutine hetri_complex(aa, ipiv, uplo, info)

    !> Symmetric matrix to be inverted.
    complex(rsp), intent(in) :: aa(:,:)

    !> Block interchanges as created by the sytrf() routine.
    integer, intent(in) :: ipiv(:)

    !> Upper ('U') or lower ('L') matrix (default: 'L')
    character, intent(in), optional :: uplo

    !> Info flag. If not present and an error occurs the subroutine stops.
    integer, intent(out), optional :: info

    integer :: info0, nn
    character :: uplo0
    complex(rsp), allocatable :: work(:)

    uplo0 = uploHelper(uplo)
    nn = size(aa, dim=1)
    allocate(work(max(1, 2 * nn)))
    call chetri(uplo0, nn, aa, nn, ipiv, work, info0)
    if (present(info)) then
      info = info0
    elseif (info0 /= 0) then
      write(error_string, "(A,I10)") "Routine dsytri failed. Info: ", info0
      call error(error_string)
    end if

  end subroutine hetri_complex


  !> Computes the inverse of a Hermitian matrix (dreal).
  subroutine hetri_dcomplex(aa, ipiv, uplo, info)

    !> Hermitian matrix to be inverted.
    complex(rdp), intent(in) :: aa(:,:)

    !> Block interchanges as created by the sytrf() routine.
    integer, intent(in) :: ipiv(:)

    !> Upper ('U') or lower ('L') matrix (default: 'L')
    character, intent(in), optional :: uplo

    !> Info flag. If not present and an error occurs the subroutine stops.
    integer, intent(out), optional :: info

    integer :: info0, nn
    character :: uplo0
    complex(rdp), allocatable :: work(:)

    uplo0 = uploHelper(uplo)
    nn = size(aa, dim=1)
    allocate(work(max(1, 2 * nn)))
    call zhetri(uplo0, nn, aa, nn, ipiv, work, info0)
    if (present(info)) then
      info = info0
    elseif (info0 /= 0) then
      write(error_string, "(A,I10)") "Routine dsytri failed. Info: ", info0
      call error(error_string)
    end if

  end subroutine hetri_dcomplex


  !> Single precision version of sytrs
  subroutine sytrs_real(A,B, nRow, uplo,iError)

    !> On entry, the symmetric matrix A.  If UPLO = 'U', the leading N-by-N upper triangular part of
    !> A contains the upper triangular part of the matrix A, and the strictly lower triangular part
    !> of A is not referenced.  If UPLO = 'L', the leading N-by-N lower triangular part of A
    !> contains the lower triangular part of the matrix A, and the strictly upper triangular part of
    !> A is not referenced.  On exit, the block diagonal matrix D and the multipliers used to obtain
    !> the factor U or L
    real(rsp), intent(inout) :: A(:,:)

    !> On entry, the right hand side matrix B. On exit, the solution matrix X.
    real(rsp), intent(inout) :: B(:,:)

    !> Number of rows of the matrix to decompose. (Necessary if different from the number of rows of
    !> the passed matrix)
    integer, intent(in), optional :: nRow

    !> upper or lower triangle of the matrix, defaults to lower
    character, intent(in), optional :: uplo

    !> Error flag. Zero on successfull exit. If not present, any lapack error causes program
    !> termination. If present, only fatal lapack errors with error flag < 0 cause abort.
    integer, intent(out), optional :: iError

    integer, allocatable :: ipiv(:)
    character :: iUplo
    integer :: nn, lda, ldb, info, lwork, nrhs
    real(rsp), allocatable :: work(:)
    real(rsp) :: work2(1)

    lda = size(A, dim=1)
    if (present(nRow)) then
      @:ASSERT(nRow >= 1 .and. nRow <= lda)
      nn = nRow
    else
      nn = lda
    end if

    ldb = size(b, dim=1)
    @:ASSERT(ldb >= nn)

    if (present(uplo)) then
      iUplo = uplo
    else
      iUplo = 'L'
    end if
    @:ASSERT(iUplo == 'u' .or. iUplo == 'U' .or. iUplo == 'l' .or. iUplo == 'L')

    @:ASSERT(size(A, dim=2) >= nn)
    nrhs = size(B, dim=2)

    allocate(ipiv(nn))

    lwork = -1
    call ssytrf(iUplo, nn, A, lda, ipiv, work2, lwork, info)
    lwork = int(work2(1))
    if (info == 0) then
      allocate(work(lwork))
      call ssytrf(iUplo, nn, A, lda, ipiv, work, lwork, info)
    end if

    if (info == 0) then
      call ssytrs(iUplo, nn, nrhs, A, lda, ipiv, B, ldb, info)
    end if

    if (present(iError)) then
      iError = info
    elseif (info /= 0) then
99130 format ('Solution failed because of error in sytrf or sytrs.',&
          & ' Info flag: ',i10)
      write (error_string, 99130) info
      call error(error_string)
    end if

  end subroutine sytrs_real


  !> Double precision version of sytrs
  subroutine sytrs_dble(A,B, nRow, uplo,iError)

    !> On entry, the symmetric matrix A.  If UPLO = 'U', the leading N-by-N upper triangular part of
    !> A contains the upper triangular part of the matrix A, and the strictly lower triangular part
    !> of A is not referenced.  If UPLO = 'L', the leading N-by-N lower triangular part of A
    !> contains the lower triangular part of the matrix A, and the strictly upper triangular part of
    !> A is not referenced.  On exit, the block diagonal matrix D and the multipliers used to obtain
    !> the factor U or L
    real(rdp), intent(inout) :: A(:,:)

    !> On entry, the right hand side matrix B. On exit, the solution matrix X.
    real(rdp), intent(inout) :: B(:,:)

    !> Number of rows of the matrix to decompose. (Necessary if different from the number of rows of
    !> the passed matrix)
    integer, intent(in), optional :: nRow

    !> upper or lower triangle of the matrix, defaults to lower
    character, intent(in), optional :: uplo

    !> Error flag. Zero on successfull exit. If not present, any lapack error causes program
    !> termination. If present, only fatal lapack errors with error flag < 0 cause abort.
    integer, intent(out), optional :: iError

    integer, allocatable :: ipiv(:)
    character :: iUplo
    integer :: nn, lda, ldb, info, lwork, nrhs
    real(rdp), allocatable :: work(:)
    real(rdp) :: work2(1)

    lda = size(A, dim=1)
    if (present(nRow)) then
      @:ASSERT(nRow >= 1 .and. nRow <= lda)
      nn = nRow
    else
      nn = lda
    end if

    ldb = size(b, dim=1)
    @:ASSERT(ldb >= nn)

    if (present(uplo)) then
      iUplo = uplo
    else
      iUplo = 'L'
    end if
    @:ASSERT(iUplo == 'u' .or. iUplo == 'U' .or. iUplo == 'l' .or. iUplo == 'L')

    @:ASSERT(size(A, dim=2) >= nn)
    nrhs = size(B, dim=2)

    allocate(ipiv(nn))

    lwork = -1
    call dsytrf(iUplo, nn, A, lda, ipiv, work2, lwork, info)
    lwork = int(work2(1))
    if (info == 0) then
      allocate(work(lwork))
      call dsytrf(iUplo, nn, A, lda, ipiv, work, lwork, info)
    end if

    if (info == 0) then
      call dsytrs(iUplo, nn, nrhs, A, lda, ipiv, B, ldb, info)
    end if

    if (present(iError)) then
      iError = info
    elseif (info /= 0) then
99130 format ('Solution failed because of error in sytrf or sytrs.',&
          & ' Info flag: ',i10)
      write (error_string, 99130) info
      call error(error_string)
    end if

  end subroutine sytrs_dble


  !> single precision version of larnv
  subroutine larnv_real(iDist,iSeed,x)

    !> choice of distribution (1: uniform (0,1), 2: uniform (-1,1), 3: normal (0,1)
    integer, intent(in) :: iDist

    !> On entry, the seed of the random number generator; the array elements must be between 0 and
    !> 4095, and ISEED(4) must be odd. On exit, the seed is updated.
    integer, intent(inout) :: iSeed(4)

    !> On exit, vector of random numbers
    real(rsp), intent(out) :: x(:)

    integer :: n

    @:ASSERT(iDist > 0)
    @:ASSERT(iDist < 4)
    @:ASSERT(all(iSeed(:) >= 0))
    @:ASSERT(all(iSeed(:) <= 4095))
    @:ASSERT(mod(iSeed(4),2) == 1)
    @:ASSERT(size(x) > 0)
    n = size(x)
    x(:) = 0.0
    call SLARNV( iDist, iSeed, n, x )
  end subroutine larnv_real


  !> double precision version of larnv
  subroutine larnv_dble(iDist,iSeed,x)

    !> choice of distribution (1: uniform (0,1), 2: uniform (-1,1), 3: normal (0,1)
    integer, intent(in) :: iDist

    !> On entry, the seed of the random number generator; the array elements must be between 0 and
    !> 4095, and ISEED(4) must be odd. On exit, the seed is updated.
    integer, intent(inout) :: iSeed(4)

    !> On exit, vector of random numbers
    real(rdp), intent(out) :: x(:)

    integer :: n

    @:ASSERT(iDist > 0)
    @:ASSERT(iDist < 4)
    @:ASSERT(all(iSeed(:) >= 0))
    @:ASSERT(all(iSeed(:) <= 4095))
    @:ASSERT(mod(iSeed(4),2) == 1)
    @:ASSERT(size(x) > 0)
    n = size(x)
    x(:) = 0.0d0
    call DLARNV( iDist, iSeed, n, x )
  end subroutine larnv_dble


  !> complex version of larnv
  subroutine larnv_cplx(iDist,iSeed,x)

    !> choice of distribution (1: uniform (0,1), 2: uniform (-1,1), 3: normal (0,1)
    integer, intent(in) :: iDist

    !> On entry, the seed of the random number generator; the array elements must be between 0 and
    !> 4095, and ISEED(4) must be odd. On exit, the seed is updated.
    integer, intent(inout) :: iSeed(4)

    !> On exit, vector of random numbers
    complex(rsp), intent(out) :: x(:)

    integer :: n

    @:ASSERT(iDist > 0)
    @:ASSERT(iDist < 4)
    @:ASSERT(all(iSeed(:) >= 0))
    @:ASSERT(all(iSeed(:) <= 4095))
    @:ASSERT(mod(iSeed(4),2) == 1)
    @:ASSERT(size(x) > 0)
    n = size(x)
    x(:) = 0.0
    call CLARNV( iDist, iSeed, n, x )
  end subroutine larnv_cplx


  !> double complex precision version of larnv
  subroutine larnv_dblecplx(iDist,iSeed,x)

    !> choice of distribution (1: uniform (0,1), 2: uniform (-1,1), 3: normal (0,1)
    integer, intent(in) :: iDist

    !> INTEGER array, dimension (4) On entry, the seed of the random number generator; the array
    !> elements must be between 0 and 4095, and ISEED(4) must be odd. On exit, the seed is updated.
    integer, intent(inout) :: iSeed(4)

    !> On exit, vector of random numbers
    complex(rdp), intent(out) :: x(:)

    integer :: n

    @:ASSERT(iDist > 0)
    @:ASSERT(iDist < 4)
    @:ASSERT(all(iSeed(:) >= 0))
    @:ASSERT(all(iSeed(:) <= 4095))
    @:ASSERT(mod(iSeed(4),2) == 1)
    @:ASSERT(size(x) > 0)
    n = size(x)
    x(:) = 0.0d0
    call ZLARNV( iDist, iSeed, n, x )
  end subroutine larnv_dblecplx


  !> real svd decomposition of matrix A into left and right vectors and singular values
  subroutine sgesvd_real(A,u,sigma,vt)

    !> matrix to decompose, warning the matrix is over-written by the routine
    real(rsp), intent(inout) :: A(:,:)

    !> first min(m,n) columns of u hold the left singular vector on return
    real(rsp), intent(out) :: u(:,:)

    !> holds the singular values on return
    real(rsp), intent(out) :: sigma(:)

    !> first min(m,n) columns of vt hold the right singular vector on return - warning this matrix
    !> is returned transpose(conjugated()) i.e. A = u.s.vt and all non-returned singular vectors are
    !> zero!
    real(rsp), intent(out) :: vt(:,:)

    integer :: n, m, mn, lda, lwork, ldu, ldvt, info
    real(rsp), allocatable :: work(:)

    m = size(A,dim=1)
    n = size(A,dim=2)
    mn = min(m,n)
    lda = size(A,dim=1)
    ldu = size(U,dim=1)
    ldvt = size(Vt,dim=1)
    @:ASSERT(all(shape(u) == (/m,mn/)))
    @:ASSERT(all(shape(vt) == (/mn,n/)))
    @:ASSERT(size(sigma) == mn)

    lwork = max(1,3*min(m,n)+max(m,n),5*min(m,n))

    allocate(work(lwork))

    ! get only the minimum(m,n) singular vectors
    call sgesvd('S', 'S', m, n, A, lda, sigma, u, ldu, vt, ldvt, work, lwork, info)

    if (info /= 0) then
      write(error_string, "(A,I10)") "SVD failed. Info: ", info
      call error(error_string)
    end if

    deallocate(work)

  end subroutine sgesvd_real


  !> double precision svd decomposition of matrix A into left and right vectors and singular values
  subroutine dgesvd_dble(A,u,sigma,vt)

    !> matrix to decompose, warning the matrix is over-written by the routine
    real(rdp), intent(inout) :: A(:,:)

    !> first min(m,n) columns of u hold the left singular vector on return
    real(rdp), intent(out) :: u(:,:)

    !> holds the singular values on return
    real(rdp), intent(out) :: sigma(:)

    !> first min(m,n) columns of vt hold the right singular vector on return - warning this matrix
    !> is returned transpose(conjugated()) i.e. A = u.s.vt and all non-returned singular vectors are
    !> zero!
    real(rdp), intent(out) :: vt(:,:)

    integer :: n, m, mn, lda, lwork, ldu, ldvt, info
    real(rdp), allocatable :: work(:)

    m = size(A,dim=1)
    n = size(A,dim=2)
    mn = min(m,n)
    lda = size(A,dim=1)
    ldu = size(U,dim=1)
    ldvt = size(Vt,dim=1)
    @:ASSERT(all(shape(u) == (/m,mn/)))
    @:ASSERT(all(shape(vt) == (/mn,n/)))
    @:ASSERT(size(sigma) == mn)

    lwork = max(1,3*min(m,n)+max(m,n),5*min(m,n))

    allocate(work(lwork))

    ! get only the minimum(m,n) singular vectors
    call dgesvd('S', 'S', m, n, A, lda, sigma, u, ldu, vt, ldvt, work, lwork, info)

    if (info /= 0) then
      write(error_string, "(A,I10)") "SVD failed. Info: ", info
      call error(error_string)
    end if

    deallocate(work)

  end subroutine dgesvd_dble

  !> complex svd decomposition of matrix A into left and right vectors and singular values
  subroutine cgesvd_cplx(A,u,sigma,vt)

    !> matrix to decompose, warning the matrix is over-written by the routine
    complex(rsp), intent(inout) :: A(:,:)

    !> first min(m,n) columns of u hold the left singular vector on return
    complex(rsp), intent(out) :: u(:,:)

    !> holds the singular values on return
    real(rsp), intent(out) :: sigma(:)

    !> first min(m,n) columns of vt hold the right singular vector on return - warning this matrix
    !> is returned transpose(conjugated()) i.e. A = u.s.vt and all non-returned singular vectors are
    !> zero!
    complex(rsp), intent(out) :: vt(:,:)

    integer :: n, m, mn, lda, lwork, ldu, ldvt, info
    real(rsp), allocatable :: rwork(:)
    complex(rsp), allocatable :: work(:)

    m = size(A,dim=1)
    n = size(A,dim=2)
    mn = min(m,n)
    lda = size(A,dim=1)
    ldu = size(U,dim=1)
    ldvt = size(Vt,dim=1)
    @:ASSERT(all(shape(u) == (/m,mn/)))
    @:ASSERT(all(shape(vt) == (/mn,n/)))
    @:ASSERT(size(sigma) == mn)

    lwork = 2*min(m,n)+max(m,n)

    allocate(rwork(5*mn))
    allocate(work(lwork))

    ! get only the minimum(m,n) singular vectors
    call cgesvd('S', 'S', m, n, A, lda, sigma, u, ldu, vt, ldvt, work, lwork, rwork, info)

    if (info /= 0) then
      write(error_string, "(A,I10)") "SVD failed. Info: ", info
      call error(error_string)
    end if

    deallocate(rwork)
    deallocate(work)

  end subroutine cgesvd_cplx


  !> double complex svd decomposition of matrix A into left and right vectors and singular values
  subroutine zgesvd_dblecplx(A,u,sigma,vt)

    !> matrix to decompose, warning the matrix is over-written by the routine
    complex(rdp), intent(inout) :: A(:,:)

    !> first min(m,n) columns of u hold the left singular vector on return
    complex(rdp), intent(out) :: u(:,:)

    !> holds the singular values on return
    real(rdp), intent(out) :: sigma(:)

    !> first min(m,n) columns of vt hold the right singular vector on return - warning this matrix
    !> is returned transpose(conjugated()) i.e. A = u.s.vt and all non-returned singular vectors are
    !> zero!
    complex(rdp), intent(out) :: vt(:,:)

    integer :: n, m, mn, lda, lwork, ldu, ldvt, info
    real(rdp), allocatable :: rwork(:)
    complex(rdp), allocatable :: work(:)

    m = size(A,dim=1)
    n = size(A,dim=2)
    mn = min(m,n)
    lda = size(A,dim=1)
    ldu = size(U,dim=1)
    ldvt = size(Vt,dim=1)
    @:ASSERT(all(shape(u) == (/m,mn/)))
    @:ASSERT(all(shape(vt) == (/mn,n/)))
    @:ASSERT(size(sigma) == mn)

    lwork = 2*min(m,n)+max(m,n)

    allocate(rwork(5*mn))
    allocate(work(lwork))

    ! get only the minimum(m,n) singular vectors
    call zgesvd('S', 'S', m, n, A, lda, sigma, u, ldu, vt, ldvt, work, lwork, rwork, info)

    if (info /= 0) then
      write(error_string, "(A,I10)") "SVD failed. Info: ", info
      call error(error_string)
    end if

    deallocate(rwork)
    deallocate(work)

  end subroutine zgesvd_dblecplx

<<<<<<< HEAD
#:for suffix, kind in REAL_KIND_PARAMS

  !> Choleskii factorization of a matrix
  subroutine ${kind}$potrf_${suffix}$(b, uplo, info)

    !> Matrix to be factorised, over-written on return
    real(r${kind}$p), intent(inout) :: b(:,:)

    !> upper or lower triangle of the matrix, defaults to lower
    character, intent(in), optional :: uplo

    !> Info flag. If not present and an error occurs, the subroutine stops.
    integer, intent(out), optional :: info

    integer :: info0, n, ldb
    character :: uplo0

    uplo0 = uploHelper(uplo)
    n = size(b, dim=2)
    ldb = size(b, dim=1)
  @:ASSERT(ldb >= n)

    call ${kind}$potrf(uplo0, n, b, ldb, info0)
    if (present(info)) then
      info = info0
    elseif (info0 /= 0) then
      write(error_string, "(A,I10)") "Routine ${kind}$potrf failed. Info: ", info0
      call error(error_string)
    end if

  end subroutine ${kind}$potrf_${suffix}$

#:endfor


#:for suffix, kind in REAL_KIND_PARAMS

  !> solve one of the matrix equations op( A )*X = alpha*B, or X*op( A ) = alpha*B
  subroutine ${kind}$trsm_${suffix}$(side, A, B, m, n, diag, alpha, transa, uplo)

    !> matrix A on 'l'eft or 'r'ight of X
    character, intent(in) :: side

    real(r${kind}$p), intent(inout) :: A(:,:)

    real(r${kind}$p), intent(inout) :: B(:,:)

    integer, intent(in) :: m

    integer, intent(in) :: n

    !> 'U'nit triangular or 'N'ot
    character, intent(in) :: diag

    real(r${kind}$p), intent(in) :: alpha

    !> optional transpose of A matrix (defaults to 'n'), allowed choices are 'n', 'N', 't', 'T', 'c'
    !> and 'C'
    character, intent(in), optional :: transA

    !> upper or lower triangle of the matrix, defaults to lower
    character, intent(in), optional :: uplo

    integer :: lda, ldb
    character :: uplo0, iTransA

    uplo0 = uploHelper(uplo)
    lda = size(A, dim=1)
    ldb = size(B, dim=1)
  @:ASSERT(m > 0)
  @:ASSERT(n > 0)
  @:ASSERT(((side == 'r' .or. side == 'R') .and. lda > n) .or.&
      & ((side == 'l' .or. side == 'L') .and. lda > m))
  @:ASSERT(ldb >= m)
  @:ASSERT(size(B,dim=2) >= n)
  @:ASSERT(side == 'r' .or. side == 'R' .or. side == 'l' .or. side == 'L')
  @:ASSERT(diag == 'u' .or. diag == 'U' .or. diag == 'n' .or. diag == 'N')
  if (present(transa)) then
    iTransA = transA
  else
    iTransA = 'n'
  end if
  @:ASSERT(iTransA == 'n' .or. iTransA == 'N' .or. iTransA == 't'&
      & .or. iTransA == 'T' .or. iTransA == 'c' .or. iTransA == 'C')

    call dtrsm ( side, uplo, iTransa, diag, m, n, alpha, a, lda, b, ldb )

  end subroutine ${kind}$trsm_${suffix}$

#:endfor


  !> Helper function for matrix triangle options to choose optional triangle
  pure function uploHelper(uplo)

    !> upper or lower triangle of the matrix, defaults to lower if not present
    character, intent(in), optional :: uplo

    !> Resulting triangle to use
    character :: uploHelper

    if (present(uplo)) then
      uploHelper = uplo
    else
      uploHelper = "L"
    end if

  end function uploHelper
=======

  !> Solves a system of linear equations with multiple right hand sides
  subroutine getrs_dble(amat, ipiv, bmat, trans, iError)

    !> Matrix of the linear system
    real(rdp), intent(in) :: amat(:, :)

    !> Pivot indices, row i of the matrix was interchanged with row ipiv(i).
    integer, intent(in) :: ipiv(:)

    !> Matrix of the right hand side vectors
    real(rdp), intent(inout) :: bmat(:, :)

    !> Optional transpose (defaults to 'n')
    character(len=1), intent(in), optional :: trans

    !> Error flag, zero on successful exit
    integer, intent(out), optional :: iError

    character(len=1) :: atr
    integer :: info, nn, nrhs, lda, ldb

    @:ASSERT(size(amat, 1) == size(amat, dim=2))
    @:ASSERT(size(amat, 1) == size(bmat, dim=1))
    if(present(trans)) then
      @:ASSERT(any(trans == ['n', 'N', 't', 'T', 'c', 'C']))
      atr = trans
    else
      atr = 'n'
    endif
    lda = max(1, size(amat, 1))
    ldb = max(1, size(bmat, 1))
    nn = size(amat, 2)
    nrhs = size(bmat, 2)
    call dgetrs(atr, nn, nrhs, amat, lda, ipiv, bmat, ldb, info)
    if(present(iError)) then
      iError = info
    else
      if (info /= 0) then
        call error("Failed to solve linear system by diagonal pivoting")
      end if
    endif

  end subroutine getrs_dble


  !> Solves a system of linear equations with one right hand sides
  subroutine getrs1_dble(amat, ipiv, bvec, trans, iError)

    !> Matrix of the linear system
    real(rdp), intent(in) :: amat(:, :)

    !> Pivot indices, row i of the matrix was interchanged with row ipiv(i).
    integer, intent(in) :: ipiv(:)

    !> Right hand side vector
    real(rdp), intent(inout), target :: bvec(:)

    !> optional transpose (defaults to 'n')
    character(len=1), intent(in), optional :: trans

    !> Error flag, zero on successful exit
    integer, intent(out), optional :: iError

    real(rdp), pointer :: bptr(:, :)

    bptr(1:size(bvec, 1), 1:1) => bvec(1:size(bvec, 1))
    call getrs(amat, ipiv, bptr, trans, iError)

  end subroutine getrs1_dble


  !> Solves a system of linear equations with multiple right hand sides
  subroutine getrs_real(amat, ipiv, bmat, trans, iError)

    !> Matrix of the linear system
    real(rsp), intent(in) :: amat(:, :)

    !> Pivot indices, row i of the matrix was interchanged with row ipiv(i).
    integer, intent(in) :: ipiv(:)

    !> Matrix of the right hand side vectors
    real(rsp), intent(inout) :: bmat(:, :)

    !> Optional transpose (defaults to 'n')
    character(len=1), intent(in), optional :: trans

    !> Error flag, zero on successful exit
    integer, intent(out), optional :: iError

    character(len=1) :: atr
    integer :: info, nn, nrhs, lda, ldb

    @:ASSERT(size(amat, 1) == size(amat, dim=2))
    @:ASSERT(size(amat, 1) == size(bmat, dim=1))
    if(present(trans)) then
      @:ASSERT(any(trans == ['n', 'N', 't', 'T', 'c', 'C']))
      atr = trans
    else
      atr = 'n'
    endif
    lda = max(1, size(amat, 1))
    ldb = max(1, size(bmat, 1))
    nn = size(amat, 2)
    nrhs = size(bmat, 2)
    call sgetrs(atr, nn, nrhs, amat, lda, ipiv, bmat, ldb, info)
    if(present(iError)) then
      iError = info
    else
      if (info /= 0) then
        call error("Failed to solve linear system by diagonal pivoting")
      end if
    endif

  end subroutine getrs_real


  !> Solves a system of linear equations with one right hand sides
  subroutine getrs1_real(amat, ipiv, bvec, trans, iError)

    !> Matrix of the linear system
    real(rsp), intent(in) :: amat(:, :)

    !> Pivot indices, row i of the matrix was interchanged with row ipiv(i).
    integer, intent(in) :: ipiv(:)

    !> Right hand side vector
    real(rsp), intent(inout), target :: bvec(:)

    !> Optional transpose (defaults to 'n')
    character(len=1), intent(in), optional :: trans

    !> Error flag, zero on successful exit
    integer, intent(out), optional :: iError

    real(rsp), pointer :: bptr(:, :)

    bptr(1:size(bvec, 1), 1:1) => bvec(1:size(bvec, 1))
    call getrs(amat, ipiv, bptr, trans, iError)

  end subroutine getrs1_real

>>>>>>> 39987dbe

end module dftbp_lapackroutines<|MERGE_RESOLUTION|>--- conflicted
+++ resolved
@@ -126,12 +126,7 @@
 
 
   public :: gesv, getri, getrf, sytri, sytrf, matinv, symmatinv, sytrs, larnv
-<<<<<<< HEAD
-  public :: hermatinv, hetri, hetrf, gesvd, potrf, trsm
-=======
-  public :: hermatinv, hetri, hetrf, gesvd
-  public :: getrs
->>>>>>> 39987dbe
+  public :: hermatinv, hetri, hetrf, gesvd, potrf, trsm, getrs
 
 contains
 
@@ -1491,7 +1486,7 @@
 
   end subroutine zgesvd_dblecplx
 
-<<<<<<< HEAD
+
 #:for suffix, kind in REAL_KIND_PARAMS
 
   !> Choleskii factorization of a matrix
@@ -1600,7 +1595,7 @@
     end if
 
   end function uploHelper
-=======
+
 
   !> Solves a system of linear equations with multiple right hand sides
   subroutine getrs_dble(amat, ipiv, bmat, trans, iError)
@@ -1743,6 +1738,5 @@
 
   end subroutine getrs1_real
 
->>>>>>> 39987dbe
 
 end module dftbp_lapackroutines