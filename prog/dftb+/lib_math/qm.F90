!--------------------------------------------------------------------------------------------------!
!  DFTB+: general package for performing fast atomistic simulations                                !
!  Copyright (C) 2017  DFTB+ developers group                                                      !
!                                                                                                  !
!  See the LICENSE file for terms of usage and distribution.                                       !
!--------------------------------------------------------------------------------------------------!

#:include 'common.fypp'

!> contains some miscellaneous quantum mechanics related bits and pieces.
module qm
  use assert
  use accuracy, only : dp, rsp

  implicit none

  private
  public :: makeSimiliarityTrans

  !> perform a similarity (or unitary) transformation of a matrix X' = U X U^T*
  interface makeSimiliarityTrans
    module procedure U_cmplx
    module procedure U_real
  end interface makeSimiliarityTrans

contains


  !> unitary transformation of a matrix X' = U X U^T*
  subroutine U_cmplx(xx, uu)

    !> matrix in original basis, U X U^T* on return.
    complex(dp), intent(inout) :: xx(:,:)

    !> unitary matrix
    complex(dp), intent(in) :: uu(:,:)

    complex(dp) :: work(size(xx,dim=1), size(xx,dim=2))

    @:ASSERT(all(shape(xx) == shape(uu)))
    @:ASSERT(size(xx, dim=1) == size(xx, dim=2))

<<<<<<< HEAD
    @:ASSERT(isunitary(uu,epsilon(1.0_rsp)))

    work(:,:) = matmul(xx, transpose(conjg(uu)))
    xx(:,:) = matmul(uu, work)
=======
    work = matmul(xx, transpose(conjg(uu)))
    xx = matmul(uu, work)
>>>>>>> 3598138e

  end subroutine U_cmplx


  !> unitary transformation of a matrix X' = U X U^T*
  subroutine U_real(xx, uu)

    !> matrix in original basis, U X U^T on return.
    real(dp), intent(inout) :: xx(:,:)

    !> unitary matrix
    real(dp), intent(in) :: uu(:,:)

    real(dp) :: work(size(xx,dim=1),size(xx,dim=2))

    @:ASSERT(all(shape(xx) == shape(uu)))
    @:ASSERT(size(xx, dim=1) == size(xx, dim=2))

    work = matmul(xx, transpose(uu))
    xx = matmul(uu, work)

  end subroutine U_real

end module qm<|MERGE_RESOLUTION|>--- conflicted
+++ resolved
@@ -40,15 +40,8 @@
     @:ASSERT(all(shape(xx) == shape(uu)))
     @:ASSERT(size(xx, dim=1) == size(xx, dim=2))
 
-<<<<<<< HEAD
-    @:ASSERT(isunitary(uu,epsilon(1.0_rsp)))
-
     work(:,:) = matmul(xx, transpose(conjg(uu)))
     xx(:,:) = matmul(uu, work)
-=======
-    work = matmul(xx, transpose(conjg(uu)))
-    xx = matmul(uu, work)
->>>>>>> 3598138e
 
   end subroutine U_cmplx
 
