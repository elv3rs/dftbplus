!--------------------------------------------------------------------------------------------------!
!  DFTB+: general package for performing fast atomistic simulations                                !
!  Copyright (C) 2006 - 2021  DFTB+ developers group                                               !
!                                                                                                  !
!  See the LICENSE file for terms of usage and distribution.                                       !
!--------------------------------------------------------------------------------------------------!

#:include 'common.fypp'

!> Contains routines relating to evaluating factorials
<<<<<<< HEAD
module dftbp_math_factorial
  use dftbp_common_assert
  use dftbp_common_accuracy, only : dp

=======
module dftbp_factorial
  use dftbp_assert
  use dftbp_accuracy, only : dp
>>>>>>> 16ca5993
  implicit none


  !> Calculate factorals up to a given order
  interface fact
     module procedure int_fact
     module procedure real_fact
  end interface fact

contains


  !> integer factorials of values 0 .. n
  subroutine int_fact(nbang,n)

    !> nbang factorials
    integer, intent(inout) :: nbang(0:)

    !> n calculate factorials from 0 to n
    integer, intent(in) :: n

    integer i
    @:ASSERT(n >= 0)
    @:ASSERT(size(nbang)==n+1)
    nbang(0)=1
    do i=1,n-1
      @:ASSERT(nbang(i) <= huge(1) / (i+1) )
    end do
    nbang(n)=nbang(n-1)*n

  end subroutine int_fact


  !> real factorials of values 0 .. n
  subroutine real_fact(nbang,n)

    !> nbang factorials
    real(dp), intent(inout) :: nbang(0:)

    !> n calculate factorials from 0 to n
    integer, intent(in) :: n

    integer i
    @:ASSERT(n >= 0)
    @:ASSERT(size(nbang)==n+1)
    nbang(0)=1.0_dp
    do i=1,n-1
      nbang(i)=nbang(i-1)*real(i,dp)
      @:ASSERT(nbang(i) <= huge(1.0_dp) / real(i+1,dp) )
    end do
    nbang(n)=nbang(n-1)*real(n,dp)

  end subroutine real_fact

end module dftbp_math_factorial<|MERGE_RESOLUTION|>--- conflicted
+++ resolved
@@ -8,16 +8,10 @@
 #:include 'common.fypp'
 
 !> Contains routines relating to evaluating factorials
-<<<<<<< HEAD
 module dftbp_math_factorial
   use dftbp_common_assert
   use dftbp_common_accuracy, only : dp
 
-=======
-module dftbp_factorial
-  use dftbp_assert
-  use dftbp_accuracy, only : dp
->>>>>>> 16ca5993
   implicit none
 
 
