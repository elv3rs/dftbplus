--- conflicted
+++ resolved
@@ -9,14 +9,9 @@
 module dftbp_capi
   use, intrinsic :: iso_c_binding
   use, intrinsic :: iso_fortran_env
-<<<<<<< HEAD
   use dftbp_common_accuracy, only : dp
-  use dftbp_type_linkedlist
-=======
-  use dftbp_accuracy, only : dp
-  use dftbp_globalenv, only : instanceSafeBuild
-  use dftbp_linkedlist, only : TListString, append, init, destruct
->>>>>>> 16ca5993
+  use dftbp_type_linkedlist, only : TListString, append, init, destruct
+  use dftbp_common_globalenv, only : instanceSafeBuild
   use dftbp_mmapi, only :&
       & TDftbPlus, TDftbPlus_init, TDftbPlus_destruct, TDftbPlusInput, TDftbPlusAtomList
   use dftbp_dftbplus_qdepextpotgenc, only :&
