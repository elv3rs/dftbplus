!--------------------------------------------------------------------------------------------------!
!  DFTB+: general package for performing fast atomistic simulations                                !
!  Copyright (C) 2006 - 2021  DFTB+ developers group                                               !
!                                                                                                  !
!  See the LICENSE file for terms of usage and distribution.                                       !
!--------------------------------------------------------------------------------------------------!

#:include 'common.fypp'

!> Provides a general mixer which contains the desired actual mixer.
<<<<<<< HEAD
module dftbp_mixer_mixer
  use dftbp_common_assert
  use dftbp_common_accuracy
  use dftbp_mixer_simplemixer
  use dftbp_mixer_andersonmixer
  use dftbp_mixer_broydenmixer
  use dftbp_mixer_diismixer
  use dftbp_io_message
=======
module dftbp_mixer
  use dftbp_assert
  use dftbp_accuracy, only : dp
  use dftbp_simplemixer, only : TSimpleMixer, mix, reset
  use dftbp_andersonmixer, only : TAndersonMixer, mix, reset
  use dftbp_broydenmixer, only : TBroydenMixer, mix, reset, getInverseJacobian
  use dftbp_diismixer, only : TDIISMixer, mix, reset
  use dftbp_message, only : error
>>>>>>> 16ca5993
  implicit none
  
  private
  public :: TMixer
  public :: init, reset, mix
  public :: hasInverseJacobian, getInverseJacobian
  public :: mixerTypes


  !> Interface type for various mixers.
  type TMixer
    private

    !> numerical type of mixer 1:4
    integer :: mixerType

    !> simple mixer instance
    type(TSimpleMixer),   allocatable :: pSimpleMixer

    !> Anderson mixer instance
    type(TAndersonMixer), allocatable :: pAndersonMixer

    !> Broyden mixer instance
    type(TBroydenMixer),  allocatable :: pBroydenMixer

    !> modified DIIS mixer instance
    type(TDIISMixer),  allocatable :: pDIISMixer
  end type TMixer


  !> Initialises specific mixer in use
  interface init
    module procedure Mixer_initSimple
    module procedure Mixer_initAnderson
    module procedure Mixer_initBroyden
    module procedure Mixer_initDIIS
  end interface


  !> Resets mixer
  interface reset
    module procedure Mixer_reset
  end interface reset


  !> Does the actual mixing
  interface mix
    module procedure Mixer_mix
  end interface mix


  !> Is J^-1 available?
  interface hasInverseJacobian
    module procedure Mixer_hasInverseJacobian
  end interface hasInverseJacobian


  !> Return J^-1 if possible
  interface getInverseJacobian
    module procedure Mixer_getInverseJacobian
  end interface getInverseJacobian


  type :: TMixerTypesEnum
    integer :: simple = 1
    integer :: anderson = 2
    integer :: broyden = 3
    integer :: diis = 4
  end type TMixerTypesEnum

  !> Contains mixer types
  type(TMixerTypesEnum), parameter :: mixerTypes = TMixerTypesEnum()

contains


  !> Initializes a simple mixer.
  subroutine Mixer_initSimple(this, pSimple)

    !> Mixer instance
    type(TMixer), intent(out) :: this

    !> A valid simple mixer instance on exit.
    type(TSimpleMixer), allocatable, intent(inout) :: pSimple

    this%mixerType = mixerTypes%simple
    call move_alloc(pSimple, this%pSimpleMixer)

  end subroutine Mixer_initSimple


  !> Initializes an Anderson mixer.
  subroutine Mixer_initAnderson(this, pAnderson)

    !> Mixer instance
    type(TMixer), intent(out) :: this

    !> A valid Anderson mixer instance on exit.
    type(TAndersonMixer), allocatable, intent(inout) :: pAnderson

    this%mixerType = mixerTypes%anderson
    call move_alloc(pAnderson, this%pAndersonMixer)

  end subroutine Mixer_initAnderson


  !> Initializes a Broyden mixer
  subroutine Mixer_initBroyden(this, pBroyden)

    !> Mixer instance
    type(TMixer), intent(out) :: this

    !> A valid Broyden mixer instance on exit.
    type(TBroydenMixer), allocatable, intent(inout) :: pBroyden

    this%mixerType = mixerTypes%broyden
    call move_alloc(pBroyden, this%pBroydenMixer)

  end subroutine Mixer_initBroyden


  !> Initializes a DIIS mixer
  subroutine Mixer_initDIIS(this, pDIIS)

    !> Mixer instance
    type(TMixer), intent(out) :: this

    !> A valid DIIS mixer instance on exit.
    type(TDIISMixer), allocatable, intent(inout) :: pDIIS

    this%mixerType = mixerTypes%diis
    call move_alloc(pDIIS, this%pDIISMixer)

  end subroutine Mixer_initDIIS


  !> Resets the mixer
  subroutine Mixer_reset(this, nElem)

    !> Mixer instance.
    type(TMixer), intent(inout) :: this

    !> Size of the vectors to mix.
    integer, intent(in) :: nElem

    select case (this%mixerType)
    case(mixerTypes%simple)
      call reset(this%pSimpleMixer, nElem)
    case (mixerTypes%anderson)
      call reset(this%pAndersonMixer, nElem)
    case (mixerTypes%broyden)
      call reset(this%pBroydenMixer, nElem)
    case (mixerTypes%diis)
      call reset(this%pDIISMixer, nElem)
    end select

  end subroutine Mixer_reset


  !> Mixes vectors together
  subroutine Mixer_mix(this, qInpRes, qDiff)

    !> Mixer instance.
    type(TMixer), intent(inout) :: this

    !> Input vector on entry, result vector on exit.
    real(dp),      intent(inout) :: qInpRes(:)

    !> Difference between input and output vectors (measure of lack of convergence)
    real(dp),      intent(in) :: qDiff(:)

    select case (this%mixerType)
    case (mixerTypes%simple)
      call mix(this%pSimpleMixer, qInpRes, qDiff)
    case (mixerTypes%anderson)
      call mix(this%pAndersonMixer, qInpRes, qDiff)
    case (mixerTypes%broyden)
      call mix(this%pBroydenMixer, qInpRes, qDiff)
    case (mixerTypes%diis)
      call mix(this%pDIISMixer, qInpRes, qDiff)
    end select

  end subroutine Mixer_mix


  !> Tells whether the mixer is able to provide the inverse Jacobian.
  function Mixer_hasInverseJacobian(this) result(has)

    !> Mixer instance.
    type(TMixer), intent(inout) :: this

    !> Size of the vectors to mix.
    logical :: has

    select case (this%mixerType)
    case(mixerTypes%simple)
      has = .false.
    case (mixerTypes%anderson)
      has = .false.
    case (mixerTypes%broyden)
      has = .true.
    case (mixerTypes%diis)
      has = .false.
    end select

  end function Mixer_hasInverseJacobian


  !> Return an inverse Jacobian if possible, halting if not
  subroutine Mixer_getInverseJacobian(this, invJac)

    !> Mixer instance.
    type(TMixer), intent(inout) :: this

    !> Inverse Jacobian matrix if available
    real(dp), intent(out) :: invJac(:,:)

    select case (this%mixerType)
    case(mixerTypes%simple)
      call error("Simple mixer does not provide inverse Jacobian")
    case (mixerTypes%anderson)
      call error("Anderson mixer does not provide inverse Jacobian")
    case (mixerTypes%broyden)
      call getInverseJacobian(this%pBroydenMixer, invJac)
    case (mixerTypes%diis)
      call error("DIIS mixer does not provide inverse Jacobian")
    end select

  end subroutine Mixer_getInverseJacobian

end module dftbp_mixer_mixer<|MERGE_RESOLUTION|>--- conflicted
+++ resolved
@@ -8,25 +8,14 @@
 #:include 'common.fypp'
 
 !> Provides a general mixer which contains the desired actual mixer.
-<<<<<<< HEAD
 module dftbp_mixer_mixer
   use dftbp_common_assert
-  use dftbp_common_accuracy
-  use dftbp_mixer_simplemixer
-  use dftbp_mixer_andersonmixer
-  use dftbp_mixer_broydenmixer
-  use dftbp_mixer_diismixer
-  use dftbp_io_message
-=======
-module dftbp_mixer
-  use dftbp_assert
-  use dftbp_accuracy, only : dp
-  use dftbp_simplemixer, only : TSimpleMixer, mix, reset
-  use dftbp_andersonmixer, only : TAndersonMixer, mix, reset
-  use dftbp_broydenmixer, only : TBroydenMixer, mix, reset, getInverseJacobian
-  use dftbp_diismixer, only : TDIISMixer, mix, reset
-  use dftbp_message, only : error
->>>>>>> 16ca5993
+  use dftbp_common_accuracy, only : dp
+  use dftbp_mixer_simplemixer, only : TSimpleMixer, mix, reset
+  use dftbp_mixer_andersonmixer, only : TAndersonMixer, mix, reset
+  use dftbp_mixer_broydenmixer, only : TBroydenMixer, mix, reset, getInverseJacobian
+  use dftbp_mixer_diismixer, only : TDIISMixer, mix, reset
+  use dftbp_io_message, only : error
   implicit none
   
   private
