--- conflicted
+++ resolved
@@ -8,15 +8,9 @@
 #:include 'common.fypp'
 
 !> Simple mixer for mixing charges
-<<<<<<< HEAD
 module dftbp_mixer_simplemixer
   use dftbp_common_assert
-  use dftbp_common_accuracy
-=======
-module dftbp_simplemixer
-  use dftbp_assert
-  use dftbp_accuracy, only : dp
->>>>>>> 16ca5993
+  use dftbp_common_accuracy, only : dp
   implicit none
 
   private
