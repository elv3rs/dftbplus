--- conflicted
+++ resolved
@@ -14,17 +14,10 @@
 !> The modification based on from Kovalenko et al. (J. Comput. Chem., 20: 928-936 1999) and Patrick
 !> Briddon to add a contribution from the gradient vector as well is also used
 !> In order to use the mixer you have to create and reset it.
-<<<<<<< HEAD
 module dftbp_mixer_diismixer
   use dftbp_common_assert
-  use dftbp_common_accuracy
+  use dftbp_common_accuracy, only : dp
   use dftbp_math_lapackroutines, only : gesv
-=======
-module dftbp_diismixer
-  use dftbp_assert
-  use dftbp_accuracy, only : dp
-  use dftbp_lapackroutines, only : gesv
->>>>>>> 16ca5993
   implicit none
 
   private
