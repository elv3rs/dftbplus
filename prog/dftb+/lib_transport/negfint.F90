--- conflicted
+++ resolved
@@ -8,72 +8,40 @@
 #:include "common.fypp"
 
 !> Interface to LIBNEGF for DFTB+
-<<<<<<< HEAD
 module dftbp_transport_negfint
-  use dftbp_transport_negfvars
+  use dftbp_transport_negfvars, only : TTranspar, TNEGFGreenDensInfo, TNEGFTunDos, ContactInfo,&
+      & TElph
   use dftbp_extlibs_negf, only : convertcurrent, eovh, getel, lnParams, pass_DM, Tnegf, units
-=======
-module dftbp_negfint
-  use dftbp_negfvars, only : TTranspar, TNEGFGreenDensInfo, TNEGFTunDos, ContactInfo, TElph
-  use dftbp_negf, only : convertcurrent, eovh, getel, lnParams, pass_DM, Tnegf, units
->>>>>>> 16ca5993
 #:if WITH_MPI
   use dftbp_extlibs_negf, only : negf_mpi_init, negf_cart_init
 #:endif
-<<<<<<< HEAD
   use dftbp_extlibs_negf, only : z_CSR, READ_SGF, COMP_SGF, COMPSAVE_SGF
   use dftbp_extlibs_negf, only : associate_lead_currents, associate_ldos, associate_transmission
-  use dftbp_extlibs_negf, only : associate_current, compute_current, compute_density_dft, compute_ldos
+  use dftbp_extlibs_negf, only : associate_current, compute_current, compute_density_dft,&
+      & compute_ldos
   use dftbp_extlibs_negf, only : create, create_scratch, destroy, set_readoldDMsgf
-  use dftbp_extlibs_negf, only : destroy_matrices, destroy_negf, get_params, init_contacts, init_ldos
+  use dftbp_extlibs_negf, only : destroy_matrices, destroy_negf, get_params, init_contacts,&
+      & init_ldos
   use dftbp_extlibs_negf, only : init_negf, init_structure, pass_hs, set_bp_dephasing
   use dftbp_extlibs_negf, only : set_drop, set_elph_block_dephasing, set_elph_dephasing
   use dftbp_extlibs_negf, only : set_elph_s_dephasing, set_ldos_indexes, set_params, set_scratch
   use dftbp_extlibs_negf, only : writememinfo, writepeakinfo, printcsr
-  use dftbp_common_accuracy
-  use dftbp_common_environment
-  use dftbp_common_constants
-  use dftbp_transport_matconv
-  use dftbp_dftb_sparse2dense
-  use dftbp_type_densedescr
+  use dftbp_common_accuracy, only : dp, lc
+  use dftbp_common_environment, only : TEnvironment
+  use dftbp_common_constants, only : Hartree__eV, pi
+  use dftbp_transport_matconv, only : init, destruct, foldToCSR, unfoldFromCSR
+  use dftbp_dftb_sparse2dense, only : blockSymmetrizeHS, unpackHS
+  use dftbp_type_densedescr, only : TDenseDescr
   use dftbp_type_commontypes, only : TOrbitals
-  use dftbp_io_formatout
+  use dftbp_io_formatout, only : writeXYZFormat
   use dftbp_common_globalenv, only : stdOut, tIOproc
-  use dftbp_io_message
+  use dftbp_io_message, only : error, warning
   use dftbp_elecsolvers_elecsolvertypes, only : electronicSolverTypes
-  use dftbp_type_linkedlist
   use dftbp_dftb_periodic, only : TNeighbourList, TNeighbourlist_init, updateNeighbourListAndSpecies
   use dftbp_common_assert
-  use dftbp_math_eigensolver
+  use dftbp_math_eigensolver, only : heev
 #:if WITH_MPI
-  use dftbp_extlibs_mpifx
-=======
-  use dftbp_negf, only : z_CSR, READ_SGF, COMP_SGF, COMPSAVE_SGF
-  use dftbp_negf, only : associate_lead_currents, associate_ldos, associate_transmission
-  use dftbp_negf, only : associate_current, compute_current, compute_density_dft, compute_ldos
-  use dftbp_negf, only : create, create_scratch, destroy, set_readoldDMsgf
-  use dftbp_negf, only : destroy_matrices, destroy_negf, get_params, init_contacts, init_ldos
-  use dftbp_negf, only : init_negf, init_structure, pass_hs, set_bp_dephasing
-  use dftbp_negf, only : set_drop, set_elph_block_dephasing, set_elph_dephasing
-  use dftbp_negf, only : set_elph_s_dephasing, set_ldos_indexes, set_params, set_scratch
-  use dftbp_negf, only : writememinfo, writepeakinfo, printcsr
-  use dftbp_accuracy, only : dp, lc
-  use dftbp_environment, only : TEnvironment
-  use dftbp_constants, only : Hartree__eV, pi
-  use dftbp_matconv, only : init, destruct, foldToCSR, unfoldFromCSR
-  use dftbp_sparse2dense, only : blockSymmetrizeHS, unpackHS
-  use dftbp_densedescr, only : TDenseDescr
-  use dftbp_commontypes, only : TOrbitals
-  use dftbp_formatout, only : writeXYZFormat
-  use dftbp_globalenv, only : stdOut, tIOproc
-  use dftbp_message, only : error, warning
-  use dftbp_elecsolvertypes, only : electronicSolverTypes
-  use dftbp_periodic, only : TNeighbourList, TNeighbourlist_init, updateNeighbourListAndSpecies
-  use dftbp_assert
-  use dftbp_eigensolver, only : heev
-#:if WITH_MPI
-  use dftbp_mpifx, only : mpifx_comm, MPI_SUM, mpifx_reduceip, mpifx_allreduceip
->>>>>>> 16ca5993
+  use dftbp_extlibs_mpifx, only : mpifx_comm, MPI_SUM, mpifx_reduceip, mpifx_allreduceip
 #:endif
   implicit none
 
