--- conflicted
+++ resolved
@@ -170,7 +170,6 @@
   L_LIBS_LAPACKBLAS += $(if $(filter _extlib_lapack, $^), $(LIB_LAPACK))
   L_LIBS += $(L_LIBS_LAPACKBLAS)
 
-<<<<<<< HEAD
   ifeq ($(strip $(WITH_GPU)),1)
     $(error 'GPU use currently not supported with MPI code')
   endif
@@ -193,8 +192,6 @@
   L_LIBS_LAPACKBLAS += $(if $(filter _extlib_lapack, $^), $(LIB_LAPACK))
   L_LIBS += $(L_LIBS_LAPACKBLAS)
 
-=======
->>>>>>> 8c6d1ad1
 else
   #
   # NON-MPI NON-GPU settings
