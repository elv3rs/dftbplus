--- conflicted
+++ resolved
@@ -132,7 +132,6 @@
   L_INCS += $(DFTD3_INCS)
 endif
 
-<<<<<<< HEAD
 # MBD
 ifeq ($(strip $(WITH_MBD)),1)
   COMPILED_EXTERNALS += _extlib_mbd
@@ -144,7 +143,6 @@
   FYPPOPT += -DWITH_MBD
 endif
 
-=======
 # TRANSPORT
 ifeq ($(strip $(WITH_TRANSPORT)),1)
   FYPPOPT += -DWITH_TRANSPORT
@@ -162,7 +160,6 @@
   L_INCS += -I$(BUILDROOT)/external/mudpack
   COMPILED_EXTERNALS += _extlib_mudpack
 endif
->>>>>>> f137f4ad
 
 ifeq ($(strip $(WITH_MPI)),1)
   #
