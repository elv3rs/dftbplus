#------------------------------------------------------------------------------#
#  DFTB+: general package for performing fast atomistic simulations            #
#  Copyright (C) 2018  DFTB+ developers group                                  #
#                                                                              #
#  See the LICENSE file for terms of usage and distribution.                   #
#------------------------------------------------------------------------------#

.SUFFIXES:
.SUFFIXES: .f .f90 .F90 .o
.PRECIOUS: .f90 

FXXCLEAN = *.mod

# How to tell the preprocessor to look for includes
FYPPINC = -I

# Include user customization to set simply expanded (immediate) variables.

include $(ROOT)/make.config

FYPPOPT += -DDEBUG=$(DEBUG)

RELEASE := $(shell cat $(BUILDROOT)/RELEASE)
FYPPOPT += -DRELEASE="'$(RELEASE)'"

vpath % $(SRCDIRS)

############################################################################
# Dependencies
############################################################################

# All possible dependency files to include
DEPFILES := $(addsuffix /make.deps,$(SRCDIRS)) \
            $(addsuffix /make.extdeps,$(SRCDIRS))

# Sort out those really existing
EXISTING_DEPFILES := $(foreach dep,$(DEPFILES),$(wildcard $(dep)))

# Rule for creating the dependency file
_dependencies: $(EXISTING_DEPFILES)
	echo "#:include 'common.fypp'" > $@.tmp
	for dep in $^; do cat $$dep >> $@.tmp; done
	$(FYPP) $(FYPPOPT) $(inc-opts) $@.tmp $@

# Include dependency file unless only cleaning targets are specified which do
# not require it (NODEPTARGETS can be specified in the GNUmakefiles)
INCLUDE_DEP := 1
ifneq ($(filter clean $(NODEPTARGETS),$(MAKECMDGOALS)),)
  ifeq ($(filter-out clean $(NODEPTARGETS),$(MAKECMDGOALS)),)
    INCLUDE_DEP :=
  endif
endif
ifneq ($(INCLUDE_DEP),)
  -include _dependencies
endif


############################################################################
#  Implicit rules
############################################################################

# Create -Iinclude options for the preprocessor
define inc-opts
$(patsubst %,$(FYPPINC)%,$(dir $<) $(INCDIRS))
endef

#  If no external preprocessor had been specified -> direct compilation
#  otherwise -> compile in two steps

%.f90: %.F90
	$(FYPP) $(FYPPOPT) $(inc-opts) $< > $@

%.o: %.f90
	$(FXX) $(FXXOPT) $(L_INCS) -o $@ -c $<

%.o: %.f
	$(FXX) $(FXXOPT) $(L_INCS) -o $@ -c $<

_mod_%:
	@[ -f $< ] && touch $@


############################################################################
# External libraries
############################################################################
#
# Build list of external libraries needed for current target (deferred!)
#
#  Technique: If any requisite occurs as _extlib_<library name> the according
#  library will be linked. It must be already compiled at that point.
#  Dependency of an object file on a library must be set in the 
#  <sourcedir of object file >/make.extdeps as
#    <name of object file>: _extlib_<library name>
#    <name of object file> += _extlib_<library name>
#
# Options for the libraries:
#   L_LIBS: will be included in the final linking if the library is needed
#   L_INCS: will be included during compiling if the library is needed

COMPILED_EXTERNALS :=
PRESENT_EXTERNALS :=

# XMLF90
COMPILED_EXTERNALS += _extlib_xmlf90
LIB_XMLF90 := -L$(BUILDROOT)/external/xmlf90 -lxmlf90
INC_XMLF90 := -I$(BUILDROOT)/external/xmlf90
L_LIBS += $(if $(filter _extlib_xmlf90, $^), $(LIB_XMLF90))
L_INCS += $(INC_XMLF90)

# FSOCKETS
ifeq ($(strip $(WITH_SOCKETS)),1)
  COMPILED_EXTERNALS += _extlib_fsockets
  LIB_FSOCKETS = -L$(BUILDROOT)/external/fsockets -lfsockets
  INC_FSOCKETS = -I$(BUILDROOT)/external/fsockets
  L_LIBS += $(if $(filter _extlib_fsockets, $^), $(LIB_FSOCKETS))
  L_INCS += $(INC_FSOCKETS)
  FYPPOPT += -DWITH_SOCKETS
endif

# DFTD3
ifeq ($(strip $(WITH_DFTD3)),1)
  ifeq ($(strip $(COMPILE_DFTD3)),1)
    COMPILED_EXTERNALS += _extlib_dftd3
    DFTD3_LIBS := -L$(BUILDROOT)/external/dftd3 -ldftd3
    DFTD3_INCS := -I$(BUILDROOT)/external/dftd3
  else
    PRESENT_EXTERNALS += _extlib_dftd3
  endif
  FYPPOPT += -DWITH_DFTD3
  L_LIBS += $(if $(filter _extlib_dftd3, $^), $(DFTD3_LIBS))
  L_INCS += $(DFTD3_INCS)
endif

ifeq ($(strip $(WITH_MPI)),1)
  #
  # MPI settings
  #
  FYPPOPT += -DWITH_MPI -DWITH_SCALAPACK

<<<<<<< HEAD
  # TRANSPORT
  ifeq ($(strip $(WITH_TRANSPORT)),1)
    L_INCS += -I$(BUILDROOT)/external/libnegf/libnegf
    L_INCS += -I$(BUILDROOT)/external/libnegf/ext_system
    L_INCS += -I$(BUILDROOT)/external/poisson
    POISSON_LIBS := -L$(BUILDROOT)/external/poisson -lpoisson -lmudpack
    COMPILED_EXTERNALS += _extlib_mudpack _extlib_poisson
    L_LIBS += $(if $(filter _extlib_poisson, $^), $(POISSON_LIBS))
    LIBNEGF_LIBS := -L$(BUILDROOT)/external/libnegf -lnegf -lsparskit -lsyscalls -lc
    COMPILED_EXTERNALS += _extlib_libnegf
    L_LIBS += $(if $(filter _extlib_libnegf, $^), $(LIBNEGF_LIBS))
    FYPPOPT += -DWITH_TRANSPORT
  endif

=======
>>>>>>> 6cbc658a
  MPIFX_LIBS := -L$(BUILDROOT)/external/mpifx -lmpifx
  MPIFX_INCS := -I$(BUILDROOT)/external/mpifx
  L_LIBS += $(MPIFX_LIBS)
  L_INCS += $(MPIFX_INCS)

  # ELSI library
  ifeq ($(strip $(WITH_ELSI)),1)
    L_INCS += -I$(ELSIINCDIR)
    L_LIBS += $(LIB_ELSI)
    FYPPOPT += -DWITH_ELSI
    ifeq ($(strip $(WITH_PEXSI)),1)
      FYPPOPT += -DWITH_PEXSI
      L_LIBS += $(LIB_PEXSI)
    endif
  endif

  SCALAPACKFX_LIBS := -L$(BUILDROOT)/external/scalapackfx -lscalapackfx
  SCALAPACKFX_INCS := -I$(BUILDROOT)/external/scalapackfx
  L_LIBS += $(if $(filter _extlib_scalapackfx, $^), $(SCALAPACKFX_LIBS)\
      $(LIB_SCALAPACK))
  L_INCS += $(SCALAPACKFX_INCS)

  COMPILED_EXTERNALS += _extlib_mpifx _extlib_scalapackfx

  # LAPACK/BLAS
  PRESENT_EXTERNALS += _extlib_lapack _extlib_blas
  L_LIBS_LAPACKBLAS += $(if $(filter _extlib_lapack, $^), $(LIB_LAPACK))
  L_LIBS += $(L_LIBS_LAPACKBLAS)

else
  #
  # NON-MPI settings
  #

  # LAPACK/BLAS
  PRESENT_EXTERNALS += _extlib_lapack _extlib_blas
  L_LIBS_LAPACKBLAS += $(if $(filter _extlib_lapack, $^), $(LIB_LAPACK))

  # ARPACK
  ifeq ($(strip $(WITH_ARPACK)),1)
    PRESENT_EXTERNALS += _extlib_arpack
    FYPPOPT += -DWITH_ARPACK
    L_LIBS_ARPACK += $(if $(filter _extlib_arpack, $^), $(ARPACK_LIBS))
  endif

  # If ARPACK was built without LAPACK/BLAS routines, they should be resolved from
  # the main LAPACK/BLAS library . Otherwise link ARPACK as last to prevent its
  # BLAS/LAPACK routines to interfere with the main libary (crashes in some cases)
  ifeq ($(strip $(ARPACK_NEEDS_LAPACK)),1)
    L_LIBS += $(L_LIBS_ARPACK) $(L_LIBS_LAPACKBLAS)
  else
    L_LIBS += $(L_LIBS_LAPACKBLAS) $(L_LIBS_ARPACK)
  endif
endif
  
# TRANSPORT
ifeq ($(strip $(WITH_TRANSPORT)),1)
  L_INCS += -I$(BUILDROOT)/external/libnegf/libnegf
  L_INCS += -I$(BUILDROOT)/external/libnegf/ext_system
  L_INCS += -I$(BUILDROOT)/external/poisson
  LIBNEGF_LIBS := -L$(BUILDROOT)/external/libnegf -lnegf -lsparskit -lsyscalls -lc
  POISSON_LIBS := -L$(BUILDROOT)/external/poisson -lpoisson -lmudpack
  COMPILED_EXTERNALS += _extlib_mudpack
  L_LIBS += $(if $(filter _extlib_libnegf, $^), $(POISSON_LIBS))
  COMPILED_EXTERNALS += _extlib_libnegf
  L_LIBS += $(if $(filter _extlib_libnegf, $^), $(LIBNEGF_LIBS))
  FYPPOPT += -DWITH_TRANSPORT
endif

$(COMPILED_EXTERNALS): __FORCE__
	touch -r $(BUILDROOT)/external/$(subst _extlib_,,$@)/BUILD_TIMESTAMP $@
__FORCE__:

$(PRESENT_EXTERNALS):
	touch $@

############################################################################
#  Targets
############################################################################

clean: 
	-rm -f *.o *.f90 _mod_* $(FXXCLEAN) _dependencies _extlib_*

############################################################################
# Misc.
############################################################################
# abbrev. for target linking
define link-target
$(LN) $(LNOPT) -o $@ $(filter-out _%,$^) $(L_LIBS) $(OTHERLIBS)
endef

# Include local makefile once again to override rules, defs and deferred vars
#include $(ARCHMAKE)


### Local Variables:
### mode:makefile
### End:<|MERGE_RESOLUTION|>--- conflicted
+++ resolved
@@ -137,23 +137,6 @@
   #
   FYPPOPT += -DWITH_MPI -DWITH_SCALAPACK
 
-<<<<<<< HEAD
-  # TRANSPORT
-  ifeq ($(strip $(WITH_TRANSPORT)),1)
-    L_INCS += -I$(BUILDROOT)/external/libnegf/libnegf
-    L_INCS += -I$(BUILDROOT)/external/libnegf/ext_system
-    L_INCS += -I$(BUILDROOT)/external/poisson
-    POISSON_LIBS := -L$(BUILDROOT)/external/poisson -lpoisson -lmudpack
-    COMPILED_EXTERNALS += _extlib_mudpack _extlib_poisson
-    L_LIBS += $(if $(filter _extlib_poisson, $^), $(POISSON_LIBS))
-    LIBNEGF_LIBS := -L$(BUILDROOT)/external/libnegf -lnegf -lsparskit -lsyscalls -lc
-    COMPILED_EXTERNALS += _extlib_libnegf
-    L_LIBS += $(if $(filter _extlib_libnegf, $^), $(LIBNEGF_LIBS))
-    FYPPOPT += -DWITH_TRANSPORT
-  endif
-
-=======
->>>>>>> 6cbc658a
   MPIFX_LIBS := -L$(BUILDROOT)/external/mpifx -lmpifx
   MPIFX_INCS := -I$(BUILDROOT)/external/mpifx
   L_LIBS += $(MPIFX_LIBS)
