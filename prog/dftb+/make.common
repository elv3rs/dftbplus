--- conflicted
+++ resolved
@@ -7,12 +7,7 @@
 
 .SUFFIXES:
 .SUFFIXES: .f .f90 .F90 .o
-<<<<<<< HEAD
-.PRECIOUS: %.f90
-=======
-
 #.PRECIOUS: %.f90
->>>>>>> 0b27aad9
 
 FXXCLEAN = *.mod
 
