--- conflicted
+++ resolved
@@ -125,11 +125,7 @@
   !> Tolerance for the dispersion damping function being considered 1
   real(dp), parameter :: tolDispDamp = 1.0e-10_dp
 
-<<<<<<< HEAD
-end module dftbp_accuracy
-=======
   !> Tolerance for electron chemical potential differences being considered equivalent (1E-6 eV)
   real(dp), parameter :: tolEfEquiv = 3.675E-7_dp
 
-end module accuracy
->>>>>>> 0cac2ad1
+end module dftbp_accuracy