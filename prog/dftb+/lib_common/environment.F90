--- conflicted
+++ resolved
@@ -66,11 +66,7 @@
 
   end type TEnvironment
 
-<<<<<<< HEAD
-  type(TTimerItem), parameter :: globalTimerItems(18) = [&
-=======
-  type(TTimerItem), parameter :: globalTimerItems(23) = [&
->>>>>>> 8b4e5123
+  type(TTimerItem), parameter :: globalTimerItems(25) = [&
       & TTimerItem("Global initialisation", 1),&
       & TTimerItem("Pre-SCC initialisation", 1),&
       & TTimerItem("Sparse H0 and S build", 4),&
@@ -103,22 +99,6 @@
     integer :: preSccInit = 2
     integer :: sparseH0S = 3
     integer :: scc = 4
-<<<<<<< HEAD
-    integer :: diagonalization = 5
-    integer :: sparseToDense = 6
-    integer :: denseToSparse = 7
-    integer :: rangeSeparatedH = 8
-    integer :: densityMatrix = 9
-    integer :: energyEval = 10
-    integer :: postScc = 11
-    integer :: eigvecWriting = 12
-    integer :: energyDensityMatrix = 13
-    integer :: forceCalc = 14
-    integer :: stressCalc = 15
-    integer :: postGeoOpt = 16
-    integer :: elecDynInit = 17
-    integer :: elecDynLoop = 18
-=======
     integer :: poisson = 5
     integer :: poissonEwald = 6
     integer :: poissonBulkRead = 7
@@ -138,7 +118,9 @@
     integer :: forceCalc = 21
     integer :: stressCalc = 22
     integer :: postGeoOpt = 23
->>>>>>> 8b4e5123
+    integer :: elecDynInit = 24
+    integer :: elecDynLoop = 25
+
   end type TGlobalTimersHelper
 
   type(TGlobalTimersHelper), parameter :: globalTimers = TGlobalTimersHelper()
