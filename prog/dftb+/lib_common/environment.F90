!--------------------------------------------------------------------------------------------------!
!  DFTB+: general package for performing fast atomistic simulations                                !
!  Copyright (C) 2017  DFTB+ developers group                                                      !
!                                                                                                  !
!  See the LICENSE file for terms of usage and distribution.                                       !
!--------------------------------------------------------------------------------------------------!

#:include 'common.fypp'

!> Contains computer environment settings
module environment
  use timerarray
#:if WITH_MPI
  use mpienv
#:endif
#:if WITH_SCALAPACK
  use blacsenv
#:endif
  implicit none
  private

  public :: TEnvironment, TEnvironment_init
  public :: globalTimers


  !> Contains environment settings.
  type :: TEnvironment

    !> Whether this process is the master?
    logical, public :: tGlobalMaster = .true.

    !> Nr. of groups in the system
    integer, public :: nGroup = 1

    !> Id of current group (starts with 0)
    integer, public :: myGroup = 0

    !> Global timers
    type(TTimerArray) :: globalTimer

  #:if WITH_MPI
    !> Global mpi settings
    type(TMpiEnv), public :: mpi
  #:endif
  #:if WITH_SCALAPACK
    !> Global scalapack settings
    type(TBlacsEnv), public :: blacs
  #:endif

  contains
  #:if WITH_MPI
    procedure :: initMpi
  #:endif
  #:if WITH_SCALAPACK
    procedure :: initBlacs
  #:endif

  end type TEnvironment

<<<<<<< HEAD
  type(TTimerItem), parameter :: globalTimerItems(13) = [&
=======
  type(TTimerItem), parameter :: globalTimerItems(11) = [&
>>>>>>> 2079c567
      & TTimerItem("Global initialisation", 1),&
      & TTimerItem("Pre-SCC initialisation", 1),&
      & TTimerItem("Sparse H0 and S build", 4),&
      & TTimerItem("SCC", 1),&
      & TTimerItem("Diagonalisation", 2),&
      & TTimerItem("Sparse to dense", 4),&
      & TTimerItem("Dense to sparse", 4),&
      & TTimerItem("Density matrix creation", 2),&
      & TTimerItem("Post-SCC processing", 1),&
      & TTimerItem("Eigenvector writing", 2),&
      & TTimerItem("Energy-density matrix creation", 2),&
      & TTimerItem("Force calculation", 2),&
<<<<<<< HEAD
      & TTimerItem("Energy-density matrix creation", 3),&
      & TTimerItem("Post-geometry optimisation", 1)&
      & ]
=======
      & TTimerItem("Stress calculation", 2),&
      & TTimerItem("Post-geometry optimisation", 1)]
>>>>>>> 2079c567

  type :: TGlobalTimersHelper
    integer :: globalInit = 1
    integer :: preSccInit = 2
<<<<<<< HEAD
    integer :: sparseH0S = 3
    integer :: scc = 4
    integer :: diagonalization = 5
    integer :: sparseToDense = 6
    integer :: denseToSparse = 7
    integer :: densityMatrix = 8
    integer :: postScc = 9
    integer :: eigvecWriting = 10
    integer :: forceCalc = 11
    integer :: energyDensityMatrix = 12
    integer :: postGeoOpt = 13
=======
    integer :: scc = 3
    integer :: diagonalization = 4
    integer :: densityMatrix = 5
    integer :: postScc = 6
    integer :: eigvecWriting = 7
    integer :: energyDensityMatrix = 8
    integer :: forceCalc = 9
    integer :: stressCalc = 10
    integer :: postGeoOpt = 11
>>>>>>> 2079c567
  end type TGlobalTimersHelper

  type(TGlobalTimersHelper), parameter :: globalTimers = TGlobalTimersHelper()


contains

  !> Returns an initialized instance.
  subroutine TEnvironment_init(this)

    !> Instance
    type(TEnvironment), intent(out) :: this

    call TTimerArray_init(this%globalTimer, globalTimerItems)

  end subroutine TEnvironment_init


#:if WITH_MPI

  !> Initializes MPI environment.
  subroutine initMpi(this, nGroup)

    !> Instance
    class(TEnvironment), intent(inout) :: this

    !> Number of process groups to create
    integer, intent(in) :: nGroup

    ! MPI settings
    call TMpiEnv_init(this%mpi, nGroup)
    this%tGlobalMaster = this%mpi%tGlobalMaster
    this%nGroup = this%mpi%nGroup
    this%myGroup = this%mpi%myGroup

  end subroutine initMpi

#:endif


#:if WITH_SCALAPACK

  !> Initializes BLACS environment
  subroutine initBlacs(this, rowBlock, colBlock, nOrb, nAtom)

    !> Instance
    class(TEnvironment), intent(inout) :: this

    !> Row block size
    integer, intent(in) :: rowBlock

    !> Column block size
    integer, intent(in) :: colBlock

    !> Nr. of orbitals
    integer, intent(in) :: nOrb

    !> Nr. of atoms
    integer, intent(in) :: nAtom

    call TBlacsEnv_init(this%blacs, this%mpi, rowBlock, colBlock, nOrb, nAtom)

  end subroutine initBlacs

#:endif


end module environment<|MERGE_RESOLUTION|>--- conflicted
+++ resolved
@@ -57,11 +57,7 @@
 
   end type TEnvironment
 
-<<<<<<< HEAD
-  type(TTimerItem), parameter :: globalTimerItems(13) = [&
-=======
-  type(TTimerItem), parameter :: globalTimerItems(11) = [&
->>>>>>> 2079c567
+  type(TTimerItem), parameter :: globalTimerItems(14) = [&
       & TTimerItem("Global initialisation", 1),&
       & TTimerItem("Pre-SCC initialisation", 1),&
       & TTimerItem("Sparse H0 and S build", 4),&
@@ -74,19 +70,13 @@
       & TTimerItem("Eigenvector writing", 2),&
       & TTimerItem("Energy-density matrix creation", 2),&
       & TTimerItem("Force calculation", 2),&
-<<<<<<< HEAD
-      & TTimerItem("Energy-density matrix creation", 3),&
+      & TTimerItem("Stress calculation", 2),&
       & TTimerItem("Post-geometry optimisation", 1)&
       & ]
-=======
-      & TTimerItem("Stress calculation", 2),&
-      & TTimerItem("Post-geometry optimisation", 1)]
->>>>>>> 2079c567
 
   type :: TGlobalTimersHelper
     integer :: globalInit = 1
     integer :: preSccInit = 2
-<<<<<<< HEAD
     integer :: sparseH0S = 3
     integer :: scc = 4
     integer :: diagonalization = 5
@@ -95,20 +85,10 @@
     integer :: densityMatrix = 8
     integer :: postScc = 9
     integer :: eigvecWriting = 10
-    integer :: forceCalc = 11
-    integer :: energyDensityMatrix = 12
-    integer :: postGeoOpt = 13
-=======
-    integer :: scc = 3
-    integer :: diagonalization = 4
-    integer :: densityMatrix = 5
-    integer :: postScc = 6
-    integer :: eigvecWriting = 7
-    integer :: energyDensityMatrix = 8
-    integer :: forceCalc = 9
-    integer :: stressCalc = 10
-    integer :: postGeoOpt = 11
->>>>>>> 2079c567
+    integer :: energyDensityMatrix = 11    
+    integer :: forceCalc = 12
+    integer :: stressCalc = 13
+    integer :: postGeoOpt = 14
   end type TGlobalTimersHelper
 
   type(TGlobalTimersHelper), parameter :: globalTimers = TGlobalTimersHelper()
