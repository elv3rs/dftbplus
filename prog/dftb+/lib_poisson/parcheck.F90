--- conflicted
+++ resolved
@@ -357,13 +357,9 @@
          write(stdOut,'(a,I3)') 'CONTACT #',i
          write(stdOut,'(1x,a,2I6)') 'Atom start - end = ',iatc(3,i), iatc(2,i)
          write(stdOut,'(1x,a,I3)') 'direction:',contdir(i)
-<<<<<<< HEAD
-         write(stdOut,*)
-=======
          write(stdOut,*) 'Fermi Level=',Efermi(i)*hartree__eV,'eV'
          write(stdOut,*) 'mu=',mu(i)*hartree__eV,'V'
          write(stdOut,*) 
->>>>>>> 7c13358d
 
       end do !ncont
    endif !cluster
