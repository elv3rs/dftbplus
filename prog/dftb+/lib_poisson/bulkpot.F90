!--------------------------------------------------------------------------------------------------!
!  DFTB+: general package for performing fast atomistic simulations                                !
!  Copyright (C) 2006 - 2021  DFTB+ developers group                                               !
!                                                                                                  !
!  See the LICENSE file for terms of usage and distribution.                                       !
!--------------------------------------------------------------------------------------------------!

!**************************************************************************
!  Copyright (c) 2004 by Univ. Rome 'Tor Vergata'. All rights reserved.   *  
!  Authors: A. Pecchia, L. Latessa, A. Di Carlo                           *
!                                                                         *
!  Permission is hereby granted to use, copy or redistribute this program * 
!  under the LGPL licence.                                                *
!**************************************************************************

#:include "error.fypp"

module dftbp_poisson_bulkpot
  
<<<<<<< HEAD
 use dftbp_common_accuracy, only : dp
 use dftbp_common_constants
 use dftbp_common_globalenv, only : stdOut
 use dftbp_io_message, only : warning
 use dftbp_poisson_gallocation
 use dftbp_poisson_parameters
 use dftbp_poisson_structure
 use dftbp_poisson_mpi_poisson
 use dftbp_poisson_gewald
=======
 use dftbp_accuracy, only : dp
 use dftbp_constants, only : Bohr__AA
 use dftbp_globalenv, only : stdOut
 use dftbp_message, only : warning
 use gallocation, only : log_gallocate, log_gdeallocate
 use parameters, only : deltaR_max, ncont, poissacc, readbulk, contdir, iatc, overrbulkbc, dmin
 use structure, only : period, izp, x, dqmat, period_dir, uhubb, lmax
 use mpi_poisson, only : id0
 use gewald, only : getalpha, rezvol, long_pot, short_pot
>>>>>>> 16ca5993

 implicit none
 private
 public :: super_array, create_super_array,destroy_super_array
 public :: create_phi_bulk,destroy_phi_bulk,readbulk_pot,compbulk_pot
 public :: save_bulkpot, write_super_array

 type super_array  
   integer :: a,b,c
   integer :: iparm(23)
   real(dp) :: fparm(8)
   real(dp) :: dla,dlb,dlc
   integer :: ibsize
   integer :: natm_PL
   real(dp) :: L_PL
   real(dp), DIMENSION (:,:,:), ALLOCATABLE :: val
   real(dp), DIMENSION (:,:,:), ALLOCATABLE :: rhs
   logical :: doEwald
 end type  super_array



contains

 !%--------------------------------------------------------------------------
 subroutine create_super_array(SA,na,nb,nc)

   type(super_array) :: SA
   integer :: na,nb,nc

   call log_gallocate(SA%val,na,nb,nc)

   SA%ibsize=na*nb*nc

 end subroutine create_super_array
 
 !%--------------------------------------------------------------------------
 subroutine destroy_super_array(SA)

   type(super_array) :: SA

   call log_gdeallocate(SA%val)

 end subroutine destroy_super_array
 !%--------------------------------------------------------------------------
   

 subroutine write_super_array(SA)

   type(super_array) :: SA

   character(*), parameter :: formatStr = '(a, ":", t30, g14.10)'

   write(stdOut,"(I0,1X,I0,1X,I0)") SA%a,SA%b,SA%c
   write(stdOut,"(3E20.12)") SA%dla,SA%dlb,SA%dlc

   write(stdOut, formatStr) 'size',SA%ibsize
   write(stdOut, formatStr) 'iparm',SA%iparm
   write(stdOut, formatStr) 'fparm',SA%fparm
   write(stdOut, formatStr) 'natm_PL',SA%natm_PL
   write(stdOut, formatStr) 'L_PL',SA%L_PL
   write(stdOut, formatStr) 'rhs',size(SA%rhs)
   write(stdOut, formatStr) 'val',size(SA%val)

 end subroutine write_super_array
 
 !%--------------------------------------------------------------------------  
 subroutine create_phi_bulk(phi_bulk,iparm,dlx,dly,dlz,cont_mem)

 type(super_array) :: phi_bulk(:)
 integer :: iparm(23)
 integer :: cont_mem,na,nb,nc,m
 real(dp) :: dlx,dly,dlz
 integer :: nstart, nlast, num_p, i

 cont_mem=0

 do m=1,ncont

   nstart = iatc(3,m)
   nlast  = iatc(2,m)
   phi_bulk(m)%natm_PL = (nlast-nstart+1)/2
   phi_bulk(m)%doEwald = .false.

   select case(abs(contdir(m)))    
     ! contacts are internally oriented along z.
   case(1)
     phi_bulk(m)%a = 2   !(y)
     phi_bulk(m)%b = 3   !(z)
     phi_bulk(m)%c = 1   !(x)
     phi_bulk(m)%dla = dly
     phi_bulk(m)%dlb = dlz
     phi_bulk(m)%dlc = dlx

     ! set the bulk contact periodicity in x
     phi_bulk(m)%iparm(2)= iparm(4)    !Copy from device
     phi_bulk(m)%iparm(3)= iparm(5)    !     "     "         
     phi_bulk(m)%iparm(4)= iparm(6)    !     "     "   
     phi_bulk(m)%iparm(5)= iparm(7)    !     "     "  
     phi_bulk(m)%iparm(6)= 0           ! Periodic in  c
     phi_bulk(m)%iparm(7)= 0           ! Periodic in  c

     if(overrBulkBC(3).gt.-1) phi_bulk(m)%iparm(2)=overrBulkBC(3)
     if(overrBulkBC(4).gt.-1) phi_bulk(m)%iparm(3)=overrBulkBC(4)
     if(overrBulkBC(5).gt.-1) phi_bulk(m)%iparm(4)=overrBulkBC(5)
     if(overrBulkBC(6).gt.-1) phi_bulk(m)%iparm(5)=overrBulkBC(6)
     !------------------------------------------------------
     phi_bulk(m)%iparm(8)  = iparm(9)  ! iyp 
     phi_bulk(m)%iparm(9)  = iparm(10) ! izp
     phi_bulk(m)%iparm(10) = iparm(8)  ! ixp
   
     phi_bulk(m)%iparm(11) = iparm(12) !highest grid in a  (y)
     phi_bulk(m)%iparm(12) = iparm(13) !highest grid in b  (z)

     ! define the PL periodicity     
     phi_bulk(m)%L_PL = abs(x(1,nstart+phi_bulk(m)%natm_PL)-x(1,nstart))
     ! find the right grid
     do i = 1,50 
        phi_bulk(m)%iparm(13) = i      !highest grid in c  (x)
        num_p = phi_bulk(m)%iparm(10) *(2**(i - 1)) + 1 
        if (phi_bulk(m)%L_PL/(num_p - 1).le.dmin(1)) then
           phi_bulk(m)%dlc = phi_bulk(m)%L_PL/(num_p - 1) 
           exit 
        end if
     end do
     phi_bulk(m)%iparm(14) = iparm(15) !# grid points in a (y)
     phi_bulk(m)%iparm(15) = iparm(16) !# grid points in b (z)
     phi_bulk(m)%iparm(16) = num_p     !# grid points in c (x)
     
   case(2)
     phi_bulk(m)%a = 3  !(z)
     phi_bulk(m)%b = 1  !(x)
     phi_bulk(m)%c = 2  !(y)
     phi_bulk(m)%dla = dlz
     phi_bulk(m)%dlb = dlx
     phi_bulk(m)%dlc = dly
     ! set the bulk contact periodicity in y
     phi_bulk(m)%iparm(2)= iparm(6)    !Copy from device
     phi_bulk(m)%iparm(3)= iparm(7)    !     "     "         
     phi_bulk(m)%iparm(4)= iparm(2)    !     "     "   
     phi_bulk(m)%iparm(5)= iparm(3)    !     "     "  
     phi_bulk(m)%iparm(6)= 0           ! Periodic in  c
     phi_bulk(m)%iparm(7)= 0           ! Periodic in  c

     if(overrBulkBC(5).gt.-1) phi_bulk(m)%iparm(2)=overrBulkBC(5)
     if(overrBulkBC(6).gt.-1) phi_bulk(m)%iparm(3)=overrBulkBC(6)
     if(overrBulkBC(1).gt.-1) phi_bulk(m)%iparm(4)=overrBulkBC(1)
     if(overrBulkBC(2).gt.-1) phi_bulk(m)%iparm(5)=overrBulkBC(2)
     !------------------------------------------------------
     phi_bulk(m)%iparm(8)  = iparm(10) ! izp 
     phi_bulk(m)%iparm(9)  = iparm(8)  ! ixp
     phi_bulk(m)%iparm(10) = iparm(9)  ! iyp
   
     phi_bulk(m)%iparm(11) = iparm(13) !highest grid in a  (z)
     phi_bulk(m)%iparm(12) = iparm(11) !highest grid in b  (x)

     ! define the PL periodicity    
     phi_bulk(m)%L_PL = abs(x(2,nstart+phi_bulk(m)%natm_PL)-x(2,nstart))
     ! find the right grid
     do i = 1,50 
        phi_bulk(m)%iparm(13) = i      !highest grid in c  (y)
        num_p = phi_bulk(m)%iparm(10) *(2**(i - 1)) + 1 
        if (phi_bulk(m)%L_PL/(num_p - 1).le.dmin(2)) then
           phi_bulk(m)%dlc = phi_bulk(m)%L_PL/(num_p - 1)
           exit 
        end if
     end do
     
     phi_bulk(m)%iparm(14) = iparm(16) !# grid points in a (z)
     phi_bulk(m)%iparm(15) = iparm(14) !# grid points in b (x)
     phi_bulk(m)%iparm(16) = num_p     !# grid points in c (y)
           
   case(3)
     phi_bulk(m)%a = 1   !(x)
     phi_bulk(m)%b = 2   !(y)
     phi_bulk(m)%c = 3   !(z)
     phi_bulk(m)%dla = dlx
     phi_bulk(m)%dlb = dly
     phi_bulk(m)%dlc = dlz
     ! set the bulk contact periodicity in z
     phi_bulk(m)%iparm(2)= iparm(2)    !Copy from device
     phi_bulk(m)%iparm(3)= iparm(3)    !     "     "         
     phi_bulk(m)%iparm(4)= iparm(4)    !     "     "   
     phi_bulk(m)%iparm(5)= iparm(5)    !     "     " 
     phi_bulk(m)%iparm(6)= 0           ! Periodic in  c
     phi_bulk(m)%iparm(7)= 0           ! Periodic in  c

     if(overrBulkBC(1).gt.-1) phi_bulk(m)%iparm(2)=overrBulkBC(1)
     if(overrBulkBC(2).gt.-1) phi_bulk(m)%iparm(3)=overrBulkBC(2)
     if(overrBulkBC(3).gt.-1) phi_bulk(m)%iparm(4)=overrBulkBC(3)
     if(overrBulkBC(4).gt.-1) phi_bulk(m)%iparm(5)=overrBulkBC(4) 
     !------------------------------------------------------
     phi_bulk(m)%iparm(8)  = iparm(8)  ! ixp 
     phi_bulk(m)%iparm(9)  = iparm(9)  ! iyp
     phi_bulk(m)%iparm(10) = iparm(10) ! izp

     phi_bulk(m)%iparm(11) = iparm(11) !highest grid in a  (x) 
     phi_bulk(m)%iparm(12) = iparm(12) !highest grid in b  (y)

     ! define the PL periodicity    
     phi_bulk(m)%L_PL = abs(x(3,nstart+phi_bulk(m)%natm_PL)-x(3,nstart))
     ! find the right grid
     do i = 1,50 
        phi_bulk(m)%iparm(13) = i      !highest grid in c  (z)
        num_p = phi_bulk(m)%iparm(10) *(2**(i - 1)) + 1 
        if (phi_bulk(m)%L_PL/(num_p - 1).le.dmin(3)) then
           phi_bulk(m)%dlc = phi_bulk(m)%L_PL/(num_p - 1) 
           exit 
        end if
     end do

     phi_bulk(m)%iparm(14) = iparm(14) !# grid points in a (x)
     phi_bulk(m)%iparm(15) = iparm(15) !# grid points in b (y)
     phi_bulk(m)%iparm(16) = num_p     !# grid points in c (z)

   end select

   na= phi_bulk(m)%iparm(14)               !# grid points in a
   nb= phi_bulk(m)%iparm(15)               !# grid points in b
   nc= phi_bulk(m)%iparm(16)               !# grid points in c

   ! CASE ALL PERIODIC:
   ! Choose the smallest area where compute Ewald sums 
   ! Override periodic BC with Dirichlet
   if ( all(phi_bulk(m)%iparm(2:7).eq.0) ) then
     phi_bulk(m)%doEwald=.true.
     if(nb*nc .lt. na*nc) then
        phi_bulk(m)%iparm(2)= 1           !Dirichlet in a 
        phi_bulk(m)%iparm(3)= 1           !     "     "  a
     else 
        phi_bulk(m)%iparm(4)= 1           !Dirichlet in b 
        phi_bulk(m)%iparm(5)= 1           !     "     "  b
     endif
   end if

   ! CASE PERIODIC & NEUMANN:
   ! Override with Dirichlet.
   if ( sum(phi_bulk(m)%iparm(2:7)).eq.8 ) then
        phi_bulk(m)%iparm(2)= 1           !Dirichlet in a 
        phi_bulk(m)%iparm(3)= 1           !     "     "  a
        phi_bulk(m)%iparm(4)= 1           !Dirichlet in b 
        phi_bulk(m)%iparm(5)= 1           !     "     "  b     
   endif


   !------------------------------------------------------
   phi_bulk(m)%iparm(17) = 0            ! no initial guess
   phi_bulk(m)%iparm(18) = 50 !iparm(18)    ! # of iterations
   phi_bulk(m)%iparm(19) = 0            ! Gauss-Siedel
   phi_bulk(m)%iparm(20) = 7*(na+2)*(nb+2)*(nc+2)/2
   
   call log_gallocate(phi_bulk(m)%rhs,na,nb,nc)
   
   cont_mem = na*nb*nc
   
   cont_mem = cont_mem+na*nb*nc 
   
   phi_bulk(m)%ibsize = cont_mem 
   
   call log_gallocate(phi_bulk(m)%val,na,nb,nc)
   
   phi_bulk(m)%val(1:na,1:nb,1:nc)=0.d0

  enddo

end subroutine create_phi_bulk

!%%%%%%%%%%%%%%%%%%%%%%%%%%%%%%%%%%%%%%%%%%%%%%%%%%%%%%%%%%%%%%%%%%%%%%%%%%%%%%%%%%%%%

subroutine destroy_phi_bulk(phi_bulk)

  type(super_array) :: phi_bulk(:)
  integer :: m

  do m=1,ncont 
    call log_gdeallocate(phi_bulk(m)%val)
    call log_gdeallocate(phi_bulk(m)%rhs)
  enddo

end subroutine destroy_phi_bulk

!%%%%%%%%%%%%%%%%%%%%%%%%%%%%%%%%%%%%%%%%%%%%%%%%%%%%%%%%%%%%%%%%%%%%%%%%%%%%%%%%%%%%%
!%--------------------------------------------------------------------------  
Subroutine readbulk_pot(phi_bulk, iErr)
  type(super_array) :: phi_bulk(:)

  integer, intent(out), optional :: iErr

  integer :: i,j,k,m
  character(2) :: m_id
  real(dp) :: tmp_dbl

  integer :: a,b,c, fp
  logical :: lex

  if (present(iErr)) then
    iErr = 0
  end if

  do m = 1, ncont
   
    write(m_id,'(i2.2)') m
    inquire(file='contacts/BulkPot_'//m_id//'.dat',exist=lex)
    if (.not.lex) then
      @:ERROR_HANDLING(iErr, -1, 'File contacts/BulkPot_'//m_id//'.dat not found')
    else
      open(newunit=fp,file='contacts/BulkPot_'//m_id//'.dat',form='formatted')
    endif   
    
    read(fp,*) a,b,c
    
    if (a.ne.phi_bulk(m)%iparm(14) .or. &
      b.ne.phi_bulk(m)%iparm(15) .or. &
      c.ne.phi_bulk(m)%iparm(16)) then
      call warning('incompatible BulkPot: will be recomputed')
      ReadBulk = .false.
      close(fp)
      return
    endif
    
    do i = 1,phi_bulk(m)%iparm(14)  
       do j = 1,phi_bulk(m)%iparm(15)
          do k = 1,phi_bulk(m)%iparm(16)
    
             read(fp,*) tmp_dbl
             phi_bulk(m)%val(i,j,k) = tmp_dbl
    
          end do
       end do
    end do
    
    close(fp)

  enddo

end subroutine  readbulk_pot
!%--------------------------------------------------------------------------
!%%%%%%%%%%%%%%%%%%%%%%%%%%%%%%%%%%%%%%%%%%%%%%%%%%%%%%%%%%%%%%%%%%%%%%%%%%%%%%%%%%%%%%%%%%%%%
subroutine compbulk_pot(phi_bulk,iparm,fparm)
  type(super_array) :: phi_bulk(:)
  integer :: iparm(23)
  real(dp) :: fparm(8)

  call compbulk_pot_mud(phi_bulk,iparm,fparm)

end subroutine compbulk_pot

!%%%%%%%%%%%%%%%%%%%%%%%%%%%%%%%%%%%%%%%%%%%%%%%%%%%%%%%%%%%%%%%%%%%%%%%%%%%%%%%%%%%%%%%%%%%%%
Subroutine compbulk_pot_ewald(phi_bulk, m)
  type(super_array) :: phi_bulk(:)
  integer :: m

  !local variables
  real(dp), allocatable, dimension(:,:,:) :: phi_bulk_PAR
  integer :: i, j, k, ibsize, atom, a, b, c, na, nb, nc, stepa, stepb
  real(dp) :: yj, zk, xi
  real(dp) :: basis(3,3), recbasis(3,3)
  real(dp) :: alpha, vol, tol
  real(dp) :: distR(3), deltaQ, uhatm, sh_pot, lng_pot

  integer :: istart, iend, nsh, l

  ! set tolerance for convergence
  tol = 1.0d-5


  ! Ewald sum initialization 
  ! get reciprocal lattice vectors and cell volume   
  basis(1,1) = phi_bulk(m)%fparm(2)-phi_bulk(m)%fparm(1)
  basis(1,2) = 0.0_dp
  basis(1,3) = 0.0_dp
  basis(2,1) = 0.0_dp
  basis(2,2) = phi_bulk(m)%fparm(4)-phi_bulk(m)%fparm(3)
  basis(2,3) = 0.0_dp
  basis(3,1) = 0.0_dp
  basis(3,2) = 0.0_dp
  basis(3,3) = phi_bulk(m)%fparm(6)-phi_bulk(m)%fparm(5)
  
  CALL REZVOL(basis,recbasis,vol)     
  ! choose good convergence parameter alpha
  alpha = getalpha(basis)

  istart = iatc(3,m)
  iend = iatc(2,m)

  !npid = int( (iatc(2,m)-iatc(3,m)+1)/numprocs )
  !istart = iatc(3,m)+id*npid
  !if (id.ne.(numprocs-1)) then
  !   iend = iatc(3,m)+(id+1)*npid-1
  !else
  !   iend = iatc(2,m)
  !endif

  na=phi_bulk(m)%iparm(14)
  nb=phi_bulk(m)%iparm(15)
  nc=phi_bulk(m)%iparm(16)
  a=phi_bulk(m)%a
  b=phi_bulk(m)%b
  c=phi_bulk(m)%c
  ibsize=phi_bulk(m)%ibsize

  ! decide which area is smaller and compute ewalds only on that
  ! (Dirichlet should have been set before) 
  if(nb*nc .lt. na*nc) then
      stepa=na-1 ! Ewalds is computed on 1 and na
      stepb=1
  else
      stepa=1
      stepb=nb-1 ! Ewalds is computed on 1 and nb
  endif 

  call log_gallocate( phi_bulk_PAR,na,nb,nc)

  phi_bulk_PAR(:,:,:) = 0.d0

  !OMP PARALLEL DO  FIRSTPRIVATE(basis,tol,alpha,vol) &
  !OMP& PRIVATE(distR,deltaQ,uhatm,sh_pot,lng_pot,xi,yj,zk)
  do k = 1,nc

     zk = phi_bulk(m)%fparm(5) + (k-1)*phi_bulk(m)%dlc 

     do i = 1, na, stepa
        do j = 1, nb, stepb
           
           xi = phi_bulk(m)%fparm(1)  + (i-1)*phi_bulk(m)%dla
           yj = phi_bulk(m)%fparm(3)  + (j-1)*phi_bulk(m)%dlb
                         
           do atom = istart,iend            
              
              distR(1) = xi - x(a,atom)
              distR(2) = yj - x(b,atom)
              distR(3) = zk - x(c,atom)
              nsh = lmax(izp(atom))+1 

              ! Compute L-independent part:
              call long_pot(distR,basis,recbasis,alpha,vol,tol,lng_pot)
              ! total atomic charge
              deltaQ = sum(dQmat(1:nsh,atom)) 
              phi_bulk_PAR(i,j,k) = phi_bulk_PAR(i,j,k) + deltaQ*lng_pot
              
              ! compute L-dependent part:
              do l = 1, nsh
                 deltaQ = dQmat(l,atom) 
                 uhatm = uhubb(l,izp(atom)) 

                 call short_pot(distR,basis,uhatm,deltaQ,tol,sh_pot)
              
                 !OMP CRITICAL
                 phi_bulk_PAR(i,j,k) = phi_bulk_PAR(i,j,k) - sh_pot
                 !OMP END CRITICAL
              enddo 
           end do
        end do
     end do
  end do
  !OMP END PARALLEL DO
 
  phi_bulk(m)%val(:,:,:)=phi_bulk_PAR(:,:,:)
  
  call log_gdeallocate(phi_bulk_PAR)
  

end subroutine  compbulk_pot_ewald
!!$
!%%%%%%%%%%%%%%%%%%%%%%%%%%%%%%%%%%%%%%%%%%%%%%%%%%%%%%%%%%%%%%%%%%%%%%%%%%%%%%%%%%%%%%%%%%%%%
subroutine save_bulkpot(phi_bulk,m)

  type(super_array) :: phi_bulk(:)
  integer :: m, i, j, k, fp
  character(2) :: m_id
  real(dp) :: xk

  write(m_id,'(i2.2)') m
  
  open(newunit=fp,file='contacts/BulkPot_'//m_id//'.dat',form='formatted')
 
  write(fp,'(3(i5))') phi_bulk(m)%iparm(14), &
                      phi_bulk(m)%iparm(15), &
                      phi_bulk(m)%iparm(16)
  
  do i = 1,phi_bulk(m)%iparm(14)  
     do j = 1,phi_bulk(m)%iparm(15)
        do k = 1,phi_bulk(m)%iparm(16)
           write(fp,*) phi_bulk(m)%val(i,j,k)
        end do
     end do
  end do
  
  close(fp)
 
  open(newunit=fp,file='contacts/Xvector_'//m_id//'.dat')
  do k = 1,phi_bulk(m)%iparm(14) 
     xk = phi_bulk(m)%fparm(1)+(k-1)*phi_bulk(m)%dla
     write(fp,'(E17.8)',ADVANCE='NO') xk * Bohr__AA
  enddo
  close(fp)
  open(newunit=fp,file='contacts/Yvector_'//m_id//'.dat')
  do k = 1,phi_bulk(m)%iparm(15)
     xk = phi_bulk(m)%fparm(3)+(k-1)*phi_bulk(m)%dlb
     write(fp,'(E17.8)',ADVANCE='NO') xk * Bohr__AA
  enddo
  close(fp)
  open(newunit=fp,file='contacts/Zvector_'//m_id//'.dat')
  do k = 1,phi_bulk(m)%iparm(16)    
     xk = phi_bulk(m)%fparm(5)+(k-1)*phi_bulk(m)%dlc
     write(fp,'(E17.8)',ADVANCE='NO') xk * Bohr__AA
  enddo
  close(fp)
  open(newunit=fp,file='contacts/box3d_'//m_id//'.dat') 
  write(fp,*) phi_bulk(m)%iparm(14),phi_bulk(m)%iparm(15),phi_bulk(m)%iparm(16) 
  close(fp)
 
end subroutine save_bulkpot


!%%%%%%%%%%%%%%%%%%%%%%%%%%%%%%%%%%%%%%%%%%%%%%%%%%%%%%%%%%%%%%%%%%%%%%%%%%%%%%%%%%%%%%%%%%%%%
Subroutine compbulk_pot_mud(phi_bulk,iparm,fparm, iErr)
  type(super_array) :: phi_bulk(:)
  integer :: iparm(23)
  real(dp) :: fparm(8)
  integer, intent(out), optional :: iErr
 
  integer :: m,err,mgopt(4), a, b, c, i, cont
  real(dp), allocatable, dimension(:) :: work

  if (present(iErr)) then
    iErr = 0
  end if

  do m =1, ncont

    ! set parameters for mudpack

    a= phi_bulk(m)%a
    b= phi_bulk(m)%b
    c= phi_bulk(m)%c
    
    phi_bulk(m)%fparm(1) = fparm(2*a-1)
    phi_bulk(m)%fparm(2) = fparm(2*a)
    phi_bulk(m)%fparm(3) = fparm(2*b-1)
    phi_bulk(m)%fparm(4) = fparm(2*b)
    if (contdir(m).gt.0) then
       phi_bulk(m)%fparm(5) = fparm(2*c)
       phi_bulk(m)%fparm(6) = fparm(2*c)+phi_bulk(m)%L_PL
    else
       phi_bulk(m)%fparm(5) = fparm(2*c-1)-phi_bulk(m)%L_PL
       phi_bulk(m)%fparm(6) = fparm(2*c-1)
    endif
    
    phi_bulk(m)%fparm(7) = PoissAcc      ! Desired accuracy

    ! call Ewald sums to set Dirichlet BC on two faces
    if (phi_bulk(m)%doEwald) then
      call compbulk_pot_ewald(phi_bulk,m)
    endif

    ! set charge density (rhs of poisson)
    cont= m
    call set_bulk_rhs(phi_bulk,cont)

    ! solve poisson for bulkpot
    
    call log_gallocate(work,phi_bulk(m)%iparm(20))
    
    mgopt(1) = 0

    do i = 0,1  
      phi_bulk(m)%iparm(1)=i

      call mud3sp( phi_bulk(m)%iparm, phi_bulk(m)%fparm, work, &
                &  bulk_cofx, bulk_cofy, bulk_cofz, & 
                &  bulk_bndyc,phi_bulk(m)%rhs,phi_bulk(m)%val,mgopt,err )
      
      if (err.ne.0 .and. err.ne.9) then
        @:FORMATTED_ERROR_HANDLING(iErr, -1, '(A,I0)', 'Poisson solver error n=', err)
      endif
      if(err.eq.9) then
         call log_gdeallocate(work)
         call log_gallocate(work,phi_bulk(m)%iparm(21))          
      endif
    enddo

    call log_gdeallocate(work)

    if (phi_bulk(m)%iparm(22).eq.phi_bulk(m)%iparm(18)) then
      @:FORMATTED_ERROR_HANDLING(iErr, -2, '(A,E12.4)', 'Bulk potential not converged! Error:',&
          & phi_bulk(m)%fparm(8))
    endif

    if (id0) call save_bulkpot(phi_bulk,cont)

  end do

end Subroutine compbulk_pot_mud
!%--------------------------------------------------------------------------
Subroutine bulk_bndyc(kbdy,xory,yorz,alfa,gbdy)

  integer :: kbdy
  real(dp) :: xory,yorz,alfa,gbdy

  alfa = 0.d0
  gbdy = 0.d0

end subroutine bulk_bndyc

!%%%%%%%%%%%%%%%%%%%%%%%%%%%%%%%%%%%%%%%%%%%%%%%%%%%%%%%%%%%%%%%%%%%%%%%%%%%%%%%%%%%%%%%%%%%
Subroutine bulk_cofx(x,cxx,cx,cex)
  real(dp) :: x,cxx,cx,cex
  
  cxx = 1.d0
  cx = 0.d0          
  cex = 0.d0    

end subroutine

Subroutine bulk_cofy(y,cyy,cy,cey)
  real(dp) :: y,cyy,cy,cey
  
  cyy = 1.d0
  cy = 0.d0          
  cey = 0.d0    

end subroutine

Subroutine bulk_cofz(z,czz,cz,cez)
  real(dp) :: z,czz,cz,cez
  
  czz = 1.d0
  cz = 0.d0          
  cez = 0.d0    

end subroutine

!%-------------------------------------------------------------------
subroutine set_bulk_rhs(phi_bulk,cont)

  type(super_array) :: phi_bulk(:)  
  integer :: cont

  real(dp) :: tmp,dl(3),xmin(3),xmax(3)
  real(dp) :: xi(3), deltaR
  real(dp) :: amin, bmin, cmin

  integer :: imin(3),imax(3), m, ii, jj, kk, na, nb, nc
  integer :: c(3), i,j,k, atom, dir,nsh,l
  integer :: rag(3)

  m=cont

  dir=sign(1,contdir(m))
  phi_bulk(m)%rhs = 0.d0  
  dl(1)=phi_bulk(m)%dla; dl(2)=phi_bulk(m)%dlb; dl(3)=phi_bulk(m)%dlc;

  c(1)=phi_bulk(m)%a
  c(2)=phi_bulk(m)%b
  c(3)=phi_bulk(m)%c
  
  if (period) then
     rag(1) = 1
     rag(2) = 1
  else
     rag(1) = 0
     rag(2) = 0
  endif
  rag(3) = 1
  
  na=phi_bulk(m)%iparm(14) - rag(1)
  nb=phi_bulk(m)%iparm(15) - rag(2)
  nc=phi_bulk(m)%iparm(16) - rag(3)

  amin = phi_bulk(m)%fparm(1)
  bmin = phi_bulk(m)%fparm(3)
  cmin = phi_bulk(m)%fparm(5)
 

  do atom = iatc(3,m),iatc(3,m)+phi_bulk(m)%natm_PL-1
    nsh = lmax(izp(atom))+1
    do l = 1, nsh
      tmp=3.2d0*uhubb(l,izp(atom))   
      ! Set boundaries of a box around the atom 
      ! Reference system is rotated to a,b,c
      do i = 1,3
         xmin(i) = x(c(i),atom) - deltaR_max
         xmax(i) = x(c(i),atom) + deltaR_max
      enddo
      
      ! Cut out a box around the atom
      do i=1,3
        imin(i) = nint( (xmin(i) - phi_bulk(m)%fparm(2*i-1))/dl(i) ) !+ 1 
        imax(i) = nint( (xmax(i) - phi_bulk(m)%fparm(2*i-1))/dl(i) ) !+ 1
        ! In non periodic directions cut at PoissonBox boundaries 
        if ( i.eq.3 .or. period_dir(c(i)) ) then
        else
          imin(i) = max( 0, imin(i) )
          imax(i) = min( phi_bulk(m)%iparm(13+i)-1, imax(i) )
        endif
      enddo
     
      ! compute the charge density on the grid points
      do i = imin(1),imax(1)
        
        xi(c(1)) = amin + i*dl(1)
        ! in periodic directions this folds to the Box
        ii=modulo(i, na) + 1  
        
        do j = imin(2),imax(2)
           
           xi(c(2)) = bmin + j*dl(2)
           ! in periodic directions this folds to the Box
           jj=modulo(j, nb) + 1       
           
           do k = imin(3),imax(3)
             
             xi(c(3)) = cmin + k*dl(3)
             
             ! in periodic directions this folds to the Box
             kk=modulo(k, nc) + 1
             
             ! if contdir<1 then reverse the point along c
             ! in order to have the interface contact/device in np=1
             kk=(1-dir)/2*(nc+rag(3)+1) + dir*kk 
             
             !Compute distance from atom 
             !Reference rotation is performed
             deltaR = sqrt(dot_product(xi-x(:,atom), xi-x(:,atom)))
             ! add charge density contrib
             
             phi_bulk(m)%rhs(ii,jj,kk) = phi_bulk(m)%rhs(ii,jj,kk) &
                  -0.5d0* dQmat(l,atom)* (tmp**3)*exp(-tmp*deltaR)
             !rhs contains -4*pi in normalization term: -4pi*tau^3/(8pi) = -0.5*tau^3
             
           end do

        end do
      end do
    
    end do
  end do
     
  if (period) then
    phi_bulk(m)%rhs(na+rag(1),:,:) = phi_bulk(m)%rhs(1,:,:) 
    phi_bulk(m)%rhs(:,nb+rag(2),:) = phi_bulk(m)%rhs(:,1,:)
  endif

  if (dir.gt.0) phi_bulk(m)%rhs(:,:,nc+rag(3)) = phi_bulk(m)%rhs(:,:,1)
  if (dir.lt.0) phi_bulk(m)%rhs(:,:,1) = phi_bulk(m)%rhs(:,:,nc+rag(3))

end subroutine set_bulk_rhs


end module dftbp_poisson_bulkpot<|MERGE_RESOLUTION|>--- conflicted
+++ resolved
@@ -17,27 +17,16 @@
 
 module dftbp_poisson_bulkpot
   
-<<<<<<< HEAD
  use dftbp_common_accuracy, only : dp
- use dftbp_common_constants
+ use dftbp_common_constants, only : Bohr__AA
  use dftbp_common_globalenv, only : stdOut
  use dftbp_io_message, only : warning
- use dftbp_poisson_gallocation
- use dftbp_poisson_parameters
- use dftbp_poisson_structure
- use dftbp_poisson_mpi_poisson
- use dftbp_poisson_gewald
-=======
- use dftbp_accuracy, only : dp
- use dftbp_constants, only : Bohr__AA
- use dftbp_globalenv, only : stdOut
- use dftbp_message, only : warning
- use gallocation, only : log_gallocate, log_gdeallocate
- use parameters, only : deltaR_max, ncont, poissacc, readbulk, contdir, iatc, overrbulkbc, dmin
- use structure, only : period, izp, x, dqmat, period_dir, uhubb, lmax
- use mpi_poisson, only : id0
- use gewald, only : getalpha, rezvol, long_pot, short_pot
->>>>>>> 16ca5993
+ use dftbp_poisson_gallocation, only : log_gallocate, log_gdeallocate
+ use dftbp_poisson_parameters, only : deltaR_max, ncont, poissacc, readbulk, contdir, iatc,&
+      & overrbulkbc, dmin
+ use dftbp_poisson_structure, only : period, izp, x, dqmat, period_dir, uhubb, lmax
+ use dftbp_poisson_mpi_poisson, only : id0
+ use dftbp_poisson_gewald, only : getalpha, rezvol, long_pot, short_pot
 
  implicit none
  private
