!--------------------------------------------------------------------------------------------------!
!  DFTB+: general package for performing fast atomistic simulations                                !
!  Copyright (C) 2006 - 2021  DFTB+ developers group                                               !
!                                                                                                  !
!  See the LICENSE file for terms of usage and distribution.                                       !
!--------------------------------------------------------------------------------------------------!

!**************************************************************************
!  Copyright (c) 2004 by Univ. Rome 'Tor Vergata'. All rights reserved.   *  
!  Authors: A. Pecchia, L. Latessa, A. Di Carlo                           *
!                                                                         *
!  Permission is hereby granted to use, copy or redistribute this program * 
!  under the LGPL licence.                                                *
!**************************************************************************

#:include "error.fypp"

#!#:set MEMLOG = 1

#! (LABEL, TYPE, ARRAY, ARGS) tuple for all logged arrays
#:set ALLOC_CASES = [&
  & ('i', 'integer', ':', 'length'),&
  & ('d', 'real(dp)', ':', 'length'),&
  & ('z', 'complex(dp)', ':', 'length'),&
  & ('i2', 'integer', ':,:', 'row,col'),&
  & ('d2', 'real(dp)', ':,:', 'row,col'),&
  & ('z2', 'complex(dp)', ':,:', 'row,col'),&
  & ('i3', 'integer', ':,:,:', 'row,col,dep'),&
  & ('d3', 'real(dp)', ':,:,:', 'row,col,dep'),&
  & ('z3', 'complex(dp)', ':,:,:', 'row,col,dep'),&
  & ('d4', 'real(dp)', ':,:,:,:', 'row,col,dep,qep')]

module dftbp_poisson_gallocation
  use, intrinsic :: iso_fortran_env, only : int64
  use, intrinsic :: iso_c_binding, only : c_sizeof
<<<<<<< HEAD
  use dftbp_common_globalenv, only : stdOut
  use dftbp_common_accuracy, only : dp
=======
  use dftbp_globalenv, only : stdOut
  use dftbp_accuracy, only : dp
  implicit none
  
  public log_gallocate, log_gdeallocate, writePoissMemInfo, writePoissPeakInfo
>>>>>>> 16ca5993

  integer, parameter :: long = int64
  integer, save :: iolog
  integer(int64), save :: alloc_mem, peak_mem  

  interface log_gallocate
  #:for LABEL, _, _, _ in ALLOC_CASES
    module procedure allocate_${LABEL}$
  #:endfor
  end interface

  interface log_gdeallocate
  #:for LABEL, _, _, _ in ALLOC_CASES
    module procedure deallocate_${LABEL}$
  #:endfor
  end interface

  !---------------------------------------------------------------
contains

#:for LABEL, TYPE, ARRAY, ARGS in ALLOC_CASES

  !---------------------------------------------------------------
  subroutine allocate_${LABEL}$(array, ${ARGS}$, err)

    ${TYPE}$, allocatable, target, intent(inout) :: array(${ARRAY}$)

    integer, intent(in) :: ${ARGS}$

    !> Error code, 0 if no problems
    integer, intent(out), optional :: err

    ${TYPE}$, pointer :: pArrayFlat(:)
    integer :: iErr

    if (present(err)) then
      err = 0
    end if

    !Allocation control: if array is already allocated STOP and write error statement
    if (allocated(array)) then
      @:ERROR_HANDLING(err,-1,"ALLOCATION ERROR: ${TYPE}$ (${LABEL}$) array is already allocated")
    endif

    if(.not. allocated(array)) then
      allocate(array(${ARGS}$), stat=iErr)
      if (ierr /= 0) then
        @:FORMATTED_ERROR_HANDLING(err, iErr, "(A,I0)", "Poisson allocation error: ", iErr)
      else
        if (size(array) > 0) then
          pArrayFlat(1 : size(array)) => array
          alloc_mem= alloc_mem + c_sizeof(pArrayFlat(1)) * size(pArrayFlat)
          if (alloc_mem > peak_mem) then
            peak_mem = alloc_mem
          endif
        end if
      #:if defined('MEMLOG')
        call writePoissMemInfo()
      #:endif
      endif
    endif

  end subroutine allocate_${LABEL}$

#:endfor


#:for LABEL, TYPE, ARRAY, _ in ALLOC_CASES

  !---------------------------------------------------------------
  subroutine deallocate_${LABEL}$(array, err)

    ${TYPE}$, allocatable, target, intent(inout) :: array(${ARRAY}$)

    !> Error code, 0 if no problems
    integer, intent(out), optional :: err

    ${TYPE}$, pointer :: pArrayFlat(:)

    if (present(err)) then
      err = 0
    end if

    if (allocated(array)) then
      if (size(array) > 0) then
        pArrayFlat(1 : size(array)) => array
        alloc_mem= alloc_mem - c_sizeof(pArrayFlat(1)) * size(pArrayFlat)
      end if
      deallocate(array)
     #:if defined('MEMLOG')
      call writePoissMemInfo()
     #:endif
    else
      @:ERROR_HANDLING(err, -1, 'ALLOCATION ERROR: ${TYPE}$ (${LABEL}$) array is not allocated')
    endif

  end subroutine deallocate_${LABEL}$

#:endfor


  ! ------------------------------------------------------------
  subroutine writePoissMemInfo(fileId)

    integer, intent(in), optional :: fileId

    character(3) :: str
    real(dp) :: dec

    call memstr(alloc_mem,dec,str)
    if (present(fileId)) then
      write(fileId,'(A35,F8.2,A3)') 'current Poisson memory allocated: ', real(alloc_mem,dp)*dec,&
          & str
    else
      write(stdOut,'(A35,F8.2,A3)') 'current Poisson memory allocated: ', real(alloc_mem,dp)*dec,&
          & str
    end if

  end subroutine writePoissMemInfo

  ! ------------------------------------------------------------
  subroutine writePoissPeakInfo(fileId)

    integer, intent(in), optional :: fileId

    character(3) :: str
    real(dp) :: dec

    call memstr(peak_mem,dec,str)
    if (present(fileId)) then
      write(fileId,'(A32,T36,F8.2,A3)') 'peak Poisson memory allocated: ', real(peak_mem,dp)*dec,&
          & str
    else
      write(stdOut,'(A32,T36,F8.2,A3)') 'peak Poisson memory allocated: ', real(peak_mem,dp)*dec,&
          & str
    end if

  end subroutine writePoissPeakInfo


  !> Labels for different sizes of value
  pure subroutine memstr(mem,dec,str)

    integer(int64), intent(in) :: mem
    real(dp), intent(out) :: dec
    character(3), intent(out) :: str

    if (mem < 1000_int64) then
      str = ' bt'
      dec = 1.0_dp
    else if (mem < 10000000_int64) then
      str = ' kb'
      dec = 1.0E-3_dp
    else if (mem < 10000000000_int64) then
      str = ' Mb'
      dec = 1.0E-6_dp
    else
      str = ' Gb'
      dec = 1.0E-9_dp
    endif

  end subroutine memstr

end module dftbp_poisson_gallocation<|MERGE_RESOLUTION|>--- conflicted
+++ resolved
@@ -33,16 +33,11 @@
 module dftbp_poisson_gallocation
   use, intrinsic :: iso_fortran_env, only : int64
   use, intrinsic :: iso_c_binding, only : c_sizeof
-<<<<<<< HEAD
   use dftbp_common_globalenv, only : stdOut
   use dftbp_common_accuracy, only : dp
-=======
-  use dftbp_globalenv, only : stdOut
-  use dftbp_accuracy, only : dp
   implicit none
   
   public log_gallocate, log_gdeallocate, writePoissMemInfo, writePoissPeakInfo
->>>>>>> 16ca5993
 
   integer, parameter :: long = int64
   integer, save :: iolog
