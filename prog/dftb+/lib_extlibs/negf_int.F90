--- conflicted
+++ resolved
@@ -246,7 +246,6 @@
         end if
         write(stdOut,*)
 
-<<<<<<< HEAD
         ! Define electrochemical potentials
         params%mu(i) = eFermi(i) - pot(i)
 
@@ -257,9 +256,6 @@
         end if
 
       enddo
-=======
-      end do
->>>>>>> 85bedb54
 
       deallocate(pot)
 
