xmlf90.o: _extlib_xmlf90
xmlf90.o += _extlib_xmlf90

#:if WITH_SOCKETS
fsockets.o: _extlib_fsockets
fsockets.o += _extlib_fsockets
#:endif

blas.o: _extlib_lapack
blas.o += _extlib_lapack

lapack.o: _extlib_lapack
lapack.o += _extlib_lapack

dftd3.o: _extlib_dftd3
dftd3.o += _extlib_dftd3

#:if WITH_ARPACK
arpack.o: _extlib_arpack
arpack.o += _extlib_arpack
#:endif

#:if WITH_MPI
mpifx.o: _extlib_mpifx
mpifx.o += _extlib_mpifx
#:endif

#:if WITH_SCALAPACK
scalapackfx.o: _extlib_scalapackfx _extlib_lapack
scalapackfx.o += _extlib_scalapackfx _extlib_lapack
#:endif

<<<<<<< HEAD
#:if WITH_MBD
mbd.o: _extlib_mbd
mbd.o += _extlib_mbd
=======
#:if WITH_TRANSPORT
negf_int.o: _extlib_libnegf 
negf_int.o += _extlib_libnegf 
poisson_int.o: _extlib_mudpack _extlib_libnegf 
poisson_int.o += _extlib_mudpack _extlib_libnegf
>>>>>>> f137f4ad
#:endif<|MERGE_RESOLUTION|>--- conflicted
+++ resolved
@@ -30,15 +30,15 @@
 scalapackfx.o += _extlib_scalapackfx _extlib_lapack
 #:endif
 
-<<<<<<< HEAD
 #:if WITH_MBD
 mbd.o: _extlib_mbd
 mbd.o += _extlib_mbd
-=======
+#:endif
+
+
 #:if WITH_TRANSPORT
 negf_int.o: _extlib_libnegf 
 negf_int.o += _extlib_libnegf 
 poisson_int.o: _extlib_mudpack _extlib_libnegf 
 poisson_int.o += _extlib_mudpack _extlib_libnegf
->>>>>>> f137f4ad
 #:endif