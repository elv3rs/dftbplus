--- conflicted
+++ resolved
@@ -1,11 +1,7 @@
 #:include "common.fypp"
 
 !> Imports the functionality of libMBD.
-<<<<<<< HEAD
 module dftbp_mbd
-=======
-module mbd_module
->>>>>>> c4cd0e88
 #:if WITH_MBD
   use mbd, TMbdInit => mbd_input_t, TMbd => mbd_calc_t
 #:endif
@@ -24,8 +20,4 @@
   end type TMbd
 #:endif
 
-<<<<<<< HEAD
-end module dftbp_mbd
-=======
-end module mbd_module
->>>>>>> c4cd0e88
+end module dftbp_mbd