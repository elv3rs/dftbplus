!--------------------------------------------------------------------------------------------------!
!  DFTB+: general package for performing fast atomistic simulations                                !
!  Copyright (C) 2006 - 2020  DFTB+ developers group                                               !
!                                                                                                  !
!  See the LICENSE file for terms of usage and distribution.                                       !
!--------------------------------------------------------------------------------------------------!

#:include 'common.fypp'

!> Fills the derived type with the input parameters from an HSD or an XML file.
module dftbp_parser
  use dftbp_globalenv
  use dftbp_assert
  use dftbp_accuracy
  use dftbp_constants
  use dftbp_inputdata
  use dftbp_typegeometryhsd
  use dftbp_hsdparser, only : getNodeHSDName, parseHSD
  use dftbp_hsdutils
  use dftbp_hsdutils2
  use dftbp_specieslist, only : readSpeciesList
  use dftbp_charmanip
  use dftbp_message
  use dftbp_linkedlist
  use dftbp_unitconversion
  use dftbp_oldcompat
  use dftbp_inputconversion
  use dftbp_lapackroutines, only : matinv
  use dftbp_periodic, only : TNeighbourList, TNeighbourlist_init, getSuperSampling
  use dftbp_periodic, only : getCellTranslations, updateNeighbourList
  use dftbp_coordnumber
  use dftbp_dispersions
  use dftbp_dftd4param, only : getEeqChi, getEeqGam, getEeqKcn, getEeqRad
  use dftbp_encharges, only : TEeqInput
  use dftbp_simplealgebra, only: cross3, determinant33
  use dftbp_slakocont
  use dftbp_slakoeqgrid
  use dftbp_repcont
  use dftbp_repspline
  use dftbp_reppoly
  use dftbp_dftbplusu
  use dftbp_commontypes
  use dftbp_oldskdata
  use dftbp_xmlutils, only : removeChildNodes
  use dftbp_xmlf90
  use dftbp_orbitals
  use dftbp_rangeseparated
  use dftbp_timeprop
  use dftbp_forcetypes, only : forceTypes
  use dftbp_mixer, only : mixerTypes
  use dftbp_geoopt, only : geoOptTypes
  use dftbp_halogenx, only : halogenXSpecies1, halogenXSpecies2
#:if WITH_SOCKETS
  use dftbp_ipisocket, only : IPI_PROTOCOLS
#:endif
  use dftbp_elsiiface
  use dftbp_elecsolvers, only : electronicSolverTypes
  use dftbp_etemp, only : fillingTypes
  use dftbp_hamiltoniantypes
  use dftbp_wrappedintr
  use dftbp_tempprofile, only : identifyTempProfile
  use dftbp_reks
  use dftbp_plumed, only : withPlumed
  use dftbp_arpack, only : withArpack
  use poisson_init
#:if WITH_TRANSPORT
  use libnegf_vars
#:endif
  use dftbp_solvparser, only : readSolvation, readCM5
  implicit none
  private

  public :: parserVersion, rootTag
  public :: TParserFlags
  public :: readHsdFile, parseHsdTree


  !> Tag at the head of the input document tree
  character(len=*), parameter :: rootTag = "dftbplusinput"

  !> Version of the current parser
  integer, parameter :: parserVersion = 9


  !> Version of the oldest parser for which compatibility is still maintained
  integer, parameter :: minVersion = 1


  !> Container type for parser related flags.
  type TParserFlags

    !> stop after parsing?
    logical :: tStop

    !> Continue despite unprocessed nodes
    logical :: tIgnoreUnprocessed

    !> HSD output?
    logical :: tWriteHSD
  end type TParserFlags


  !> Mapping between input version and parser version
  type :: TVersionMap
    character(10) :: inputVersion
    integer :: parserVersion
  end type TVersionMap

  !> Actual input version - parser version maps (must be updated at every public release)
  type(TVersionMap), parameter :: versionMaps(5) = [&
      & TVersionMap("20.1", 8), TVersionMap("19.1", 7),&
      & TVersionMap("18.2", 6), TVersionMap("18.1", 5), TVersionMap("17.1", 5)]


contains

  !> Reads the HSD input from a file
  subroutine readHsdFile(hsdFile, hsdTree)

    !> Name of the input file
    character(*), intent(in) :: hsdFile

    !> Data tree representation of the input
    type(fnode), pointer :: hsdTree

    call parseHSD(rootTag, hsdFile, hsdTree)

  end subroutine readHsdFile


  !> Parse input from an HSD/XML file
  subroutine parseHsdTree(hsdTree, input, parserFlags)

    !> Tree representation of the input
    type(fnode), pointer :: hsdTree

    !> Returns initialised input variables on exit
    type(TInputData), intent(out) :: input

    !> Special block containings parser related settings
    type(TParserFlags), intent(out) :: parserFlags

    type(fnode), pointer :: root, tmp, driverNode, hamNode, analysisNode, child, dummy
    logical :: tReadAnalysis
    integer, allocatable :: implicitParserVersion

    write(stdout, '(A,1X,I0,/)') 'Parser version:', parserVersion
    write(stdout, "(A)") repeat("-", 80)

    call getChild(hsdTree, rootTag, root)

    call handleInputVersion(root, implicitParserVersion)
    call getChildValue(root, "ParserOptions", dummy, "", child=child, list=.true.,&
        & allowEmptyValue=.true., dummyValue=.true.)
    call readParserOptions(child, root, parserFlags, implicitParserVersion)

    call getChild(root, "Geometry", tmp)
    call readGeometry(tmp, input)

    ! Hamiltonian settings that need to know settings from the REKS block
    call getChildValue(root, "Reks", dummy, "None", child=child)
    call readReks(child, dummy, input%ctrl, input%geom)

    call getChild(root, "Transport", child, requested=.false.)

  #:if WITH_TRANSPORT

    ! Read in transport and modify geometry if it is only a contact calculation
    if (associated(child)) then
      call readTransportGeometry(child, input%geom, input%transpar)
    else
      input%transpar%ncont=0
      allocate(input%transpar%contacts(0))
      ! set range of atoms in the 'device', as there are no contacts
      input%transpar%idxdevice(1) = 1
      input%transpar%idxdevice(2) = input%geom%nAtom
    end if

    call getChild(root, "Dephasing", child, requested=.false.)
    if (associated(child)) then
      call detailedError(child, "Be patient... Dephasing feature will be available soon!")
      !call readDephasing(child, input%slako%orb, input%geom, input%transpar, input%ginfo%tundos)
    end if

    ! electronic Hamiltonian
    call getChildValue(root, "Hamiltonian", hamNode)
    call readHamiltonian(hamNode, input%ctrl, input%geom, input%slako, input%transpar,&
        & input%ginfo%greendens, input%poisson)

  #:else

    if (associated(child)) then
      call detailedError(child, "Program has been compiled without transport enabled")
    end if

    ! electronic Hamiltonian
    call getChildValue(root, "Hamiltonian", hamNode)
    call readHamiltonian(hamNode, input%ctrl, input%geom, input%slako, input%poisson)

  #:endif

    call getChildValue(root, "Driver", driverNode, "", child=child, allowEmptyValue=.true.)
  #:if WITH_TRANSPORT
    call readDriver(driverNode, child, input%geom, input%ctrl, input%transpar)
  #:else
    call readDriver(driverNode, child, input%geom, input%ctrl)
  #:endif

    tReadAnalysis = .true.
    call getChild(root, "ElectronDynamics", child=child, requested=.false.)
    if (associated(child)) then
      allocate(input%ctrl%elecDynInp)
      call readElecDynamics(child, input%ctrl%elecDynInp, input%geom, input%ctrl%masses)
      if (input%ctrl%elecDynInp%tReadRestart .and. .not.input%ctrl%elecDynInp%tPopulations) then
        tReadAnalysis = .false.
      end if

    end if

    if (tReadAnalysis) then
      ! Analysis of properties
      call getChildValue(root, "Analysis", dummy, "", child=analysisNode, list=.true., &
          & allowEmptyValue=.true., dummyValue=.true.)

    #:if WITH_TRANSPORT
      call readAnalysis(analysisNode, input%ctrl, input%geom, input%slako%orb, input%transpar, &
          & input%ginfo%tundos)

      call finalizeNegf(input)
    #:else
      call readAnalysis(analysisNode, input%ctrl, input%geom, input%slako%orb)
    #:endif

    end if

    call getChildValue(root, "ExcitedState", dummy, "", child=child, list=.true., &
        & allowEmptyValue=.true., dummyValue=.true.)
    call readExcited(child, input%geom, input%ctrl)

    ! Hamiltonian settings that need to know settings from the blocks above
    call readLaterHamiltonian(hamNode, input%ctrl, driverNode, input%geom)

    call getChildValue(root, "Options", dummy, "", child=child, list=.true., &
        & allowEmptyValue=.true., dummyValue=.true.)
    call readOptions(child, input%ctrl)

    ! W values if needed by Hamiltonian or excited state calculation
    call readSpinConstants(hamNode, input%geom, input%slako, input%ctrl)

    ! analysis settings that need to know settings from the options block
    if (tReadAnalysis) then
      call readLaterAnalysis(analysisNode, input%ctrl)
    end if

    ! read parallel calculation settings
    call readParallel(root, input)

    ! input data strucutre has been initialised
    input%tInitialized = .true.

  end subroutine parseHsdTree


  !> Converts input version to parser version and removes InputVersion node if present.
  subroutine handleInputVersion(root, implicitParserVersion)

    !> Root eventually containing InputVersion
    type(fnode), pointer, intent(in) :: root

    !> Parser version corresponding to input version, or unallocated if none has been found
    integer, allocatable, intent(out) :: implicitParserVersion

    type(fnode), pointer :: child, dummy
    type(string) :: versionString

    call getChild(root, "InputVersion", child, requested=.false.)
    if (associated(child)) then
      call getChildValue(child, "", versionString)
      implicitParserVersion = parserVersionFromInputVersion(unquote(char(versionString)), child)
      dummy => removeChild(root, child)
      call destroyNode(dummy)
    end if

  end subroutine handleInputVersion


  !> Read in parser options (options not passed to the main code)
  subroutine readParserOptions(node, root, flags, implicitVersion)

    !> Node to get the information from
    type(fnode), pointer :: node

    !> Root of the entire tree (in case it needs to be converted, for example because of compability
    !> options)
    type(fnode), pointer :: root

    !> Contains parser flags on exit.
    type(TParserFlags), intent(out) :: flags

    !> Parser version implied by version number
    integer, intent(in), optional :: implicitVersion

    integer :: inputVersion
    type(fnode), pointer :: child

    if (present(implicitVersion)) then
      call getChild(node, "ParserVersion", child, requested=.false.)
      if (associated(child)) then
        call detailedError(child, "Cannot have both ParserVersion and InputVersion")
      end if
      inputVersion = implicitVersion
    else
      ! Check if input needs compatibility conversion.
      call getChildValue(node, "ParserVersion", inputVersion, parserVersion, &
          &child=child)
    end if
    if (inputVersion < 1 .or. inputVersion > parserVersion) then
      call detailedError(child, "Invalid parser version (" // i2c(inputVersion)&
          &// ")")
    elseif (inputVersion < minVersion) then
      call detailedError(child, &
          &"Sorry, no compatibility mode for parser version " &
          &// i2c(inputVersion) // " (too old)")
    elseif (inputVersion /= parserVersion) then
      write(stdout, "(A,I2,A,I2,A)") "***  Converting input from parser version ", &
          &inputVersion, " to parser version ", parserVersion, " ..."
      call convertOldHSD(root, inputVersion, parserVersion)
      write(stdout, "(A,/)") "***  Done."
    end if

    call getChildValue(node, "WriteHSDInput", flags%tWriteHSD, .true.)
    if (.not. flags%tWriteHSD) then
      call detailedWarning(node, "WriteHSDInput turned off. You are not guaranteed" // newline // &
          &" to able to obtain the same results with a later version of the code!" // newline // &
          & "(the dftb_pin.hsd file DOES guarantee this)")
    end if
    call getChildValue(node, "StopAfterParsing", flags%tStop, .false.)

    call getChildValue(node, "IgnoreUnprocessedNodes", &
        &flags%tIgnoreUnprocessed, .false.)

  end subroutine readParserOptions


  !> Read in Geometry
  subroutine readGeometry(node, input)

    !> Node to get the information from
    type(fnode), pointer :: node

    !> Input structure to be filled
    type(TInputData), intent(inout) :: input

    type(fnode), pointer :: value1, child
    type(string) :: buffer

    call getChildValue(node, "", value1, child=child)
    call getNodeName(value1, buffer)
    input%geom%tPeriodic = .false.
    input%geom%tHelical = .false.
    select case (char(buffer))
    case ("genformat")
      call readTGeometryGen(value1, input%geom)
    case ("xyzformat")
      call readTGeometryXyz(value1, input%geom)
    case ("vaspformat")
      call readTGeometryVasp(value1, input%geom)
    case default
      call setUnprocessed(value1)
      call readTGeometryHSD(child, input%geom)
    end select

  end subroutine readGeometry


  !> Read in driver properties
#:if WITH_TRANSPORT
  subroutine readDriver(node, parent, geom, ctrl, transpar)
#:else
  subroutine readDriver(node, parent, geom, ctrl)
#:endif

    !> Node to get the information from
    type(fnode), pointer :: node

    !> Parent of node (for error messages)
    type(fnode), pointer :: parent

    !> geometry of the system
    type(TGeometry), intent(in) :: geom

    !> Control structure to be filled
    type(TControl), intent(inout) :: ctrl

  #:if WITH_TRANSPORT
    !> Transport parameters
    type(TTransPar), intent(in) :: transpar
  #:endif

    type(fnode), pointer :: child, child2, child3, value1, value2, field

    type(string) :: buffer, buffer2, modifier
  #:if WITH_SOCKETS
    character(lc) :: sTmp
  #:endif

    ! range of default atoms to move
    character(mc) :: atomsRange

    logical :: isMaxStepNeeded

    atomsRange = "1:-1"
  #:if WITH_TRANSPORT
    if (transpar%defined) then
      ! only those atoms in the device region
      write(atomsRange,"(I0,':',I0)")transpar%idxdevice
    end if
  #:endif

    ctrl%isGeoOpt = .false.
    ctrl%tCoordOpt = .false.
    ctrl%tLatOpt = .false.

    ctrl%iGeoOpt = geoOptTypes%none
    ctrl%tMD = .false.
    ctrl%iThermostat = 0
    ctrl%tForces = .false.
    ctrl%tSetFillingTemp = .false.

    call getNodeName2(node, buffer)
    driver: select case (char(buffer))
    case ("")
      continue
    case ("none")
      continue
    case ("steepestdescent")

      ! Steepest downhill optimisation
      ctrl%iGeoOpt = geoOptTypes%steepestDesc
      #:if WITH_TRANSPORT
      call commonGeoOptions(node, ctrl, geom, transpar)
      #:else
      call commonGeoOptions(node, ctrl, geom)
      #:endif

    case ("conjugategradient")

      ! Conjugate gradient location optimisation
      ctrl%iGeoOpt = geoOptTypes%conjugateGrad
      #:if WITH_TRANSPORT
      call commonGeoOptions(node, ctrl, geom, transpar)
      #:else
      call commonGeoOptions(node, ctrl, geom)
      #:endif

    case("gdiis")

      ! Gradient DIIS optimisation, only stable in the quadratic region
      ctrl%iGeoOpt = geoOptTypes%diis
      call getChildValue(node, "alpha", ctrl%deltaGeoOpt, 1.0E-1_dp)
      call getChildValue(node, "Generations", ctrl%iGenGeoOpt, 8)
      #:if WITH_TRANSPORT
      call commonGeoOptions(node, ctrl, geom, transpar)
      #:else
      call commonGeoOptions(node, ctrl, geom)
      #:endif

    case ("lbfgs")

      ctrl%iGeoOpt = geoOptTypes%lbfgs
<<<<<<< HEAD
      #:if WITH_TRANSPORT
      call commonGeoOptions(node, ctrl, geom, transpar)
      #:else
      call commonGeoOptions(node, ctrl, geom)
      #:endif
      allocate(ctrl%lbfgsInp)
      call getChildValue(node, "Memory", ctrl%lbfgsInp%memory, 20)
=======

      ctrl%tForces = .true.
      ctrl%restartFreq = 1

      allocate(ctrl%lbfgsInp)
      call getChildValue(node, "Memory", ctrl%lbfgsInp%memory, 20)

      call getChildValue(node, "LineSearch", ctrl%lbfgsInp%isLineSearch, .false.)

      isMaxStepNeeded = .not. ctrl%lbfgsInp%isLineSearch
      if (isMaxStepNeeded) then
        call getChildValue(node, "setMaxStep", ctrl%lbfgsInp%isLineSearch, isMaxStepNeeded)
        ctrl%lbfgsInp%MaxQNStep = isMaxStepNeeded
      end if

      call getChildValue(node, "LatticeOpt", ctrl%tLatOpt, .false.)
      if (ctrl%tLatOpt) then
        call getChildValue(node, "Pressure", ctrl%pressure, 0.0_dp, modifier=modifier, child=child)
        call convertByMul(char(modifier), pressureUnits, child, ctrl%pressure)
        call getChildValue(node, "FixAngles", ctrl%tLatOptFixAng, .false.)
        if (ctrl%tLatOptFixAng) then
          call getChildValue(node, "FixLengths", ctrl%tLatOptFixLen, [.false.,.false.,.false.])
        else
          call getChildValue(node, "Isotropic", ctrl%tLatOptIsotropic, .false.)
        end if
        if (isMaxStepNeeded) then
          call getChildValue(node, "MaxLatticeStep", ctrl%maxLatDisp, 0.2_dp)
        end if
      end if
      call getChildValue(node, "MovedAtoms", buffer2, trim(atomsRange), child=child,&
          & multiple=.true.)
      call convAtomRangeToInt(char(buffer2), geom%speciesNames, geom%species, child,&
          & ctrl%indMovedAtom)

      ctrl%nrMoved = size(ctrl%indMovedAtom)
      ctrl%tCoordOpt = (ctrl%nrMoved /= 0)
      if (ctrl%tCoordOpt.and.isMaxStepNeeded) then
        call getChildValue(node, "MaxAtomStep", ctrl%maxAtomDisp, 0.2_dp)
      end if
      call getChildValue(node, "MaxForceComponent", ctrl%maxForce, 1e-4_dp, modifier=modifier,&
          & child=field)
      call convertByMul(char(modifier), forceUnits, field, ctrl%maxForce)
      call getChildValue(node, "MaxSteps", ctrl%maxRun, 200)
      call getChildValue(node, "OutputPrefix", buffer2, "geo_end")
      ctrl%outFile = unquote(char(buffer2))
      call getChildValue(node, "AppendGeometries", ctrl%tAppendGeo, .false.)
      call getChildValue(node, "ConvergentForcesOnly", ctrl%isSccConvRequired, .true.)
      call readGeoConstraints(node, ctrl, geom%nAtom)
      if (ctrl%tLatOpt) then
        if (ctrl%nrConstr/=0) then
          call error("Lattice optimisation and constraints currently incompatible.")
        end if
        if (ctrl%nrMoved/=0.and.ctrl%nrMoved<geom%nAtom) then
          call error("Subset of optimising atoms not currently possible with lattice optimisation.")
        end if
      end if
      ctrl%isGeoOpt = ctrl%tLatOpt .or. ctrl%tCoordOpt

>>>>>>> 68590301

    case ("fire")

      ctrl%iGeoOpt = geoOptTypes%fire
      #:if WITH_TRANSPORT
      call commonGeoOptions(node, ctrl, geom, transpar)
      #:else
      call commonGeoOptions(node, ctrl, geom)
      #:endif
      call getChildValue(node, "TimeStep", ctrl%deltaT, 1.0_dp, modifier=modifier, child=field)
      call convertByMul(char(modifier), timeUnits, field, ctrl%deltaT)

    case("secondderivatives")
      ! currently only numerical derivatives of forces is implemented

      ctrl%tDerivs = .true.
      ctrl%tForces = .true.
      call getChildValue(node, "Atoms", buffer2, trim(atomsRange), child=child, &
          &multiple=.true.)
      call convAtomRangeToInt(char(buffer2), geom%speciesNames, geom%species, child,&
          & ctrl%indMovedAtom)
      ctrl%nrMoved = size(ctrl%indMovedAtom)
      if (ctrl%nrMoved == 0) then
        call error("No atoms specified for derivatives calculation.")
      end if
      call getChildValue(node, "Delta", ctrl%deriv2ndDelta, 1.0E-4_dp, &
          & modifier=modifier, child=field)
      call convertByMul(char(modifier), lengthUnits, field, ctrl%deriv2ndDelta)
      ctrl%isSccConvRequired = .true.

    case ("velocityverlet")
      ! molecular dynamics

      ctrl%tForces = .true.
      ctrl%tMD = .true.

      call getChildValue(node, "MDRestartFrequency", ctrl%restartFreq, 1)
      call getChildValue(node, "MovedAtoms", buffer2, trim(atomsRange), child=child, &
          &multiple=.true.)
      call convAtomRangeToInt(char(buffer2), geom%speciesNames, geom%species, child,&
          & ctrl%indMovedAtom)
      ctrl%nrMoved = size(ctrl%indMovedAtom)
      if (ctrl%nrMoved == 0) then
        call error("No atoms specified for molecular dynamics.")
      end if
      call readInitialVelocities(node, ctrl, geom%nAtom)

      call getChildValue(node, "KeepStationary", ctrl%tMDstill,.true.)
      if (ctrl%tMDstill .and. geom%nAtom == 1) then
        call error("Removing translational freedom with only one atom not&
            & possible.")
      end if

      call getChildValue(node, "TimeStep", ctrl%deltaT, modifier=modifier, &
          &child=field)
      call convertByMul(char(modifier), timeUnits, field, ctrl%deltaT)

      call getChildValue(node, "Thermostat", value1, child=child)
      call getNodeName(value1, buffer2)

      call getChildValue(node, "ConvergentForcesOnly", ctrl%isSccConvRequired, .true.)

      thermostat: select case(char(buffer2))
      case ("berendsen")
        ctrl%iThermostat = 2
        ! Read temperature or temperature profiles
        call getChildValue(value1, "Temperature", value2, modifier=modifier, &
            &child=child2)
        call getNodeName(value2, buffer)

        select case(char(buffer))
        case (textNodeName)
          call readTemperature(child2, ctrl)
        case ("temperatureprofile")
          call readTemperatureProfile(value2, char(modifier), ctrl)
        case default
          call detailedError(value2, "Invalid method name.")
        end select

        !call getChildValue(value1, "CouplingStrength", ctrl%wvScale)
        call getChild(value1, "CouplingStrength", child=child2, &
            & requested=.false.)
        if (associated(child2)) then
          call getChildValue(child2, "", ctrl%wvScale)
          call getChild(value1, "Timescale",child=child2,modifier=modifier,&
              &requested=.false.)
          if (associated(child2)) call error("Only Coupling strength OR &
              &Timescale can be set for Berendsen thermostats.")
        else
          call getChild(value1, "Timescale",child=child2,modifier=modifier,&
              &requested=.false.)
          if (associated(child2)) then
            call getChildValue(child2, "", ctrl%wvScale, &
                & modifier=modifier, child=child3)
            call convertByMul(char(modifier), timeUnits, child3, &
                & ctrl%wvScale)
            ctrl%wvScale = ctrl%deltaT / ctrl%wvScale
          else
            call error("Either CouplingStrength or Timescale must be set&
                & for Berendsen thermostats.")
          end if
        end if

      case ("nosehoover")
        ctrl%iThermostat = 3
        ! Read temperature or temperature profiles
        call getChildValue(value1, "Temperature", value2, modifier=modifier, child=child2)
        call getNodeName(value2, buffer)

        select case(char(buffer))
        case (textNodeName)
          call readTemperature(child2, ctrl)
        case ("temperatureprofile")
          call readTemperatureProfile(value2, char(modifier), ctrl)
        case default
          call detailedError(value2, "Invalid method name.")
        end select

        call getChildValue(value1, "CouplingStrength", ctrl%wvScale, modifier=modifier, child=field)
        call convertByMul(char(modifier), freqUnits, field, ctrl%wvScale)

        call getChildValue(value1, "ChainLength", ctrl%nh_npart, 3)
        call getChildValue(value1, "Order", ctrl%nh_nys, 3)
        call getChildValue(value1, "IntegratorSteps", ctrl%nh_nc, 1)

        call getChild(value1, "Restart",  child=child3, requested=.false.)
        if (associated(child3)) then
          allocate(ctrl%xnose(ctrl%nh_npart))
          allocate(ctrl%vnose(ctrl%nh_npart))
          allocate(ctrl%gnose(ctrl%nh_npart))
          call getChildValue(child3,"x",ctrl%xnose)
          call getChildValue(child3,"v",ctrl%vnose)
          call getChildValue(child3,"g",ctrl%gnose)
          ctrl%tInitNHC = .true.
        else
          ctrl%tInitNHC = .false.
        end if

      case ("andersen")
        ctrl%iThermostat = 1
        ! Read temperature or temperature profiles
        call getChildValue(value1, "Temperature", value2, modifier=modifier, child=child2)
        call getNodeName(value2, buffer)

        select case(char(buffer))
        case (textNodeName)
          call readTemperature(child2, ctrl)
        case ("temperatureprofile")
          call readTemperatureProfile(value2, char(modifier), ctrl)
        case default
          call detailedError(value2, "Invalid method name.")
        end select

        call getChildValue(value1, "ReselectProbability", ctrl%wvScale, &
            &child=child3)
        if (ctrl%wvScale <= 0.0_dp .or. ctrl%wvScale > 1.0_dp) then
          call detailedError(child3, &
              &"ReselectProbability must be in the range (0,1]!")
        end if
        call getChildValue(value1, "ReselectIndividually", ctrl%tRescale)

      case ("none")
        ctrl%iThermostat = 0
        allocate(ctrl%tempSteps(1))
        allocate(ctrl%tempValues(1))

        if (ctrl%tReadMDVelocities) then
          ! without a thermostat, if we know the initial velocities, we do not
          ! need a temperature, so just set it to something 'safe'
          ctrl%tempAtom = minTemp
        else
          call readMDInitTemp(value1, ctrl%tempAtom, minTemp)
        end if
      case default
        call getNodeHSDName(value1, buffer2)
        call detailedError(child, "Invalid thermostat '" // char(buffer2) // "'")
      end select thermostat

      if (ctrl%maxRun < -1) then
        call getChildValue(node, "Steps", ctrl%maxRun)
      end if

      call getChildValue(node, "OutputPrefix", buffer2, "geo_end")
      ctrl%outFile = unquote(char(buffer2))

      call getChildValue(node, "Plumed", ctrl%tPlumed, default=.false., child=child)
      if (ctrl%tPlumed .and. .not. withPlumed) then
        call detailedError(child, "Metadynamics can not be used since code has been compiled&
            & without PLUMED support")
      end if

      if (geom%tPeriodic) then

        call getChild(node, "Barostat", child, requested=.false.)
        if (.not. associated(child)) then
          call setChild(node, "Barostat", child)
          ctrl%tBarostat = .false.
          ctrl%pressure = 0.0_dp
          ctrl%BarostatStrength = 0.0_dp
        else
          if (ctrl%nrMoved /= geom%nAtom) then
            call error("Dynamics for a subset of atoms is not currently&
                & possible when using a barostat")
          end if
          call getChildValue(child, "Pressure", ctrl%pressure, &
              & modifier=modifier, child=child2)
          call convertByMul(char(modifier), pressureUnits, child2, &
              & ctrl%pressure)
          call getChild(child, "Coupling", child=child2, requested=.false.)
          if (associated(child2)) then
            call getChildValue(child2, "", ctrl%BarostatStrength)
            call getChild(child, "Timescale",child=child2,modifier=modifier,&
                &requested=.false.)
            if (associated(child2)) call error("Only Coupling strength OR &
                &Timescale can be set for Barostatting.")
          else
            call getChild(child, "Timescale",child=child2,modifier=modifier,&
                &requested=.false.)
            if (associated(child2)) then
              call getChildValue(child2, "", ctrl%BarostatStrength, &
                  & modifier=modifier, child=child3)
              call convertByMul(char(modifier), timeUnits, child3, &
                  & ctrl%BarostatStrength)
              ctrl%BarostatStrength = ctrl%deltaT / ctrl%BarostatStrength
            else
              call error("Either Coupling strength or Timescale must be set&
                  & for Barostatting.")
            end if
          end if
          call getChildValue(child, "Isotropic", ctrl%tIsotropic, .true.)
          ctrl%tBarostat = .true.
        end if
      end if

      call readXlbomdOptions(node, ctrl%xlbomd)

      call getInputMasses(node, geom, ctrl%masses)

    case ("socket")
      ! external socket control of the run (once initialised from input)
    #:if WITH_SOCKETS
      ctrl%tForces = .true.
      allocate(ctrl%socketInput)
      call getChild(node, 'File', child=child2, requested=.false.)
      call getChild(node, 'Host', child=child3, requested=.false.)
      if (associated(child2) .eqv. associated(child3)) then
        call error('Either Host or File (but not both) must be set for socket&
            & communication')
      end if

      ! File communiation
      if (associated(child2)) then
        call getChildValue(child2, "", buffer2)
        ctrl%socketInput%host = unquote(char(buffer2))
        ! zero it to signal to initprogram to use a unix file
        ctrl%socketInput%port = 0
      else
        call getChildValue(child3, "", buffer2)
        ctrl%socketInput%host = unquote(char(buffer2))
        call getChildValue(node, "Port", ctrl%socketInput%port, child=field)
        if (ctrl%socketInput%port <= 0) then
          call detailedError(field, "Invalid port number")
        end if
      end if

      call getChildValue(node, "Protocol", value1, "i-PI", child=child)
      call getNodeName(value1, buffer)
      select case(char(buffer))
      case("i-pi")
        ctrl%socketInput%protocol = IPI_PROTOCOLS%IPI_1
        ! want a file path
        if (ctrl%socketInput%port == 0) then
          call getChildValue(node, "Prefix", buffer2, "/tmp/ipi_")
          sTmp = unquote(char(buffer2))
          ctrl%socketInput%host = trim(sTmp) // trim(ctrl%socketInput%host)
        end if

      case default
        call detailedError(child, "Invalid protocol '" // char(buffer) // "'")
      end select
      call getChildValue(node, "Verbosity", ctrl%socketInput%verbosity, 0)
      call getChildValue(node, "MaxSteps", ctrl%maxRun, 200)

    #:else
      call detailedError(node, "Program had been compiled without socket support")
    #:endif

    case default

      call getNodeHSDName(node, buffer)
      call detailedError(parent, "Invalid driver '" // char(buffer) // "'")

    end select driver

  end subroutine readDriver


  !> Common geometry optimisation settings for various drivers
#:if WITH_TRANSPORT
  subroutine commonGeoOptions(node, ctrl, geom, transpar)
#:else
  subroutine commonGeoOptions(node, ctrl, geom)
#:endif

    !> Node to get the information from
    type(fnode), pointer :: node

    !> Control structure to be filled
    type(TControl), intent(inout) :: ctrl

    !> geometry of the system
    type(TGeometry), intent(in) :: geom

  #:if WITH_TRANSPORT
    !> Transport parameters
    type(TTransPar), intent(in) :: transpar
  #:endif

    type(fnode), pointer :: child, child2, child3, value1, value2, field
    type(string) :: buffer, buffer2, modifier
    ! range of default atoms to move
    character(mc) :: atomsRange

    atomsRange = "1:-1"
  #:if WITH_TRANSPORT
    if (transpar%defined) then
      ! only those atoms in the device region
      write(atomsRange,"(I0,':',I0)")transpar%idxdevice
    end if
  #:endif

    ctrl%tForces = .true.
    ctrl%restartFreq = 1

    call getChildValue(node, "LatticeOpt", ctrl%tLatOpt, .false.)
    if (ctrl%tLatOpt) then
      call getChildValue(node, "Pressure", ctrl%pressure, 0.0_dp, &
          & modifier=modifier, child=child)
      call convertByMul(char(modifier), pressureUnits, child, &
          & ctrl%pressure)
      call getChildValue(node, "FixAngles", ctrl%tLatOptFixAng, .false.)
      if (ctrl%tLatOptFixAng) then
        call getChildValue(node, "FixLengths", ctrl%tLatOptFixLen, &
            & (/.false.,.false.,.false./))
      else
        call getChildValue(node, "Isotropic", ctrl%tLatOptIsotropic, .false.)
      end if
      call getChildValue(node, "MaxLatticeStep", ctrl%maxLatDisp, 0.2_dp)
    end if
    call getChildValue(node, "MovedAtoms", buffer2, trim(atomsRange), child=child, &
        &multiple=.true.)
    call convAtomRangeToInt(char(buffer2), geom%speciesNames, geom%species, child,&
        & ctrl%indMovedAtom)

    ctrl%nrMoved = size(ctrl%indMovedAtom)
    ctrl%tCoordOpt = (ctrl%nrMoved /= 0)
    if (ctrl%tCoordOpt) then
      call getChildValue(node, "MaxAtomStep", ctrl%maxAtomDisp, 0.2_dp)
    end if
    call getChildValue(node, "MaxForceComponent", ctrl%maxForce, 1e-4_dp, &
        &modifier=modifier, child=field)
    call convertByMul(char(modifier), forceUnits, field, ctrl%maxForce)
    call getChildValue(node, "MaxSteps", ctrl%maxRun, 200)
    call getChildValue(node, "StepSize", ctrl%deltaT, 100.0_dp, &
        &modifier=modifier, child=field)
    call convertByMul(char(modifier), timeUnits, field, ctrl%deltaT)
    call getChildValue(node, "OutputPrefix", buffer2, "geo_end")
    ctrl%outFile = unquote(char(buffer2))
    call getChildValue(node, "AppendGeometries", ctrl%tAppendGeo, .false.)
    call getChildValue(node, "ConvergentForcesOnly", ctrl%isSccConvRequired, .true.)
    call readGeoConstraints(node, ctrl, geom%nAtom)
    if (ctrl%tLatOpt) then
      if (ctrl%nrConstr/=0) then
        call error("Lattice optimisation and constraints currently&
            & incompatible.")
      end if
      if (ctrl%nrMoved/=0.and.ctrl%nrMoved<geom%nAtom) then
        call error("Subset of optimising atoms not currently possible with&
            & lattice optimisation.")
      end if
    end if
    ctrl%isGeoOpt = ctrl%tLatOpt .or. ctrl%tCoordOpt

  end subroutine commonGeoOptions


  !> Extended lagrangian options for XLBOMD
  subroutine readXlbomdOptions(node, input)

    !> node in the input tree
    type(fnode), pointer :: node

    !> extracted settings on exit
    type(TXLBOMDInp), allocatable, intent(out) :: input

    type(fnode), pointer :: pXlbomd, pXlbomdFast, pRoot, pChild
    integer :: nKappa
    logical :: tXlbomdFast

    call getChild(node, 'Xlbomd', pXlbomd, requested=.false.)
    call getChild(node, 'XlbomdFast', pXlbomdFast, requested=.false.)
    if (.not. (associated(pXlbomd) .or. associated(pXlbomdFast))) then
      return
    end if
    if (associated(pXlbomd) .and. associated(pXlbomdFast)) then
      call detailedError(pXlbomdFast, "Blocks 'Xlbomd' and 'XlbomdFast' are&
          & mutually exclusive")
    end if
    if (associated(pXlbomdFast)) then
      tXlbomdFast = .true.
      pRoot => pXlbomdFast
    else
      tXlbomdFast = .false.
      pRoot => pXlbomd
    end if
    allocate(input)
    call getChildValue(pRoot, 'IntegrationSteps', input%nKappa, 5, child=pChild)
    ! Workaround for nagfor 6.1 as the derived type in the array comparison
    ! is not recognized as such
    nKappa = input%nKappa
    if (all([5, 6, 7] /= nKappa)) then
      call detailedError(pChild, 'Invalid number of integration steps (must be&
          & 5, 6 or 7)')
    end if
    call getChildValue(pRoot, 'PreSteps', input%nPreSteps, 0)

    ! Since inverse Jacobian is not enabled, we can set FullSccSteps
    ! to its minimal value (no averaging of inverse Jacobians is done)
    !call getChildValue(child, 'FullSccSteps', input%nFullSccSteps, &
    !    & input%nKappa + 1, child=child2)
    input%nFullSccSteps = input%nKappa + 1
    !if (input%nFullSccSteps < input%nKappa + 1) then
    !  call detailedError(child2, 'Nr. of full SCC steps must be greater by&
    !      & one than integration steps')
    !end if

    if (tXlbomdFast) then
      call getChildValue(pRoot, 'TransientSteps', input%nTransientSteps, 10)
      input%minSccIter = 1
      input%maxSccIter = 1
      ! Dummy value as minSccIter and maxSccIter have been set to 1.
      input%sccTol = 1e-5_dp
      call getChildValue(pRoot, 'Scale', input%scale, 1.0_dp, child=pChild)
      if (input%scale <= 0.0_dp .or. input%scale > 1.0_dp) then
        call detailedError(pChild, 'Scaling value must be in the interval&
            & (0.0, 1.0]')
      end if

      !! Inverse Jacobian is experimental feature so far.
      !call getChildValue(child, "UseJacobianKernel", &
      !    & input%useInverseJacobian, .false.)
      !if (input%useInverseJacobian) then
      !  call getChildValue(child, "ReadJacobianKernel", &
      !      & input%readInverseJacobian, .false.)
      !end if
      input%useInverseJacobian = .false.
      input%readInverseJacobian = .false.
    else
      input%nTransientSteps = 0
      call getChildValue(pRoot, 'MinSccIterations', input%minSCCIter, 1)
      call getChildValue(pRoot, 'MaxSccIterations', input%maxSCCIter, 200)
      if (input%maxSCCIter <= 0) then
        call detailedError(pRoot,"MaxSccIterations must be >= 1");
      end if
      call getChildValue(pRoot, 'SccTolerance', input%sccTol, 1e-5_dp)
      input%scale = 1.0_dp
      input%useInverseJacobian = .false.
      input%readInverseJacobian = .false.
    end if

  end subroutine readXlbomdOptions


  !> Reads geometry constraints
  subroutine readGeoConstraints(node, ctrl, nAtom)

    !> Node to get the information from
    type(fnode), pointer :: node

    !> Control structure to be filled
    type(TControl), intent(inout) :: ctrl

    !> Nr. of atoms in the system
    integer, intent(in) :: nAtom

    type(fnode), pointer :: value1, child
    type(string) :: buffer
    type(TListIntR1) :: intBuffer
    type(TListRealR1) :: realBuffer

    call getChildValue(node, "Constraints", value1, "", child=child, allowEmptyValue=.true.)
    call getNodeName2(value1, buffer)
    if (char(buffer) == "") then
      ctrl%nrConstr = 0
    else
      call init(intBuffer)
      call init(realBuffer)
      call getChildValue(child, "", 1, intBuffer, 3, realBuffer)
      ctrl%nrConstr = len(intBuffer)
      allocate(ctrl%conAtom(ctrl%nrConstr))
      allocate(ctrl%conVec(3, ctrl%nrConstr))
      call asVector(intBuffer, ctrl%conAtom)
      if (.not.all(ctrl%conAtom<=nAtom)) then
        call detailedError(node,"Non-existent atom specified in constraint")
      end if
      call asArray(realBuffer, ctrl%conVec)
      call destruct(intBuffer)
      call destruct(realBuffer)
    end if

  end subroutine readGeoConstraints


  !> Reads MD velocities
  subroutine readInitialVelocities(node, ctrl, nAtom)

    !> Node to get the information from
    type(fnode), pointer :: node

    !> Control structure to be filled
    type(TControl), intent(inout) :: ctrl

    !> Total number of all atoms
    integer, intent(in) :: nAtom

    type(fnode), pointer :: value1, child
    type(string) :: buffer, modifier
    type(TListRealR1) :: realBuffer
    integer :: nVelocities
    real(dp), allocatable :: tmpVelocities(:,:)

    call getChildValue(node, "Velocities", value1, "", child=child, &
        & modifier=modifier, allowEmptyValue=.true.)
    call getNodeName2(value1, buffer)
    if (char(buffer) == "") then
      ctrl%tReadMDVelocities = .false.
    else
      call init(realBuffer)
      call getChildValue(child, "", 3, realBuffer, modifier=modifier)
      nVelocities = len(realBuffer)
      if (nVelocities /= nAtom) then
        call detailedError(node, "Incorrect number of specified velocities: " &
            & // i2c(3*nVelocities) // " supplied, " &
            & // i2c(3*nAtom) // " required.")
      end if
      allocate(tmpVelocities(3, nVelocities))
      call asArray(realBuffer, tmpVelocities)
      if (len(modifier) > 0) then
        call convertByMul(char(modifier), VelocityUnits, child, &
            & tmpVelocities)
      end if
      call destruct(realBuffer)
      allocate(ctrl%initialVelocities(3, ctrl%nrMoved))
      ctrl%initialVelocities(:,:) = tmpVelocities(:,ctrl%indMovedAtom(:))
      ctrl%tReadMDVelocities = .true.
    end if

  end subroutine readInitialVelocities


  !> Reads atomic masses from input file, eventually overwriting those in the SK files
  subroutine getInputMasses(node, geo, masses)

    !> relevant node of input data
    type(fnode), pointer :: node

    !> geometry object, which contains atomic species information
    type(TGeometry), intent(in) :: geo

    !> masses to be returned
    real(dp), allocatable, intent(out) :: masses(:)

    type(fnode), pointer :: child, child2, child3, val
    type(fnodeList), pointer :: children
    integer, allocatable :: pTmpI1(:)
    type(string) :: buffer, modifier
    real(dp) :: rTmp
    integer :: ii, jj, iAt

    call getChildValue(node, "Masses", val, "", child=child, allowEmptyValue=.true.,&
        & dummyValue=.true., list=.true.)

    ! Read individual atom specifications
    call getChildren(child, "Mass", children)
    if (getLength(children) == 0) then
      return
    end if

    allocate(masses(geo%nAtom))
    masses(:) = -1.0_dp
    do ii = 1, getLength(children)
      call getItem1(children, ii, child2)
      call getChildValue(child2, "Atoms", buffer, child=child3, multiple=.true.)
      call convAtomRangeToInt(char(buffer), geo%speciesNames, geo%species, child3, pTmpI1)
      call getChildValue(child2, "MassPerAtom", rTmp, modifier=modifier, child=child)
      call convertByMul(char(modifier), massUnits, child, rTmp)
      do jj = 1, size(pTmpI1)
        iAt = pTmpI1(jj)
        if (masses(iAt) >= 0.0_dp) then
          call detailedWarning(child3, "Previous setting for the mass  of atom" // i2c(iAt) //&
              & " overwritten")
        end if
        masses(iAt) = rTmp
      end do
      deallocate(pTmpI1)
    end do
    call destroyNodeList(children)

  end subroutine getInputMasses


  !> Reads Hamiltonian
#:if WITH_TRANSPORT
  subroutine readHamiltonian(node, ctrl, geo, slako, tp, greendens, poisson)
#:else
  subroutine readHamiltonian(node, ctrl, geo, slako, poisson)
#:endif

    !> Node to get the information from
    type(fnode), pointer :: node

    !> Control structure to be filled
    type(TControl), intent(inout) :: ctrl

    !> Geometry structure to be filled
    type(TGeometry), intent(in) :: geo

    !> Slater-Koster structure to be filled
    type(TSlater), intent(inout) :: slako

  #:if WITH_TRANSPORT
    !> Transport parameters
    type(TTransPar), intent(inout)  :: tp

    !> Green's function paramenters
    type(TNEGFGreenDensInfo), intent(inout) :: greendens
  #:endif

    !> Poisson solver paramenters
    type(TPoissonInfo), intent(inout) :: poisson

    type(string) :: buffer

    call getNodeName(node, buffer)
    select case (char(buffer))
    case ("dftb")
  #:if WITH_TRANSPORT
      call readDFTBHam(node, ctrl, geo, slako, tp, greendens, poisson)
  #:else
      call readDFTBHam(node, ctrl, geo, slako, poisson)
  #:endif
    case default
      call detailedError(node, "Invalid Hamiltonian")
    end select

  end subroutine readHamiltonian


  !> Reads DFTB-Hamiltonian
#:if WITH_TRANSPORT
  subroutine readDFTBHam(node, ctrl, geo, slako, tp, greendens, poisson)
#:else
  subroutine readDFTBHam(node, ctrl, geo, slako, poisson)
#:endif

    !> Node to get the information from
    type(fnode), pointer :: node

    !> Control structure to be filled
    type(TControl), intent(inout) :: ctrl

    !> Geometry structure to be filled
    type(TGeometry), intent(in) :: geo

    !> Slater-Koster structure to be filled
    type(TSlater), intent(inout) :: slako

  #:if WITH_TRANSPORT
    !> Transport parameters
    type(TTransPar), intent(inout)  :: tp

    !> Green's function paramenters
    type(TNEGFGreenDensInfo), intent(inout) :: greendens

  #:endif

    !> Poisson solver paramenters
    type(TPoissonInfo), intent(inout) :: poisson

    type(fnode), pointer :: value1, child, child2, child3
    type(fnodeList), pointer :: children
    type(string) :: buffer, buffer2, modifier
    type(TListInt) :: li
    type(TListInt), allocatable :: liN(:)
    type(TListIntR1), allocatable :: li1N(:)
    type(TListReal), allocatable :: lrN(:)
    type(TListCharLc), allocatable :: skFiles(:,:)
    type(TListString) :: lStr
    type(TListIntR1), allocatable :: angShells(:)
    logical, allocatable :: repPoly(:,:)
    integer :: iSp1, iSp2, ii
    character(lc) :: prefix, suffix, separator, elem1, elem2, strTmp
    character(lc) :: errorStr
    logical :: tLower, tExist
    integer, allocatable :: pTmpI1(:)
    real(dp) :: rTmp
    integer, allocatable :: iTmpN(:)
    integer :: nShell, skInterMeth
    logical :: tBadIntegratingKPoints
    real(dp) :: rSKCutOff

    !> For range separation
    type(TRangeSepSKTag) :: rangeSepSK

    ctrl%hamiltonian = hamiltonianTypes%dftb

    call readMaxAngularMomentum(node, ctrl, geo, angShells)

    ! Orbitals and angular momenta for the given shells (once the SK files contain the full
    ! information about the basis, this will be moved to the SK reading routine).
    allocate(slako%orb)
    call setupOrbitals(slako%orb, geo, angShells)

    ! Slater-Koster files
    allocate(skFiles(geo%nSpecies, geo%nSpecies))
    do iSp1 = 1, geo%nSpecies
      do iSp2 = 1, geo%nSpecies
        call init(skFiles(iSp2, iSp1))
      end do
    end do
    call getChildValue(node, "SlaterKosterFiles", value1, child=child)
    call getNodeName(value1, buffer)
    select case(char(buffer))
    case ("type2filenames")
      call getChildValue(value1, "Prefix", buffer2, "")
      prefix = unquote(char(buffer2))
      call getChildValue(value1, "Suffix", buffer2, "")
      suffix = unquote(char(buffer2))
      call getChildValue(value1, "Separator", buffer2, "")
      separator = unquote(char(buffer2))
      call getChildValue(value1, "LowerCaseTypeName", tLower, .false.)
      do iSp1 = 1, geo%nSpecies
        if (tLower) then
          elem1 = tolower(geo%speciesNames(iSp1))
        else
          elem1 = geo%speciesNames(iSp1)
        end if
        do iSp2 = 1, geo%nSpecies
          if (tLower) then
            elem2 = tolower(geo%speciesNames(iSp2))
          else
            elem2 = geo%speciesNames(iSp2)
          end if
          strTmp = trim(prefix) // trim(elem1) // trim(separator) &
              &// trim(elem2) // trim(suffix)
          call append(skFiles(iSp2, iSp1), strTmp)
          inquire(file=strTmp, exist=tExist)
          if (.not. tExist) then
            call detailedError(value1, "SK file with generated name '" &
                &// trim(strTmp) // "' does not exist.")
          end if
        end do
      end do
    case default
      call setUnprocessed(value1)
      do iSp1 = 1, geo%nSpecies
        do iSp2 = 1, geo%nSpecies
          strTmp = trim(geo%speciesNames(iSp1)) // "-" &
              &// trim(geo%speciesNames(iSp2))
          call init(lStr)
          call getChildValue(child, trim(strTmp), lStr, child=child2)
          if (len(lStr) /= len(angShells(iSp1)) * len(angShells(iSp2))) then
            call detailedError(child2, "Incorrect number of Slater-Koster &
                &files")
          end if
          do ii = 1, len(lStr)
            call get(lStr, strTmp, ii)
            inquire(file=strTmp, exist=tExist)
            if (.not. tExist) then
              call detailedError(child2, "SK file '" // trim(strTmp) &
                  &// "' does not exist'")
            end if
            call append(skFiles(iSp2, iSp1), strTmp)
          end do
          call destruct(lStr)
        end do
      end do
    end select

    ! Which repulsive is defined by polynomial? (Default: None)
    allocate(repPoly(geo%nSpecies, geo%nSpecies))
    call getChildValue(node, "PolynomialRepulsive", value1, "", child=child, &
        &list=.true., allowEmptyValue=.true., dummyValue=.true.)
    call getNodeName2(value1, buffer)
    select case (char(buffer))
    case ("")
      repPoly(:,:) = .false.
    case("setforall")
      call getChildValue(value1, "", repPoly(1,1))
      repPoly(:,:) = repPoly(1,1)
    case default
      do iSp1 = 1, geo%nSpecies
        do iSp2 = 1, geo%nSpecies
          strTmp = trim(geo%speciesNames(iSp1)) // "-" &
              &// trim(geo%speciesNames(iSp2))
          call getChildValue(child, trim(strTmp), repPoly(iSp2, iSp1), .false.)
        end do
      end do
      if (.not. all(repPoly .eqv. transpose(repPoly))) then
        call detailedError(value1, "Assymetric definition (both A-B and B-A must&
            & be defined for using polynomial repulsive)")
      end if
    end select

    ! SCC
    call getChildValue(node, "SCC", ctrl%tSCC, .false.)

    if (ctrl%tSCC) then
      call getChildValue(node, "ShellResolvedSCC", ctrl%tShellResolved, .false.)
    else
      ctrl%tShellResolved = .false.
    end if

    call getChildValue(node, "OldSKInterpolation", ctrl%oldSKInter, .false.)
    if (ctrl%oldSKInter) then
      skInterMeth = skEqGridOld
    else
      skInterMeth = skEqGridNew
    end if

    call parseRangeSeparated(node, ctrl%rangeSepInp)

    if (.not. allocated(ctrl%rangeSepInp)) then
      call getChild(node, "TruncateSKRange", child, requested=.false.)
      if (associated(child)) then
        call warning("Artificially truncating the SK table, this is normally a bad idea!")
        call SKTruncations(child, rSKCutOff, skInterMeth)
        call readSKFiles(skFiles, geo%nSpecies, slako, slako%orb, angShells, ctrl%tShellResolved,&
            & skInterMeth, repPoly, rSKCutOff)
      else
        rSKCutOff = 0.0_dp
        call readSKFiles(skFiles, geo%nSpecies, slako, slako%orb, angShells, ctrl%tShellResolved,&
            & skInterMeth, repPoly)
      end if

    else

      call readSKFiles(skFiles, geo%nSpecies, slako, slako%orb, angShells, ctrl%tShellResolved,&
          & skInterMeth, repPoly, rangeSepSK=rangeSepSK)
      ctrl%rangeSepInp%omega = rangeSepSk%omega
    end if


    do iSp1 = 1, geo%nSpecies
      call destruct(angShells(iSp1))
      do iSp2 = 1, geo%nSpecies
        call destruct(skFiles(iSp2, iSp1))
      end do
    end do
    deallocate(angShells)
    deallocate(skFiles)
    deallocate(repPoly)

    ! SCC parameters
    ifSCC: if (ctrl%tSCC) then

      ! get charge mixing options
      call readSccOptions(node, ctrl, geo)

      ! DFTB hydrogen bond corrections
      call readHCorrection(node, geo, ctrl)

      !> TI-DFTB varibles for Delta DFTB
      call getChild(node, "NonAufbau", child, requested=.false.)
      if (associated(child)) then
        ctrl%isNonAufbau = .true.
        call getChildValue(child, "SpinPurify", ctrl%isSpinPurify, .true.)
        call getChildValue(child, "GroundGuess", ctrl%isGroundGuess, .false.)
        ctrl%nrChrg = 0.0_dp
        ctrl%tSpin = .true.
        ctrl%t2Component = .false.
        ctrl%nrSpinPol = 0.0_dp
        ctrl%tSpinSharedEf = .false.
      else
        ctrl%isNonAufbau = .false.
      end if

    end if ifSCC

    ! Customize the reference atomic charges for virtual doping
    call readCustomReferenceOcc(node, slako%orb, slako%skOcc, geo, &
        & ctrl%customOccAtoms, ctrl%customOccFillings)

    ! Spin calculation
    if (ctrl%reksInp%reksAlg == reksTypes%noReks  .and. .not.ctrl%isNonAufbau) then
    #:if WITH_TRANSPORT
      call readSpinPolarisation(node, ctrl, geo, tp)
    #:else
      call readSpinPolarisation(node, ctrl, geo)
    #:endif
    end if

    ! temporararily removed until debugged
    !if (.not. ctrl%tscc) then
    !  !! In a non-SCC calculation it is possible to upload charge shifts
    !  !! This is useful if the calculation can jump directly to the Analysis block
    !  call getChildValue(node, "ReadShifts", ctrl%tReadShifts, .false.)
    !end if
    ctrl%tReadShifts = .false.

    ! External electric field
    call readExternal(node, ctrl, geo)

    call getChild(node, "SpinOrbit", child, requested=.false.)
    if (.not. associated(child)) then
      ctrl%tSpinOrbit = .false.
      allocate(ctrl%xi(0,0))
    else
      if (ctrl%tSpin .and. .not. ctrl%t2Component) then
        call error("Spin-orbit coupling incompatible with collinear spin.")
      end if

      ctrl%tSpinOrbit = .true.
      ctrl%t2Component = .true.

      call getChildValue(child, "Dual", ctrl%tDualSpinOrbit, .true.)

      allocate(ctrl%xi(slako%orb%mShell,geo%nSpecies))
      ctrl%xi = 0.0_dp
      do iSp1 = 1, geo%nSpecies
        call getChildValue(child, geo%speciesNames(iSp1), &
            & ctrl%xi(:slako%orb%nShell(iSp1),iSp1), modifier=modifier, &
            & child=child2 )
        call convertByMul(char(modifier), energyUnits, child2, &
            & ctrl%xi(:slako%orb%nShell(iSp1),iSp1))
      end do
    end if

    ! Electronic solver
  #:if WITH_TRANSPORT
    call readSolver(node, ctrl, geo, tp, greendens, poisson)
  #:else
    call readSolver(node, ctrl, geo, poisson)
  #:endif


    ! Charge
    call getChildValue(node, "Charge", ctrl%nrChrg, 0.0_dp)

    ! K-Points
    call readKPoints(node, ctrl, geo, tBadIntegratingKPoints)

    call getChild(node, "OrbitalPotential", child, requested=.false.)
    if (.not. associated(child)) then
      ctrl%tDFTBU = .false.
      ctrl%DFTBUfunc = 0
    else
      call getChildValue(child, "Functional", buffer, "fll")
      select case(tolower(char(buffer)))
      case ("fll")
        ctrl%DFTBUfunc = plusUFunctionals%fll
      case ("psic")
        ctrl%DFTBUfunc = plusUFunctionals%pSic
      case default
        call detailedError(child,"Unknown orbital functional :"// char(buffer))
      end select

      allocate(ctrl%nUJ(geo%nSpecies))
      ctrl%nUJ = 0

      ! to hold list of U-J values for each atom
      allocate(lrN(geo%nSpecies))
      ! to hold count of U-J values for each atom
      allocate(liN(geo%nSpecies))
      ! to hold list of shells for each U-J block of values
      allocate(li1N(geo%nSpecies))

      do iSp1 = 1, geo%nSpecies
        call init(lrN(iSp1))
        call init(liN(iSp1))
        call init(li1N(iSp1))
        call getChildren(child, trim(geo%speciesNames(iSp1)), children)
        ctrl%nUJ(iSp1) = getLength(children)
        do ii = 1, ctrl%nUJ(iSp1)
          call getItem1(children, ii, child2)

          call init(li)
          call getChildValue(child2,"Shells",li)
          allocate(pTmpI1(len(li)))
          call asArray(li,pTmpI1)
          call append(li1N(iSp1),pTmpI1)
          call append(liN(iSp1),size(pTmpI1))
          deallocate(pTmpI1)
          call destruct(li)

          call getChildValue(child2, "uj", rTmp, 0.0_dp, modifier=modifier, &
              & child=child3)
          call convertByMul(char(modifier), energyUnits, child3, rTmp)
          if (rTmp < 0.0_dp) then
            write(errorStr,"(F12.8)")rTmp
            call detailedError(child2,"Negative value of U-J:"//errorStr)
          end if
          if (rTmp <= 1.0E-10_dp) then
            write(errorStr,"(F12.8)")rTmp
            call detailedError(child2,"Invalid value of U-J, too small: " &
                & //errorStr)
          end if
          call append(lrN(iSp1),rTmp)
        end do
      end do

      do iSp1 = 1, geo%nSpecies
        ctrl%nUJ(iSp1) = len(lrN(iSp1))
      end do
      allocate(ctrl%UJ(maxval(ctrl%nUJ),geo%nSpecies))
      ctrl%UJ = 0.0_dp
      allocate(ctrl%niUJ(maxval(ctrl%nUJ),geo%nSpecies))
      ctrl%niUJ = 0
      do iSp1 = 1, geo%nSpecies
        call asArray(lrN(iSp1),ctrl%UJ(1:len(lrN(iSp1)),iSp1))
        allocate(iTmpN(len(liN(iSp1))))
        call asArray(liN(iSp1),iTmpN)
        ctrl%niUJ(1:len(liN(iSp1)),iSp1) = iTmpN(:)
        deallocate(iTmpN)
        call destruct(lrN(iSp1))
        call destruct(liN(iSp1))
      end do
      allocate(ctrl%iUJ(maxval(ctrl%niUJ),maxval(ctrl%nUJ),geo%nSpecies))
      ctrl%iUJ = 0
      do iSp1 = 1, geo%nSpecies
        do ii = 1, ctrl%nUJ(iSp1)
          allocate(iTmpN(ctrl%niUJ(ii,iSp1)))
          call get(li1N(iSp1),iTmpN,ii)
          ctrl%iUJ(1:ctrl%niUJ(ii,iSp1),ii,iSp1) = iTmpN(:)
          deallocate(iTmpN)
        end do
        call destruct(li1N(iSp1))
      end do

      deallocate(li1N)
      deallocate(lrN)
      deallocate(liN)

      ! sanity check time
      allocate(iTmpN(slako%orb%mShell))
      do iSp1 = 1, geo%nSpecies
        iTmpN = 0
        ! loop over number of blocks for that species
        do ii = 1, ctrl%nUJ(iSp1)
          iTmpN(ctrl%iUJ(1:ctrl%niUJ(ii,iSp1),ii,iSp1)) = &
              & iTmpN(ctrl%iUJ(1:ctrl%niUJ(ii,iSp1),ii,iSp1)) + 1
        end do
        if (any(iTmpN(:)>1)) then
          write(stdout, *)'Multiple copies of shells present in OrbitalPotential!'
          write(stdout, "(A,A3,A,I2)") &
              & 'The count for the occurance of shells of species ', &
              & trim(geo%speciesNames(iSp1)),' are:'
          write(stdout, *)iTmpN(1:slako%orb%nShell(iSp1))
          call abortProgram()
        end if
      end do
      deallocate(iTmpN)

      ctrl%tDFTBU = .true.

    end if

    ! On-site
    call getChildValue(node, "OnSiteCorrection", value1, "", child=child, allowEmptyValue=.true.,&
        & dummyValue=.true.)
    if (associated(value1)) then
      allocate(ctrl%onSiteElements(slako%orb%mShell, slako%orb%mShell, 2, geo%nSpecies))
      do iSp1 = 1, geo%nSpecies
        call getChildValue(child, trim(geo%speciesNames(iSp1))//"uu",&
            & ctrl%onSiteElements(:slako%orb%nShell(iSp1), :slako%orb%nShell(iSp1), 1, iSp1))
        call getChildValue(child, trim(geo%speciesNames(iSp1))//"ud",&
            & ctrl%onSiteElements(:slako%orb%nShell(iSp1), :slako%orb%nShell(iSp1), 2, iSp1))
      end do
    end if

    ! Dispersion
    call getChildValue(node, "Dispersion", value1, "", child=child, &
        &allowEmptyValue=.true., dummyValue=.true.)
    if (associated(value1)) then
      allocate(ctrl%dispInp)
      call readDispersion(child, geo, ctrl%dispInp, ctrl%nrChrg, ctrl%tSCC,&
        & ctrl%isSccConvRequired)
    end if

    ! Solvation
    call getChildValue(node, "Solvation", value1, "", child=child, &
        &allowEmptyValue=.true., dummyValue=.true.)
    if (associated(value1)) then
      allocate(ctrl%solvInp)
      call readSolvation(child, geo, ctrl%solvInp)
    end if

    if (ctrl%tLatOpt .and. .not. geo%tPeriodic) then
      call error("Lattice optimization only applies for periodic structures.")
    end if

  #:if WITH_TRANSPORT
    call readElectrostatics(node, ctrl, geo, tp, poisson)
  #:else
    call readElectrostatics(node, ctrl, geo, poisson)
  #:endif

    ! Third order stuff
    ctrl%t3rd = .false.
    ctrl%t3rdFull = .false.
    if (ctrl%tSCC) then
      call getChildValue(node, "ThirdOrder", ctrl%t3rd, .false.)
      call getChildValue(node, "ThirdOrderFull", ctrl%t3rdFull, .false.)
      if (ctrl%t3rd .and. ctrl%t3rdFull) then
        call detailedError(node, "You must choose either ThirdOrder or&
            & ThirdOrderFull")
      end if
      if (ctrl%t3rd .and. ctrl%tShellResolved) then
        call error("Only full third-order DFTB is compatible with orbital&
            & resolved SCC")
      end if
      if (ctrl%t3rd .or. ctrl%t3rdFull) then
        call getChild(node, 'HubbardDerivs', child, requested=.true.)
        allocate(ctrl%HubDerivs(slako%orb%mShell, geo%nSpecies))
        ctrl%hubDerivs(:,:) = 0.0_dp
        do iSp1 = 1, geo%nSpecies
          nShell = slako%orb%nShell(iSp1)
          if (ctrl%tShellResolved) then
            call getChildValue(child, geo%speciesNames(iSp1),&
                & ctrl%hubDerivs(1:nShell, iSp1))
          else
            call getChildValue(child, geo%speciesNames(iSp1),&
                & ctrl%hubDerivs(1, iSp1))
            ctrl%hubDerivs(2:nShell, iSp1) = ctrl%hubDerivs(1, iSp1)
          end if
        end do
        if (ctrl%t3rd) then
          allocate(ctrl%thirdOrderOn(geo%nAtom, 2))
          ctrl%thirdOrderOn(:,1) = 0.0_dp
          ctrl%thirdOrderOn(:,2) = ctrl%hubDerivs(1, geo%species)
        end if

        ! Halogen correction to the DFTB3 model
        block
          logical :: tHalogenInteraction
          integer :: iSp1, iSp2

          if (.not. geo%tPeriodic) then
            tHalogenInteraction = .false.
            iSp1Loop: do iSp1 = 1, geo%nSpecies
              if (any(geo%speciesNames(iSp1) == halogenXSpecies1)) then
                do iSp2 = 1, geo%nSpecies
                  if (any(geo%speciesNames(iSp2) == halogenXSpecies2)) then
                    tHalogenInteraction = .true.
                    exit iSp1Loop
                  end if
                end do
              end if
            end do iSp1Loop
            if (tHalogenInteraction) then
              call getChildValue(node, "HalogenXCorr", ctrl%tHalogenX, .false.)
            end if
          end if
        end block

      end if
    end if

    call readDifferentiation(node, ctrl)

    if (ctrl%tSCC) then
      ! Force type
      call readForceOptions(node, ctrl)
    else
      ctrl%forceType = forceTypes%orig
    end if

    call readCustomisedHubbards(node, geo, slako%orb, ctrl%tShellResolved, ctrl%hubbU)

  end subroutine readDFTBHam


  !> Reads xTB-Hamiltonian
#:if WITH_TRANSPORT
  subroutine readXTBHam(node, ctrl, geo, tp, greendens, poisson)
#:else
  subroutine readXTBHam(node, ctrl, geo, poisson)
#:endif

    !> Node to get the information from
    type(fnode), pointer :: node

    !> Control structure to be filled
    type(TControl), intent(inout) :: ctrl

    !> Geometry structure to be filled
    type(TGeometry), intent(in) :: geo

  #:if WITH_TRANSPORT
    !> Transport parameters
    type(TTransPar), intent(inout)  :: tp

    !> Green's function paramenters
    type(TNEGFGreenDensInfo), intent(inout) :: greendens

  #:endif

    !> Poisson solver paramenters
    type(TPoissonInfo), intent(inout) :: poisson

    type(fnode), pointer :: value1, child
    integer :: gfnLevel
    logical :: tBadIntegratingKPoints
    logical :: tSCCdefault

    ctrl%hamiltonian = hamiltonianTypes%xtb

    call getChildValue(node, "gfn", gfnLevel, child=child)
    select case(gfnLevel)
    case default
      call detailedError(child, "Invalid GFN level specified")
    case(0)
      tSCCdefault = .false.
    case(1)
      tSCCdefault = .true.
    case(2)
      tSCCdefault = .true.
    end select

    call getChildValue(node, "ShellResolvedSCC", ctrl%tShellResolved, .true.)

    ! SCC parameters
    call getChildValue(node, "SCC", ctrl%tSCC, tSCCdefault)
    ifSCC: if (ctrl%tSCC) then

      ! get charge mixing options etc.
      call readSccOptions(node, ctrl, geo)

      !> TI-DFTB varibles for Delta DFTB
      call getChild(node, "NonAufbau", child, requested=.false.)
      if (associated(child)) then
        ctrl%isNonAufbau = .true.
        call getChildValue(child, "SpinPurify", ctrl%isSpinPurify, .true.)
        call getChildValue(child, "GroundGuess", ctrl%isGroundGuess, .false.)
        ctrl%nrChrg = 0.0_dp
        ctrl%tSpin = .true.
        ctrl%t2Component = .false.
        ctrl%nrSpinPol = 0.0_dp
        ctrl%tSpinSharedEf = .false.
      else
        ctrl%isNonAufbau = .false.
      end if

    end if ifSCC

    ! Spin calculation
    if (ctrl%reksInp%reksAlg == reksTypes%noReks .and. .not.ctrl%isNonAufbau) then
    #:if WITH_TRANSPORT
      call readSpinPolarisation(node, ctrl, geo, tp)
    #:else
      call readSpinPolarisation(node, ctrl, geo)
    #:endif
    end if

    ! temporararily removed until debugged
    !if (.not. ctrl%tscc) then
    !  !! In a non-SCC calculation it is possible to upload charge shifts
    !  !! This is useful if the calculation can jump directly to the Analysis block
    !  call getChildValue(node, "ReadShifts", ctrl%tReadShifts, .false.)
    !end if
    ctrl%tReadShifts = .false.

    ! Electronic solver
  #:if WITH_TRANSPORT
    call readSolver(node, ctrl, geo, tp, greendens, poisson)
  #:else
    call readSolver(node, ctrl, geo, poisson)
  #:endif

    ! Charge
    call getChildValue(node, "Charge", ctrl%nrChrg, 0.0_dp)

    ! K-Points
    call readKPoints(node, ctrl, geo, tBadIntegratingKPoints)

    ! Dispersion
    call getChildValue(node, "Dispersion", value1, "", child=child, &
        &allowEmptyValue=.true., dummyValue=.true.)
    if (associated(value1)) then
      allocate(ctrl%dispInp)
      call readDispersion(child, geo, ctrl%dispInp, ctrl%nrChrg, ctrl%tSCC,&
        & ctrl%isSccConvRequired)
    end if

    ! Solvation
    call getChildValue(node, "Solvation", value1, "", child=child, &
        &allowEmptyValue=.true., dummyValue=.true.)
    if (associated(value1)) then
      allocate(ctrl%solvInp)
      call readSolvation(child, geo, ctrl%solvInp)
    end if

    if (ctrl%tLatOpt .and. .not. geo%tPeriodic) then
      call error("Lattice optimization only applies for periodic structures.")
    end if

  #:if WITH_TRANSPORT
    call readElectrostatics(node, ctrl, geo, tp, poisson)
  #:else
    call readElectrostatics(node, ctrl, geo, poisson)
  #:endif

    ! Third order stuff
    ctrl%t3rd = .true.
    ctrl%t3rdFull = .false.

    call readDifferentiation(node, ctrl)

    if (ctrl%tSCC) then
      ! Force type
      call readForceOptions(node, ctrl)
    else
      ctrl%forceType = forceTypes%orig
    end if

    call error("xTB calculation currently not supported")

  end subroutine readXTBHam


  !> Read in maximal angular momenta or selected shells
  subroutine readMaxAngularMomentum(node, ctrl, geo, angShells)

    !> Node to get the information from
    type(fnode), pointer :: node

    !> Control structure to be filled
    type(TControl), intent(inout) :: ctrl

    !> Geometry structure to be filled
    type(TGeometry), intent(in) :: geo

    !> List containing the angular momenta of the shells
    type(TListIntR1), allocatable, intent(out) :: angShells(:)

    type(fnode), pointer :: value1, child, child2
    type(string) :: buffer
    integer :: iSp1, ii, jj, kk
    character(lc) :: strTmp
    integer :: nShell
    character(1) :: tmpCh
    type(TListString) :: lStr
    logical :: tShellIncl(4), tFound
    integer :: angShell(maxL+1), angShellOrdered(maxL+1)

    do ii = 1, maxL+1
      angShellOrdered(ii) = ii - 1
    end do
    call getChild(node, "MaxAngularMomentum", child)
    allocate(angShells(geo%nSpecies))
    do iSp1 = 1, geo%nSpecies
      call init(angShells(iSp1))
      call getChildValue(child, geo%speciesNames(iSp1), value1, child=child2)
      call getNodeName(value1, buffer)
      select case(char(buffer))
      case("selectedshells")
        call init(lStr)
        call getChildValue(value1, "", lStr)
        do ii = 1, len(lStr)
          call get(lStr, strTmp, ii)
          strTmp = tolower(unquote(trim(strTmp)))
          if (len_trim(strTmp) > 4 .or. len_trim(strTmp) < 1) then
            call detailedError(value1, "Invalid shell selection '" &
                &// trim(strTmp) &
                &// "'. Nr. of selected shells must be between 1 and 4.")
          end if
          tShellIncl(:) = .false.
          nShell = len_trim(strTmp)
          do jj = 1, nShell
            tmpCh = strTmp(jj:jj)
            tFound = .false.
            do kk = 1, size(shellNames)
              if (tmpCh == trim(shellNames(kk))) then
                if (tShellIncl(kk)) then
                  call detailedError(value1, "Double selection of the same shell&
                      & '" // tmpCh // "' in shell selection block '" &
                      &// trim(strTmp) // "'")
                end if
                tShellIncl(kk) = .true.
                angShell(jj) = kk - 1
                tFound = .true.
                exit
              end if
            end do
            if (.not. tFound) then
              call detailedError(value1, "Invalid shell name '" // tmpCh // "'")
            end if
          end do
          call append(angShells(iSp1), angShell(1:nShell))
        end do
        call destruct(lStr)

      case(textNodeName)
        call getChildValue(child2, "", buffer)
        strTmp = unquote(char(buffer))
        do jj = 1, size(shellNames)
          if (trim(strTmp) == trim(shellNames(jj))) then
            call append(angShells(iSp1), angShellOrdered(:jj))
          end if
        end do
        if (len(angShells(iSp1)) < 1) then
          call detailedError(child2, "Invalid orbital name '" // &
              &trim(strTmp) // "'")
        end if

      case default
        call getNodeHSDName(value1, buffer)
        call detailedError(child2, "Invalid shell specification method '" //&
            & char(buffer) // "'")
      end select
    end do

  end subroutine readMaxAngularMomentum


  !> Setup information about the orbitals of the species/atoms from angShell lists
  subroutine setupOrbitals(orb, geo, angShells)

    !> Information about the orbitals of the species/atoms in the system
    class(TOrbitals), intent(out) :: orb

    !> Geometry structure to be filled
    type(TGeometry), intent(in) :: geo

    !> List containing the angular momenta of the shells,
    !> must be inout, since intoArray requires inout arguments
    type(TListIntR1), intent(inout) :: angShells(:)

    integer :: nShell, iSp1, iSh1, ii, jj, ind
    integer :: angShell(maxL+1)

    allocate(orb%nShell(geo%nSpecies))
    allocate(orb%nOrbSpecies(geo%nSpecies))
    allocate(orb%nOrbAtom(geo%nAtom))
    orb%mOrb = 0
    orb%mShell = 0
    do iSp1 = 1, geo%nSpecies
      orb%nShell(iSp1) = 0
      orb%nOrbSpecies(iSp1) = 0
      do ii = 1, len(angShells(iSp1))
        call intoArray(angShells(iSp1), angShell, nShell, ii)
        orb%nShell(iSp1) = orb%nShell(iSp1) + nShell
        do jj = 1, nShell
          orb%nOrbSpecies(iSp1) = orb%nOrbSpecies(iSp1) &
              &+ 2 * angShell(jj) + 1
        end do
      end do
    end do
    orb%mShell = maxval(orb%nShell)
    orb%mOrb = maxval(orb%nOrbSpecies)
    orb%nOrbAtom(:) = orb%nOrbSpecies(geo%species(:))
    orb%nOrb = sum(orb%nOrbAtom)

    allocate(orb%angShell(orb%mShell, geo%nSpecies))
    allocate(orb%iShellOrb(orb%mOrb, geo%nSpecies))
    allocate(orb%posShell(orb%mShell+1, geo%nSpecies))
    orb%angShell(:,:) = 0
    do iSp1 = 1, geo%nSpecies
      ind = 1
      iSh1 = 1
      do ii = 1, len(angShells(iSp1))
        call intoArray(angShells(iSp1), angShell, nShell, ii)
        do jj = 1, nShell
          orb%posShell(iSh1, iSp1) = ind
          orb%angShell(iSh1, iSp1) = angShell(jj)
          orb%iShellOrb(ind:ind+2*angShell(jj), iSp1) = iSh1
          ind = ind + 2 * angShell(jj) + 1
          iSh1 = iSh1 + 1
        end do
        orb%posShell(iSh1, iSp1) = ind
      end do
    end do

  end subroutine setupOrbitals


#:if WITH_TRANSPORT
  subroutine readElectrostatics(node, ctrl, geo, tp, poisson)
#:else
  subroutine readElectrostatics(node, ctrl, geo, poisson)
#:endif

    !> Node to get the information from
    type(fnode), pointer :: node

    !> Control structure to be filled
    type(TControl), intent(inout) :: ctrl

    !> Geometry structure to be filled
    type(TGeometry), intent(in) :: geo

  #:if WITH_TRANSPORT
    !> Transport parameters
    type(TTransPar), intent(inout)  :: tp
  #:endif

    !> Poisson solver paramenters
    type(TPoissonInfo), intent(inout) :: poisson

    type(fnode), pointer :: value1, child
    type(string) :: buffer

    ctrl%tPoisson = .false.

    ! Read in which kind of electrostatics method to use.
    call getChildValue(node, "Electrostatics", value1, "GammaFunctional", child=child)
    call getNodeName(value1, buffer)
    select case (char(buffer))
    case ("gammafunctional")
    #:if WITH_TRANSPORT
      if (tp%taskUpload .and. ctrl%tSCC) then
        call detailedError(child, "GammaFunctional not available, if you upload contacts in an SCC&
            & calculation.")
      end if
    #:endif
    case ("poisson")
      ctrl%tPoisson = .true.
    #:if WITH_TRANSPORT
      call readPoisson(value1, poisson, geo%tPeriodic, tp, geo%latVecs)
    #:else
      call readPoisson(value1, poisson, geo%tPeriodic, geo%latVecs)
    #:endif
    case default
      call getNodeHSDName(value1, buffer)
      call detailedError(child, "Unknown electrostatics '" // char(buffer) // "'")
    end select

  end subroutine readElectrostatics


  !> Spin calculation
#:if WITH_TRANSPORT
  subroutine readSpinPolarisation(node, ctrl, geo, tp)
#:else
  subroutine readSpinPolarisation(node, ctrl, geo)
#:endif

    !> Relevant node in input tree
    type(fnode), pointer :: node

    !> Control structure to be filled
    type(TControl), intent(inout) :: ctrl

    !> Geometry structure to be filled
    type(TGeometry), intent(in) :: geo

  #:if WITH_TRANSPORT
    !> Transport parameters
    type(TTransPar), intent(inout)  :: tp
  #:endif

    type(fnode), pointer :: value1, child
    type(string) :: buffer

    call getChildValue(node, "SpinPolarisation", value1, "", child=child, &
        &allowEmptyValue=.true.)
    call getNodeName2(value1, buffer)
    select case(char(buffer))
    case ("")
      ctrl%tSpin = .false.
      ctrl%t2Component = .false.
      ctrl%nrSpinPol = 0.0_dp

    case ("colinear", "collinear")
      ctrl%tSpin = .true.
      ctrl%t2Component = .false.
      call getChildValue(value1, 'UnpairedElectrons', ctrl%nrSpinPol, 0.0_dp)
      call getChildValue(value1, 'RelaxTotalSpin', ctrl%tSpinSharedEf, .false.)
      if (.not. ctrl%tReadChrg) then
        call getInitialSpins(value1, geo, 1, ctrl%initialSpins)
      end if

    case ("noncolinear", "noncollinear")
      ctrl%tSpin = .true.
      ctrl%t2Component = .true.
      if (.not. ctrl%tReadChrg) then
        call getInitialSpins(value1, geo, 3, ctrl%initialSpins)
      end if

    case default
      call getNodeHSDName(value1, buffer)
      call detailedError(child, "Invalid spin polarisation type '" //&
          & char(buffer) // "'")
    end select

  end subroutine readSpinPolarisation


  ! External electric field
  subroutine readExternal(node, ctrl, geo)

    !> Relevant node in input tree
    type(fnode), pointer :: node

    !> Control structure to be filled
    type(TControl), intent(inout) :: ctrl

    !> Geometry structure to be filled
    type(TGeometry), intent(in) :: geo

    type(fnode), pointer :: value1, child, child2, child3
    type(fnodeList), pointer :: children
    type(string) :: modifier
    type(string) :: buffer, buffer2
    real(dp) :: rTmp
    integer :: ind, ii
    integer :: fp, iErr
    integer :: nElem
    real(dp), allocatable :: tmpR1(:)
    real(dp), allocatable :: tmpR2(:,:)
    type(TListRealR2) :: lCharges
    type(TListRealR1) :: lBlurs
    type(TListRealR1) :: lr1

    call getChildValue(node, "ElectricField", value1, "", child=child, &
        &allowEmptyValue=.true., dummyValue=.true., list=.true.)

    ! external applied field
    call getChild(child, "External",child2,requested=.false.)
    if (associated(child2)) then
      call getChildValue(child2, "Strength", ctrl%EFieldStrength, &
          & modifier=modifier, child=child3)
      call convertByMul(char(modifier), EFieldUnits, child3, &
          & ctrl%EFieldStrength)
      call getChildValue(child2, "Direction", ctrl%EfieldVector)
      if (sum(ctrl%EfieldVector**2) < 1e-8_dp) then
        call detailedError(child2,"Vector too small")
      else
        ctrl%EfieldVector = ctrl%EfieldVector/sqrt(sum(ctrl%EfieldVector**2))
      end if
      ctrl%tEField = .true.
      ctrl%tMulliken = .true.
      call getChildValue(child2, "Frequency", ctrl%EFieldOmega, 0.0_dp, &
          & modifier=modifier, child=child3)
      call convertByMul(char(modifier), freqUnits, child3, &
          & ctrl%EFieldOmega)
      if (ctrl%EFieldOmega > 0.0) then
        ctrl%EFieldOmega = 2.0_dp * pi * ctrl%EFieldOmega !angular frequency
        ctrl%tTDEfield = .true.
      else
        ctrl%tTDEfield = .false.
        ctrl%EFieldOmega = 0.0_dp
      end if
      ctrl%EfieldPhase = 0
      if (ctrl%tTDEfield) then
        call getChildValue(child2, "Phase", ctrl%EfieldPhase, 0)
      end if
    else
      ctrl%tEField = .false.
    end if

    ! Point charges present
    call getChildren(child, "PointCharges", children)
    if (getLength(children) > 0) then

      if (.not.ctrl%tSCC) then
        call error("External charges can only be used in an SCC calculation")
      end if
      call init(lCharges)
      call init(lBlurs)
      ctrl%nExtChrg = 0
      do ii = 1, getLength(children)
        call getItem1(children, ii, child2)
        call getChildValue(child2, "CoordsAndCharges", value1, &
            &modifier=modifier, child=child3)
        call getNodeName(value1, buffer)
        select case(char(buffer))
        case (textNodeName)
          call init(lr1)
          call getChildValue(child3, "", 4, lr1, modifier=modifier)
          allocate(tmpR2(4, len(lr1)))
          call asArray(lr1, tmpR2)
          ctrl%nExtChrg = ctrl%nExtChrg + len(lr1)
          call destruct(lr1)
        case ("directread")
          call getChildValue(value1, "Records", ind)
          call getChildValue(value1, "File", buffer2)
          allocate(tmpR2(4, ind))
          open(newunit=fp, file=unquote(char(buffer2)), form="formatted", status="old",&
              & action="read", iostat=iErr)
          if (iErr /= 0) then
            call detailedError(value1, "Could not open file '" &
                &// trim(unquote(char(buffer2))) // "' for direct reading" )
          end if
          read(fp, *, iostat=iErr) tmpR2
          if (iErr /= 0) then
            call detailedError(value1, "Error during direct reading '" &
                &// trim(unquote(char(buffer2))) // "'")
          end if
          close(fp)
          ctrl%nExtChrg = ctrl%nExtChrg + ind
        case default
          call detailedError(value1, "Invalid block name")
        end select
        call convertByMul(char(modifier), lengthUnits, child3, tmpR2(1:3,:))
        call append(lCharges, tmpR2)
        call getChildValue(child2, "GaussianBlurWidth", rTmp, 0.0_dp, &
            &modifier=modifier, child=child3)
        if (rTmp < 0.0_dp) then
          call detailedError(child3, "Gaussian blur width may not be &
              &negative")
        end if
        call convertByMul(char(modifier), lengthUnits, child3, rTmp)
        allocate(tmpR1(size(tmpR2, dim=2)))
        tmpR1(:) = rTmp
        call append(lBlurs, tmpR1)
        deallocate(tmpR1)
        deallocate(tmpR2)
      end do

      allocate(ctrl%extChrg(4, ctrl%nExtChrg))
      ind = 1
      do ii = 1, len(lCharges)
        call intoArray(lCharges, ctrl%extChrg(:, ind:), nElem, ii)
        ind = ind + nElem
      end do
      call destruct(lCharges)

      allocate(ctrl%extChrgBlurWidth(ctrl%nExtChrg))
      ind = 1
      do ii = 1, len(lBlurs)
        call intoArray(lBlurs, ctrl%extChrgBlurWidth(ind:), nElem, ii)
        ind = ind + nElem
      end do
      call destruct(lBlurs)
    else
      ctrl%nExtChrg = 0
    end if
    call destroyNodeList(children)

  end subroutine readExternal


  !> Filling of electronic levels
  subroutine readFilling(node, ctrl, geo, temperatureDefault)

    !> Relevant node in input tree
    type(fnode), pointer :: node

    !> Control structure to be filled
    type(TControl), intent(inout) :: ctrl

    !> Geometry structure to be filled
    type(TGeometry), intent(in) :: geo

    !> Default temperature for filling
    real(dp), intent(in) :: temperatureDefault

    type(fnode), pointer :: value1, child, child2, child3, field
    type(string) :: buffer, modifier
    character(lc) :: errorStr

    call getChildValue(node, "Filling", value1, "Fermi", child=child)
    call getNodeName(value1, buffer)

    select case (char(buffer))
    case ("fermi")
      ctrl%iDistribFn = fillingTypes%Fermi ! Fermi function
    case ("methfesselpaxton")
      ! Set the order of the Methfessel-Paxton step function approximation, defaulting to 2nd order
      call getChildValue(value1, "Order", ctrl%iDistribFn, 2)
      if (ctrl%iDistribFn < 1) then
        call getNodeHSDName(value1, buffer)
        write(errorStr, "(A,A,A,I4)")"Unsuported filling mode for '", &
            & char(buffer),"' :",ctrl%iDistribFn
        call detailedError(child, errorStr)
      end if
      ctrl%iDistribFn = fillingTypes%Methfessel + ctrl%iDistribFn
    case default
      call getNodeHSDName(value1, buffer)
      call detailedError(child, "Invalid filling method '" //char(buffer)// "'")
    end select

    if (.not. ctrl%tSetFillingTemp) then
      call getChildValue(value1, "Temperature", ctrl%tempElec, temperatureDefault, &
          &modifier=modifier, child=field)
      call convertByMul(char(modifier), energyUnits, field, ctrl%tempElec)
      if (ctrl%tempElec < minTemp) then
        ctrl%tempElec = minTemp
      end if
    end if

    call getChild(value1, "FixedFermiLevel", child=child2, modifier=modifier, requested=.false.)
    ctrl%tFixEf = associated(child2)
    if (ctrl%tFixEf) then
      if (ctrl%tSpin .and. .not.ctrl%t2Component) then
        allocate(ctrl%Ef(2))
      else
        allocate(ctrl%Ef(1))
      end if
      call getChildValue(child2, "", ctrl%Ef, modifier=modifier, child=child3)
      call convertByMul(char(modifier), energyUnits, child3, ctrl%Ef)
    end if

    if (geo%tPeriodic .and. .not.ctrl%tFixEf) then
      call getChildValue(value1, "IndependentKFilling", ctrl%tFillKSep, .false.)
    end if

  end subroutine readFilling


  !> Electronic Solver
#:if WITH_TRANSPORT
  subroutine readSolver(node, ctrl, geo, tp, greendens, poisson)
#:else
  subroutine readSolver(node, ctrl, geo, poisson)
#:endif

    !> Relevant node in input tree
    type(fnode), pointer :: node

    !> Control structure to be filled
    type(TControl), intent(inout) :: ctrl

    !> Geometry structure to be filled
    type(TGeometry), intent(in) :: geo

  #:if WITH_TRANSPORT
    !> Transport parameters
    type(TTransPar), intent(inout)  :: tp

    !> Green's function paramenters
    type(TNEGFGreenDensInfo), intent(inout) :: greendens

  #:endif

    !> Poisson solver paramenters
    type(TPoissonInfo), intent(inout) :: poisson

    type(fnode), pointer :: value1, child
    type(string) :: buffer, modifier

    integer :: iTmp

    ! Electronic solver
    call getChildValue(node, "Solver", value1, "RelativelyRobust")
    call getNodeName(value1, buffer)

    select case(char(buffer))

    case ("qr")
      ctrl%solver%isolver = electronicSolverTypes%qr

    case ("divideandconquer")
      ctrl%solver%isolver = electronicSolverTypes%divideandconquer

    case ("relativelyrobust")
      ctrl%solver%isolver = electronicSolverTypes%relativelyrobust

  #:if WITH_GPU
    case ("magma")
      ctrl%solver%isolver = electronicSolverTypes%magma_gvd
  #:endif

    case ("elpa")
      allocate(ctrl%solver%elsi)
      call getChildValue(value1, "Sparse", ctrl%solver%elsi%elsiCsr, .false.)
      if (ctrl%solver%elsi%elsiCsr) then
        ctrl%solver%isolver = electronicSolverTypes%elpadm
      else
        ctrl%solver%isolver = electronicSolverTypes%elpa
      end if
      ctrl%solver%elsi%iSolver = ctrl%solver%isolver
      call getChildValue(value1, "Mode", ctrl%solver%elsi%elpaSolver, 2)
    case ("omm")
      ctrl%solver%isolver = electronicSolverTypes%omm
      allocate(ctrl%solver%elsi)
      ctrl%solver%elsi%iSolver = ctrl%solver%isolver
      call getChildValue(value1, "nIterationsELPA", ctrl%solver%elsi%ommIterationsElpa, 5)
      call getChildValue(value1, "Tolerance", ctrl%solver%elsi%ommTolerance, 1.0E-10_dp)
      call getChildValue(value1, "Choleskii", ctrl%solver%elsi%ommCholesky, .true.)

    case ("pexsi")
      ctrl%solver%isolver = electronicSolverTypes%pexsi
      allocate(ctrl%solver%elsi)
      ctrl%solver%elsi%iSolver = ctrl%solver%isolver
    #:if ELSI_VERSION > 2.5
      call getChildValue(value1, "Method", ctrl%solver%elsi%pexsiMethod, 3)
    #:else
      call getChildValue(value1, "Method", ctrl%solver%elsi%pexsiMethod, 2)
    #:endif
      select case(ctrl%solver%elsi%pexsiMethod)
      case(1)
        iTmp = 60
      case(2)
        iTmp = 20
      case(3)
        iTmp = 30
      end select
      call getChildValue(value1, "Poles", ctrl%solver%elsi%pexsiNPole, iTmp)
      if (ctrl%solver%elsi%pexsiNPole < 10) then
        call detailedError(value1, "Too few PEXSI poles")
      end if
      select case(ctrl%solver%elsi%pexsiMethod)
      case(1)
        if (mod(ctrl%solver%elsi%pexsiNPole,10) /= 0 .or. ctrl%solver%elsi%pexsiNPole > 120) then
          call detailedError(value1, "Unsupported number of PEXSI poles for method 1")
        end if
      case(2,3)
        if (mod(ctrl%solver%elsi%pexsiNPole,5) /= 0 .or. ctrl%solver%elsi%pexsiNPole > 40) then
          call detailedError(value1, "Unsupported number of PEXSI poles for this method")
        end if
      end select
      call getChildValue(value1, "ProcsPerPole", ctrl%solver%elsi%pexsiNpPerPole, 1)
      call getChildValue(value1, "muPoints", ctrl%solver%elsi%pexsiNMu, 2)
      call getChildValue(value1, "SymbolicFactorProcs", ctrl%solver%elsi%pexsiNpSymbo, 1)
      call getChildValue(value1, "SpectralRadius", ctrl%solver%elsi%pexsiDeltaE, 10.0_dp,&
          & modifier=modifier, child=child)
      call convertByMul(char(modifier), energyUnits, child, ctrl%solver%elsi%pexsiDeltaE)

    case ("ntpoly")
      ctrl%solver%isolver = electronicSolverTypes%ntpoly
      allocate(ctrl%solver%elsi)
      ctrl%solver%elsi%iSolver = ctrl%solver%isolver
      if (ctrl%tSpin) then
        call detailedError(value1, "Solver does not currently support spin polarisation")
      end if
      call getChildValue(value1, "PurificationMethod", ctrl%solver%elsi%ntpolyMethod, 2)
      call getChildValue(value1, "Tolerance", ctrl%solver%elsi%ntpolyTolerance, 1.0E-5_dp)
      call getChildValue(value1, "Truncation", ctrl%solver%elsi%ntpolyTruncation, 1.0E-10_dp)

  #:if WITH_TRANSPORT
    case ("greensfunction")
      ctrl%solver%isolver = electronicSolverTypes%GF
      if (tp%defined .and. .not.tp%taskUpload) then
        call detailederror(node, "greensfunction solver cannot be used "// &
            &  "when task = contactHamiltonian")
      end if
      call readGreensFunction(value1, greendens, tp, ctrl%tempElec)
      ! fixEf also avoids checks of total charge in initQFromFile
      ctrl%tFixEf = .true.
    case ("transportonly")
      if (ctrl%isGeoOpt .or. ctrl%tMD) then
        call detailederror(node, "transportonly cannot be used with relaxations or md")
      end if
      if (tp%defined .and. .not.tp%taskUpload) then
        call detailederror(node, "transportonly cannot be used when "// &
            &  "task = contactHamiltonian")
      end if
      call readGreensFunction(value1, greendens, tp, ctrl%tempElec)
      ctrl%solver%isolver = electronicSolverTypes%OnlyTransport
      ctrl%tFixEf = .true.
  #:endif

    case default
      call detailedError(value1, "Unknown electronic solver")

    end select

    if ((ctrl%solver%isolver == electronicSolverTypes%omm .or.&
        & ctrl%solver%isolver == electronicSolverTypes%pexsi ) .and. .not.ctrl%tSpinSharedEf&
        & .and. ctrl%tSpin .and. .not. ctrl%t2Component) then
      call detailedError(value1, "This solver currently requires spin values to be relaxed")
    end if
    if (ctrl%solver%isolver == electronicSolverTypes%pexsi .and. .not.withPEXSI) then
      call error("Not compiled with PEXSI support via ELSI")
    end if
    if (any(ctrl%solver%isolver == [electronicSolverTypes%elpa, electronicSolverTypes%omm,&
        & electronicSolverTypes%pexsi, electronicSolverTypes%ntpoly])) then
      if (.not.withELSI) then
        call error("Not compiled with ELSI supported solvers")
      end if
    end if

    if (any(ctrl%solver%isolver == [electronicSolverTypes%omm, electronicSolverTypes%pexsi,&
        & electronicSolverTypes%ntpoly])) then
      call getChildValue(value1, "Sparse", ctrl%solver%elsi%elsiCsr, .true.)
      if (.not.ctrl%solver%elsi%elsiCsr) then
        if (any(ctrl%solver%isolver == [electronicSolverTypes%pexsi,electronicSolverTypes%ntpoly]))&
            & then
          call getChildValue(value1, "Threshold", ctrl%solver%elsi%elsi_zero_def, 1.0E-15_dp)
        end if
      end if
    end if

  #:if WITH_TRANSPORT
    if (all(ctrl%solver%isolver /= [electronicSolverTypes%GF,electronicSolverTypes%OnlyTransport])&
        & .and. tp%taskUpload) then
      call detailedError(value1, "Eigensolver incompatible with transport calculation&
          & (GreensFunction or TransportOnly required)")
    end if
  #:endif
  end subroutine readSolver


  !> K-Points
  subroutine readKPoints(node, ctrl, geo, tBadIntegratingKPoints)

    !> Relevant node in input tree
    type(fnode), pointer :: node

    !> Control structure to be filled
    type(TControl), intent(inout) :: ctrl

    !> Geometry structure
    type(TGeometry), intent(in) :: geo

    !> Is this k-point grid usable to integrate properties like the energy, charges, ...?
    logical, intent(out) :: tBadIntegratingKPoints

    integer :: ii
    character(lc) :: errorStr

    ! Assume SCC can has usual default number of steps if needed
    tBadIntegratingKPoints = .false.

    ! K-Points
    if (geo%tPeriodic) then

      call getEuclideanKSampling(tBadIntegratingKPoints, ctrl, node, geo)

    else if (geo%tHelical) then

      call getHelicalKSampling(tBadIntegratingKPoints, ctrl, node, geo)

    end if

    if (ctrl%tSCC) then
      if (tBadIntegratingKPoints) then
        ! prevent full SCC with these points
        ii = 1
      else
        ii = 100
      end if
      call getChildValue(node, "MaxSCCIterations", ctrl%maxIter, ii)
    end if

    if (tBadIntegratingKPoints .and. ctrl%tSCC .and. ctrl%maxIter /= 1) then
      write(errorStr, "(A,I3)") "SCC cycle with these k-points probably will&
          & not correctly calculate many properties, SCC iterations set to:", ctrl%maxIter
      call warning(errorStr)
    end if
    if (tBadIntegratingKPoints .and. ctrl%tSCC .and. .not.ctrl%tReadChrg) then
      call warning("It is strongly suggested you use the ReadInitialCharges option.")
    end if

  end subroutine readKPoints


  !> K-points in Euclidean space
  subroutine getEuclideanKSampling(tBadIntegratingKPoints, ctrl, node, geo)

    !> Is this k-point grid usable to integrate properties like the energy, charges, ...?
    logical, intent(out) :: tBadIntegratingKPoints

    !> Relevant node in input tree
    type(fnode), pointer :: node

    !> Control structure to be filled
    type(TControl), intent(inout) :: ctrl

    !> Geometry structure
    type(TGeometry), intent(in) :: geo

    type(fnode), pointer :: value1, child
    type(string) :: buffer, modifier
    integer :: ind, ii, jj, kk
    real(dp) :: coeffsAndShifts(3, 4)
    real(dp) :: rTmp3(3)
    type(TListIntR1) :: li1
    type(TListRealR1) :: lr1
    integer, allocatable :: tmpI1(:)
    real(dp), allocatable :: kpts(:,:)

    call getChildValue(node, "KPointsAndWeights", value1, child=child, &
        &modifier=modifier)
    call getNodeName(value1, buffer)
    select case(char(buffer))

    case ("supercellfolding")
      tBadIntegratingKPoints = .false.
      if (len(modifier) > 0) then
        call detailedError(child, "No modifier is allowed, if the &
            &SupercellFolding scheme is used.")
      end if
      call getChildValue(value1, "", coeffsAndShifts)
      if (abs(determinant33(coeffsAndShifts(:,1:3))) - 1.0_dp < -1e-6_dp) then
        call detailedError(value1, "Determinant of the supercell matrix must &
            &be greater than 1")
      end if
      if (any(abs(modulo(coeffsAndShifts(:,1:3) + 0.5_dp, 1.0_dp) - 0.5_dp) &
          &> 1e-6_dp)) then
        call detailedError(value1, "The components of the supercell matrix &
            &must be integers.")
      end if
      if (.not.ctrl%tSpinOrbit) then
        call getSuperSampling(coeffsAndShifts(:,1:3), modulo(coeffsAndShifts(:,4), 1.0_dp),&
            & ctrl%kPoint, ctrl%kWeight, reduceByInversion=.true.)
      else
        call getSuperSampling(coeffsAndShifts(:,1:3), modulo(coeffsAndShifts(:,4), 1.0_dp),&
            & ctrl%kPoint, ctrl%kWeight, reduceByInversion=.false.)
      end if
      ctrl%nKPoint = size(ctrl%kPoint, dim=2)

    case ("klines")
      ! probably unable to integrate charge for SCC
      tBadIntegratingKPoints = .true.
      call init(li1)
      call init(lr1)
      call getChildValue(value1, "", 1, li1, 3, lr1)
      if (len(li1) < 1) then
        call detailedError(value1, "At least one line must be specified.")
      end if
      allocate(tmpI1(len(li1)))
      allocate(kpts(3, 0:len(lr1)))
      call asVector(li1, tmpI1)
      call asArray(lr1, kpts(:,1:len(lr1)))
      kpts(:,0) = (/ 0.0_dp, 0.0_dp, 0.0_dp /)
      call destruct(li1)
      call destruct(lr1)
      if (any(tmpI1 < 0)) then
        call detailedError(value1, "Interval steps must be greater equal to &
            &zero.")
      end if
      ctrl%nKPoint = sum(tmpI1)
      if (ctrl%nKPoint < 1) then
        call detailedError(value1, "Sum of the interval steps must be greater &
            &than zero.")
      end if
      ii = 1
      do while (tmpI1(ii) == 0)
        ii = ii + 1
      end do
      allocate(ctrl%kPoint(3, ctrl%nKPoint))
      allocate(ctrl%kWeight(ctrl%nKPoint))
      ind = 1
      do jj = ii, size(tmpI1)
        if (tmpI1(jj) == 0) then
          cycle
        end if
        rTmp3 = (kpts(:,jj) - kpts(:,jj-1)) / real(tmpI1(jj), dp)
        do kk = 1, tmpI1(jj)
          ctrl%kPoint(:,ind) = kpts(:,jj-1) + real(kk, dp) * rTmp3
          ind = ind + 1
        end do
      end do
      ctrl%kWeight(:) = 1.0_dp
      if (len(modifier) > 0) then
        select case (tolower(char(modifier)))
        case ("relative")
        case ("absolute")
          ctrl%kPoint(:,:) =  matmul(transpose(geo%latVecs), ctrl%kPoint)
          kpts(:,:) = matmul(transpose(geo%latVecs), kpts)
        case default
          call detailedError(child, "Invalid modifier: '" // char(modifier) &
              &// "'")
        end select
      end if
      deallocate(tmpI1)
      deallocate(kpts)

    case (textNodeName)

      ! no idea, but assume user knows what they are doing
      tBadIntegratingKPoints = .false.

      call init(lr1)
      call getChildValue(child, "", 4, lr1, modifier=modifier)
      if (len(lr1) < 1) then
        call detailedError(child, "At least one k-point must be defined.")
      end if
      ctrl%nKPoint = len(lr1)
      allocate(kpts(4, ctrl%nKPoint))
      call asArray(lr1, kpts)
      call destruct(lr1)
      if (len(modifier) > 0) then
        select case (tolower(char(modifier)))
        case ("relative")
          continue
        case ("absolute")
          kpts(1:3,:) =  matmul(transpose(geo%latVecs), kpts(1:3,:))
        case default
          call detailedError(child, "Invalid modifier: '" // char(modifier) &
              &// "'")
        end select
      end if
      allocate(ctrl%kPoint(3, ctrl%nKPoint))
      allocate(ctrl%kWeight(ctrl%nKPoint))
      ctrl%kPoint(:,:) = kpts(1:3, :)
      ctrl%kWeight(:) = kpts(4, :)
      deallocate(kpts)
    case default
      call detailedError(value1, "Invalid K-point scheme")
    end select

  end subroutine getEuclideanKSampling


  !> K-points for helical boundaries
  subroutine getHelicalKSampling(tBadIntegratingKPoints, ctrl, node, geo)

    !> Is this k-point grid usable to integrate properties like the energy, charges, ...?
    logical, intent(out) :: tBadIntegratingKPoints

    !> Relevant node in input tree
    type(fnode), pointer :: node

    !> Control structure to be filled
    type(TControl), intent(inout) :: ctrl

    !> Geometry structure
    type(TGeometry), intent(in) :: geo

    type(string) :: buffer
    type(fnode), pointer :: value1, child
    type(TListRealR1) :: lr1
    real(dp):: rTmp3(3), rTmp22(2,2)
    integer :: iTmp, iTmp2(2), kk, ii, jj
    real(dp), allocatable :: kPts(:,:)
    character(lc) :: errorStr

    ! assume the user knows what they are doing
    tBadIntegratingKPoints = .false.

    call getChildValue(node, "KPointsAndWeights", value1, child=child)
    call getNodeName(value1, buffer)
    select case(char(buffer))
    case ("helicaluniform")
      call getChildValue(value1, "", rTmp3(:2))
      if (abs(modulo(rTmp3(1) + 0.5_dp, 1.0_dp) - 0.5_dp) > 1e-6_dp) then
        call detailedError(value1, "The k-point grid must be integer values.")
      end if
      iTmp = nint(rTmp3(1))
      if (iTmp < 1) then
        call detailedError(node, "Number of grid points must be above 0")
      end if
      if (.not.ctrl%tSpinOrbit) then
        ctrl%nKPoint = iTmp * nint(geo%latvecs(3,1))
        allocate(ctrl%kPoint(2, ctrl%nKPoint))
        ctrl%kPoint = 0.0_dp
        allocate(ctrl%kWeight(ctrl%nKPoint))
        ctrl%kWeight = 1.0_dp / real(iTmp,dp)
        do ii = 0, iTmp-1
          ctrl%kPoint(1,ii+1) = ii * 0.5_dp*ctrl%kWeight(ii+1) + 0.5_dp*rTmp3(2)/rTmp3(1)
        end do
        ctrl%kWeight = 1.0_dp / real(ctrl%nKPoint,dp)
        do ii = 2, nint(geo%latvecs(3,1))
          ctrl%kPoint(1,(ii-1)*iTmp+1:ii*iTmp) = ctrl%kPoint(1,1:iTmp)
          ctrl%kPoint(2,(ii-1)*iTmp+1:ii*iTmp) = real(ii-1,dp)/nint(geo%latvecs(3,1))
        end do
      else
        call error("Helical boundaries not yet added for spin-orbit")
      end if
    case ("helicalsampled")
      call getChildValue(value1, "", rTmp22)
      iTmp2 = nint(rTmp22(:,1))
      if (any(abs(iTmp2-rTmp22(:,1)) > 1e-6_dp)) then
        call detailedError(value1, "The k-point grid must be integers.")
      end if
      if (any(iTmp2 < 1)) then
        call detailedError(node, "Number of grid points must be above 0")
      end if
      if (iTmp2(2) > nint(geo%latvecs(3,1))) then
        write(errorStr, '("The k-point grid for the helix rotational operation (",I0,&
            & ") is larger than the rotation order (",I0,").")')iTmp2(2), nint(geo%latvecs(3,1))
        call detailedError(node, errorStr)
      end if
      if (.not.ctrl%tSpinOrbit) then
        ctrl%nKPoint = product(iTmp2)
        allocate(ctrl%kPoint(2, ctrl%nKPoint))
        ctrl%kPoint = 0.0_dp
        allocate(ctrl%kWeight(ctrl%nKPoint))

        kk = 1
        do ii = 0, iTmp2(1)-1
          do jj = 0, iTmp2(2)-1

            ctrl%kPoint(1,kk) = ii * 0.5_dp / rTmp22(1,1) + 0.5_dp*rTmp22(1,2)/rTmp22(1,1)

            ctrl%kPoint(2,kk) = jj * 1.0_dp / rTmp22(2,1) + 0.5_dp*rTmp22(2,2)/rTmp22(2,1)

            kk = kk + 1

          end do
        end do

        ctrl%kWeight = 1.0_dp / real(ctrl%nKPoint,dp)

      else
        call error("Helical boundaries not yet added for spin-orbit")
      end if

    case (textNodeName)

      call init(lr1)
      call getChildValue(child, "", 3, lr1)
      if (len(lr1) < 1) then
        call detailedError(child, "At least one k-point must be defined.")
      end if
      ctrl%nKPoint = len(lr1)
      allocate(kpts(3, ctrl%nKPoint))
      call asArray(lr1, kpts)
      call destruct(lr1)
      allocate(ctrl%kPoint(2, ctrl%nKPoint))
      allocate(ctrl%kWeight(ctrl%nKPoint))
      ! first two are point values
      ctrl%kPoint(:2,:) = kpts(:2, :)
      ! last one is the weight
      ctrl%kWeight(:) = kpts(3, :)
      deallocate(kpts)

    case default
      call detailedError(value1, "Invalid K-point scheme")
    end select

  end subroutine getHelicalKSampling


  !> SCC options that are need for different hamiltonian choices
  subroutine readSccOptions(node, ctrl, geo)

    !> Relevant node in input tree
    type(fnode), pointer :: node

    !> Control structure to be filled
    type(TControl), intent(inout) :: ctrl

    !> Geometry structure to be filled
    type(TGeometry), intent(in) :: geo

    type(fnode), pointer :: value1, value2, child, child2
    type(string) :: buffer, buffer2
    type(TListRealR1) :: lr1

    ctrl%tMulliken = .true.

    call getChildValue(node, "ReadInitialCharges", ctrl%tReadChrg, .false.)
    if (.not. ctrl%tReadChrg) then
      call getInitialCharges(node, geo, ctrl%initialCharges)
    end if

    call getChildValue(node, "SCCTolerance", ctrl%sccTol, 1.0e-5_dp)

    ! temporararily removed until debugged
    !call getChildValue(node, "WriteShifts", ctrl%tWriteShifts, .false.)
    ctrl%tWriteShifts = .false.

    if (geo%tPeriodic) then
      call getChildValue(node, "EwaldParameter", ctrl%ewaldAlpha, 0.0_dp)
      call getChildValue(node, "EwaldTolerance", ctrl%tolEwald, 1.0e-9_dp)
    end if

  end subroutine readSccOptions


  !> Force evaluation options that are need for different hamiltonian choices
  subroutine readForceOptions(node, ctrl)

    !> Relevant node in input tree
    type(fnode), pointer :: node

    !> Control structure to be filled
    type(TControl), intent(inout) :: ctrl

    type(fnode), pointer :: child
    type(string) :: buffer

    call getChildValue(node, "ForceEvaluation", buffer, "Traditional", child=child)
    select case (tolower(unquote(char(buffer))))
    case("traditional")
      ctrl%forceType = forceTypes%orig
    case("dynamicst0")
      ctrl%forceType = forceTypes%dynamicT0
    case("dynamics")
      ctrl%forceType = forceTypes%dynamicTFinite
    case default
      call detailedError(child, "Invalid force evaluation method.")
    end select

  end subroutine readForceOptions


  !> Options for truncation of the SK data sets at a fixed distance
  subroutine SKTruncations(node, truncationCutOff, skInterMeth)

    !> Relevant node in input tree
    type(fnode), pointer :: node

    !> This is the resulting cutoff distance
    real(dp), intent(out) :: truncationCutOff

    !> Method of the sk interpolation
    integer, intent(in) :: skInterMeth

    logical :: tHardCutOff
    type(fnode), pointer :: field
    type(string) :: modifier

    ! Artificially truncate the SK table
    call getChildValue(node, "SKMaxDistance", truncationCutOff, modifier=modifier, child=field)
    call convertByMul(char(modifier), lengthUnits, field, truncationCutOff)

    call getChildValue(node, "HardCutOff", tHardCutOff, .true.)
    if (tHardCutOff) then
      ! Adjust by the length of the tail appended to the cutoff
      select case(skInterMeth)
      case(skEqGridOld)
        truncationCutOff = truncationCutOff - distFudgeOld
      case(skEqGridNew)
        truncationCutOff = truncationCutOff - distFudge
      end select
    end if
    if (truncationCutOff < epsilon(0.0_dp)) then
      call detailedError(field, "Truncation is shorter than the minimum distance over which SK data&
          & goes to 0")
    end if

  end subroutine SKTruncations


  !> Reads inital charges
  subroutine getInitialCharges(node, geo, initCharges)

    !> relevant node in input tree
    type(fnode), pointer :: node

    !> geometry, including atomic type information
    type(TGeometry), intent(in) :: geo

    !> initial atomic charges
    real(dp), allocatable :: initCharges(:)

    type(fnode), pointer :: child, child2, child3, val
    type(fnodeList), pointer :: children
    integer, allocatable :: pTmpI1(:)
    type(string) :: buffer
    real(dp) :: rTmp
    integer :: ii, jj, iAt

    call getChildValue(node, "InitialCharges", val, "", child=child, &
        &allowEmptyValue=.true., dummyValue=.true., list=.true.)

    ! Read either all atom charges, or individual atom specifications
    call getChild(child, "AllAtomCharges", child2, requested=.false.)
    if (associated(child2)) then
      allocate(initCharges(geo%nAtom))
      call getChildValue(child2, "", initCharges)
    else
      call getChildren(child, "AtomCharge", children)
      if (getLength(children) > 0) then
        allocate(initCharges(geo%nAtom))
        initCharges = 0.0_dp
      end if
      do ii = 1, getLength(children)
        call getItem1(children, ii, child2)
        call getChildValue(child2, "Atoms", buffer, child=child3, multiple=.true.)
        call convAtomRangeToInt(char(buffer), geo%speciesNames, geo%species, child3, pTmpI1)
        call getChildValue(child2, "ChargePerAtom", rTmp)
        do jj = 1, size(pTmpI1)
          iAt = pTmpI1(jj)
          if (initCharges(iAt) /= 0.0_dp) then
            call detailedWarning(child3, "Previous setting for the charge &
                &of atom" // i2c(iAt) // " overwritten")
          end if
          initCharges(iAt) = rTmp
        end do
        deallocate(pTmpI1)
      end do
      call destroyNodeList(children)
    end if

  end subroutine getInitialCharges


  !> Reads initial spins
  subroutine getInitialSpins(node, geo, nSpin, initSpins)

    !> relevant node in input data
    type(fnode), pointer :: node

    !> geometry, including atomic information
    type(TGeometry), intent(in) :: geo

    !> number of spin channels
    integer, intent(in) :: nSpin

    !> initial spins on return
    real(dp), allocatable :: initSpins(:,:)

    type(fnode), pointer :: child, child2, child3, val
    type(fnodeList), pointer :: children
    integer, allocatable :: pTmpI1(:)
    type(string) :: buffer
    real(dp), allocatable :: rTmp(:)
    integer :: ii, jj, iAt

    @:ASSERT(nSpin == 1 .or. nSpin == 3)

    call getChildValue(node, "InitialSpins", val, "", child=child, &
        &allowEmptyValue=.true., dummyValue=.true., list=.true.)

    ! Read either all atom spins, or individual spin specifications
    call getChild(child, "AllAtomSpins", child2, requested=.false.)
    if (associated(child2)) then
      allocate(initSpins(nSpin, geo%nAtom))
      call getChildValue(child2, "", initSpins)
    else
      call getChildren(child, "AtomSpin", children)
      if (getLength(children) > 0) then
        allocate(initSpins(nSpin, geo%nAtom))
        initSpins = 0.0_dp
      end if
      allocate(rTmp(nSpin))
      do ii = 1, getLength(children)
        call getItem1(children, ii, child2)
        call getChildValue(child2, "Atoms", buffer, child=child3, multiple=.true.)
        call convAtomRangeToInt(char(buffer), geo%speciesNames, geo%species, child3, pTmpI1)
        call getChildValue(child2, "SpinPerAtom", rTmp)
        do jj = 1, size(pTmpI1)
          iAt = pTmpI1(jj)
          if (any(initSpins(:,iAt) /= 0.0_dp)) then
            call detailedWarning(child3, "Previoius setting for the spin &
                &of atom" // i2c(iAt) // " overwritten")
          end if
          initSpins(:,iAt) = rTmp
        end do
        deallocate(pTmpI1)
      end do
      deallocate(rTmp)
      call destroyNodeList(children)
    end if

  end subroutine getInitialSpins


  !> Reads numerical differentiation method to be used
  subroutine readDifferentiation(node, ctrl)

    !> relevant node in input tree
    type(fnode), pointer, intent(in) :: node

    !> control structure to fill
    type(TControl), intent(inout) :: ctrl


    !> default of a reasonable choice for round off when using a second order finite difference
    !> formula
    real(dp), parameter :: defDelta = epsilon(1.0_dp)**0.25_dp

    type(string) :: buffer, modifier
    type(fnode), pointer :: val, child

    call getChildValue(node, "Differentiation", val, "FiniteDiff",&
        & child=child)
    call getNodeName(val, buffer)
    select case (char(buffer))
    case ("finitediff")
      ctrl%iDerivMethod = 1
      call getChildValue(val, "Delta", ctrl%deriv1stDelta, defDelta,&
          & modifier=modifier, child=child)
      call convertByMul(char(modifier), lengthUnits, child,&
          & ctrl%deriv1stDelta)
    case ("richardson")
      ctrl%iDerivMethod = 2
    case default
      call getNodeHSDName(val, buffer)
      call detailedError(child, "Invalid derivative calculation '" &
          & // char(buffer) // "'")
    end select

  end subroutine readDifferentiation


  !> Reads the H corrections (H5, Damp)
  subroutine readHCorrection(node, geo, ctrl)

    !> Node containing the h-bond correction sub-block.
    type(fnode), pointer, intent(in) :: node

    !> Geometry.
    type(TGeometry), intent(in) :: geo

    !> Control structure
    type(TControl), intent(inout) :: ctrl

    type(fnode), pointer :: value1, child, child2
    type(string) :: buffer
    real(dp) :: h5ScalingDef
    integer :: iSp

    ! X-H interaction corrections including H5 and damping
    ctrl%tDampH = .false.
    ctrl%h5SwitchedOn = .false.
    call getChildValue(node, "HCorrection", value1, "None", child=child)
    call getNodeName(value1, buffer)
    select case (char(buffer))
    case ("none")
      ! nothing to do
    case ("damping")
      ! Switch the correction on
      ctrl%tDampH = .true.
      call getChildValue(value1, "Exponent", ctrl%dampExp)
    case ("h5")
      ! Switch the correction on
      ctrl%h5SwitchedOn = .true.

      call getChildValue(value1, "RScaling", ctrl%h5RScale, 0.714_dp)
      call getChildValue(value1, "WScaling", ctrl%h5WScale, 0.25_dp)

      allocate(ctrl%h5ElementPara(geo%nSpecies))
      call getChild(value1, "H5Scaling", child2, requested=.false.)
      if (.not. associated(child2)) then
        call setChild(value1, "H5scaling", child2)
      end if
      do iSp = 1, geo%nSpecies
        select case (geo%speciesNames(iSp))
        case ("O")
          h5ScalingDef = 0.06_dp
        case ("N")
          h5ScalingDef = 0.18_dp
        case ("S")
          h5ScalingDef = 0.21_dp
        case default
          ! Default value is -1, this indicates that the element should be ignored
          h5ScalingDef = -1.0_dp
        end select
        call getChildValue(child2, geo%speciesNames(iSp), ctrl%h5ElementPara(iSp), h5ScalingDef)
      end do
    case default
      call getNodeHSDName(value1, buffer)
      call detailedError(child, "Invalid HCorrection '" // char(buffer) // "'")
    end select

  end subroutine readHCorrection


  !> Reads Slater-Koster files
  !> Should be replaced with a more sophisticated routine, once the new SK-format has been
  !> established
  subroutine readSKFiles(skFiles, nSpecies, slako, orb, angShells, orbRes, skInterMeth, repPoly,&
      & truncationCutOff, rangeSepSK)

    !> List of SK file names to read in for every interaction
    type(TListCharLc), intent(inout) :: skFiles(:,:)

    !> Nr. of species in the system
    integer, intent(in) :: nSpecies

    !> Data type for slako information
    type(TSlater), intent(inout) :: slako

    !> Information about the orbitals in the system
    type(TOrbitals), intent(in) :: orb

    !> For every species, a list of rank one arrays. Each array contains the angular momenta to pick
    !> from the appropriate SK-files.
    type(TListIntR1), intent(inout) :: angShells(:)

    !> Are the Hubbard Us different for each l-shell?
    logical, intent(in) :: orbRes

    !> Method of the sk interpolation
    integer, intent(in) :: skInterMeth

    !> is this a polynomial or spline repulsive?
    logical, intent(in) :: repPoly(:,:)

    !> Distances to artificially truncate tables of SK integrals
    real(dp), intent(in), optional :: truncationCutOff

    !> if calculation range separated then read omega from end of SK file
    type(TRangeSepSKTag), intent(inout), optional :: rangeSepSK

    integer :: iSp1, iSp2, nSK1, nSK2, iSK1, iSK2, ind, nInteract, iSh1
    integer :: angShell(maxL+1), nShell
    logical :: readRep, readAtomic
    character(lc) :: fileName
    real(dp), allocatable, target :: skHam(:,:), skOver(:,:)
    real(dp) :: dist
    type(TOldSKData), allocatable :: skData12(:,:), skData21(:,:)
    type(TSlakoEqGrid), allocatable :: pSlakoEqGrid1, pSlakoEqGrid2
    type(TRepSplineIn) :: repSplineIn1, repSplineIn2
    type(TRepPolyIn) :: repPolyIn1, repPolyIn2
    type(TRepSpline), allocatable :: pRepSpline
    type(TRepPoly), allocatable :: pRepPoly

    ! if artificially cutting the SK tables
    integer :: nEntries

    @:ASSERT(size(skFiles, dim=1) == size(skFiles, dim=2))
    @:ASSERT((size(skFiles, dim=1) > 0) .and. (size(skFiles, dim=1) == nSpecies))
    @:ASSERT(all(shape(repPoly) == shape(skFiles)))

    allocate(slako%skSelf(orb%mShell, nSpecies))
    allocate(slako%skHubbU(orb%mShell, nSpecies))
    allocate(slako%skOcc(orb%mShell, nSpecies))
    allocate(slako%mass(nSpecies))
    slako%skSelf(:,:) = 0.0_dp
    slako%skHubbU(:,:) = 0.0_dp
    slako%skOcc(:,:) = 0.0_dp

    allocate(slako%skHamCont)
    call init(slako%skHamCont, nSpecies)
    allocate(slako%skOverCont)
    call init(slako%skOverCont, nSpecies)
    allocate(slako%repCont)
    call init(slako%repCont, nSpecies)

    write(stdout, "(A)") "Reading SK-files:"
    lpSp1: do iSp1 = 1, nSpecies
      nSK1 = len(angShells(iSp1))
      lpSp2: do iSp2 = iSp1, nSpecies
        nSK2 = len(angShells(iSp2))
        allocate(skData12(nSK2, nSK1))
        allocate(skData21(nSK1, nSK2))
        ind = 1
        do iSK1 = 1, nSK1
          do iSK2 = 1, nSK2
            readRep = (iSK1 == 1 .and. iSK2 == 1)
            readAtomic = (iSp1 == iSp2 .and. iSK1 == iSK2)
            call get(skFiles(iSp2, iSp1), fileName, ind)
            if (.not. present(rangeSepSK)) then
              if (readRep .and. repPoly(iSp2, iSp1)) then
                call readFromFile(skData12(iSK2,iSK1), fileName, readAtomic, repPolyIn=repPolyIn1)
              elseif (readRep) then
                call readFromFile(skData12(iSK2,iSK1), fileName, readAtomic, iSp1, iSp2,&
                    & repSplineIn=repSplineIn1)
              else
                call readFromFile(skData12(iSK2,iSK1), fileName, readAtomic)
              end if
            else
              if (readRep .and. repPoly(iSp2, iSp1)) then
                call readFromFile(skData12(iSK2,iSK1), fileName, readAtomic, repPolyIn=repPolyIn1,&
                    & rangeSepSK=rangeSepSK)
              elseif (readRep) then
                call readFromFile(skData12(iSK2,iSK1), fileName, readAtomic, iSp1, iSp2,&
                    & repSplineIn=repSplineIn1, rangeSepSK=rangeSepSK)
              else
                call readFromFile(skData12(iSK2,iSK1), fileName, readAtomic, rangeSepSK=rangeSepSK)
              end if
            end if
            ind = ind + 1
          end do
        end do
        if (iSp1 == iSp2) then
          skData21 = skData12
          if (repPoly(iSp1, iSp2)) then
            repPolyIn2 = repPolyIn1
          else
            repSplineIn2 = repSplineIn1
          end if
          ind = 1
          do iSK1 = 1, nSK1
            call intoArray(angShells(iSp1), angShell, nShell, iSK1)
            do iSh1 = 1, nShell
              slako%skSelf(ind, iSp1) = &
                  &skData12(iSK1,iSK1)%skSelf(angShell(iSh1)+1)
              slako%skOcc(ind:ind, iSp1) = &
                  &skData12(iSK1,iSK1)%skOcc(angShell(iSh1)+1)
              slako%skHubbU(ind, iSp1) = &
                  &skData12(iSK1,iSK1)%skHubbU(angShell(iSh1)+1)
              ind = ind + 1
            end do
          end do
          if (.not. orbRes) then
            slako%skHubbU(2:,iSp1) = slako%skHubbU(1,iSp1)
          end if
          slako%mass(iSp1) = skData12(1,1)%mass
        else
          ind = 1
          do iSK2 = 1, nSK2
            do iSK1 = 1, nSK1
              readRep = (iSK1 == 1 .and. iSK2 == 1)
              call get(sKFiles(iSp1, iSp2), fileName, ind)
              if (readRep .and. repPoly(iSp1, iSp2)) then
                call readFromFile(skData21(iSK1,iSK2), fileName, readAtomic, &
                    &repPolyIn=repPolyIn2)
              elseif (readRep) then
                call readFromFile(skData21(iSK1,iSK2), fileName, readAtomic, &
                    &iSp2, iSp1, repSplineIn=repSplineIn2)
              else
                call readFromFile(skData21(iSK1,iSK2), fileName, readAtomic)
              end if
              ind = ind + 1
            end do
          end do
        end if

        ! Check for SK and repulsive consistentcy
        call checkSKCompElec(skData12, skData21, iSp1, iSp2)
        if (repPoly(iSp1, iSp2)) then
          call checkSKCompRepPoly(repPolyIn1, repPolyIn2, iSp1, iSp2)
        else
          call checkSKCompRepSpline(repSplineIn1, repSplineIn2, iSp1, iSp2)
        end if

        ! Create full H/S table for all interactions of iSp1-iSp2
        nInteract = getNSKIntegrals(iSp1, iSp2, orb)
        allocate(skHam(size(skData12(1,1)%skHam, dim=1), nInteract))
        allocate(skOver(size(skData12(1,1)%skOver, dim=1), nInteract))
        call getFullTable(skHam, skOver, skData12, skData21, angShells(iSp1),&
            & angShells(iSp2))

        ! Add H/S tables to the containers for iSp1-iSp2
        dist = skData12(1,1)%dist
        if (present(truncationCutOff)) then
          nEntries = floor(truncationCutOff / dist)
          nEntries = min(nEntries, size(skData12(1,1)%skHam, dim=1))
        else
          nEntries = size(skData12(1,1)%skHam, dim=1)
        end if
        allocate(pSlakoEqGrid1, pSlakoEqGrid2)
        call init(pSlakoEqGrid1, dist, skHam(:nEntries,:), skInterMeth)
        call init(pSlakoEqGrid2, dist, skOver(:nEntries,:), skInterMeth)
        call addTable(slako%skHamCont, pSlakoEqGrid1, iSp1, iSp2)
        call addTable(slako%skOverCont, pSlakoEqGrid2, iSp1, iSp2)
        deallocate(skHam)
        deallocate(skOver)
        if (iSp1 /= iSp2) then
          ! Heteronuclear interactions: the same for the reverse interaction
          allocate(skHam(size(skData12(1,1)%skHam, dim=1), nInteract))
          allocate(skOver(size(skData12(1,1)%skOver, dim=1), nInteract))
          call getFullTable(skHam, skOver, skData21, skData12, angShells(iSp2),&
              & angShells(iSp1))
          allocate(pSlakoEqGrid1, pSlakoEqGrid2)
          call init(pSlakoEqGrid1, dist, skHam(:nEntries,:), skInterMeth)
          call init(pSlakoEqGrid2, dist, skOver(:nEntries,:), skInterMeth)
          call addTable(slako%skHamCont, pSlakoEqGrid1, iSp2, iSp1)
          call addTable(slako%skOverCont, pSlakoEqGrid2, iSp2, iSp1)
          deallocate(skHam)
          deallocate(skOver)
        end if
        deallocate(skData12)
        deallocate(skData21)

        ! Add repulsives to the containers.
        if (repPoly(iSp2, iSp1)) then
          allocate(pRepPoly)
          call init(pRepPoly, repPolyIn1)
          call addRepulsive(slako%repCont, pRepPoly, iSp1, iSp2)
          deallocate(pRepPoly)
        else
          allocate(pRepSpline)
          call init(pRepSpline, repSplineIn1)
          call addRepulsive(slako%repCont, pRepSpline, iSp1, iSp2)
          deallocate(pRepSpline)
          deallocate(repSplineIn1%xStart)
          deallocate(repSplineIn1%spCoeffs)
        end if
        if (iSp1 /= iSp2) then
          if (repPoly(iSp1, iSp2)) then
            allocate(pRepPoly)
            call init(pRepPoly, repPolyIn2)
            call addRepulsive(slako%repCont, pRepPoly, iSp2, iSp1)
            deallocate(pRepPoly)
          else
            allocate(pRepSpline)
            call init(pRepSpline, repSplineIn2)
            call addRepulsive(slako%repCont, pRepSpline, iSp2, iSp1)
            deallocate(pRepSpline)
            deallocate(repSplineIn2%xStart)
            deallocate(repSplineIn2%spCoeffs)
          end if
        end if
      end do lpSp2
    end do lpSp1
    write(stdout, "(A)") "Done."

  end subroutine readSKFiles


  !> Checks if the provided set of SK-tables for a the interactions A-B and B-A are consistent
  subroutine checkSKCompElec(skData12, skData21, sp1, sp2)

    !> Slater-Koster integral set for the interaction A-B
    type(TOldSKData), intent(in), target :: skData12(:,:)

    !> Slater-Koster integral set for the interaction B-A
    type(TOldSKData), intent(in), target :: skData21(:,:)

    !> Species number for A (for error messages)
    integer, intent(in) :: sp1

    !> Species number for B (for error messages)
    integer, intent(in) :: sp2

    integer :: iSK1, iSK2, nSK1, nSK2
    integer :: nGrid
    real(dp) :: dist
    type(TOldSKData), pointer :: pSK12, pSK21
    character(lc) :: errorStr

    nSK1 = size(skData12, dim=2)
    nSK2 = size(skData12, dim=1)

    @:ASSERT(size(skData21, dim=1) == nSK1)
    @:ASSERT(size(skData21, dim=2) == nSK2)

    nGrid = skData12(1,1)%nGrid
    dist = skData12(1,1)%dist

    ! All SK files should have the same grid separation and table length
    nGrid = skData12(1,1)%nGrid
    dist = skData12(1,1)%dist
    do iSK1 = 1, nSK1
      do iSK2 = 1, nSK2
        pSK12 => skData12(iSK2, iSK1)
        pSK21 => skData21(iSK1, iSK2)

        if (pSK12%dist /= dist .or. pSK21%dist /= dist) then
          write (errorStr, "(A,I2,A,I2)") "Incompatible SK grid separations &
              &for species ", sp1, ", ", sp2
          call error(errorStr)
        end if
        if (pSK12%nGrid /= nGrid .or. pSK21%nGrid /= nGrid) then
          write (errorStr, "(A,I2,A,I2)") "Incompatible SK grid lengths for &
              &species pair ", sp1, ", ", sp2
          call error(errorStr)
        end if
      end do
    end do

  end subroutine checkSKCompElec


  !> Checks if the provided repulsive splines for A-B and B-A are compatible
  subroutine checkSKCompRepSpline(repIn1, repIn2, sp1, sp2)

    !> Repulsive spline for interaction A-B
    type(TRepSplineIn), intent(in) :: repIn1

    !> Repulsive spline for interaction B-A
    type(TRepSplineIn), intent(in) :: repIn2

    !> Number of species A (for error messages only)
    integer, intent(in) :: sp1

    !> Number of species B (for error messages only)
    integer, intent(in) :: sp2


    !> Tolerance for the agreement in the repulsive data
    real(dp), parameter :: tolRep = 1.0e-8_dp


    !> string for error return
    character(lc) :: errorStr

    ! Repulsives for A-B and B-A should be the same
    if (size(repIn1%xStart) /= size(repIn2%xStart)) then
      write(errorStr, "(A,I2,A,I2,A)") "Incompatible nr. of repulsive &
          &intervals for species pair ", sp1, "-", sp2, "."
      call error(errorStr)
    end if
    if (maxval(abs(repIn1%xStart - repIn2%xStart)) > tolRep) then
      write(errorStr, "(A,I2,A,I2,A)") "Incompatible repulsive spline &
          &intervals for species pair ", sp1, "-", sp2, "."
      call error(errorStr)
    end if
    if (maxval(abs(repIn1%spCoeffs - repIn2%spCoeffs)) > tolRep &
        &.or. maxval(abs(repIn1%spLastCoeffs - repIn2%spLastCoeffs)) &
        &> tolRep) then
      write(errorStr, "(A,I2,A,I2,A)") "Incompatible repulsive spline &
          &coefficients for species pair ", sp1, "-", sp2, "."
      call error(errorStr)
    end if
    if (maxval(abs(repIn1%expCoeffs - repIn2%expCoeffs)) > tolRep) then
      write(errorStr, "(A,I2,A,I2,A)") "Incompatible repulsive spline &
          &exp. coefficients for species pair ", sp1, "-", sp2, "."
      call error(errorStr)
    end if
    if (abs(repIn1%cutoff - repIn2%cutoff) > tolRep) then
      write(errorStr, "(A,I2,A,I2,A)") "Incompatible repulsive spline &
          &cutoffs for species pair ", sp1, "-", sp2, "."
      call error(errorStr)
    end if

  end subroutine checkSKCompRepSpline


  !> Checks if repulsive polynomials for A-B and B-A are compatible
  subroutine checkSKCompRepPoly(repIn1, repIn2, sp1, sp2)

    !> Repulsive polynomial for interaction A-B
    type(TRepPolyIn), intent(in) :: repIn1

    !> Repulsive polynomial for interaction B-A
    type(TRepPolyIn), intent(in) :: repIn2

    !> Number of species A (for error messages only)
    integer, intent(in) :: sp1

    !> Number of species B (for error messages only)
    integer, intent(in) :: sp2


    !> for error string return
    character(lc) :: errorStr

    if (any(repIn1%polyCoeffs /= repIn2%polyCoeffs)) then
      write(errorStr, "(A,I2,A,I2,A)") "Incompatible repulsive polynomial &
          &coefficients  for the species pair ", sp1, "-", sp2, "."
      call error(errorStr)
    end if
    if (repIn1%cutoff /= repIn2%cutoff) then
      write(errorStr, "(A,I2,A,I2,A)") "Incompatible repulsive cutoffs  &
          &for the species pair ", sp1, "-", sp2, "."
      call error(errorStr)
    end if

  end subroutine checkSKCompRepPoly


  !> Returns the nr. of Slater-Koster integrals necessary to describe the interactions between two
  !> species
  pure function getNSKIntegrals(sp1, sp2, orb) result(nInteract)

    !> Index of the first species
    integer, intent(in) :: sp1

    !> Index of the second species
    integer, intent(in) :: sp2

    !> Information about the orbitals in the system
    type(TOrbitals), intent(in) :: orb

    !> Nr. of Slater-Koster interactions
    integer :: nInteract

    integer :: iSh1, iSh2

    nInteract = 0
    do iSh1 = 1, orb%nShell(sp1)
      do iSh2 = 1, orb%nShell(sp2)
        nInteract = nInteract + min(orb%angShell(iSh2, sp2), orb%angShell(iSh1, sp1)) + 1
      end do
    end do

  end function getNSKIntegrals


  !> Creates from the columns of the Slater-Koster files for A-B and B-A a full table for A-B,
  !> containing all integrals.
  subroutine getFullTable(skHam, skOver, skData12, skData21, angShells1, angShells2)

    !> Resulting table of H integrals
    real(dp), intent(out) :: skHam(:,:)

    !> Resulting table of S integrals
    real(dp), intent(out) :: skOver(:,:)

    !> Contains all SK files describing interactions for A-B
    type(TOldSKData), intent(in), target :: skData12(:,:)

    !> Contains all SK files describing interactions for B-A
    type(TOldSKData), intent(in), target :: skData21(:,:)

    !> Angular momenta to pick from the SK-files for species A
    type(TListIntR1), intent(inout) :: angShells1

    !> Angular momenta to pick from the SK-files for species B
    type(TListIntR1), intent(inout) :: angShells2

    integer :: ind, iSK1, iSK2, iSh1, iSh2, nSh1, nSh2, l1, l2, lMin, lMax, mm
    integer :: angShell1(maxL+1), angShell2(maxL+1)
    real(dp), pointer :: pHam(:,:), pOver(:,:)


    !> Maps (mm, l1, l2 ) onto an element in the SK table.
    !> l2 >= l1 (l1 = 0, 1, ...; l2 = 0, 1, ...), m <= l1.
    integer, parameter :: skMap(0:maxL, 0:maxL, 0:maxL) &
        &= reshape((/&
        &20, 0,  0,  0,  19,  0,  0,  0,  18,  0,  0,  0,  17,  0,  0,  0,&
        & 0, 0,  0,  0,  15, 16,  0,  0,  13, 14,  0,  0,  11, 12,  0,  0,&
        & 0, 0,  0,  0,   0,  0,  0,  0,   8,  9, 10,  0,   5,  6,  7,  0,&
        & 0, 0,  0,  0,   0,  0,  0,  0,   0,  0,  0,  0,   1,  2,  3,  4/),&
        &(/maxL + 1, maxL + 1, maxL + 1/))

    ind = 1
    do iSK1 = 1, len(angShells1)
      call intoArray(angShells1, angShell1, nSh1, iSK1)
      do iSh1 = 1, nSh1
        l1 = angShell1(iSh1)
        do iSK2 = 1, len(angShells2)
          call intoArray(angShells2, angShell2, nSh2, iSK2)
          do iSh2 = 1, nSh2
            l2 = angShell2(iSh2)
            if (l1 <= l2) then
              pHam => skData12(iSK2,iSK1)%skHam
              pOver => skData12(iSK2,iSK1)%skOver
              lMin = l1
              lMax = l2
            else
              pHam => skData21(iSK1,iSK2)%skHam
              pOver => skData21(iSK1,iSK2)%skOver
              lMin = l2
              lMax = l1
            end if
            do mm = 0, lMin
              ! Safety check, if array size are appropriate
              @:ASSERT(all(shape(skHam) >= (/ size(pHam, dim=1), ind /)))
              @:ASSERT(all(shape(skOver) >= (/ size(pOver, dim=1), ind /)))
              @:ASSERT(size(pHam, dim=1) == size(pOver, dim=1))
              skHam(:,ind) = pHam(:,skMap(mm,lMax,lMin))
              skOver(:,ind) = pOver(:,skMap(mm,lMax,lMin))
              ind = ind + 1
            end do
          end do
        end do
      end do
    end do

  end subroutine getFullTable


  !> Reads the option block
  subroutine readOptions(node, ctrl)

    !> Node to parse
    type(fnode), pointer :: node

    !> Control structure to fill
    type(TControl), intent(inout) :: ctrl

    type(fnode), pointer :: child
    logical :: tWriteDetailedOutDef

  #:if WITH_SOCKETS
    tWriteDetailedOutDef = .not. allocated(ctrl%socketInput)
  #:else
    tWriteDetailedOutDef = .true.
  #:endif
    call getChildValue(node, "WriteDetailedOut", ctrl%tWriteDetailedOut, tWriteDetailedOutDef)

    call getChildValue(node, "WriteAutotestTag", ctrl%tWriteTagged, .false.)
    call getChildValue(node, "WriteDetailedXML", ctrl%tWriteDetailedXML, &
        &.false.)
    call getChildValue(node, "WriteResultsTag", ctrl%tWriteResultsTag, &
        &.false.)


    if (.not.(ctrl%tMD.or.ctrl%isGeoOpt)) then
      if (ctrl%tSCC) then
        call getChildValue(node, "RestartFrequency", ctrl%restartFreq, 20)
      else
        ctrl%restartFreq = 0
      end if
    end if
    call getChildValue(node, "RandomSeed", ctrl%iSeed, 0, child=child)
    if (ctrl%iSeed < 0) then
      call detailedError(child, "Random seed must be greater or equal zero")
    end if
    call getChildValue(node, "WriteHS", ctrl%tWriteHS, .false.)
    call getChildValue(node, "WriteRealHS", ctrl%tWriteRealHS, .false.)
    call getChildValue(node, "MinimiseMemoryUsage", ctrl%tMinMemory, .false., child=child)
    if (ctrl%tMinMemory) then
      call detailedWarning(child, "Memory minimisation is not working currently, normal calculation&
          & will be used instead")
    end if
    call getChildValue(node, "ShowFoldedCoords", ctrl%tShowFoldedCoord, .false.)
  #:if DEBUG > 0
    call getChildValue(node, "TimingVerbosity", ctrl%timingLevel, -1)
  #:else
    call getChildValue(node, "TimingVerbosity", ctrl%timingLevel, 1)
  #:endif

    if (ctrl%tReadChrg) then
      call getChildValue(node, "ReadChargesAsText", ctrl%tReadChrgAscii, .false.)
    end if
    call getChildValue(node, "WriteChargesAsText", ctrl%tWriteChrgAscii, .false.)

    ctrl%tSkipChrgChecksum = .false.
    if (.not. ctrl%tFixEf .and. ctrl%tReadChrg) then
      call getChildValue(node, "SkipChargeTest", ctrl%tSkipChrgChecksum, .false.)
    end if

  end subroutine readOptions


  !> Reads in dispersion related settings
  subroutine readDispersion(node, geo, input, nrChrg, tSCC, isSccConvRequired)

    !> Node to parse
    type(fnode), pointer :: node

    !> geometry, including atomic information
    type(TGeometry), intent(in) :: geo

    !> dispersion data on exit
    type(TDispersionInp), intent(out) :: input

    !> net charge
    real(dp), intent(in) :: nrChrg

    !> SCC calculation?
    logical, intent(in) :: tScc

    !> use only converged SCC charges
    logical :: isSccConvRequired

    type(fnode), pointer :: dispModel
    type(string) :: buffer

    call getChildValue(node, "", dispModel)
    call getNodeName(dispModel, buffer)
    select case (char(buffer))
    case ("slaterkirkwood")
      allocate(input%slakirk)
      call readDispSlaKirk(dispModel, geo, input%slakirk)
    case ("lennardjones")
      allocate(input%uff)
      call readDispVdWUFF(dispModel, geo, input%uff)
    case ("dftd3")
  #:if WITH_DFTD3
      allocate(input%dftd3)
      call readDispDFTD3(dispModel, geo, input%dftd3)
  #:else
      call detailedError(node, "Program had been compiled without DFTD3 support")
  #:endif
    case ("simpledftd3")
      allocate(input%sdftd3)
      call readSimpleDFTD3(dispModel, geo, input%sdftd3)
    case ("dftd4")
      allocate(input%dftd4)
      call readDispDFTD4(dispModel, geo, input%dftd4, nrChrg)
    case ("ts")
  #:if WITH_MBD
      allocate(input%mbd)
      call readDispTs(dispModel, input%mbd)
  #:else
      call detailedError(node, "Program must be compiled with the mbd library for TS-dispersion")
  #:endif
    case ("mbd")
  #:if WITH_MBD
      allocate(input%mbd)
      call readDispMbd(dispModel, input%mbd)
  #:else
      call detailedError(node, "Program must be compiled with the mbd library for MBD-dispersion")
  #:endif
    case default
      call detailedError(node, "Invalid dispersion model name.")
    end select

    select case (char(buffer))
    case ("ts", "mbd")
      if (tSCC) then
        call getChildValue(node, "ConvergentSCCOnly", isSccConvRequired, .true.)
      end if
    end select

  end subroutine readDispersion


  !> Reads in the dispersion input data for the Slater-Kirkwood dispersion model
  subroutine readDispSlaKirk(node, geo, input)

    !> Node to process
    type(fnode), pointer :: node

    !> Geometry of the current system
    type(TGeometry), intent(in) :: geo

    !> Contains the input for the dispersion module on exit
    type(TDispSlaKirkInp), intent(out) :: input

    type(fnode), pointer :: value1, value2, child, child2, child3
    type(string) :: buffer, modifier, modifier2, modifiers(3)
    real(dp), allocatable :: tmpR2(:,:), tmp2R2(:,:), rCutoffs(:)
    real(dp) :: mCutoff, rTmp
    integer :: iAt1, iAt2f, iSp1, iSp2, iNeigh
    integer, allocatable :: nNeighs(:)
    real(dp), allocatable :: cellVec(:,:), rCellVec(:,:)
    real(dp), allocatable :: coords(:,:)
    integer, allocatable :: img2CentCell(:), iCellVec(:)
    integer :: nAllAtom
    type(TNeighbourList) :: neighs

    allocate(tmpR2(3, geo%nAtom))
    allocate(input%polar(geo%nAtom))
    allocate(input%rWaals(geo%nAtom))
    allocate(input%charges(geo%nAtom))
    call getChildValue(node, "PolarRadiusCharge", value1, child=child, modifier=modifier)
    call getNodeName(value1, buffer)
    select case (char(buffer))
    case (textNodeName)
      call getChildValue(child, "", tmpR2, modifier=modifier)
      if (len(modifier) > 0) then
        call splitModifier(char(modifier), child, modifiers)
        call convertByMul(char(modifiers(1)), volumeUnits, child, tmpR2(1,:),&
            &.false.)
        call convertByMul(char(modifiers(2)), lengthUnits, child, tmpR2(2,:),&
            &.false.)
        call convertByMul(char(modifiers(3)), chargeUnits, child, tmpR2(3,:),&
            &.false.)
      end if

    case ("hybriddependentpol")
      if (len(modifier) > 0) then
        call detailedError(child, "PolarRadiusCharge is not allowed to carry &
            &a modifier, if the HybridDependentPol method is used.")
      end if
      allocate(rCutoffs(geo%nSpecies))
      allocate(tmp2R2(13, geo%nSpecies))
      do iSp1 = 1, geo%nSpecies
        call getChildValue(value1, geo%speciesNames(iSp1), value2, &
            &child=child2, dummyValue=.true.)
        call getChildValue(child2, "CovalentRadius", rCutoffs(iSp1), &
            &modifier=modifier2, child=child3)
        call convertByMul(char(modifier2), lengthUnits, child3, &
            &rCutoffs(iSp1))
        call getChildValue(child2, "HybridPolarisations", tmp2R2(:, iSp1), &
            &modifier=modifier2, child=child3)
        if (len(modifier2) > 0) then
          call splitModifier(char(modifier2), child, modifiers)
          call convertByMul(char(modifiers(1)), volumeUnits, child, &
              &tmp2R2(1:6, iSp1), .false.)
          call convertByMul(char(modifiers(2)), lengthUnits, child, &
              &tmp2R2(7:12, iSp1), .false.)
          call convertByMul(char(modifiers(3)), chargeUnits, child, &
              &tmp2R2(13, iSp1), .false.)
        end if
      end do
      mCutoff = 2.0_dp * maxval(rCutoffs)
      if (geo%tPeriodic) then
        call getCellTranslations(cellVec, rCellVec, geo%latVecs, geo%recVecs2p, mCutoff)
      else
        allocate(cellVec(3, 1))
        allocate(rCellVec(3, 1))
        cellVec(:, 1) = (/ 0.0_dp, 0.0_dp, 0.0_dp /)
        rCellVec(:, 1) = (/ 0.0_dp, 0.0_dp, 0.0_dp /)
      end if
      call TNeighbourlist_init(neighs, geo%nAtom, 10)
      if (geo%tPeriodic) then
        ! Make some guess for the nr. of all interacting atoms
        nAllAtom = int((real(geo%nAtom, dp)**(1.0_dp/3.0_dp) + 3.0_dp)**3)
      else
        nAllAtom = geo%nAtom
      end if
      allocate(coords(3, nAllAtom))
      allocate(img2CentCell(nAllAtom))
      allocate(iCellVec(nAllAtom))
      call updateNeighbourList(coords, img2CentCell, iCellVec, neighs, &
          &nAllAtom, geo%coords, mCutoff, rCellVec)
      allocate(nNeighs(geo%nAtom))
      nNeighs(:) = 0
      do iAt1 = 1, geo%nAtom
        iSp1 = geo%species(iAt1)
        do iNeigh = 1, neighs%nNeighbour(iAt1)
          iAt2f = img2CentCell(neighs%iNeighbour(iNeigh, iAt1))
          iSp2 = geo%species(iAt2f)
          rTmp = rCutoffs(iSp1) + rCutoffs(iSp2)
          if (neighs%neighDist2(iNeigh, iAt1) <= rTmp**2) then
            nNeighs(iAt1) = nNeighs(iAt1) + 1
            nNeighs(iAt2f) = nNeighs(iAt2f) + 1
          end if
        end do
      end do
      do iAt1 = 1, geo%nAtom
        iSp1 = geo%species(iAt1)
        if (nNeighs(iAt1) <= 4 ) then
          tmpR2(1, iAt1) = tmp2R2(1+nNeighs(iAt1), iSp1)
          tmpR2(2, iAt1) = tmp2R2(7+nNeighs(iAt1), iSp1)
        else
          tmpR2(1, iAt1) = tmp2R2(6, iSp1)
          tmpR2(2, iAt1) = tmp2R2(12, iSp1)
        end if
        tmpR2(3, iAt1) = tmp2R2(13, iSp1)
      end do

    case default
      call detailedError(value1, "Invalid method for PolarRadiusCharge.")
    end select

    input%polar(:) = tmpR2(1,:)
    input%rWaals(:) = tmpR2(2,:)
    input%charges(:) = tmpR2(3,:)

  end subroutine readDispSlaKirk


  !> Reads in initialization data for the UFF dispersion model
  subroutine readDispVdWUFF(node, geo, input)

    !> Node to process
    type(fnode), pointer :: node

    !> Geometry of the system
    type(TGeometry), intent(in) :: geo

    !> Filled input structure on exit
    type(TDispUffInp), intent(out) :: input

    type(string) :: buffer
    type(fnode), pointer :: child, value1, child2
    integer :: iSp
    logical :: found

    call getChildValue(node, "Parameters", value1, child=child)
    allocate(input%distances(geo%nSpecies))
    allocate(input%energies(geo%nSpecies))
    call getNodeName(value1, buffer)
    select case(char(buffer))
    case("uffparameters")
      do iSp = 1, geo%nSpecies
        call getUffValues(geo%speciesNames(iSp), input%distances(iSp), &
            &input%energies(iSp), found)
        if (.not. found) then
          call detailedError(value1, "UFF parameters for species '" // geo&
              &%speciesNames(iSp) // "' not found.")
        end if
      end do
    case default
      call setUnprocessed(value1)
      do iSp = 1, geo%nSpecies
        call getChild(child, geo%speciesNames(iSp), child2)
        call getChildValue(child2, "Distance", input%distances(iSp), &
            &modifier=buffer)
        call convertByMul(char(buffer), lengthUnits, child, &
            &input%distances(iSp))
        call getChildValue(child2, "Energy", input%energies(iSp), &
            &modifier=buffer)
        call convertByMul(char(buffer), energyUnits, child, &
            &input%energies(iSp))
      end do
    end select

  end subroutine readDispVdWUFF

#:if WITH_DFTD3


  !> Reads in initialization data for the DFTD3 dispersion module
  subroutine readDispDFTD3(node, geo, input)

    !> Node to process.
    type(fnode), pointer :: node

    !> Geometry of the system
    type(TGeometry), intent(in) :: geo

    !> Filled input structure on exit.
    type(TDispDftD3Inp), intent(out) :: input

    integer :: iSp
    integer, allocatable :: izpDefault(:)
    type(fnode), pointer :: child, childval
    type(string) :: buffer
    integer, parameter :: d3MaxNum = 94
    logical :: unknownSpecies

    call getChildValue(node, "Damping", childval, child=child)
    call getNodeName(childval, buffer)
    select case (char(buffer))
    case ("beckejohnson")
      input%tBeckeJohnson = .true.
      call getChildValue(childval, "a1", input%a1)
      call getChildValue(childval, "a2", input%a2)
      ! Alpha is not used in BJ-damping, however, there are unused terms,
      ! which are calculated with alpha nevertheless, so set the default
      ! as found in dftd3 code.
      input%alpha6 = 14.0_dp
    case ("zerodamping")
      input%tBeckeJohnson = .false.
      call getChildValue(childval, "sr6", input%sr6)
      ! Although according to the documentation, this parameter is not used
      ! when calculating zero damping, results do change, when this parameter
      ! is changed. We set it to the value found in dftd3 code
      input%sr8 = 1.0_dp
      call getChildValue(childval, "alpha6", input%alpha6, default=14.0_dp)
    case default
      call getNodeHSDName(childval, buffer)
      call detailedError(child, "Invalid damping method '" // char(buffer) // "'")
    end select
    call getChildValue(node, "s6", input%s6)
    call getChildValue(node, "s8", input%s8)
    call getChildValue(node, "cutoff", input%cutoff, default=sqrt(9000.0_dp), &
        & modifier=buffer, child=child)
    call convertByMul(char(buffer), lengthUnits, child, input%cutoff)
    call getChildValue(node, "cutoffcn", input%cutoffCN, default=40.0_dp, &
        & modifier=buffer, child=child)
    call convertByMul(char(buffer), lengthUnits, child, input%cutoffCN)
    call getChildValue(node, "threebody", input%threebody, default=.false.)
    ! D3H5 - additional H-H repulsion
    call getChildValue(node, "hhrepulsion", input%hhrepulsion, default=.false.)

    ! Initialize default atomic numbers
    allocate(izpDefault(size(geo%speciesNames)))
    do iSp = 1, size(geo%speciesNames)
      izpDefault(iSp) = symbolToNumber(geo%speciesNames(iSp))
    end do

    ! See if we find user specified overwrites for atomic numbers
    call getChild(node, "AtomicNumbers", child, requested=.false.)
    if (associated(child)) then
      allocate(input%izp(size(geo%speciesNames)))
      call readSpeciesList(child, geo%speciesNames, input%izp, izpDefault)
      deallocate(izpDefault)
    else
      call move_alloc(izpDefault, input%izp)
    end if

    unknownSpecies = .false.
    do iSp = 1, size(geo%speciesNames)
      if (input%izp(iSp) <= 0 .or. input%izp(iSp) > d3MaxNum) then
        unknownSpecies = .true.
        call warning("Species '"//trim(geo%speciesNames(iSp))// &
          & "' is not supported by DFT-D3")
      end if
    end do
    if (unknownSpecies) then
      call detailedError(node, "DFT-D3 does not support all species present")
    end if

    input%numgrad = .false.

  end subroutine readDispDFTD3

#:endif


  !> Reads in initialization data for the simple D3 dispersion model.
  subroutine readSimpleDFTD3(node, geo, input)

    !> Node to process.
    type(fnode), pointer :: node

    !> Geometry of the system
    type(TGeometry), intent(in) :: geo

    !> Filled input structure on exit.
    type(TSimpleDftD3Input), intent(out) :: input

    type(fnode), pointer :: value1, child, childval
    type(string) :: buffer

    call getChildValue(node, "s6", input%s6, default=1.0_dp)
    call getChildValue(node, "s8", input%s8)
    call getChildValue(node, "s10", input%s10, default=0.0_dp)
    call getChildValue(node, "a1", input%a1)
    call getChildValue(node, "a2", input%a2)
    call getChildValue(node, "alpha", input%alpha, default=14.0_dp)
    call getChildValue(node, "weightingFactor", input%weightingFactor, default=4.0_dp)
    call getChildValue(node, "cutoffInter", input%cutoffInter, default=64.0_dp, modifier=buffer,&
        & child=child)
    call convertByMul(char(buffer), lengthUnits, child, input%cutoffInter)

    call readCoordinationNumber(node, input%cnInput, geo, "exp", 0.0_dp)

  end subroutine readSimpleDFTD3


  !> Reads in initialization data for the D4 dispersion model.
  !>
  !> The D4 dispersion model is usually constructed in a failsafe way, so
  !> it only requires to know the damping parameters s8, a1 and a2.
  !> Here we additionally require a s9, since the non-addititive contributions
  !> tend to be expensive especially in the tight-binding context, s9 = 0.0_dp
  !> will disable the calculation.
  subroutine readDispDFTD4(node, geo, input, nrChrg)

    !> Node to process.
    type(fnode), pointer :: node

    !> Geometry of the system
    type(TGeometry), intent(in) :: geo

    !> Filled input structure on exit.
    type(TDispDftD4Inp), intent(out) :: input

    !> Net charge of the system.
    real(dp), intent(in) :: nrChrg

    integer :: iSp
    integer, allocatable :: izpDefault(:)
    type(fnode), pointer :: value1, child
    type(string) :: buffer
    real(dp), allocatable :: d4Chi(:), d4Gam(:), d4Kcn(:), d4Rad(:)
    integer, parameter :: d4MaxNum = 86
    logical :: unknownSpecies

    call getChildValue(node, "s6", input%s6, default=1.0_dp)
    call getChildValue(node, "s8", input%s8)
    call getChildValue(node, "s9", input%s9)
    call getChildValue(node, "s10", input%s10, default=0.0_dp)
    call getChildValue(node, "a1", input%a1)
    call getChildValue(node, "a2", input%a2)
    call getChildValue(node, "alpha", input%alpha, default=16.0_dp)
    call getChildValue(node, "WeightingFactor", input%weightingFactor, default=6.0_dp)
    call getChildValue(node, "ChargeSteepness", input%chargeSteepness, default=2.0_dp)
    call getChildValue(node, "ChargeScale", input%chargeScale, default=3.0_dp)
    call getChildValue(node, "CutoffInter", input%cutoffInter, default=64.0_dp, modifier=buffer,&
        & child=child)
    call convertByMul(char(buffer), lengthUnits, child, input%cutoffInter)
    call getChildValue(node, "CutoffThree", input%cutoffThree, default=40.0_dp, modifier=buffer,&
        & child=child)
    call convertByMul(char(buffer), lengthUnits, child, input%cutoffThree)

    call getChildValue(node, "ChargeModel", value1, "EEQ", child=child)
    call getNodeName(value1, buffer)
    select case(char(buffer))
    case default
      call detailedError(value1, "Unknown method '"//char(buffer)//"' for ChargeModel")
    case ("eeq")
      allocate(d4Chi(geo%nSpecies))
      d4Chi(:) = getEeqChi(geo%speciesNames)
      allocate(d4Gam(geo%nSpecies))
      d4Gam(:) = getEeqGam(geo%speciesNames)
      allocate(d4Kcn(geo%nSpecies))
      d4Kcn(:) = getEeqKcn(geo%speciesNames)
      allocate(d4Rad(geo%nSpecies))
      d4Rad(:) = getEeqRad(geo%speciesNames)
      call readEeqModel(value1, input%eeqInput, geo, nrChrg, d4Chi, d4Gam, d4Kcn, d4Rad)
    end select

    ! Initialize default atomic numbers
    allocate(izpDefault(size(geo%speciesNames)))
    do iSp = 1, size(geo%speciesNames)
      izpDefault(iSp) = symbolToNumber(geo%speciesNames(iSp))
    end do

    ! See if we find user specified overwrites for atomic numbers
    call getChild(node, "AtomicNumbers", child, requested=.false.)
    if (associated(child)) then
      allocate(input%izp(size(geo%speciesNames)))
      call readSpeciesList(child, geo%speciesNames, input%izp, izpDefault)
      deallocate(izpDefault)
    else
      call move_alloc(izpDefault, input%izp)
    end if

    call readCoordinationNumber(node, input%cnInput, geo, "Cov", 0.0_dp)

    unknownSpecies = .false.
    do iSp = 1, size(geo%speciesNames)
      if (input%izp(iSp) <= 0 .or. input%izp(iSp) > d4MaxNum) then
        unknownSpecies = .true.
        call warning("Species '"//trim(geo%speciesNames(iSp))// &
          & "' is not supported by DFT-D4")
      end if
    end do
    if (unknownSpecies) then
      call detailedError(node, "DFT-D4 does not support all species present")
    end if

  end subroutine readDispDFTD4


  !> Read settings regarding the EEQ charge model
  subroutine readEeqModel(node, input, geo, nrChrg, kChiDefault, kGamDefault, &
      & kKcnDefault, kRadDefault)

    !> Node to process.
    type(fnode), pointer :: node

    !> Geometry of the system
    type(TGeometry), intent(in) :: geo

    !> Filled input structure on exit.
    type(TEeqInput), intent(out) :: input

    !> Net charge of the system.
    real(dp), intent(in) :: nrChrg

    !> Electronegativities default values
    real(dp), intent(in) :: kChiDefault(:)

    !> Chemical hardnesses default values
    real(dp), intent(in) :: kGamDefault(:)

    !> CN scaling default values
    real(dp), intent(in) :: kKcnDefault(:)

    !> Charge widths default values
    real(dp), intent(in) :: kRadDefault(:)

    type(fnode), pointer :: value1, child
    type(string) :: buffer

    input%nrChrg = nrChrg

    allocate(input%chi(geo%nSpecies))
    allocate(input%gam(geo%nSpecies))
    allocate(input%kcn(geo%nSpecies))
    allocate(input%rad(geo%nSpecies))

    call getChildValue(node, "Chi", value1, "Defaults", child=child)
    call getNodeName(value1, buffer)
    select case(char(buffer))
    case default
      call detailedError(child, "Unknown method '"//char(buffer)//"' for chi")
    case ("defaults")
      call readSpeciesList(value1, geo%speciesNames, input%chi, kChiDefault)
    case ("values")
      call readSpeciesList(value1, geo%speciesNames, input%chi)
    end select

    call getChildValue(node, "Gam", value1, "Defaults", child=child)
    call getNodeName(value1, buffer)
    select case(char(buffer))
    case default
      call detailedError(child, "Unknown method '"//char(buffer)//"' for gam")
    case ("defaults")
      call readSpeciesList(value1, geo%speciesNames, input%gam, kGamDefault)
    case ("values")
      call readSpeciesList(value1, geo%speciesNames, input%gam)
    end select

    call getChildValue(node, "Kcn", value1, "Defaults", child=child)
    call getNodeName(value1, buffer)
    select case(char(buffer))
    case default
      call detailedError(child, "Unknown method '"//char(buffer)//"' for kcn")
    case ("defaults")
      call readSpeciesList(value1, geo%speciesNames, input%kcn, kKcnDefault)
    case ("values")
      call readSpeciesList(value1, geo%speciesNames, input%kcn)
    end select

    call getChildValue(node, "Rad", value1, "Defaults", child=child)
    call getNodeName(value1, buffer)
    select case(char(buffer))
    case default
      call detailedError(child, "Unknown method '"//char(buffer)//"' for rad")
    case ("defaults")
      call readSpeciesList(value1, geo%speciesNames, input%rad, kRadDefault)
    case ("values")
      call readSpeciesList(value1, geo%speciesNames, input%rad)
    end select

    call getChildValue(node, "Cutoff", input%cutoff, default=40.0_dp, modifier=buffer,&
        & child=child)
    call convertByMul(char(buffer), lengthUnits, child, input%cutoff)

    call getChildValue(node, "EwaldParameter", input%parEwald, 0.0_dp)
    call getChildValue(node, "EwaldTolerance", input%tolEwald, 1.0e-9_dp)

    call readCoordinationNumber(node, input%cnInput, geo, "Erf", 8.0_dp)

  end subroutine readEeqModel


  !> Read in coordination number settings
  subroutine readCoordinationNumber(node, input, geo, cnDefault, cutDefault)

    !> Node to get the information from
    type(fnode), pointer :: node

    !> Control structure to be filled
    type(TCNInput), intent(inout) :: input

    !> Geometry structure to be filled
    type(TGeometry), intent(in) :: geo

    !> Default value for the coordination number type
    character(len=*), intent(in) :: cnDefault

    !> Default value for the maximum CN used for cutting (0 turns it off)
    real(dp), intent(in) :: cutDefault

    type(fnode), pointer :: value1, value2, child, child2, field
    type(string) :: buffer, modifier
    real(dp), allocatable :: kENDefault(:), kRadDefault(:)

    call getChildValue(node, "CoordinationNumber", value1, cnDefault, child=child)
    call getNodeName(value1, buffer)

    select case(char(buffer))
    case default
      call detailedError(child, "Invalid coordination number type specified")
    case("exp")
      input%cnType = cnType%exp
    case("erf")
      input%cnType = cnType%erf
    case("cov")
      input%cnType = cnType%cov
    case("gfn")
      input%cnType = cnType%gfn
    end select

    call getChildValue(value1, "CutCN", input%maxCN, cutDefault, &
        & child=child2)

    call getChildValue(value1, "Cutoff", input%rCutoff, 40.0_dp, &
        & modifier=modifier, child=field)
    call convertByMul(char(modifier), lengthUnits, field, input%rCutoff)

    allocate(input%en(geo%nSpecies))
    if (input%cnType == cnType%cov) then
      call getChildValue(value1, "Electronegativities", value2, "PaulingEN", child=child2)
      call getNodeName(value2, buffer)
      select case(char(buffer))
      case default
        call detailedError(child2, "Unknown method '" // char(buffer) //&
            & "' to generate electronegativities")
      case("paulingen")
        allocate(kENDefault(geo%nSpecies))
        kENDefault(:) = getElectronegativity(geo%speciesNames)
        call readSpeciesList(value2, geo%speciesNames, input%en, kENDefault)
        deallocate(kENDefault)
      case("values")
        call readSpeciesList(value2, geo%speciesNames, input%en)
      end select
      if (any(input%en <= 0.0_dp)) then
        call detailedError(value1, "Electronegativities are not defined for all species")
      end if
    else
      ! array is not used, but should still be populated with dummies
      input%en(:) = 0.0_dp
    end if

    allocate(input%covRad(geo%nSpecies))
    call getChildValue(value1, "Radii", value2, "CovalentRadiiD3", child=child2)
    call getNodeName(value2, buffer)
    select case(char(buffer))
    case default
      call detailedError(child2, "Unknown method '"//char(buffer)//"' to generate radii")
    case("covalentradiid3")
      allocate(kRadDefault(geo%nSpecies))
      kRadDefault(:) = getCovalentRadius(geo%speciesNames)
      call readSpeciesList(value2, geo%speciesNames, input%covRad, kRadDefault)
      deallocate(kRadDefault)
    case("values")
      call readSpeciesList(value2, geo%speciesNames, input%covRad)
    end select

    if (any(input%covRad <= 0.0_dp)) then
      call detailedError(value1, "Covalent radii are not defined for all species")
    end if

  end subroutine readCoordinationNumber


#:if WITH_MBD

  !> Reads in settings for Tkatchenko-Scheffler dispersion
  subroutine readDispTs(node, input)

    !> data to parse
    type(fnode), pointer, intent(in) :: node

    !> control data coming back
    type(TDispMbdInp), intent(out) :: input

    type(string) :: buffer
    type(fnode), pointer :: child

    input%method = 'ts'
    call getChildValue(node, "EnergyAccuracy", input%ts_ene_acc, default=(input%ts_ene_acc),&
        & modifier=buffer, child=child)
    call convertByMul(char(buffer), energyUnits, child, input%ts_ene_acc)
    call getChildValue(node, "ForceAccuracy", input%ts_f_acc, default=(input%ts_f_acc),&
        & modifier=buffer, child=child)
    call convertByMul(char(buffer), forceUnits, child, input%ts_f_acc)
    call getChildValue(node, "Damping", input%ts_d, default=(input%ts_d))
    call getChildValue(node, "RangeSeparation", input%ts_sr, default=(input%ts_sr))
    call getChildValue(node, "ReferenceSet", buffer, 'ts', child=child)
    input%vdw_params_kind = tolower(unquote(char(buffer)))
    call checkManyBodyDispRefName(input%vdw_params_kind, child)
    call getChildValue(node, "LogLevel", input%log_level, default=(input%log_level))
  end subroutine readDispTs


  !> Reads in many-body dispersion settings
  subroutine readDispMbd(node, input)

    !> data to parse
    type(fnode), pointer, intent(in) :: node

    !> control data coming back
    type(TDispMbdInp), intent(out) :: input

    type(string) :: buffer
    type(fnode), pointer :: child

    input%method = 'mbd-rsscs'
    call getChildValue(node, "Beta", input%mbd_beta, input%mbd_beta)
    call getChildValue(node, "NOmegaGrid", input%n_omega_grid, default=(input%n_omega_grid))
    call getChildValue(node, "KGrid", input%k_grid)
    call getChildValue(node, "KGridShift", input%k_grid_shift, default=(input%k_grid_shift))
    call getChildValue(node, "ReferenceSet", buffer, 'ts', child=child)
    input%vdw_params_kind = tolower(unquote(char(buffer)))
    call checkManyBodyDispRefName(input%vdw_params_kind, child)
    call getChildValue(node, "LogLevel", input%log_level, default=(input%log_level))

  end subroutine readDispMbd


  !> Check the dispersion label matches allowed cases
  subroutine checkManyBodyDispRefName(name, node)

    !> Label
    character(*), intent(in) :: name

    !> data tree for error useage
    type(fnode), pointer, intent(in) :: node

    if (name /= 'ts' .and. name /= 'tssurf') then
      call detailedError(node, 'Invalid reference set name for TS/MBD-dispersion')
    end if

  end subroutine checkManyBodyDispRefName

#:endif

  !> reads in value of temperature for MD with sanity checking of the input
  subroutine readTemperature(node, ctrl)

    !> data to parse
    type(fnode), pointer :: node

    !> control data coming back
    type(TControl), intent(inout) :: ctrl

    type(string) :: modifier

    allocate(ctrl%tempSteps(1))
    allocate(ctrl%tempValues(1))
    allocate(ctrl%tempMethods(1))
    ctrl%tempMethods(1) = 1
    ctrl%tempSteps(1) = 1
    call getChildValue(node, "", ctrl%tempValues(1), modifier=modifier)
    call convertByMul(char(modifier), energyUnits, node, ctrl%tempValues(1))
    if (ctrl%tempValues(1) < 0.0_dp) then
      call detailedError(node, "Negative temperature.")
    end if
    if (ctrl%tempValues(1) < minTemp) then
      ctrl%tempValues(1) = minTemp
    end if

  end subroutine readTemperature


  !> reads a temperature profile for MD with sanity checking of the input
  subroutine readTemperatureProfile(node, modifier, ctrl)

    !> parser node contaning the relevant part of the user input
    type(fnode), pointer :: node

    !> unit modifier for the profile
    character(len=*), intent(in) :: modifier

    !> Control structure to populate
    type(TControl), intent(inout) :: ctrl

    type(TListString) :: ls
    type(TListIntR1) :: li1
    type(TListRealR1) :: lr1
    character(len=20), allocatable :: tmpC1(:)
    integer :: ii
    logical :: success

    call init(ls)
    call init(li1)
    call init(lr1)
    call getChildValue(node, "", ls, 1, li1, 1, lr1)
    if (len(ls) < 1) then
      call detailedError(node, "At least one annealing step must be &
          &specified.")
    end if
    allocate(tmpC1(len(ls)))
    allocate(ctrl%tempSteps(len(li1)))
    allocate(ctrl%tempValues(len(lr1)))
    call asArray(ls, tmpC1)
    call asVector(li1, ctrl%tempSteps)
    call asVector(lr1, ctrl%tempValues)
    call destruct(ls)
    call destruct(li1)
    call destruct(lr1)
    allocate(ctrl%tempMethods(size(tmpC1)))
    do ii = 1, size(tmpC1)
      call identifyTempProfile(ctrl%tempMethods(ii), tmpC1(ii), success)
      if (success) then
        cycle
      end if
      call detailedError(node, "Invalid annealing method name '" // trim(tmpC1(ii)) // "'.")
    end do

    if (any(ctrl%tempSteps < 0)) then
      call detailedError(node, "Step values must not be negative.")
    end if

    ii = sum(ctrl%tempSteps)
    if (ii < 1) then
      call detailedError(node, "Sum of steps in the profile must be &
          &greater than zero.")
    end if
    ctrl%maxRun = ii - 1

    if (any(ctrl%tempValues < 0.0_dp)) then
      call detailedError(node, "Negative temperature.")
    end if

    call convertByMul(modifier, energyUnits, node, ctrl%tempValues)
    if (any(ctrl%tempValues < minTemp)) then
      ctrl%tempValues = max(ctrl%tempValues, minTemp)
    end if
    deallocate(tmpC1)

  end subroutine readTemperatureProfile


  !> Reads the excited state data block
  subroutine readExcited(node, geo, ctrl)

    !> Node to parse
    type(fnode), pointer :: node

    !> geometry object, which contains atomic species information
    type(TGeometry), intent(in) :: geo

    !> Control structure to fill
    type(TControl), intent(inout) :: ctrl

    type(fnode), pointer :: child
    type(fnode), pointer :: child2
    type(fnode), pointer :: value
    type(string) :: buffer

  #:if WITH_ARPACK
    type(string) :: modifier

    ! Linear response stuff
    call getChild(node, "Casida", child, requested=.false.)

    if (associated(child) .and. .not. withArpack) then
      call detailedError(child, 'This DFTB+ binary has been compiled without support for linear&
          & response calculations (requires the ARPACK/ngARPACK libraries).')
    end if

    ctrl%lrespini%tInit = .false.
    ctrl%lrespini%tPrintEigVecs = .false.

    if (associated(child)) then

      ctrl%lrespini%tInit = .true.

      if (ctrl%tSpin) then
        ctrl%lrespini%sym = ' '
      else
        call getChildValue(child, "Symmetry", buffer, child=child2)
        select case (unquote(char(buffer)))
        case ("Singlet" , "singlet")
          ctrl%lrespini%sym = 'S'
        case ("Triplet" , "triplet")
          ctrl%lrespini%sym = 'T'
        case ("Both" , "both")
          ctrl%lrespini%sym = 'B'
        case default
          call detailedError(child2, "Invalid symmetry value '"  // char(buffer) // &
              & "' (must be 'Singlet', 'Triplet' or 'Both').")
        end select
        if (allocated(ctrl%rangeSepInp) .and. ctrl%lrespini%sym /= 'S') then
           call detailedError(child2, "Invalid symmetry value '"  // char(buffer) // &
              & "' (only 'Singlet' for LC-DFTB).")
        endif
      end if

      call getChildValue(child, "NrOfExcitations", ctrl%lrespini%nexc)

      call getChild(child, "StateOfInterest", child2, requested=.false.)
      if (.not. associated(child2)) then
        ctrl%lrespini%nstat = 0
        call setChildValue(child, "StateOfInterest", 0)
      else
        call getChildValue(child2, "", buffer)
        if (tolower(unquote(char(buffer))) == "brightest") then
          if (ctrl%lrespini%sym /= "S" .or. ctrl%tSpin) then
            call detailedError(child2, "Brightest mode only allowed for spin unpolarised singlet&
                & excitations.")
          end if
          ctrl%lrespini%nstat = -1
        else
          call getChildValue(child2, "", ctrl%lrespini%nstat)
          if (ctrl%lrespini%nstat > ctrl%lrespini%nexc) then
            call detailedError(child2, "Invalid value, must be within range of NrOfExcitations")
          elseif (ctrl%lrespini%sym == "B" .and. ctrl%lrespini%nstat /= 0) then
            call detailedError(child2, "You cannot specify a particular excited state if symmetry&
                & is 'B'")
          end if
        end if
      end if

      call getChildValue(child, "EnergyWindow", ctrl%lrespini%energyWindow, 0.0_dp, &
          & modifier=modifier, child=child2)
      ctrl%lrespini%tEnergyWindow = ctrl%lrespini%energyWindow /= 0.0_dp
      call convertByMul(char(modifier), energyUnits, child2, ctrl%lrespini%energyWindow)
      call getChildValue(child, "OscillatorWindow", ctrl%lrespini%oscillatorWindow, 0.0_dp, &
          & modifier=modifier,  child=child2)
      ctrl%lrespini%tOscillatorWindow = ctrl%lrespini%oscillatorWindow /= 0.0_dp
      call convertByMul(char(modifier), dipoleUnits, child2, ctrl%lrespini%oscillatorWindow)
      call getChildValue(child, "CacheCharges", ctrl%lrespini%tCacheCharges, default=.true.)
      call getChildValue(child, "WriteMulliken", ctrl%lrespini%tMulliken, default=.false.)
      call getChildValue(child, "WriteCoefficients", ctrl%lrespini%tCoeffs, default=.false.)
      ctrl%lrespini%tGrndState = .false.
      if (ctrl%lrespini%tCoeffs) then
        call getChildValue(child, "TotalStateCoeffs", ctrl%lrespini%tGrndState, .false.)
      end if
      call getChildValue(child, "WriteEigenvectors", ctrl%lrespini%tPrintEigVecs, .false.)
      call getChildValue(child, "WriteDensityMatrix", ctrl%lrespini%tWriteDensityMatrix, .false.)
      call getChildValue(child, "WriteXplusY", ctrl%lrespini%tXplusY, default=.false.)
      call getChildValue(child, "WriteSPTransitions", ctrl%lrespini%tSPTrans, default=.false.)
      call getChildValue(child, "WriteTransitions", ctrl%lrespini%tTrans, default=.false.)
      call getChildValue(child, "WriteTransitionDipole", ctrl%lrespini%tTradip, default=.false.)
      if (allocated(ctrl%rangeSepInp)) then
        call getChildValue(child, "WriteTransitionCharges", ctrl%lrespini%tTransQ, default=.false.)
      end if
      call getChildValue(child, "WriteStatusArnoldi", ctrl%lrespini%tArnoldi, default=.false.)
      call getChildValue(child, "TestArnoldi", ctrl%lrespini%tDiagnoseArnoldi, default=.false.)

      if (ctrl%tForces .or. ctrl%tPrintForces) then
        call getChildValue(child, "ExcitedStateForces", ctrl%tCasidaForces, default=.true.)
      end if

    end if

  #:endif

    !pp-RPA
    call getChild(node, "PP-RPA", child, requested=.false.)

    if (associated(child)) then

      allocate(ctrl%pprpa)

      if (ctrl%tSpin) then
        ctrl%pprpa%sym = ' '
      else
        call getChildValue(child, "Symmetry", buffer, child=child2)
        select case (unquote(char(buffer)))
        case ("Singlet" , "singlet")
          ctrl%pprpa%sym = 'S'
        case ("Triplet" , "triplet")
          ctrl%pprpa%sym = 'T'
        case ("Both" , "both")
          ctrl%pprpa%sym = 'B'
        case default
          call detailedError(child2, "Invalid symmetry value '"  // char(buffer) // &
              & "' (must be 'Singlet', 'Triplet' or 'Both').")
        end select
      end if

      call getChildValue(child, "NrOfExcitations", ctrl%pprpa%nexc)

      call getChildValue(child, "HHubbard", value, child=child2)
      allocate(ctrl%pprpa%hhubbard(geo%nSpecies))
      call readSpeciesList(child2, geo%speciesNames, ctrl%pprpa%hhubbard)

      call getChildValue(child, "TammDancoff", ctrl%pprpa%tTDA, default=.false.)

      call getChild(child, "NrOfVirtualStates", child2, requested=.false.)
      if (.not. associated(child2)) then
        ctrl%pprpa%nvirtual = 0
        ctrl%pprpa%tConstVir = .false.
        call setChildValue(child, "NrOfVirtualStates", 0)
      else
        call getChildValue(child2, "", ctrl%pprpa%nvirtual)
        ctrl%pprpa%tConstVir = .true.
      end if

    end if

  end subroutine readExcited


  !> Reads the analysis block
#:if WITH_TRANSPORT
  subroutine readAnalysis(node, ctrl, geo, orb, transpar, tundos)
#:else
  subroutine readAnalysis(node, ctrl, geo, orb)
#:endif

    !> Node to parse
    type(fnode), pointer :: node

    !> Control structure to fill
    type(TControl), intent(inout) :: ctrl

    !> Geometry of the system
    type(TGeometry), intent(in) :: geo

    !> Orbital
    type(TOrbitals), intent(in) :: orb

  #:if WITH_TRANSPORT
    !> Transport parameters
    type(TTransPar), intent(inout) :: transpar

    !> Tunneling and Dos parameters
    type(TNEGFTunDos), intent(inout) :: tundos
  #:endif

    type(fnode), pointer :: val, child, child2, child3
    type(fnodeList), pointer :: children
    integer, allocatable :: pTmpI1(:)
    type(string) :: buffer
    integer :: nReg, iReg
    character(lc) :: strTmp
    type(TListRealR1) :: lr1
    logical :: tPipekDense
    logical :: tWriteBandDatDef, tHaveEigenDecomposition

    tHaveEigenDecomposition = .false.
    if (any(ctrl%solver%isolver == [electronicSolverTypes%qr,&
        & electronicSolverTypes%divideandconquer, electronicSolverTypes%relativelyrobust,&
        & electronicSolverTypes%elpa])) then
      tHaveEigenDecomposition = .true.
    end if

    if (tHaveEigenDecomposition) then

      call getChildValue(node, "ProjectStates", val, "", child=child, &
          & allowEmptyValue=.true., list=.true.)
      call getChildren(child, "Region", children)
      nReg = getLength(children)
      ctrl%tProjEigenvecs = (nReg > 0)
      if (ctrl%tProjEigenvecs) then
        allocate(ctrl%tShellResInRegion(nReg))
        allocate(ctrl%tOrbResInRegion(nReg))
        allocate(ctrl%RegionLabel(nReg))
        call init(ctrl%iAtInRegion)
        do iReg = 1, nReg
          call getItem1(children, iReg, child2)
          call getChildValue(child2, "Atoms", buffer, child=child3, multiple=.true.)
          call convAtomRangeToInt(char(buffer), geo%speciesNames, geo%species, child3, pTmpI1)
          call append(ctrl%iAtInRegion, pTmpI1)
          call getChildValue(child2, "ShellResolved", &
              & ctrl%tShellResInRegion(iReg), .false., child=child3)
          if (ctrl%tShellResInRegion(iReg)) then
            if (.not. all(geo%species(pTmpI1) == geo%species(pTmpI1(1)))) then
              call detailedError(child3, "Shell resolved PDOS only allowed for &
                  &regions where all atoms belong to the same species")
            end if
          end if
          call getChildValue(child2, "OrbitalResolved", &
              & ctrl%tOrbResInRegion(iReg), .false., child=child3)
          if (ctrl%tOrbResInRegion(iReg)) then
            if (.not. all(geo%species(pTmpI1) == geo%species(pTmpI1(1)))) then
              call detailedError(child3, "Orbital resolved PDOS only allowed for &
                  &regions where all atoms belong to the same species")
            end if
          end if
          deallocate(pTmpI1)
          write(strTmp, "('region',I0)") iReg
          call getChildValue(child2, "Label", buffer, trim(strTmp))
          ctrl%RegionLabel(iReg) = unquote(char(buffer))
        end do
      end if

      call getChild(node, "Localise", child=val, requested=.false.)
      if (associated(val)) then
        ctrl%tLocalise = .true.
        call getChild(val, "PipekMezey", child=child2, requested=.false.)
        if (associated(child2)) then
          allocate(ctrl%pipekMezeyInp)
          associate(inp => ctrl%pipekMezeyInp)
            call getChildValue(child2, "MaxIterations", inp%maxIter, 100)
            tPipekDense = .true.
            if (.not. geo%tPeriodic) then
              call getChildValue(child2, "Dense", tPipekDense, .false.)
              if (.not. tPipekDense) then
                call init(lr1)
                call getChild(child2, "SparseTolerances", child=child3, requested=.false.)
                if (associated(child3)) then
                  call getChildValue(child3, "", 1, lr1)
                  if (len(lr1) < 1) then
                    call detailedError(child2, "Missing values of tolerances.")
                  end if
                  allocate(inp%sparseTols(len(lr1)))
                  call asVector(lr1, inp%sparseTols)
                else
                  allocate(inp%sparseTols(4))
                  inp%sparseTols = [0.1_dp, 0.01_dp, 1.0E-6_dp, 1.0E-12_dp]
                  call setChildValue(child2, "SparseTolerances", inp%sparseTols)
                end if
                call destruct(lr1)
              end if
            end if
            if (tPipekDense) then
              call getChildValue(child2, "Tolerance", inp%tolerance, 1.0E-4_dp)
            end if
          end associate
        else
          call detailedError(val, "No localisation method chosen")
        end if
      end if

      call getChildValue(node, "WriteEigenvectors", ctrl%tPrintEigVecs, .false.)

    #:if WITH_SOCKETS
      tWriteBandDatDef = .not. allocated(ctrl%socketInput)
    #:else
      tWriteBandDatDef = .true.
    #:endif

      call getChildValue(node, "WriteBandOut", ctrl%tWriteBandDat, tWriteBandDatDef)

    end if

    ! Is this compatible with Poisson solver use?
    call readElectrostaticPotential(node, geo, ctrl)

    call getChildValue(node, "MullikenAnalysis", ctrl%tPrintMulliken, .true.)
    if (ctrl%tPrintMulliken) then
      call getChildValue(node, "WriteNetCharges", ctrl%tNetAtomCharges, default=.false.)
      call getChild(node, "CM5", child, requested=.false.)
      if (associated(child)) then
        allocate(ctrl%cm5Input)
        call readCM5(child, ctrl%cm5Input, geo)
      end if
    end if
    call getChildValue(node, "AtomResolvedEnergies", ctrl%tAtomicEnergy, &
        &.false.)

    call getChildValue(node, "CalculateForces", ctrl%tPrintForces, .false.)

  #:if WITH_TRANSPORT
    call getChild(node, "TunnelingAndDOS", child, requested=.false.)
    if (associated(child)) then
      if (.not.transpar%defined) then
        call error("Block TunnelingAndDos requires Transport block.")
      end if
      if (.not.transpar%taskUpload) then
        call error("Block TunnelingAndDos not compatible with task=contactHamiltonian")
      end if
      call readTunAndDos(child, orb, geo, tundos, transpar, ctrl%tempElec)
    endif
  #:endif


  end subroutine readAnalysis

  !> Read in settings that are influenced by those read from Options{} but belong in Analysis{}
  subroutine readLaterAnalysis(node, ctrl)

    !> Node to parse
    type(fnode), pointer :: node

    !> Control structure to fill
    type(TControl), intent(inout) :: ctrl

    if (ctrl%tPrintEigVecs .or. ctrl%lrespini%tPrintEigVecs) then
      call getChildValue(node, "EigenvectorsAsText", ctrl%tPrintEigVecsTxt, .false.)
    end if

  end subroutine readLaterAnalysis


  !> Read in hamiltonian settings that are influenced by those read from REKS{}, electronDynamics{}
  subroutine readLaterHamiltonian(hamNode, ctrl, driverNode, geo)

    !> Hamiltonian node to parse
    type(fnode), pointer :: hamNode

    !> Control structure to fill
    type(TControl), intent(inout) :: ctrl

    !> Geometry driver node to parse
    type(fnode), pointer :: driverNode

    !> Geometry structure to be filled
    type(TGeometry), intent(in) :: geo

    type(fnode), pointer :: value1, value2, child, child2
    type(string) :: buffer, buffer2
    type(TListRealR1) :: lr1

    if (ctrl%reksInp%reksAlg == reksTypes%noReks) then

      if (ctrl%tSCC) then

        call getChildValue(hamNode, "Mixer", value1, "Broyden", child=child)
        call getNodeName(value1, buffer)
        select case(char(buffer))

        case ("broyden")

          ctrl%iMixSwitch = mixerTypes%broyden
          call getChildValue(value1, "MixingParameter", ctrl%almix, 0.2_dp)
          call getChildValue(value1, "InverseJacobiWeight", ctrl%broydenOmega0, 0.01_dp)
          call getChildValue(value1, "MinimalWeight", ctrl%broydenMinWeight, 1.0_dp)
          call getChildValue(value1, "MaximalWeight", ctrl%broydenMaxWeight, 1.0e5_dp)
          call getChildValue(value1, "WeightFactor", ctrl%broydenWeightFac, 1.0e-2_dp)

        case ("anderson")

          ctrl%iMixSwitch = mixerTypes%anderson
          call getChildValue(value1, "MixingParameter", ctrl%almix, 0.05_dp)
          call getChildValue(value1, "Generations", ctrl%iGenerations, 4)
          call getChildValue(value1, "InitMixingParameter", ctrl%andersonInitMixing, 0.01_dp)
          call getChildValue(value1, "DynMixingParameters", value2, "", child=child,&
              & allowEmptyValue=.true.)
          call getNodeName2(value2, buffer2)
          if (char(buffer2) == "") then
            ctrl%andersonNrDynMix = 0
          else
            call init(lr1)
            call getChildValue(child, "", 2, lr1, child=child2)
            if (len(lr1) < 1) then
              call detailedError(child2, "At least one dynamic mixing parameter must be defined.")
            end if
            ctrl%andersonNrDynMix = len(lr1)
            allocate(ctrl%andersonDynMixParams(2, ctrl%andersonNrDynMix))
            call asArray(lr1, ctrl%andersonDynMixParams)
            call destruct(lr1)
          end if
          call getChildValue(value1, "DiagonalRescaling", ctrl%andersonOmega0, 1.0e-2_dp)

        case ("simple")

          ctrl%iMixSwitch = mixerTypes%simple
          call getChildValue(value1, "MixingParameter", ctrl%almix, 0.05_dp)

        case("diis")

          ctrl%iMixSwitch = mixerTypes%diis
          call getChildValue(value1, "InitMixingParameter", ctrl%almix, 0.2_dp)
          call getChildValue(value1, "Generations", ctrl%iGenerations, 6)
          call getChildValue(value1, "UseFromStart", ctrl%tFromStart, .true.)

        case default

          call getNodeHSDName(value1, buffer)
          call detailedError(child, "Invalid mixer '" // char(buffer) // "'")

        end select

      end if

      if (ctrl%tMD) then
        if (ctrl%iThermostat /= 0) then
          call getChildValue(driverNode, "Thermostat", child, child=child2)
          call getChildValue(child, "AdaptFillingTemp", ctrl%tSetFillingTemp, .false.)
        end if
      end if

    end if

    hamNeedsT: if (ctrl%reksInp%reksAlg == reksTypes%noReks) then

      if (allocated(ctrl%elecDynInp)) then
        if (ctrl%elecDynInp%tReadRestart .and. .not.ctrl%elecDynInp%tPopulations) then
          exit hamNeedsT
        end if
      end if

      ! Filling (temperature only read, if AdaptFillingTemp was not set for the selected MD
      ! thermostat.)
      select case(ctrl%hamiltonian)
      case(hamiltonianTypes%xtb)
        call readFilling(hamNode, ctrl, geo, 300.0_dp*Boltzmann)
      case(hamiltonianTypes%dftb)
        call readFilling(hamNode, ctrl, geo, 0.0_dp)
      end select

    end if hamNeedsT

  end subroutine readLaterHamiltonian


  !> Reads W values if required by settings in the Hamiltonian or the excited state
  subroutine readSpinConstants(hamNode, geo, slako, ctrl)

    !> node for Hamiltonian data
    type(fnode), pointer :: hamNode

    !> geometry of the system
    type(TGeometry), intent(in) :: geo

    !> Slater-Koster structure
    type(TSlater), intent(in) :: slako

    !> control structure
    type(TControl), intent(inout) :: ctrl

    type(fnode), pointer :: child
    logical :: tLRNeedsSpinConstants, tShellResolvedW
    integer :: iSp1

    tLRNeedsSpinConstants = .false.

    if (ctrl%lrespini%tInit) then
      select case (ctrl%lrespini%sym)
      case ("T", "B", " ")
        tLRNeedsSpinConstants = .true.
      case ("S")
        tLRNeedsSpinConstants = .false.
      case default
      end select
    end if

    if (tLRNeedsSpinConstants .or. ctrl%tSpin .or. &
        & ctrl%reksInp%reksAlg /= reksTypes%noReks) then
      allocate(ctrl%spinW(slako%orb%mShell, slako%orb%mShell, geo%nSpecies))
      ctrl%spinW(:,:,:) = 0.0_dp

      call getChild(hamNode, "SpinConstants", child)
      if (.not.ctrl%tShellResolved) then
        call getChildValue(child, "ShellResolvedSpin", tShellResolvedW, .false.)
      else
        tShellResolvedW = .true.
      end if

      if (tShellResolvedW) then
        ! potentially unique values for each shell
        do iSp1 = 1, geo%nSpecies
          call getChildValue(child, geo%speciesNames(iSp1),&
              & ctrl%spinW(:slako%orb%nShell(iSp1), :slako%orb%nShell(iSp1), iSp1))
        end do
      else
        ! only one value per atom
        do iSp1 = 1, geo%nSpecies
          call getChildValue(child, geo%speciesNames(iSp1),ctrl%spinW(1, 1, iSp1))
          ctrl%spinW(:slako%orb%nShell(iSp1), :slako%orb%nShell(iSp1), iSp1) =&
              & ctrl%spinW(1, 1, iSp1)
        end do
      end if
    end if

  end subroutine readSpinConstants


  !> Reads customised Hubbard U values that over-ride the SK file values
  subroutine readCustomisedHubbards(node, geo, orb, tShellResolvedScc, hubbU)

    !> input data to parse
    type(fnode), pointer, intent(in) :: node

    !> geometry of the system
    type(TGeometry), intent(in) :: geo

    !> atomic orbital information
    type(TOrbitals), intent(in) :: orb

    !> is this a shell resolved calculation, or only one U value per atom
    logical, intent(in) :: tShellResolvedScc

    !> hubbard U values on exit
    real(dp), allocatable, intent(out) :: hubbU(:,:)

    type(fnode), pointer :: child, child2
    integer :: iSp1

    call getChild(node, "CustomisedHubbards", child, requested=.false.)
    if (associated(child)) then
      allocate(hubbU(orb%mShell, geo%nSpecies))
      hubbU(:,:) = 0.0_dp
      do iSp1 = 1, geo%nSpecies
        call getChild(child, geo%speciesNames(iSp1), child2, requested=.false.)
        if (.not. associated(child2)) then
          cycle
        end if
        if (tShellResolvedScc) then
          call getChildValue(child2, "", hubbU(:orb%nShell(iSp1), iSp1))
        else
          call getChildValue(child2, "", hubbU(1, iSp1))
          hubbU(:orb%nShell(iSp1), iSp1) = hubbU(1, iSp1)
        end if
      end do
    end if

  end subroutine readCustomisedHubbards


  !> Reads the electron dynamics block
  subroutine readElecDynamics(node, input, geom, masses)

    !> input data to parse
    type(fnode), pointer :: node

    !> ElecDynamicsInp instance
    type(TElecDynamicsInp), intent(inout) :: input

    !> geometry of the system
    type(TGeometry), intent(in) :: geom

    !> masses to be returned
    real(dp), allocatable, intent(inout) :: masses(:)

    type(fnode), pointer :: value1, child
    type(string) :: buffer, buffer2, modifier
    logical :: ppRangeInvalid, tNeedFieldStrength
    real (dp) :: defPpRange(2)
    logical :: defaultWrite

  #:if WITH_MPI
    if (associated(node)) then
      call detailedError(node, 'This DFTB+ binary has been compiled with MPI settings and &
          & electron dynamics are not currently available for distributed parallel calculations.')
    end if
  #:endif

    call getChildValue(node, "Steps", input%steps)
    call getChildValue(node, "TimeStep", input%dt, modifier=modifier, child=child)
    call convertByMul(char(modifier), timeUnits, child, input%dt)

    call getChildValue(node, "Populations", input%tPopulations, .false.)
    call getChildValue(node, "WriteFrequency", input%writeFreq, 50)
    call getChildValue(node, "Restart", input%tReadRestart, .false.)
    if (input%tReadRestart) then
      call getChildValue(node, "RestartFromAscii", input%tReadRestartAscii, .false.)
    end if
    call getChildValue(node, "WriteRestart", input%tWriteRestart, .true.)
    if (input%tWriteRestart) then
      call getChildValue(node, "WriteAsciiRestart", input%tWriteRestartAscii, .false.)
    end if
    call getChildValue(node, "RestartFrequency", input%restartFreq, max(input%Steps / 10, 1))
    call getChildValue(node, "Forces", input%tForces, .false.)
    call getChildValue(node, "WriteBondEnergy", input%tBondE, .false.)
    call getChildValue(node, "WriteBondPopulation", input%tBondP, .false.)
    call getChildValue(node, "Pump", input%tPump, .false.)
    call getChildValue(node, "FillingsFromFile", input%tFillingsFromFile, .false.)

    if (input%tPump) then
      call getChildValue(node, "PumpProbeFrames", input%tdPPFrames)
      defPpRange = [0.0_dp, input%steps * input%dt]
      call getChildValue(node, "PumpProbeRange", input%tdPpRange, defPprange, modifier=modifier,&
          & child=child)
      call convertByMul(char(modifier), timeUnits, child, input%tdPpRange)

      ppRangeInvalid = (input%tdPpRange(2) <= input%tdPpRange(1))&
          & .or. (input%tdPprange(1) < defPpRange(1))&
          & .or. (input%tdPpRange(2) > defPpRange(2))
      if (ppRangeInvalid) then
        call detailederror(child, "Wrong definition of PumpProbeRange, either incorrect order&
            & or outside of simulation time range")
      end if
    end if

    call getChildValue(node, "Probe", input%tProbe, .false.)
    if (input%tPump .and. input%tProbe) then
      call detailedError(child, "Pump and probe cannot be simultaneously true.")
    end if

    call getChildValue(node, "EulerFrequency", input%eulerFreq, 0)
    if ((input%eulerFreq < 50) .and. (input%eulerFreq > 0)) then
      call detailedError(child, "Wrong number of Euler steps, should be above 50")
    end if
    if (input%eulerFreq >= 50) then
      input%tEulers = .true.
    else
      input%tEulers = .false.
    end if

    ! assume this is required (needed for most perturbations, but not none)
    tNeedFieldStrength = .true.

    defaultWrite = .true.

    !! Different perturbation types
    call getChildValue(node, "Perturbation", value1, "None", child=child)
    call getNodeName(value1, buffer)
    select case(char(buffer))

    case ("kick")
      input%pertType = pertTypes%kick
      call getChildValue(value1, "PolarizationDirection", buffer2)
      input%polDir = directionConversion(unquote(char(buffer2)), value1)

      call getChildValue(value1, "SpinType", buffer2, "Singlet")
      select case(unquote(char(buffer2)))
      case ("singlet", "Singlet")
        input%spType = tdSpinTypes%singlet
      case ("triplet", "Triplet")
        input%spType = tdSpinTypes%triplet
      case default
        call detailedError(value1, "Unknown spectrum spin type " // char(buffer2))
      end select

      defaultWrite = .false.

    case ("laser")
      input%pertType = pertTypes%laser
      call getChildValue(value1, "PolarizationDirection", input%reFieldPolVec)
      call getChildValue(value1, "ImagPolarizationDirection", input%imFieldPolVec, &
          & [0.0_dp, 0.0_dp, 0.0_dp])
      call getChildValue(value1, "LaserEnergy", input%omega, modifier=modifier, child=child)
      call convertByMul(char(modifier), energyUnits, child, input%omega)
      call getChildValue(value1, "Phase", input%phase, 0.0_dp)
      call getChildValue(value1, "ExcitedAtoms", buffer, "1:-1", child=child, multiple=.true.)
      call convAtomRangeToInt(char(buffer), geom%speciesNames, geom%species, child,&
          & input%indExcitedAtom)

      input%nExcitedAtom = size(input%indExcitedAtom)
      if (input%nExcitedAtom == 0) then
        call error("No atoms specified for laser excitation.")
      end if

      defaultWrite = .true.

    case ("kickandlaser")
      input%pertType = pertTypes%kickAndLaser
      call getChildValue(value1, "KickPolDir", buffer2)
      input%polDir = directionConversion(unquote(char(buffer2)), value1)
      call getChildValue(value1, "SpinType", input%spType, tdSpinTypes%singlet)
      call getChildValue(value1, "LaserPolDir", input%reFieldPolVec)
      call getChildValue(value1, "LaserImagPolDir", input%imFieldPolVec, [0.0_dp, 0.0_dp, 0.0_dp])
      call getChildValue(value1, "LaserEnergy", input%omega, modifier=modifier, child=child)
      call convertByMul(char(modifier), energyUnits, child, input%omega)
      call getChildValue(value1, "Phase", input%phase, 0.0_dp)
      call getChildValue(value1, "LaserStrength", input%tdLaserField, modifier=modifier,&
          & child=child)
      call convertByMul(char(modifier), EFieldUnits, child, input%tdLaserField)

      call getChildValue(value1, "ExcitedAtoms", buffer, "1:-1", child=child, multiple=.true.)
      call convAtomRangeToInt(char(buffer), geom%speciesNames, geom%species, child,&
          & input%indExcitedAtom)
      input%nExcitedAtom = size(input%indExcitedAtom)
      if (input%nExcitedAtom == 0) then
        call error("No atoms specified for laser excitation.")
      end if

      defaultWrite = .false.

    case ("none")
      input%pertType = pertTypes%noTDPert
      tNeedFieldStrength = .false.

      defaultWrite = .true.

    case default
      call detailedError(child, "Unknown perturbation type " // char(buffer))
    end select

    if (tNeedFieldStrength) then
      call getChildValue(node, "FieldStrength", input%tdfield, modifier=modifier, child=child)
      call convertByMul(char(modifier), EFieldUnits, child, input%tdfield)
    end if

    call getChildValue(node, "WriteEnergyAndCharges", input%tdWriteExtras, defaultWrite)

    !! Different envelope functions
    call getChildValue(node, "EnvelopeShape", value1, "Constant")
    call getNodeName(value1, buffer)
    select case(char(buffer))

    case("constant")
      input%envType = envTypes%constant

    case("gaussian")
      input%envType = envTypes%gaussian
      call getChildValue(value1, "Time0", input%time0, 0.0_dp, modifier=modifier, child=child)
      call convertByMul(char(modifier), timeUnits, child, input%Time0)

      call getChildValue(value1, "Time1", input%time1, modifier=modifier, child=child)
      call convertByMul(char(modifier), timeUnits, child, input%Time1)

    case("sin2")
      input%envType = envTypes%sin2
      call getChildValue(value1, "Time0", input%time0, 0.0_dp, modifier=modifier, child=child)
      call convertByMul(char(modifier), timeUnits, child, input%Time0)

      call getChildValue(value1, "Time1", input%time1, modifier=modifier, child=child)
      call convertByMul(char(modifier), timeUnits, child, input%Time1)

    case("fromfile")
      input%envType = envTypes%fromFile
      call getChildValue(value1, "Time0", input%time0, 0.0_dp, modifier=modifier, child=child)
      call convertByMul(char(modifier), timeUnits, child, input%Time0)

    case default
      call detailedError(value1, "Unknown envelope shape " // char(buffer))
    end select

    !! Non-adiabatic molecular dynamics
    call getChildValue(node, "IonDynamics", input%tIons, .false.)
    if (input%tIons) then
      call getChildValue(node, "MovedAtoms", buffer, "1:-1", child=child, multiple=.true.)
      call convAtomRangeToInt(char(buffer), geom%speciesNames, geom%species, child,&
          & input%indMovedAtom)

      input%nMovedAtom = size(input%indMovedAtom)
      call readInitialVelocitiesNAMD(node, input, geom%nAtom)
      if (input%tReadMDVelocities) then
        ! without a thermostat, if we know the initial velocities, we do not need a temperature, so
        ! just set it to something 'safe'
        input%tempAtom = minTemp
      else
        if (.not. input%tReadRestart) then
          ! previously lower limit was minTemp:
          call readMDInitTemp(node, input%tempAtom, 0.0_dp)
        end if
        call getInputMasses(node, geom, masses)
      end if
    end if

  end subroutine readElecDynamics


  !> Read in initial ion temperature for simple MD
  subroutine readMDInitTemp(node, tempAtom, minimumTemp)

    !> input data to parse
    type(fnode), pointer :: node

    !> Ionic temperature
    real(dp), intent(out) :: tempAtom

    !> Lowest possible ion temperature
    real(dp), intent(in) :: minimumTemp

    type(fnode), pointer :: child
    type(string) :: modifier

    call getChildValue(node, "InitialTemperature", tempAtom, modifier=modifier, child=child)
    if (tempAtom < 0.0_dp) then
      call detailedError(node, "Negative temperature")
    end if
    call convertByMul(char(modifier), energyUnits, node, tempAtom)
    tempAtom = max(tempAtom, minimumTemp)

  end subroutine readMDInitTemp


  !> Converts direction label text string into corresponding numerical value
  function directionConversion(direction, node) result(iX)

    !> Direction label
    character(*), intent(in) :: direction

    !> input tree for error return
    type(fnode), pointer :: node

    !> direction indicator (1 - 4) for (x,y,z,all)
    integer :: iX

    select case(trim(direction))
    case ("x", "X")
      iX = 1
    case ("y", "Y")
      iX = 2
    case ("z", "Z")
      iX = 3
    case ("all", "All", "ALL")
      iX = 4
    case default
      call detailedError(node, "Wrongly specified polarization direction " // trim(direction)&
          & // ". Must be x, y, z or all.")
    end select

  end function directionConversion


  !> Reads MD velocities
  subroutine readInitialVelocitiesNAMD(node, input, nAtom)

    !> Node to get the information from
    type(fnode), pointer :: node

    !> ElecDynamicsInp object structure to be filled
    type(TElecDynamicsInp), intent(inout) :: input

    !> Total number of all atoms
    integer, intent(in) :: nAtom

    type(fnode), pointer :: value1, child
    type(string) :: buffer, modifier
    type(TListRealR1) :: realBuffer
    integer :: nVelocities
    real(dp), pointer :: tmpVelocities(:,:)

    call getChildValue(node, "Velocities", value1, "", child=child, &
         & modifier=modifier, allowEmptyValue=.true.)
    call getNodeName2(value1, buffer)
    if (char(buffer) == "") then
       input%tReadMDVelocities = .false.
    else
       call init(realBuffer)
       call getChildValue(child, "", 3, realBuffer, modifier=modifier)
       nVelocities = len(realBuffer)
       if (nVelocities /= nAtom) then
          call detailedError(node, "Incorrect number of specified velocities: " &
               & // i2c(3*nVelocities) // " supplied, " &
               & // i2c(3*nAtom) // " required.")
       end if
       allocate(tmpVelocities(3, nVelocities))
       call asArray(realBuffer, tmpVelocities)
       if (len(modifier) > 0) then
          call convertByMul(char(modifier), VelocityUnits, child, &
               & tmpVelocities)
       end if
       call destruct(realBuffer)
       allocate(input%initialVelocities(3, input%nMovedAtom))
       input%initialVelocities(:,:) = tmpVelocities(:, input%indMovedAtom(:))
       input%tReadMDVelocities = .true.
    end if

  end subroutine readInitialVelocitiesNAMD


#:if WITH_TRANSPORT
  !> Read geometry information for transport calculation
  subroutine readTransportGeometry(root, geom, transpar)

    !> Root node containing the current block
    type(fnode), pointer :: root

    !> geometry of the system, which may be modified for some types of calculation
    type(TGeometry), intent(inout) :: geom

    !> Parameters of the transport calculation
    type(TTransPar), intent(inout) :: transpar

    type(fnode), pointer :: pDevice, pTask, pTaskType
    type(string) :: buffer, modifier
    type(fnode), pointer :: pTmp, field
    type(fnodeList), pointer :: pNodeList
    integer :: contact
    real(dp) :: lateralContactSeparation

    transpar%defined = .true.
    transpar%tPeriodic1D = .not. geom%tPeriodic

    !! Note: we parse first the task because we need to know it to define the
    !! mandatory contact entries. On the other hand we need to wait that
    !! contacts are parsed to resolve the name of the contact for task =
    !! contacthamiltonian
    call getChildValue(root, "Task", pTaskType, child=pTask, default='uploadcontacts')
    call getNodeName(pTaskType, buffer)

    call getChild(root, "Device", pDevice)
    call getChildValue(pDevice, "AtomRange", transpar%idxdevice)
    call getChild(pDevice, "FirstLayerAtoms", pTmp, requested=.false.)
    call readFirstLayerAtoms(pTmp, transpar%PL, transpar%nPLs, transpar%idxdevice)
    if (.not.associated(pTmp)) then
      call setChildValue(pDevice, "FirstLayerAtoms", transpar%PL)
    end if

    call getChildren(root, "Contact", pNodeList)
    transpar%ncont = getLength(pNodeList)
    allocate(transpar%contacts(transpar%ncont))

    call readContacts(pNodeList, transpar%contacts, geom, char(buffer))

    select case (char(buffer))
    case ("contacthamiltonian")

      transpar%taskUpload = .false.
      call getChildValue(pTaskType, "ContactId", buffer, child=pTmp)
      contact = getContactByName(transpar%contacts(:)%name, tolower(trim(unquote(char(buffer)))),&
          & pTmp)
      transpar%taskContInd = contact
      if (.not. geom%tPeriodic) then
        call getChildValue(pTaskType, "ContactSeparation", lateralContactSeparation, 1000.0_dp,&
            & modifier=modifier, child=field)
        call convertByMul(char(modifier),lengthUnits,field,lateralContactSeparation)
      end if

      call reduceGeometry(transpar%contacts(contact)%lattice, transpar%contacts(contact)%idxrange,&
          & lateralContactSeparation, geom)

      transpar%ncont = 0

      call getChildValue(root, "writeBinaryContact", transpar%tWriteBinShift, .true.)

    case ("uploadcontacts")

      transpar%taskUpload = .true.

      call getChildValue(root, "readBinaryContact", transpar%tReadBinShift, .true.)

    case default

      call getNodeHSDName(pTaskType, buffer)
      call detailedError(pTask, "Invalid task '" // char(buffer) // "'")

   end select

   call destroyNodeList(pNodeList)

  end subroutine readTransportGeometry


  !> Reduce the geometry for the contact calculation
  subroutine reduceGeometry(contactVec, contactRange, lateralContactSeparation, geom)

    !> Vector between principle layers in the contact
    real(dp), intent(in) :: contactVec(3)

    !> Range of atoms in the contact
    integer, intent(in) :: contactRange(2)

    !> Lateral separation distance between contacts in a periodic box
    real(dp), intent(in) :: lateralContactSeparation

    !> atomic geometry
    type(TGeometry), intent(inout) :: geom

    real(dp) :: contUnitVec(3), dots(3), newLatVecs(3, 3), newOrigin(3)
    real(dp) :: minProj, maxProj
    logical :: mask(3)
    integer :: ind, indPrev, indNext, ii

    if (geom%tPeriodic) then
      contUnitVec = contactVec / sqrt(sum(contactVec**2, dim=1))
      dots = abs(matmul(contUnitVec, geom%latVecs))
      mask = (abs(dots - sqrt(sum(geom%latVecs, dim=1)**2)) < 1e-8_dp)
      if (count(mask) /= 1) then
        call error("Too many lattice vectors parallel to the contact")
      end if
      ! Workaround for bug in Intel compiler (can not use index function)
      ind = 1
      do while (.not. mask(ind))
        ind = ind + 1
      end do
      newLatVecs = geom%latVecs
      newLatVecs(:,ind) = 2.0_dp * contactVec
      newOrigin = geom%origin
    else
      newLatVecs(:,1) = 2.0_dp * contactVec
      mask = abs(contactVec) > 1e-8_dp
      ! Workaround for bug in Intel compiler (can not use index function)
      ind = 1
      do while (.not. mask(ind))
        ind = ind + 1
      end do
      ! Note: ind is one-based, substract 1 before modulo and add 1 after.
      indNext = modulo(ind + 1 - 1, 3) + 1
      indPrev = modulo(ind - 1 - 1, 3) + 1
      newLatVecs(indNext, 2) = -newLatVecs(ind, 1)
      newLatVecs(ind, 2) = newLatVecs(indNext, 1)
      newLatVecs(indPrev, 2) = 0.0_dp
      newLatVecs(:,3) = cross3(newLatVecs(:,1), newLatVecs(:,2))
      newLatVecs(:,2) = newLatVecs(:,2) / sqrt(sum(newLatVecs(:,2)**2))
      newLatVecs(:,3) = newLatVecs(:,3) / sqrt(sum(newLatVecs(:,3)**2))
      newOrigin(:) = 0.0_dp
    end if
    call reduce(geom, contactRange(1), contactRange(2))
    if (.not. geom%tPeriodic) then
      do ii = 2, 3
        minProj = minval(matmul(newLatVecs(:,ii), geom%coords))
        maxProj = maxval(matmul(newLatVecs(:,ii), geom%coords))
        newLatVecs(:,ii) = ((maxProj - minProj) + lateralContactSeparation) * newLatVecs(:,ii)
      end do
    end if
    call setLattice(geom, newOrigin, newLatVecs)

  end subroutine reduceGeometry


  !> Reads settings for the first layer atoms in principal layers
  subroutine readFirstLayerAtoms(pnode, pls, npl, idxdevice, check)

    type(fnode), pointer, intent(in) :: pnode

    !> Start atoms in the principal layers
    integer, allocatable, intent(out) :: pls(:)

    !> Number of principal layers
    integer, intent(out) :: npl

    !> Atoms range of the device
    integer, intent(in) :: idxdevice(2)

    !> Optional setting to turn on/off check (defaults to on if absent)
    logical, optional, intent(in) :: check


    type(TListInt) :: li
    logical :: checkidx

    checkidx = .true.
    if (present(check)) checkidx = check

    if (associated(pnode)) then
        call init(li)
        call getChildValue(pnode, "", li)
        npl = len(li)
        allocate(pls(npl))
        call asArray(li, pls)
        call destruct(li)
        if (checkidx) then
          if (any(pls < idxdevice(1) .or. &
                  pls > idxdevice(2))) then
             call detailedError(pnode, "First layer atoms must be between " &
               &// i2c(idxdevice(1)) // " and " // i2c(idxdevice(2)) // ".")
          end if
        end if
      else
         npl = 1
         allocate(pls(npl))
         pls = (/ 1 /)
      end if

  end subroutine readFirstLayerAtoms


  !> Reads Green's function settings
  subroutine readGreensFunction(pNode, greendens, transpar, tempElec)

    !> Input tree
    type(fnode), pointer :: pTmp

    !> Settings for Green's function solver
    type(TNEGFGreenDensInfo), intent(inout) :: greendens

    !> Transport solver settings
    type(TTransPar), intent(inout) :: transpar

    !> Electron temperature
    real(dp), intent(in) :: tempElec

    type(fnode), pointer :: pNode
    type(fnode), pointer :: field, child1, child2
    real(dp) :: Estep
    integer :: defValue, ii
    type(string) :: buffer, modifier
    logical :: realAxisConv, equilibrium

    type(TListReal) :: fermiBuffer

    greendens%defined = .true.

    if (.not. transpar%defined) then
      !! Fermi level: in case of collinear spin we accept two values
      !! (up and down)
      call init(fermiBuffer)
      call getChildValue(pNode, "FermiLevel", fermiBuffer, modifier=modifier)
      if ( len(fermiBuffer) .eq. 1) then
        call asArray(fermiBuffer, greendens%oneFermi)
        greendens%oneFermi(2) = greendens%oneFermi(1)
      else if ( len(fermiBuffer) .eq. 2) then
        call asArray(fermiBuffer, greendens%oneFermi)
      else
        call detailedError(pNode, "FermiLevel accepts 1 or 2 (for collinear spin) values")
      end if
      call destruct(fermiBuffer)
      call convertByMul(char(modifier), energyUnits, pNode, greendens%oneFermi)

      call getChild(pNode, "FirstLayerAtoms", pTmp, requested=.false.)
      call readFirstLayerAtoms(pTmp, greendens%PL, greendens%nPLs,&
                                &transpar%idxdevice, check = .false.)
      if (.not.associated(pTmp)) then
        call setChildValue(pNode, "FirstLayerAtoms", greendens%PL)
      end if
      !call getChild(pNode, "ContactPLs", pTmp, requested=.false.)
      !if (associated(pTmp)) then
      !  call init(li)
      !  call getChildValue(pTmp, "", li)
      !  allocate(transpar%cblk(len(li)))
      !  call asArray(li,transpar%cblk)
      !  call destruct(li)
      !end if
      allocate(greendens%kbT(1))
      greendens%kbT(:) = tempElec
    else
      if (transpar%ncont > 0) then
        allocate(greendens%kbT(transpar%ncont))
        do ii = 1, transpar%ncont
          if (transpar%contacts(ii)%kbT .ge. 0.0_dp) then
            greendens%kbT(ii) = transpar%contacts(ii)%kbT
          else
            greendens%kbT(ii) = tempElec
          end if
        enddo
      end if
    end if

    call getChildValue(pNode, "LocalCurrents", greendens%doLocalCurr, .false.)
    call getChildValue(pNode, "Verbosity", greendens%verbose, 51)
    call getChildValue(pNode, "Delta", greendens%delta, 1.0e-5_dp, modifier=modifier, child=field)
    call convertByMul(char(modifier), energyUnits, field, greendens%delta)
    call getChildValue(pNode, "ReadSurfaceGFs", greendens%readSGF, .false.)
    call getChildValue(pNode, "SaveSurfaceGFs", greendens%saveSGF, .not.greendens%readSGF)
    call getChildValue(pNode, "ContourPoints", greendens%nP(1:2), [ 20, 20 ])
    call getChildValue(pNode, "EnclosedPoles",  greendens%nPoles, 3)
    call getChildValue(pNode, "LowestEnergy", greendens%enLow, -2.0_dp, modifier=modifier,&
        & child=field)
    call convertByMul(char(modifier), energyUnits, field, greendens%enLow)
    call getChildValue(pNode, "FermiCutoff", greendens%nkT, 10)
      ! Fermi energy had not been set by other means yet

      ! Non equilibrium integration along real axis:
      ! The code will perform the integration if the number of points is larger
      ! than zero, no matter if there's bias or not.
      ! Therefore I restored the default on the energy step, as it works at zero
      ! bias and it scales flawlessy with increasing bias
      ! It is still allowed to directly set the number of points, if prefered
      ! libNEGF only wants the number of points in input
      call getChild(pNode, "RealAxisPoints", child1, requested=.false.)
      call getChild(pNode, "RealAxisStep", child2, requested=.false., &
          & modifier=buffer)
      realAxisConv = .false.
      ! Set a bool to verify if all contacts are at the same potential (if so,
      ! no points are needed)
      equilibrium = .true.
      do ii = 2, transpar%ncont
        if (transpar%contacts(1)%potential .ne. transpar%contacts(ii)%potential &
           & .or. transpar%contacts(1)%kbT .ne. transpar%contacts(ii)%kbT ) then
           equilibrium = .false.
        end if
      end do

      ! Both Points and Step cannot be specified
      if  (associated (child1) .and. associated(child2)) then
        call detailedError(child1, "RealAxisPoints and RealAxisStep " &
                            &// " cannot be specified together.")
      ! If only one is specified, take it as valid value
      else if (associated(child1)) then
        call getChildValue(pNode, "RealAxisPoints", greendens%nP(3))
      else if (associated(child2)) then
        call getChildValue(pNode, "RealAxisStep", Estep, child=child2, &
             & modifier=modifier)
        call convertByMul(char(modifier), energyUnits, child2, Estep)
        realAxisConv = .true.
      ! If the system is under equilibrium we set the number of
      ! points to zero
      else if (equilibrium) then
        call getChildValue(pNode, "RealAxisPoints", greendens%nP(3), &
          & 0, child=child1)
      else
        !Default is a point every 1500H
        call getChildValue(pNode, "RealAxisStep", Estep, 6.65e-4_dp, &
                          &modifier=modifier, child=child2)
        realAxisConv = .true.
      end if
      ! RealAxisConv means that we have a step and we convert it in a number
      ! of points
      if (realAxisConv) then
        defValue = int(1.0_dp/Estep &
          & * (maxval(transpar%contacts(:)%potential) &
          & - minval(transpar%contacts(:)%potential) + &
          & 2 * greendens%nKT * maxval(greendens%kbT)))
        greendens%nP(3) = defvalue
        !call getChildValue(pNode, "RealAxisPoints", greendens%nP(3), &
        !    & defvalue, child=child1)
      end if

  end subroutine readGreensFunction
#:endif


  !> Read in Poisson related data
#:if WITH_TRANSPORT
  subroutine readPoisson(pNode, poisson, tPeriodic, transpar, latVecs)
#:else
  subroutine readPoisson(pNode, poisson, tPeriodic, latVecs)
#:endif

    !> Input tree
    type(fnode), pointer :: pNode

    !> data type for Poisson solver settings
    type(TPoissonInfo), intent(inout) :: poisson

    !> Is this a periodic calculation
    logical, intent(in) :: tPeriodic

  #:if WITH_TRANSPORT
    !> Parameters of the transport calculation
    type(TTransPar), intent(inout) :: transpar
  #:endif

    !> Lattice vectors if periodic
    real(dp), allocatable, intent(in) :: latVecs(:,:)

    type(fnode), pointer :: pTmp, pTmp2, pChild, field
    type(string) :: buffer, modifier
    real(dp) :: denstol, gatelength_l
    logical :: needsPoissonBox

  #:if WITH_TRANSPORT
    integer :: ii
  #:endif

    poisson%defined = .true.
    needsPoissonBox = .not. tPeriodic
  #:if WITH_TRANSPORT
    needsPoissonBox = needsPoissonBox .or. transpar%tPeriodic1D .or. transpar%nCont == 1
  #:endif

    if (needsPoissonBox) then
    #:if WITH_TRANSPORT
      if (transpar%nCont == 1 .and. .not. transpar%tPeriodic1D) then
        poisson%poissBox(:) = 0.0_dp
        do ii = 1, 3
          if (ii == transpar%contacts(1)%dir) then
            call getChildValue(pNode, "PoissonThickness", poisson%poissBox(ii), modifier=modifier,&
                & child=field)
            call convertByMul(char(modifier), lengthUnits, field, poisson%poissBox)
          else
            poisson%poissBox(ii) = sqrt(sum(latVecs(:,ii)**2))
          end if
        end do
      else
        call getChildValue(pNode, "PoissonBox", poisson%poissBox, modifier=modifier, child=field)
        call convertByMul(char(modifier), lengthUnits, field, poisson%poissBox)
      end if
    #:else
      call getChildValue(pNode, "PoissonBox", poisson%poissBox, modifier=modifier, child=field)
      call convertByMul(char(modifier), lengthUnits, field, poisson%poissBox)
    #:endif
    end if

    poisson%foundBox = needsPoissonBox
    call getChildValue(pNode, "MinimalGrid", poisson%poissGrid, [ 0.3_dp, 0.3_dp, 0.3_dp ],&
        & modifier=modifier, child=field)
    call convertByMul(char(modifier), lengthUnits, field, poisson%poissGrid)
    call getChildValue(pNode, "NumericalNorm", poisson%numericNorm, .false.)
    call getChild(pNode, "AtomDensityCutoff", pTmp, requested=.false., modifier=modifier)
    call getChild(pNode, "AtomDensityTolerance", pTmp2, requested=.false.)
    if (associated(pTmp) .and. associated(pTmp2)) then
      call detailedError(pNode, "Either one of the tags AtomDensityCutoff or AtomDensityTolerance&
          & can be specified.")
    else if (associated(pTmp)) then
      call getChildValue(pTmp, "", poisson%maxRadAtomDens, default=14.0_dp, modifier=modifier)
      call convertByMul(char(modifier), lengthUnits, pTmp, poisson%maxRadAtomDens)
      if (poisson%maxRadAtomDens <= 0.0_dp) then
        call detailedError(pTmp2, "Atom density cutoff must be > 0")
      end if
    else
      call getChildValue(pNode, "AtomDensityTolerance", denstol, 1e-6_dp, child=pTmp2)
      if (denstol <= 0.0_dp) then
        call detailedError(pTmp2, "Atom density tolerance must be > 0")
      end if
      ! Negative value to signal automatic determination
      poisson%maxRadAtomDens = -denstol
    end if

    call getChildValue(pNode, "CutoffCheck", poisson%cutoffcheck, .true.)
    call getChildValue(pNode, "Verbosity", poisson%verbose, 51)
    call getChildValue(pNode, "SavePotential", poisson%savePotential, .false.)
    call getChildValue(pNode, "PoissonAccuracy", poisson%poissAcc, 1.0e-6_dp)
    call getChildValue(pNode, "BuildBulkPotential", poisson%bulkBC, .true.)
    call getChildValue(pNode, "ReadOldBulkPotential", poisson%readBulkPot, .false.)
    call getChildValue(pNode, "RecomputeAfterDensity", poisson%solvetwice, .false.)
    call getChildValue(pNode, "MaxPoissonIterations", poisson%maxPoissIter, 60)

    poisson%overrideBC(:) = 0
    call getChild(pNode, "OverrideDefaultBC", pTmp, requested=.false.)
    if (associated(pTmp)) then
      call getPoissonBoundaryConditionOverrides(pTmp, [ 1, 2 ], poisson%overrideBC)
    end if

    call getChildValue(pNode, "OverrideBulkBC", pTmp, "none")
    poisson%overrBulkBC(:) = -1
    if (associated(pNode)) then
      call getPoissonBoundaryConditionOverrides(pTmp, [ 0, 1, 2 ], poisson%overrBulkBC)
    end if

    call getChildValue(pNode, "BoundaryRegion", pTmp, "global")
    call getNodeName(pTmp, buffer)
    select case(char(buffer))
    case ("global")
      poisson%localBCType = "G"
    case ("square")
      poisson%localBCType = "S"
      call getChildValue(pTmp, "BufferLength", poisson%bufferLocBC, 9.0_dp, modifier=modifier,&
          & child=field)
      call convertByMul(char(modifier), lengthUnits, field, poisson%bufferLocBC)
    case ("circle")
      poisson%localBCType = "C"
      call getChildValue(pTmp, "BufferLength", poisson%bufferLocBC, 9.0_dp, modifier=modifier,&
          & child=field)
      call convertByMul(char(modifier), lengthUnits, field, poisson%bufferLocBC)
    case default
      call getNodeHSDName(pTmp, buffer)
      call detailedError(pTmp, "Invalid boundary region type '" // char(buffer) // "'")
    end select

    call getChildValue(pNode, "BoxExtension", poisson%bufferBox, 0.0_dp, modifier=modifier,&
        & child=field)
    call convertByMul(char(modifier), lengthUnits, field, poisson%bufferBox)
    if (poisson%bufferBox.lt.0.0_dp) then
      call detailedError(pNode, "BoxExtension must be a positive number")
    endif

    ! PARSE GATE OPTIONS
    call getChildValue(pNode,"Gate",pTmp2,"none",child=pChild)
    call getNodeName(pTmp2, buffer)

    select case(char(buffer))
    case ("none")
      poisson%gateType = "N"
    case ("planar")
      poisson%gateType = "P"
      call getChildValue(pTmp2, "GateLength", poisson%gateLength_l, 0.0_dp, modifier= modifier,&
          & child=field)
      call convertByMul(char(modifier), lengthUnits, field, poisson%gateLength_l)

      gatelength_l = poisson%gateLength_l !avoids a warning on intents
      call getChildValue(pTmp2, "GateLength_l", poisson%gateLength_l, gateLength_l,&
          & modifier=modifier, child=field)
      call convertByMul(char(modifier), lengthUnits, field, poisson%gateLength_l)

      call getChildValue(pTmp2, "GateLength_t", poisson%gateLength_t, poisson%gateLength_l,&
          & modifier=modifier, child=field)
      call convertByMul(char(modifier), lengthUnits, field, poisson%gateLength_t)

      call getChildValue(pTmp2, "GateDistance", poisson%gateRad, 0.0_dp, modifier=modifier,&
          & child=field)
      call convertByMul(char(modifier), lengthUnits, field, poisson%gateRad)

      call getChildValue(pTmp2, "GatePotential", poisson%gatepot, 0.0_dp, modifier=modifier,&
          & child=field)
      call convertByMul(char(modifier), energyUnits, field, poisson%gatepot)

      !call getChildValue(pTmp2, "GateDirection", poisson%gatedir, 2)
      poisson%gatedir = 2

    case ("cylindrical")
      poisson%gateType = "C"
      call getChildValue(pTmp2, "GateLength",poisson%gateLength_l, 0.0_dp, modifier= modifier,&
          & child=field)
      call convertByMul(char(modifier), lengthUnits, field, poisson%gateLength_l)

      call getChildValue(pTmp2, "GateRadius", poisson%gateRad, 0.0_dp, modifier=modifier,&
          & child=field)
      call convertByMul(char(modifier), lengthUnits, field, poisson%gateRad)

      call getChildValue(pTmp2, "GatePotential", poisson%gatepot, 0.0_dp, modifier=modifier,&
          & child=field)
      call convertByMul(char(modifier), lengthUnits, field, poisson%gatepot)

    case default
      call getNodeHSDName(pTmp2, buffer)
      call detailedError(pTmp2, "Invalid gate type '" // char(buffer) // "'")

    end select

    call getChildValue(pNode, "MaxParallelNodes", poisson%maxNumNodes, 1)

    poisson%scratch = "contacts"

  end subroutine readPoisson


  !> Over-rides the boundary conditions on the Poisson solver
  subroutine getPoissonBoundaryConditionOverrides(pNode, availableConditions, overrideBC)

    !> Input data tree
    type(fnode), pointer, intent(in) :: pNode

    !> List of conditions that can be set as choices
    integer, intent(in) :: availableConditions(:)

    !> Array of boundary condition types on the 6 faces of the box, 0 for use of default
    integer, intent(inout) :: overrideBC(:)

    integer, parameter :: PERIODIC_BC = 0
    integer, parameter :: DIRICHLET_BC = 1
    integer, parameter :: NEUMANN_BC = 2
    character(10), parameter :: bcstr(0:2) = &
        & [ character(10) :: "Periodic", "Dirichlet", "Neumann" ]
    integer :: bctype, iBC
    integer :: faceBC, oppositeBC
    integer :: ii
    type(TListString) :: lStr
    type(fnode), pointer :: pNode2, pChild
    character(lc) :: strTmp

    do iBC = 1, size(availableConditions)
      bctype = availableConditions(iBC)
      call getChild(pNode, trim(bcstr(bctype)), pNode2, requested=.false.)
      if (associated(pNode2)) then
        call init(lStr)
        call getChildValue(pNode2, "boundaries", lStr, child=pChild)
        if (len(lStr).gt.6) then
          call detailedError(pChild,"boundaries must be 6 or less")
        end if
        do ii = 1, len(lStr)
          call get(lStr, strTmp, ii)
          select case(trim(strTmp))
          case("x")
            overrideBC(1) = bctype
            overrideBC(2) = bctype
          case("xmin")
            overrideBC(1) = bctype
          case("xmax")
            overrideBC(2) = bctype
          case("y")
            overrideBC(3) = bctype
            overrideBC(4) = bctype
          case("ymin")
            overrideBC(3) = bctype
          case("ymax")
            overrideBC(4) = bctype
          case("z")
            overrideBC(5) = bctype
            overrideBC(6) = bctype
          case("zmin")
            overrideBC(5) = bctype
          case("zmax")
            overrideBC(6) = bctype
          end select
        end do
        call destruct(lStr)
      end if
    end do

    ! If face is set to periodic, opposite one should be the same
    do ii = 1, 3
      faceBC = overrideBC(2 * ii)
      oppositeBC = overrideBC(2 * ii - 1)
      if (faceBC == PERIODIC_BC &
          & .and. oppositeBC /= faceBC) then
        call detailedError(pChild, &
            & "periodic override must be set both min max")
      end if
    end do

  end subroutine getPoissonBoundaryConditionOverrides

#:if WITH_TRANSPORT
  !> Sanity checking of atom ranges and returning contact vector and direction.
  subroutine getContactVector(atomrange, geom, id, name, pContact, contactLayerTol, contactVec,&
      & contactDir)

    !> Range of atoms in the contact
    integer, intent(in) :: atomrange(2)

    !> Atomic geometry, including the contact atoms
    type(TGeometry), intent(in) :: geom

    !> Index for this contact
    integer, intent(in) :: id

    !> Contact name
    character(mc), intent(in) :: name

    !> Node in the parser, needed for error handling
    type(fnode), pointer :: pContact

    !> Allowed discrepancy in positions of atoms between the contact's two  principle layers
    real(dp), intent(in) :: contactLayerTol

    !> Vector direction between principal layers in the contact
    real(dp), intent(out) :: contactVec(3)

    !> Which supercell vector the contact vector is parallel to
    integer, intent(out) :: contactDir

    integer :: iStart, iStart2, iEnd, ii
    logical :: mask(3)
    character(lc) :: errorStr

    !! Sanity check for the atom ranges
    iStart = atomrange(1)
    iEnd = atomrange(2)
    if (iStart < 1 .or. iEnd < 1 .or. iStart > geom%nAtom .or. iEnd > geom%nAtom) then
      call detailedError(pContact, "Invalid atom range '" // i2c(iStart) &
          &// " " // i2c(iEnd) // "', values should be between " // i2c(1) &
          &// " and " // i2c(geom%nAtom) // ".")
    end if
    if (iEnd < iStart) then
      call detailedError(pContact, "Invalid atom order in contact '" // i2c(iStart) // " " //&
          & i2c(iEnd) // "', should be asscending order.")
    end if

    if (mod(iEnd - iStart + 1, 2) /= 0) then
      call detailedError(pContact, "Nr. of atoms in the contact must be even")
    end if

    ! Determining intra-contact layer vector
    iStart2 = iStart + (iEnd - iStart + 1) / 2
    contactVec = geom%coords(:,iStart) - geom%coords(:,iStart2)

    if (any(sum( (geom%coords(:,iStart:iStart2-1) - geom%coords(:,iStart2:iEnd)&
        & - spread(contactVec, dim=2, ncopies=iStart2-iStart))**2, dim=1) > contactLayerTol**2))&
        & then
      write(stdout,"(1X,A,I0,A,I0)")'Contact vector defined from atoms ', iStart, ' and ',iStart2
      write(stdout,"(1X,A,I0,'-',I0)")'Contact layer 1 atoms: ',iStart, iStart2-1
      write(stdout,"(1X,A,I0,'-',I0)")'Contact layer 2 atoms: ',iStart2, iEnd
      do ii = 0, iStart2 -1 -iStart
        if (sum((geom%coords(:,ii+iStart)-geom%coords(:,ii+iStart2) - contactVec)**2)&
            & > contactLayerTol**2) then
          write(stdout,"(1X,A,I0,A,I0,A)")'Atoms ',iStart+ii, ' and ', iStart2+ii,&
              & ' inconsistent with the contact vector.'
          exit
        end if
      end do
      write(stdout,*)'Mismatches in atomic positions in the two layers:'
      write(stdout,"(3F20.12)")((geom%coords(:,iStart:iStart2-1) - geom%coords(:,iStart2:iEnd)&
          & - spread(contactVec(:), dim=2, ncopies=iStart2-iStart))) * Bohr__AA

      write (errorStr,"('Contact ',A,' (',A,') does not consist of two rigidly shifted layers')")&
          & i2c(id), trim(name)
      call error(errorStr)

    end if

    ! Determine to which axis the contact vector is parallel.
    mask = (abs(abs(contactVec) - sqrt(sum(contactVec**2))) < 1.0e-8_dp)
    if (count(mask) /= 1) then
      call warning("Contact vector " // i2c(id) // " not parallel to any of the coordinate axis.")
      contactDir = 0
    else
      ! Workaround for bug in Intel compiler (can not use index function)
      contactDir = 1
      do while (.not. mask(contactDir))
        contactDir = contactDir + 1
      end do
    end if

  end subroutine getContactVector


  !> Read dephasing block
  subroutine readDephasing(node, orb, geom, tp, tundos)

    !> Input tree node
    type(fnode), pointer :: node

    !> Atomic orbital information
    type(TOrbitals), intent(in) :: orb

    !> Atomic geometry, including the contact atoms
    type(TGeometry), intent(in) :: geom

    !> Parameters of the transport calculation
    type(TTransPar), intent(inout) :: tp

    !> Parameters of tunneling and dos calculation
    type(TNEGFTunDos), intent(inout) :: tundos

    type(fnode), pointer :: value1, child

    call getChild(node, "VibronicElastic", child, requested=.false.)
    if (associated(child)) then
      tp%tDephasingVE = .true.
      call readElPh(child, tundos%elph, geom, orb, tp)
    end if

    call getChildValue(node, "BuettikerProbes", value1, "", child=child, &
        &allowEmptyValue=.true., dummyValue=.true.)
    if (associated(value1)) then
      tp%tDephasingBP = .true.
      call readDephasingBP(child, tundos%bp, geom, orb, tp)
    end if

    ! Lowdin transformations involve dense matrices and works only in small systems
    ! For the dftb+ official release the options are disabled
    tp%tOrthonormal = .false.
    tp%tOrthonormalDevice = .false.
    !call getChildValue(node, "Orthonormal", tp%tOrthonormal, .false.)
    !call getChildValue(node, "OrthonormalDevice", tp%tOrthonormalDevice, .false.)
    tp%tNoGeometry = .false.
    tp%NumStates = 0

  end subroutine readDephasing


  !> Read Electron-Phonon blocks (for density and/or current calculation)
  subroutine readElPh(node, elph, geom, orb, tp)

    !> Input node in the tree
    type(fnode), pointer :: node

    !> container for electron-phonon parameters
    type(TElPh), intent(inout) :: elph

    !> Geometry type
    type(TGeometry), intent(in) :: geom

    !> Orbitals infos
    type(TOrbitals), intent(in) :: orb

    !> Transport parameter type
    type(TTransPar), intent(in) :: tp


    logical :: block_model, semilocal_model

    elph%defined = .true.
    !! Only local el-ph model is defined (elastic for now)
    elph%model = 1

    call getChildValue(node, "MaxSCBAIterations", elph%scba_niter, default=100)
    call getChildValue(node, "atomBlock", block_model, default=.false.)
    if (block_model) then
      elph%model = 2
    endif

    !BUG: semilocal model crashes because of access of S before its allocation
    !     this because initDephasing was moved into initprogram
    call getChildValue(node, "semiLocal", semilocal_model, default=.false.)
    if (semilocal_model) then
      call detailedError(node, "semilocal dephasing causes crash and has been "//&
           & "temporarily disabled")
      elph%model = 3
    endif

    call readCoupling(node, elph, geom, orb, tp)

  end subroutine readElPh


  !> Read Buettiker probe dephasing blocks (for density and/or current calculation)
  subroutine readDephasingBP(node, elph, geom, orb, tp)

    !> Node in input document tree
    type(fnode), pointer :: node

    !> container for buttiker-probes parameters
    type(TElPh), intent(inout) :: elph

    !> Geometry type
    type(TGeometry), intent(in) :: geom

    !> Orbitals infos
    type(TOrbitals), intent(in) :: orb

    !> Transport parameter type
    type(TTransPar), intent(inout) :: tp

    logical :: block_model, semilocal_model
    type(string) :: model
    type(fnode), pointer :: dephModel

    call detailedError(node,"Buettiker probes are still under development")

    elph%defined = .true.
    call getChildValue(node, "", dephModel)
    call getNodeName2(dephModel, model)

    select case(char(model))
    case("dephasingprobes")
      !! Currently only zeroCurrent condition is implemented
      !! This corresponds to elastic dephasing probes
      tp%tZeroCurrent=.true.
      !! Only local bp model is defined (elastic for now)
    case("voltageprobes")
      call detailedError(dephModel,"voltageProbes have been not implemented yet")
      tp%tZeroCurrent=.false.
    case default
      call detailedError(dephModel,"unkown model")
    end select

    elph%model = 1

    call getChildValue(dephModel, "MaxSCBAIterations", elph%scba_niter, default=100)

    call getChildValue(dephModel, "atomBlock", block_model, default=.false.)
    if (block_model) then
      elph%model = 2
    endif

    !BUG: semilocal model crashes because of access of S before its allocation
    !     this because initDephasing occurs in initprogram
    call getChildValue(dephModel, "semiLocal", semilocal_model, default=.false.)
    if (semilocal_model) then
      call detailedError(dephModel, "semilocal dephasing is not working yet")
      elph%model = 3
    endif

    call readCoupling(dephModel, elph, geom, orb, tp)

  end subroutine readDephasingBP


  !> Reads coupling strength and mode for dephasing
  !> 2 modes support, constant or specified per each orbital
  subroutine readCoupling(node, elph, geom, orb, tp)

    !> Node in the input tree
    type(fnode), pointer :: node

    !> container for buttiker-probes parameters
    type(TElPh), intent(inout) :: elph

    !> Geometry type
    type(TGeometry), intent(in) :: geom

    !> Orbitals infos
    type(TOrbitals), intent(in) :: orb

    !> Transport parameter type
    type(TTransPar), intent(in) :: tp

    type(string) :: buffer, method, modifier, modifier2
    type(fnode), pointer :: val, child, child2, child3, child4, field
    type(fnodeList), pointer :: children
    integer :: norbs, ii, jj, iAt
    integer :: atm_range(2)
    real(dp) :: rTmp
    integer, allocatable :: tmpI1(:)
    real(dp), allocatable :: atmCoupling(:)

    !! Allocate coupling array
    norbs = 0
    if (tp%defined) then
      atm_range(1) = tp%idxdevice(1)
      atm_range(2) = tp%idxdevice(2)
    else
      atm_range(1) = 1
      atm_range(2) = geom%nAtom
    endif
    do ii=atm_range(1), atm_range(2)
      norbs = norbs + orb%nOrbAtom(ii)
    enddo
    allocate(elph%coupling(norbs))
    elph%coupling(:) = 0.d0

    elph%orbsperatm = orb%nOrbAtom(atm_range(1):atm_range(2))

    call getChildValue(node, "Coupling", val, "", child=child, &
        & allowEmptyValue=.true., modifier=modifier, dummyValue=.true., list=.false.)

    call getNodeName(val, method)

    ! This reads also things like:  "Coupling [eV] = 0.34"
    !if (is_numeric(char(method))) then
    !  call getChildValue(node, "Coupling", rTmp, child=field)
    !  call convertByMul(char(modifier), energyUnits, field, rTmp)
    !  elph%coupling = rTmp
    !  return
    !end if

    select case (char(method))
    case ("allorbitals")
      call getChild(child, "AllOrbitals", child2, requested=.false.)
      call getChildValue(child2, "", elph%coupling, child=field)
      call convertByMul(char(modifier), energyUnits, field, elph%coupling)

    case ("atomcoupling")
      call getChild(child, "AtomCoupling", child2, requested=.false.)
      allocate(atmCoupling(atm_range(2)-atm_range(1)+1))
      atmCoupling = 0.d0
      call getChildren(child2, "AtomList", children)
      do ii = 1, getLength(children)
        call getItem1(children, ii, child3)
        call getChildValue(child3, "Atoms", buffer, child=child4, multiple=.true.)
        call convAtomRangeToInt(char(buffer), geom%speciesNames, geom%species, child4, tmpI1)
        call getChildValue(child3, "Value", rTmp, child=field, modifier=modifier2)
        ! If not defined, use common unit modifier defined after Coupling
        if (len(modifier2)==0) then
          call convertByMul(char(modifier), energyUnits, field, rTmp)
        else
          call convertByMul(char(modifier2), energyUnits, field, rTmp)
        end if
        do jj=1, size(tmpI1)
          iAt = tmpI1(jj)
          if (atmCoupling(iAt) /= 0.0_dp) then
            call detailedWarning(child3, "Previous setting of coupling &
                &for atom" // i2c(iAt) // " has been overwritten")
          end if
          atmCoupling(iAt) = rTmp
        enddo
      enddo
      ! Transform atom coupling in orbital coupling
      norbs = 0
      do ii=atm_range(1), atm_range(2)
        elph%coupling(norbs + 1:norbs + orb%nOrbAtom(ii)) = atmCoupling(ii)
        norbs = norbs + orb%nOrbAtom(ii)
      enddo
      deallocate(atmCoupling)

    case ("constant")
      call getChildValue(child, "Constant", rtmp, child=field)
      call convertByMul(char(modifier), energyUnits, field, rTmp)
      elph%coupling = rTmp

    case default
      call detailedError(node, "Coupling definition unknown")
    end select

  end subroutine readCoupling


  !> Read Tunneling and Dos options from analysis block
  subroutine readTunAndDos(root, orb, geo, tundos, transpar, tempElec)
    type(fnode), pointer :: root
    type(TOrbitals), intent(in) :: orb
    type(TGeometry), intent(in) :: geo

    !> tundos is the container to be filled
    type(TNEGFTunDos), intent(inout) :: tundos
    type(TTransPar), intent(inout) :: transpar
    real(dp), intent(in) :: tempElec

    type(fnode), pointer :: pTmp, pNode, field
    type(fnodeList), pointer :: pNodeList
    integer :: ii, jj, ind, ncont, nKT
    real(dp) :: eRange(2), eRangeDefault(2)
    type(string) :: modifier
    type(TWrappedInt1), allocatable :: iAtInRegion(:)
    logical, allocatable :: tShellResInRegion(:)
    character(lc), allocatable :: regionLabelPrefixes(:)
    type(TListReal) :: temperature

    tundos%defined = .true.

    ! ncont is needed for contact option allocation
    ncont = transpar%ncont

    call getChildValue(root, "Verbosity", tundos%verbose, 51)
    call getChildValue(root, "WriteLDOS", tundos%writeLDOS, .true.)
    call getChildValue(root, "WriteTunn", tundos%writeTunn, .true.)

    ! Read Temperature. Can override contact definition
    allocate(tundos%kbT(ncont))
    call getChild(root, "ContactTemperature", pTmp, modifier=modifier, requested=.false.)
    if (associated(pTmp)) then
      call init(temperature)
      call getChildValue(pTmp, "", temperature)
      if (len(temperature) .ne. ncont) then
        call detailedError(root, "ContactTemperature does not match the number of contacts")
      end if
      call asArray(temperature, tundos%kbT)
      call destruct(temperature)
      call convertByMul(char(modifier), energyUnits, pTmp, tundos%kbT)
    else
      do ii = 1, ncont
        if (transpar%contacts(ii)%kbT >= 0) then
          tundos%kbT(ii) = transpar%contacts(ii)%kbT
        else
          tundos%kbT(ii) = tempElec
        end if
      end do
    end if

    ! Parsing of energy range
    ! If the calculation is in equilibrium (all potentials to 0.0)
    ! then an energy range and step must be specified (it is assumed
    ! that the user use this filed to calculate a DOS or T(E) )
    ! If the calculation is out of equilibrium, a default similar to
    ! GreensFunction RealAxisStep is set to ensure that the current
    ! can be calculated without manually specify the energy parameters.

    if (all(transpar%contacts(:)%potential.eq.0.0)) then
      ! No default meaningful
      call getChildValue(root, "EnergyRange", eRange, modifier=modifier,&
      & child=field)
      call convertByMul(char(modifier), energyUnits, field, eRange)
      call getChildValue(root, "EnergyStep", tundos%estep,&
      & modifier=modifier, child=field)
      call convertByMul(char(modifier), energyUnits, field, tundos%estep)
    else
      ! Default meaningful
      ! nKT is set to GreensFunction default, i.e. 10
      ! I avoid an explicit nKT option because I find it confusing here
      ! (it makes sense only out of equilibrium)
      ! Emin = min(-mu); Emax=max(-mu) where mu is Vi-min(Efi)
      ! Note: if Efi != min(Efi) a built in potential is added in poisson
      ! to aling the leads, we don't need to include it here
      nKT = 10
      eRangeDefault(1) = minval(-1.0*transpar%contacts(:)%potential) + &
                        & minval(1.0*transpar%contacts(:)%eFermi(1)) -   &
                        & nKT * maxval(tundos%kbT)
      eRangeDefault(2) = maxval(-1.0*transpar%contacts(:)%potential) + &
                        & minval(transpar%contacts(:)%eFermi(1)) +   &
                        & nKT * maxval(tundos%kbT)
      call getChildValue(root, "EnergyStep", tundos%estep, 6.65e-4_dp, &
                          &modifier=modifier, child=field)
      call convertByMul(char(modifier), energyUnits, field, tundos%estep)
      call getChildValue(root, "EnergyRange", eRange, eRangeDefault, &
                          modifier=modifier, child=field)
      call convertByMul(char(modifier), energyUnits, field, eRange)
    end if

    tundos%emin = eRange(1)
    tundos%emax = eRange(2)
    ! Terminal currents
    call getChild(root, "TerminalCurrents", pTmp, requested=.false.)
      if (associated(pTmp)) then
        call getChildren(pTmp, "EmitterCollector", pNodeList)
        allocate(tundos%ni(getLength(pNodeList)))
        allocate(tundos%nf(getLength(pNodeList)))
        do ii = 1, getLength(pNodeList)
          call getItem1(pNodeList, ii, pNode)
          call getEmitterCollectorByName(pNode, tundos%ni(ii), tundos%nf(ii),&
              & transpar%contacts(:)%name)
        end do
        call destroyNodeList(pNodeList)
      else
        allocate(tundos%ni(ncont-1) )
        allocate(tundos%nf(ncont-1) )
        call setChild(root, "TerminalCurrents", pTmp)
        ind = 1
        do ii = 1, 1
          do jj = ii + 1, ncont
            call setChildValue(pTmp, "EmitterCollector", &
                &(/ transpar%contacts(ii)%name, transpar%contacts(jj)%name /))
            tundos%ni(ind) = ii
            tundos%nf(ind) = jj
            ind = ind + 1
          end do
        end do
      end if
      call getChildValue(root, "Delta", tundos%delta, &
          &1.0e-5_dp, modifier=modifier, child=field)
      call convertByMul(char(modifier), energyUnits, field, &
          &tundos%delta)
      call getChildValue(root, "BroadeningDelta", tundos%broadeningDelta, &
          &0.0_dp, modifier=modifier, child=field)
      call convertByMul(char(modifier), energyUnits, field, &
          &tundos%broadeningDelta)

      call readPDOSRegions(root, geo, transpar%idxdevice, iAtInRegion, &
          & tShellResInRegion, regionLabelPrefixes)

      if (allocated(iAtInRegion)) then
        call transformPdosRegionInfo(iAtInRegion, tShellResInRegion, &
            & regionLabelPrefixes, orb, geo%species, tundos%dosOrbitals, &
            & tundos%dosLabels)
      end if

  end subroutine readTunAndDos


  !> Read bias information, used in Analysis and Green's function eigensolver
  subroutine readContacts(pNodeList, contacts, geom, task)
    type(fnodeList), pointer :: pNodeList
    type(ContactInfo), allocatable, dimension(:), intent(inout) :: contacts
    type(TGeometry), intent(in) :: geom
    character(*), intent(in) :: task

    real(dp) :: contactLayerTol
    integer :: ii
    type(fnode), pointer :: field, pNode, pTmp, child1, child2
    type(string) :: buffer, modifier
    type(TListReal) :: fermiBuffer

    do ii = 1, size(contacts)

      contacts(ii)%wideBand = .false.
      contacts(ii)%wideBandDos = 0.0_dp

      call getItem1(pNodeList, ii, pNode)
      call getChildValue(pNode, "Id", buffer, child=pTmp)
      buffer = tolower(trim(unquote(char(buffer))))
      if (len(buffer) > mc) then
        call detailedError(pTmp, "Contact id may not be longer than " // i2c(mc) // " characters.")
      end if
      contacts(ii)%name = char(buffer)
      if (any(contacts(1:ii-1)%name == contacts(ii)%name)) then
        call detailedError(pTmp, "Contact id '" // trim(contacts(ii)%name) //  "' already in use")
      end if

      call getChildValue(pNode, "PLShiftTolerance", contactLayerTol, 1e-5_dp, modifier=modifier,&
          & child=field)
      call convertByMul(char(modifier), lengthUnits, field, contactLayerTol)

      call getChildValue(pNode, "AtomRange", contacts(ii)%idxrange, child=pTmp)
      call getContactVector(contacts(ii)%idxrange, geom, ii, contacts(ii)%name, pTmp,&
        & contactLayerTol, contacts(ii)%lattice, contacts(ii)%dir)
      contacts(ii)%length = sqrt(sum(contacts(ii)%lattice**2))

      ! Contact temperatures. A negative default is used so it is quite clear when the user sets a
      ! different value. In such a case this overrides values defined in the Filling block
      call getChild(pNode,"Temperature", field, modifier=modifier, requested=.false.)
      if (associated(field)) then
        call getChildValue(pNode, "Temperature", contacts(ii)%kbT, 0.0_dp, modifier=modifier,&
            & child=field)
        call convertByMul(char(modifier), energyUnits, field, contacts(ii)%kbT)
      else
        contacts(ii)%kbT = -1.0_dp ! -1.0 simply means 'not defined'
      end if

      if (task .eq. "uploadcontacts") then
        call getChildValue(pNode, "Potential", contacts(ii)%potential, 0.0_dp, modifier=modifier,&
            & child=field)
        call convertByMul(char(modifier), energyUnits, field, contacts(ii)%potential)

        call getChildValue(pNode, "WideBand", contacts(ii)%wideBand, .false.)

        if (contacts(ii)%wideBand) then

          ! WideBandApproximation is defined as energy spacing between levels of the contact. In the
          ! code the inverse value (Density of states) is used. Convert the negf input
          ! value. Default is 20 / e eV.
          call getChildValue(pNode, "LevelSpacing", contacts(ii)%wideBandDos, 0.735_dp,&
              & modifier=modifier, child=field)
          call convertByMul(char(modifier), energyUnits, field, contacts(ii)%wideBandDos)
          contacts(ii)%wideBandDos = 1.d0 / contacts(ii)%wideBandDos

        end if


        ! Fermi level: in case of collinear spin we accept two values (up and down)
        ! call init(fermiBuffer)
        ! call getChildValue(pNode, "FermiLevel", fermiBuffer, modifier=modifier)
        ! if ( len(fermiBuffer) .eq. 1) then
        !   call asArray(fermiBuffer, contacts(ii)%eFermi)
        !   contacts(ii)%eFermi(2) = contacts(ii)%eFermi(1)
        ! else if ( len(fermiBuffer) .eq. 2) then
        !   call asArray(fermiBuffer, contacts(ii)%eFermi)
        ! else
        !   call detailedError(pNode, "FermiLevel accepts 1 or 2 (for collinear spin) values")
        ! end if
        ! call destruct(fermiBuffer)


        call getChildValue(pNode, "FermiLevel", child1, "", child=child2, allowEmptyValue=.true.,&
            & modifier=modifier)
        call getNodeName2(child1, buffer)
        if (char(buffer) == "") then
          contacts(ii)%tFermiSet = .false.
          call detailedWarning(pNode, "Missing Fermi level - required to be set in solver block or&
              & read from a contact shift file")
        else
          call init(fermiBuffer)
          call getChildValue(child2, "", fermiBuffer, modifier=modifier)
          select case(len(fermiBuffer))
          case (1)
            call asArray(fermiBuffer, contacts(ii)%eFermi(1:1))
            contacts(ii)%eFermi(2) = contacts(ii)%eFermi(1)
          case (2)
            call asArray(fermiBuffer, contacts(ii)%eFermi(:2))
          case default
            call detailedError(pNode, "FermiLevel accepts 1 or 2 (for collinear spin) values")
          end select
          call destruct(fermiBuffer)
          call convertByMul(char(modifier), energyUnits, child2, contacts(ii)%eFermi)

          contacts(ii)%tFermiSet = .true.

          ! NOTE: These options have been commented out: there is a problem in parallel execution
          ! since one single file is accessed by all processors causing rush conditions
          ! The options are therefore disabled for the official dftb+ release
          !call getChildValue(pNode, "WriteSelfEnergy", contacts(ii)%tWriteSelfEnergy, .false.)
          !call getChildValue(pNode, "WriteSurfaceGF", contacts(ii)%tWriteSurfaceGF, .false.)
          !call getChildValue(pNode, "ReadSelfEnergy", contacts(ii)%tReadSelfEnergy, .false.)
          !call getChildValue(pNode, "ReadSurfaceGF", contacts(ii)%tReadSurfaceGF, .false.)
          contacts(ii)%tWriteSelfEnergy = .false.
          contacts(ii)%tWriteSurfaceGF = .false.
          contacts(ii)%tReadSelfEnergy = .false.
          contacts(ii)%tReadSurfaceGF = .false.
        end if

      end if

    end do

  end subroutine readContacts


  !> Read in Fermi levels
  subroutine getFermiLevels(pNode, eFermis, nodeModifier)

    !> Document tree node to start from
    type(fnode), pointer :: pNode

    !> Fermi energies for contacts
    real(dp), intent(out) :: eFermis(:)

    !> Any node modifiers in action
    type(string), intent(in) :: nodeModifier

    real(dp) :: eFermi
    type(fnode), pointer :: pChild
    type(string) :: modifier

    call getChild(pNode, "SetForAll", pChild, requested=.false.)
    if (associated(pChild)) then
      call getChildValue(pChild, "", eFermi)
      call convertByMul(char(nodeModifier), energyUnits, pNode, eFermi)
      eFermis(:) = eFermi
    else
      call getChildValue(pNode, "", eFermis, modifier=modifier, child=pChild)
      call convertByMul(char(modifier), energyUnits, pChild, eFermis)
    end if

  end subroutine getFermiLevels


  !> Get contacts for terminal currents by name
  subroutine getEmitterCollectorByName(pNode, emitter, collector, contactNames)

    !> Node in the input tree for error reporting
    type(fnode), pointer :: pNode

    !> Contact number for emitting
    integer, intent(out) :: emitter

    !> Contact number for collecting
    integer, intent(out) :: collector

    !> Labels of contacts
    character(len=*), intent(in) :: contactNames(:)

    type(TListString) :: lString
    character(len=mc) :: buffer

    call init(lString)
    call getChildValue(pNode, "", lString)
    if (len(lString) /= 2) then
      call detailedError(pNode, "You must provide two contacts")
    end if
    call get(lString, buffer, 1)
    emitter = getContactByName(contactNames, buffer, pNode)
    call get(lString, buffer, 2)
    collector = getContactByName(contactNames, buffer, pNode)
    call destruct(lString)

  end subroutine getEmitterCollectorByName


  !> Getting the contact by name
  function getContactByName(contactNames, contName, pNode) result(contact)

    !> Node in the input tree for error reporting
    type(fnode), pointer :: pNode

    !> All of the contact labels
    character(len=*), intent(in) :: contactNames(:)

    !> Specific contact label to identify
    character(len=*), intent(in) :: contName

    !> Contact number
    integer :: contact

    logical :: tFound

    tFound = .false.
    do contact = 1, size(contactNames)
      tFound = (contactNames(contact) == contName)
      if (tFound) then
        exit
      end if
    end do
    if (.not. tFound) then
      call detailedError(pNode, "Invalid collector contact name '" // trim(contName) // "'")
    end if

  end function getContactByName


  !> Read the names of regions to calculate PDOS for
  subroutine readPDOSRegions(node, geo, idxdevice, iAtInregion, tShellResInRegion, regionLabels)

    !> Node to be parsed
    type(fnode), pointer, intent(in) :: node

    !> Geometry of the system
    type(TGeometry), intent(in) :: geo

    !> Is the region to be projected by shell
    integer, intent(in) :: idxdevice(2)

    !> Atoms in a given region
    type(TWrappedInt1), allocatable, intent(out) :: iAtInRegion(:)

    !> Is the region to be projected by shell
    logical, allocatable, intent(out) :: tShellResInRegion(:)

    !> Labels for the regions
    character(lc), allocatable, intent(out) :: regionLabels(:)

    integer :: nReg, iReg
    integer, allocatable :: tmpI1(:)
    type(fnodeList), pointer :: children
    type(fnode), pointer :: child, child2
    type(string) :: buffer
    character(lc) :: strTmp
    logical :: do_ldos

    call getChildren(node, "Region", children)
    nReg = getLength(children)

    if (nReg == 0) then
      call getChildValue(node, "ComputeLDOS", do_ldos, .true.)
      if (do_ldos) then
        write(strTmp,"(I0, ':', I0)") idxdevice(1), idxdevice(2)
        call setChild(node, "Region", child)
        call setChildValue(child, "Atoms", trim(strTmp))
        call setChildValue(child, "Label", "localDOS")
        call getChildren(node, "Region", children)
        nReg = getLength(children)
      else
        return
      end if
    end if

    allocate(tShellResInRegion(nReg))
    allocate(regionLabels(nReg))
    allocate(iAtInRegion(nReg))
    do iReg = 1, nReg
      call getItem1(children, iReg, child)
      call getChildValue(child, "Atoms", buffer, child=child2, multiple=.true.)
      call convAtomRangeToInt(char(buffer), geo%speciesNames, geo%species, child2, tmpI1,&
          & iShift=idxdevice(1)-1, maxRange=(idxdevice(2)-idxdevice(1)+1))
      if (any(tmpI1<idxdevice(1)) .or. any(tmpI1>idxdevice(2))) then
        call error("Atoms in PDOS regions must be within the device range")
      end if
      iAtInRegion(iReg)%data = tmpI1
      call getChildValue(child, "ShellResolved", tShellResInRegion(iReg), .false., child=child2)
      if (tShellResInRegion(iReg)) then
        if (.not. all(geo%species(tmpI1) == geo%species(tmpI1(1)))) then
          call detailedError(child2, "Shell resolved PDOS can only summed up over atoms of the same&
              & type")
        end if
      end if
      write(strTmp, "('region',I0)") iReg
      call getChildValue(child, "Label", buffer, trim(strTmp))
      regionLabels(iReg) = unquote(char(buffer))
    end do
    call destroyNodeList(children)

  end subroutine readPDOSRegions


  !> Some assignment and consistency check in negf/poisson containers before calling initialization
  subroutine finalizeNegf(input)

    !> Input structure for DFTB+
    type(TInputData), intent(inout) :: input

    integer :: ii

    !! Check consistency between different deltas
    if (input%ginfo%tundos%defined.and.input%ginfo%greendens%defined) then
      if (input%ginfo%tundos%delta.ne.input%ginfo%greendens%delta) then
        call error("Delta parameter must be the same in GreensFunction and TunnelingAndDos")
      end if
    end if

    !! Assign spin degeneracy to every block which may use it
    if (input%ginfo%tundos%defined) then
      if (input%ctrl%tSpin) input%ginfo%tundos%gSpin = 1
      if (.not.input%ctrl%tSpin) input%ginfo%tundos%gSpin = 2
    end if
    if (input%ginfo%greendens%defined) then
      if (input%ctrl%tSpin) input%ginfo%greendens%gSpin = 1
      if (.not.input%ctrl%tSpin) input%ginfo%greendens%gSpin = 2
    end if
    !!!!!!!!!!!!!!!!!!!!!!!!!!!!!!!!!!!!!!!!!!!!!!!!!!!!!!!!!!!!!!!!!!!!!!!!

    !! Inheritance of first layer indexes to green solver when transport is defined
    if (input%transpar%defined .and. input%ginfo%greendens%defined) then
      input%ginfo%greendens%nPLs = input%transpar%nPLs
      input%ginfo%greendens%PL = input%transpar%PL
    end if

    !! Not orthogonal directions in transport are only allowed if no Poisson
    if (input%poisson%defined.and.input%transpar%defined) then
      do ii = 1, input%transpar%ncont
        ! If dir is  any value but x,y,z (1,2,3) it is considered oriented along
        ! a direction not parallel to any coordinate axis
        if (input%transpar%contacts(ii)%dir.lt.1 .or. &
          &input%transpar%contacts(ii)%dir.gt.3 ) then
          call error("Contact " // i2c(ii) // " not parallel to any &
            & coordinate axis is not compatible with Poisson solver")
        end if
      end do
    end if

    !! Temporarily not supporting surface green function read/load
    !! for spin polarized, because spin is handled outside of libnegf
    if (input%ginfo%greendens%defined) then
      if (input%ctrl%tSpin .and. input%ginfo%greendens%saveSGF) then
        call error("SaveSurfaceGFs must be disabled in collinear spin calculations")
      end if
      if  (input%ctrl%tSpin .and. input%ginfo%greendens%readSGF) then
        call error("ReadSurfaceGFs must be disabled in collinear spin calculations")
      end if
    end if

  end subroutine finalizeNegf
#:endif


  !> This subroutine overrides the neutral (reference) atom electronic occupation
  subroutine readCustomReferenceOcc(root, orb, referenceOcc, geo, iAtInRegion, customOcc)

    !> Node to be parsed
    type(fnode), pointer, intent(in) :: root

    !> Orbital information
    type(TOrbitals), intent(in) :: orb

    !> Default reference occupations
    real(dp), intent(in) :: referenceOcc(:,:)

    !> Geometry information
    type(TGeometry), intent(in) :: geo

    !> Atom indices corresponding to user defined reference atomic charges
    type(TWrappedInt1), allocatable, intent(out) :: iAtInRegion(:)

    !> User-defined reference atomic charges
    real(dp), allocatable, intent(out) :: customOcc(:,:)

    type(fnode), pointer :: node, container, child
    type(fnodeList), pointer :: nodes
    type(string) :: buffer
    integer :: nCustomOcc, iCustomOcc, iShell, iSpecie, nAtom
    character(sc), allocatable :: shellNamesTmp(:)
    logical, allocatable :: atomOverriden(:)

    call getChild(root, "CustomisedOccupations", container, requested=.false.)
    if (.not. associated(container)) then
      return
    end if

    call getChildren(container, "ReferenceOccupation", nodes)
    nCustomOcc = getLength(nodes)
    nAtom = size(geo%species)
    allocate(iAtInRegion(nCustomOcc))
    allocate(customOcc(orb%mShell, nCustomOcc))
    allocate(atomOverriden(nAtom))
    atomOverriden(:) = .false.
    customOcc(:,:) = 0.0_dp

    do iCustomOcc = 1, nCustomOcc
      call getItem1(nodes, iCustomOcc, node)
      call getChildValue(node, "Atoms", buffer, child=child, multiple=.true.)
      call convAtomRangeToInt(char(buffer), geo%speciesNames, geo%species, child,&
          & iAtInRegion(iCustomOcc)%data)
      if (any(atomOverriden(iAtInRegion(iCustomOcc)%data))) then
        call detailedError(child, "Atom region contains atom(s) which have&
            & already been overriden")
      end if
      atomOverriden(iAtInRegion(iCustomOcc)%data) = .true.
      iSpecie = geo%species(iAtInRegion(iCustomOcc)%data(1))
      if (any(geo%species(iAtInRegion(iCustomOcc)%data) /= iSpecie)) then
        call detailedError(child, "All atoms in a ReferenceOccupation&
            & declaration must have the same type.")
      end if
      call getShellNames(iSpecie, orb, shellNamesTmp)
      do iShell = 1, orb%nShell(iSpecie)
          call getChildValue(node, shellNamesTmp(iShell), customOcc(iShell, iCustomOcc), &
            & default=referenceOcc(iShell, iSpecie))
      end do
      deallocate(shellNamesTmp)
    end do
    if (associated(nodes)) then
      call destroyNodeList(nodes)
    end if

  end subroutine readCustomReferenceOcc


  !> Reads the parallel block.
  subroutine readParallel(root, input)

    !> Root node eventually containing the current block
    type(fnode), pointer, intent(in) :: root

    !> Input structure to be filled
    type(TInputData), intent(inout) :: input

    type(fnode), pointer :: node, pTmp

    call getChild(root, "Parallel", child=node, requested=.false.)
    if (withMpi .and. .not. associated(node)) then
      call setChild(root, "Parallel", node)
    end if
    if (associated(node)) then
      if (.not. withMpi) then
        call detailedWarning(node, "Settings will be read but ignored (compiled without MPI&
            & support)")
      end if
      allocate(input%ctrl%parallelOpts)
      call getChildValue(node, "Groups", input%ctrl%parallelOpts%nGroup, 1, child=pTmp)
      call getChildValue(node, "UseOmpThreads", input%ctrl%parallelOpts%tOmpThreads, .not. withMpi)
      call readBlacs(node, input%ctrl%parallelOpts%blacsOpts)
    end if

  end subroutine readParallel


  !> Reads the blacs block
  subroutine readBlacs(root, blacsOpts)

    !> Root node eventually containing the current block
    type(fnode), pointer, intent(in) :: root

    !> Blacs settings
    type(TBlacsOpts), intent(inout) :: blacsOpts

    type(fnode), pointer :: node

    call getChild(root, "Blacs", child=node, requested=.false.)
    if (withScalapack .and. .not. associated(node)) then
      call setChild(root, "Blacs", node)
    end if
    if (associated(node)) then
      if (.not. withScalapack) then
        call detailedWarning(node, "Settings will be read but ignored (compiled without SCALAPACK&
            & support)")
      end if
      call getChildValue(node, "BlockSize", blacsOpts%blockSize, 32)
    end if

  end subroutine readBlacs


  !> Reads the settings for electrostatic potential plotting
  subroutine readElectrostaticPotential(node, geo, ctrl)

    !> Node containing optional electrostatic settings
    type(fnode), pointer, intent(in) :: node

    !> geometry of the system
    type(TGeometry), intent(in) :: geo

    !> Control structure
    type(TControl), intent(inout) :: ctrl

    type(fnode), pointer :: child, child2, child3
    type(string) :: buffer, modifier
    type(TListRealR1) :: lr1

    call getChild(node, "ElectrostaticPotential", child, requested=.false.)
    if (.not. associated(child)) then
      return
    end if

    if (.not. ctrl%tSCC) then
      call error("Electrostatic potentials only available in an SCC calculation")
    end if
    allocate(ctrl%elStatPotentialsInp)
    call getChildValue(child, "OutputFile", buffer, "ESP.dat")
    ctrl%elStatPotentialsInp%espOutFile = unquote(char(buffer))
    ctrl%elStatPotentialsInp%tAppendEsp = .false.
    if (ctrl%isGeoOpt .or. ctrl%tMD) then
      call getChildValue(child, "AppendFile", ctrl%elStatPotentialsInp%tAppendEsp, .false.)
    end if
    call init(lr1)
    ! discrete points
    call getChildValue(child, "Points", child2, "", child=child3, modifier=modifier,&
        & allowEmptyValue=.true.)
    call getNodeName2(child2, buffer)
    if (char(buffer) /= "") then
      call getChildValue(child3, "", 3, lr1, modifier=modifier)
      allocate(ctrl%elStatPotentialsInp%espGrid(3,len(lr1)))
      call asArray(lr1, ctrl%elStatPotentialsInp%espGrid)
      if (geo%tPeriodic .and. (char(modifier) == "F" .or. char(modifier) == "f")) then
        ctrl%elStatPotentialsInp%espGrid = matmul(geo%latVecs, ctrl%elStatPotentialsInp%espGrid)
      else
        call convertByMul(char(modifier), lengthUnits, child3,&
            & ctrl%elStatPotentialsInp%espGrid)
      end if
    end if
    call destruct(lr1)

    ! grid specification for points instead
    call getChild(child, "Grid", child=child2, modifier=modifier, requested=.false.)
    if (associated(child2)) then
      if (allocated(ctrl%elStatPotentialsInp%espGrid)) then
        call error("Both grid and point specification not both currently possible")
      end if
      if (geo%tPeriodic) then
        call readGrid(ctrl%elStatPotentialsInp%espGrid, child2, modifier,&
            & latVecs=geo%latVecs, nPoints=ctrl%elStatPotentialsInp%gridDimensioning,&
            & origin=ctrl%elStatPotentialsInp%origin,&
            & axes=ctrl%elStatPotentialsInp%axes)
      else
        call readGrid(ctrl%elStatPotentialsInp%espGrid, child2, modifier,&
            & nPoints=ctrl%elStatPotentialsInp%gridDimensioning,&
            & origin=ctrl%elStatPotentialsInp%origin,&
            & axes=ctrl%elStatPotentialsInp%axes)
      end if
    end if
    if (.not.allocated(ctrl%elStatPotentialsInp%espGrid)) then
      call detailedError(child,"Either a grid or set of points must be specified")
    end if
    call getChildValue(child, "Softening", ctrl%elStatPotentialsInp%softenESP, 1.0E-6_dp,&
        & modifier=modifier, child=child2)
    call convertByMul(char(modifier), lengthUnits, child2, ctrl%elStatPotentialsInp%softenEsp)

  end subroutine readElectrostaticPotential


  !> Read in a grid specification
  subroutine readGrid(points, node, modifier, latVecs, nPoints, origin, axes)

    !> Points in the grid
    real(dp), allocatable, intent(out) :: points(:,:)

    !> input data to parse
    type(fnode), pointer, intent(in) :: node

    !> unit modifier for the grid
    type(string), intent(in) :: modifier

    !> geometry of the system
    real(dp), intent(in), optional :: latVecs(:,:)

    !> Number of grid points in each direction, if required
    integer, intent(out), optional :: nPoints(3)

    !> origin of grid if required
    real(dp), intent(out), optional :: origin(3)

    !> axes of the grid if required
    real(dp), intent(out), optional :: axes(3,3)

    type(fnode), pointer :: child
    real(dp) :: r3Tmp(3), r3Tmpb(3)
    integer :: i3Tmp(3), iPt, ii, jj, kk
    logical :: tPeriodic
    real(dp) :: axes_(3,3), r33Tmp(3,3)

    tPeriodic = present(latvecs)

    if (.not.tPeriodic .and. (char(modifier) == "F" .or. char(modifier) == "f")) then
      call detailedError(node, "Fractional grid specification only available for periodic&
          & geometries")
    end if

    call getChildValue(node, "Spacing", r3Tmp, child=child)
    call getChildValue(node, "Origin", r3Tmpb, child=child)
    call getChildValue(node, "GridPoints", i3Tmp, child=child)
    if (any(i3Tmp < 1)) then
      call detailedError(child,"Grid must be at least 1x1x1")
    end if
    if (any(abs(r3Tmp) < epsilon(1.0_dp) .and. i3Tmp > 1)) then
      call detailedError(child,"Grid spacings must be non-zero")
    end if
    allocate(points(3,product(i3Tmp)))
    if (present(nPoints)) then
      nPoints = i3Tmp
    end if

    !  length not fraction modifier
    if (.not.(tPeriodic .and. (char(modifier) == "F" .or. char(modifier) == "f"))) then
      call convertByMul(char(modifier), lengthUnits, child, r3Tmp)
      call convertByMul(char(modifier), lengthUnits, child, r3Tmpb)
    end if

    points = 0.0_dp
    iPt = 0
    do ii = 0, i3Tmp(1)-1
      do jj = 0, i3Tmp(2)-1
        do kk = 0, i3Tmp(3)-1
          iPt = iPt + 1
          points(1,iPt) = ii * r3Tmp(1) + r3Tmpb(1)
          points(2,iPt) = jj * r3Tmp(2) + r3Tmpb(2)
          points(3,iPt) = kk * r3Tmp(3) + r3Tmpb(3)
        end do
      end do
    end do

    ! transformation matrix on directions, could use a 4x4 homogeneous coordinate transform instead
    if (.not.(char(modifier) == "F" .or. char(modifier) == "f") .or. .not.tPeriodic) then
      r33Tmp = reshape([1,0,0,0,1,0,0,0,1],[3,3])
      call getChildValue(node, "Directions", axes_, r33Tmp, child=child)
      if (abs(determinant33(axes_)) < epsilon(1.0_dp)) then
        call detailedError(child, "Dependent axis directions")
      end if
      do ii = 1, 3
        axes_(:,ii) = axes_(:,ii) / sqrt(sum(axes_(:,ii)**2))
      end do
      points = matmul(axes_,points)
      if (present(axes)) then
        axes = axes_*spread(r3Tmp,2,3)
      end if
    end if

    if (present(origin)) then
      origin = r3Tmpb
    end if

    ! Fractional specification of points
    if (tPeriodic .and. (char(modifier) == "F" .or. char(modifier) == "f")) then
      points = matmul(latVecs,points)
      if (present(origin)) then
        origin = matmul(latVecs,origin)
      end if
      if (present(axes)) then
        axes = latVecs * spread(r3Tmp,2,3)
      end if
    end if

  end subroutine readGrid

  function is_numeric(string) result(is)
    character(len=*), intent(in) :: string
    logical :: is

    real :: x
    integer :: err

    read(string,*,iostat=err) x
    is = (err == 0)
  end function is_numeric


  !> Parse range separation input
  subroutine parseRangeSeparated(node, input)
    type(fnode), pointer, intent(in) :: node
    type(TRangeSepInp), allocatable, intent(out) :: input

    type(fnode), pointer :: child1, value1, child2, value2, child3
    type(string) :: buffer, modifier

    call getChildValue(node, "RangeSeparated", value1, "None", child=child1)
    call getNodeName(value1, buffer)

    select case (char(buffer))

    case ("none")
      continue

    case ("lc")
      allocate(input)
      call getChildValue(value1, "Screening", value2, "Thresholded", child=child2)
      call getNodeName(value2, buffer)
      select case(char(buffer))
      case ("neighbourbased")
        input%rangeSepAlg = rangeSepTypes%neighbour
        call getChildValue(value2, "CutoffReduction", input%cutoffRed, 0.0_dp,&
            & modifier=modifier, child=child3)
        call convertByMul(char(modifier), lengthUnits, child3, input%cutoffRed)
      case ("thresholded")
        input%rangeSepAlg = rangeSepTypes%threshold
        call getChildValue(value2, "Threshold", input%screeningThreshold, 1e-6_dp)
        call getChildValue(value2, "CutoffReduction", input%cutoffRed, 0.0_dp,&
            & modifier=modifier, child=child3)
        call convertByMul(char(modifier), lengthUnits, child3, input%cutoffRed)
      case ("matrixbased")
        input%rangeSepAlg = rangeSepTypes%matrixBased
        ! In this case, CutoffRedunction is not used so it should be set to zero.
        input%cutoffRed = 0.0_dp
      case default
        call getNodeHSdName(value2, buffer)
        call detailedError(child2, "Invalid screening method '" // char(buffer) // "'")
      end select

    case default
      call getNodeHSDName(value1, buffer)
      call detailedError(child1, "Invalid Algorithm '" // char(buffer) // "'")
    end select

  end subroutine parseRangeSeparated


  !> Reads the REKS block
  subroutine readReks(node, dummy, ctrl, geo)

    !> Node to parse
    type(fnode), pointer, intent(in) :: node

    !> Node to parse
    type(fnode), pointer, intent(in) :: dummy

    !> Control structure to fill
    type(TControl), intent(inout) :: ctrl

    !> geometry of the system
    type(TGeometry), intent(in) :: geo

    type(string) :: buffer

    ! SSR(2,2) or SSR(4,4) stuff
    call getNodeName(dummy, buffer)

    select case (char(buffer))
    case ("none")
      ctrl%reksInp%reksAlg = reksTypes%noReks
    case ("ssr22")
      ctrl%reksInp%reksAlg = reksTypes%ssr22
      call readSSR22(dummy, ctrl, geo)
    case ("ssr44")
      ctrl%reksInp%reksAlg = reksTypes%ssr44
      call detailedError(node, "SSR(4,4) is not implemented yet.")
    case default
      call getNodeHSDName(dummy, buffer)
      call detailedError(node, "Invalid Algorithm '" // char(buffer) // "'")
    end select

  end subroutine readReks


  !> Reads the SSR(2,2) block
  subroutine readSSR22(node, ctrl, geo)

    !> Node to parse
    type(fnode), pointer, intent(in) :: node

    !> Control structure to fill
    type(TControl), intent(inout) :: ctrl

    !> geometry of the system
    type(TGeometry), intent(in) :: geo

    type(fnode), pointer :: child1, value2, child2
    type(TListString) :: strBuffer
    type(string) :: buffer2
    character(sc), allocatable :: tmpFunc(:)
    integer :: ii, nFunc
    logical :: tFunc = .true.


    !> Read 'Energy' block
    call getChild(node, "Energy", child=child1)

    !> Read 'Functional' block in 'Energy' block
    call init(strBuffer)
    call getChildValue(child1, "Functional", strBuffer)
    allocate(tmpFunc(len(strBuffer)))
    call asArray(strBuffer, tmpFunc)
    call destruct(strBuffer)

    !> Decide the energy functionals to be included in SA-REKS(2,2)
    nFunc = size(tmpFunc, dim=1)
    if (nFunc == 1) then
      if (trim(tmpFunc(1)) == "PPS") then
        !> Minimized energy functional : PPS
        ctrl%reksInp%Efunction = 1
      else
        tFunc = .false.
      end if
    else if (nFunc == 2) then
      if (trim(tmpFunc(1)) == "PPS" .and. trim(tmpFunc(2)) == "OSS") then
        !> Minimized energy functional : (PPS+OSS)/2
        ctrl%reksInp%Efunction = 2
      else
        tFunc = .false.
      end if
    else
      tFunc = .false.
    end if

    if (.not. tFunc) then
      write(stdOut,'(A)',advance="no") "Current Functional : "
      do ii = 1, nFunc
        if (ii == nFunc) then
          write(stdOut,'(A)') "'" // trim(tmpFunc(ii)) // "'"
        else
          write(stdOut,'(A)',advance="no") "'" // trim(tmpFunc(ii)) // "' "
        end if
      end do
      call detailedError(child1, "Invalid Functional")
    end if

    !> Decide the energy states in SA-REKS
    !> If true, it includes all possible states in current active space
    !> If false, it includes the states used in minimized energy functional
    call getChildValue(child1, "IncludeAllStates", ctrl%reksInp%tAllStates, default=.false.)
    !> Calculate SSR state with inclusion of SI, otherwise calculate SA-REKS state
    call getChildValue(child1, "StateInteractions", ctrl%reksInp%tSSR, default=.false.)


    !> Target SSR state
    call getChildValue(node, "TargetState", ctrl%reksInp%rstate, default=1)
    !> Target microstate
    call getChildValue(node, "TargetMicrostate", ctrl%reksInp%Lstate, default=0)

    !> Read initial guess for eigenvectors in REKS
    !> If true, initial eigenvectors are obtained from 'eigenvec.bin'
    !> If false, initial eigenvectors are obtained from diagonalization of H0
    call getChildValue(node, "ReadEigenvectors", ctrl%reksInp%tReadMO, default=.false.)
    !> Maximum iteration used in FON optimization
    call getChildValue(node, "FonMaxIter", ctrl%reksInp%FonMaxIter, default=20)
    !> Shift value in SCC cycle
    call getChildValue(node, "Shift", ctrl%reksInp%shift, default=0.3_dp)

    !> Read "SpinTuning" block with 'nType' elements
    call readSpinTuning(node, ctrl, geo%nSpecies)

    !> Calculate transition dipole moments
    call getChildValue(node, "TransitionDipole", ctrl%reksInp%tTDP, default=.false.)


    !> Read 'Gradient' block
    !> Algorithms to calculate analytical gradients
    call getChildValue(node, "Gradient", value2, "ConjugateGradient", child=child2)
    call getNodeName(value2, buffer2)

    select case (char(buffer2))
    case ("conjugategradient")
      !> Maximum iteration used in calculation of gradient with PCG and CG
      call getChildValue(value2, "CGmaxIter", ctrl%reksInp%CGmaxIter, default=20)
      !> Tolerance used in calculation of gradient with PCG and CG
      call getChildValue(value2, "Tolerance", ctrl%reksInp%Glimit, default=1.0E-8_dp)
      !> Use preconditioner for conjugate gradient algorithm
      call getChildValue(value2, "Preconditioner", ctrl%reksInp%tPrecond, default=.false.)
      !> Save 'A' and 'Hxc' to memory in gradient calculation
      call getChildValue(value2, "SaveMemory", ctrl%reksInp%tSaveMem, default=.false.)
      if (ctrl%reksInp%tPrecond) then
        !> 1: preconditioned conjugate gradient (PCG)
        ctrl%reksInp%Glevel = 1
      else
        !> 2: conjugate gradient (CG)
        ctrl%reksInp%Glevel = 2
      end if
    case ("direct")
      !> 3: direct inverse-matrix multiplication
      ctrl%reksInp%Glevel = 3
    case default
      call getNodeHSDName(value2, buffer2)
      call detailedError(child2, "Invalid Algorithm '" // char(buffer2) // "'")
    end select

    !> Calculate relaxed density of SSR or SA-REKS state
    call getChildValue(node, "RelaxedDensity", ctrl%reksInp%tRD, default=.false.)
    !> Calculate nonadiabatic coupling vectors
    call getChildValue(node, "NonAdiabaticCoupling", ctrl%reksInp%tNAC, default=.false.)

    !> Print level in standard output file
    call getChildValue(node, "VerbosityLevel", ctrl%reksInp%Plevel, default=1)

  end subroutine readSSR22


  !> Reads SpinTuning block in REKS input
  subroutine readSpinTuning(node, ctrl, nType)

    !> Node to get the information from
    type(fnode), pointer :: node

    !> Control structure to be filled
    type(TControl), intent(inout) :: ctrl

    !> Number of types for atoms
    integer, intent(in) :: nType

    type(fnode), pointer :: value1, child
    type(string) :: buffer, modifier
    type(TListRealR1) :: realBuffer
    integer :: nAtom, iType
    real(dp), allocatable :: tmpTuning(:,:)

    call getChildValue(node, "SpinTuning", value1, "", child=child, &
        & modifier=modifier, allowEmptyValue=.true.)
    call getNodeName2(value1, buffer)
    if (char(buffer) == "") then
      ! no 'SpinTuning' block in REKS input
      allocate(ctrl%reksInp%Tuning(nType))
      do iType = 1, nType
        ctrl%reksInp%Tuning(iType) = 1.0_dp
      end do
    else
      ! 'SpinTuning' block in REKS input
      call init(realBuffer)
      call getChildValue(child, "", 1, realBuffer, modifier=modifier)
      nAtom = len(realBuffer)
      if (nAtom /= nType) then
        call detailedError(node, "Incorrect number of 'SpinTuning' block: " &
            & // i2c(nAtom) // " supplied, " &
            & // i2c(nType) // " required.")
      end if
      allocate(tmpTuning(1,nAtom))
      call asArray(realBuffer, tmpTuning)
      call destruct(realBuffer)
      allocate(ctrl%reksInp%Tuning(nType))
      ctrl%reksInp%Tuning(:) = tmpTuning(1,:)
    end if

  end subroutine readSpinTuning


  !> Returns parser version for a given input version or throws an error if not possible.
  function parserVersionFromInputVersion(versionString, node) result(parserVersion)

    !> Input version string
    character(len=*), intent(in) :: versionString

    !> Input version node (needed for error messagess)
    type(fnode), pointer :: node

    !> Corresponding parser version.
    integer :: parserVersion

    integer :: ii

    do ii = 1, size(versionMaps)
      if (versionMaps(ii)%inputVersion == versionString) then
        parserVersion = versionMaps(ii)%parserVersion
        return
      end if
    end do

    call detailedError(node, "Program version '"// trim(versionString) // "' is not recognized")

  end function parserVersionFromInputVersion

end module dftbp_parser<|MERGE_RESOLUTION|>--- conflicted
+++ resolved
@@ -468,18 +468,6 @@
     case ("lbfgs")
 
       ctrl%iGeoOpt = geoOptTypes%lbfgs
-<<<<<<< HEAD
-      #:if WITH_TRANSPORT
-      call commonGeoOptions(node, ctrl, geom, transpar)
-      #:else
-      call commonGeoOptions(node, ctrl, geom)
-      #:endif
-      allocate(ctrl%lbfgsInp)
-      call getChildValue(node, "Memory", ctrl%lbfgsInp%memory, 20)
-=======
-
-      ctrl%tForces = .true.
-      ctrl%restartFreq = 1
 
       allocate(ctrl%lbfgsInp)
       call getChildValue(node, "Memory", ctrl%lbfgsInp%memory, 20)
@@ -492,58 +480,21 @@
         ctrl%lbfgsInp%MaxQNStep = isMaxStepNeeded
       end if
 
-      call getChildValue(node, "LatticeOpt", ctrl%tLatOpt, .false.)
-      if (ctrl%tLatOpt) then
-        call getChildValue(node, "Pressure", ctrl%pressure, 0.0_dp, modifier=modifier, child=child)
-        call convertByMul(char(modifier), pressureUnits, child, ctrl%pressure)
-        call getChildValue(node, "FixAngles", ctrl%tLatOptFixAng, .false.)
-        if (ctrl%tLatOptFixAng) then
-          call getChildValue(node, "FixLengths", ctrl%tLatOptFixLen, [.false.,.false.,.false.])
-        else
-          call getChildValue(node, "Isotropic", ctrl%tLatOptIsotropic, .false.)
-        end if
-        if (isMaxStepNeeded) then
-          call getChildValue(node, "MaxLatticeStep", ctrl%maxLatDisp, 0.2_dp)
-        end if
-      end if
-      call getChildValue(node, "MovedAtoms", buffer2, trim(atomsRange), child=child,&
-          & multiple=.true.)
-      call convAtomRangeToInt(char(buffer2), geom%speciesNames, geom%species, child,&
-          & ctrl%indMovedAtom)
-
-      ctrl%nrMoved = size(ctrl%indMovedAtom)
-      ctrl%tCoordOpt = (ctrl%nrMoved /= 0)
-      if (ctrl%tCoordOpt.and.isMaxStepNeeded) then
-        call getChildValue(node, "MaxAtomStep", ctrl%maxAtomDisp, 0.2_dp)
-      end if
-      call getChildValue(node, "MaxForceComponent", ctrl%maxForce, 1e-4_dp, modifier=modifier,&
-          & child=field)
-      call convertByMul(char(modifier), forceUnits, field, ctrl%maxForce)
-      call getChildValue(node, "MaxSteps", ctrl%maxRun, 200)
-      call getChildValue(node, "OutputPrefix", buffer2, "geo_end")
-      ctrl%outFile = unquote(char(buffer2))
-      call getChildValue(node, "AppendGeometries", ctrl%tAppendGeo, .false.)
-      call getChildValue(node, "ConvergentForcesOnly", ctrl%isSccConvRequired, .true.)
-      call readGeoConstraints(node, ctrl, geom%nAtom)
-      if (ctrl%tLatOpt) then
-        if (ctrl%nrConstr/=0) then
-          call error("Lattice optimisation and constraints currently incompatible.")
-        end if
-        if (ctrl%nrMoved/=0.and.ctrl%nrMoved<geom%nAtom) then
-          call error("Subset of optimising atoms not currently possible with lattice optimisation.")
-        end if
-      end if
-      ctrl%isGeoOpt = ctrl%tLatOpt .or. ctrl%tCoordOpt
-
->>>>>>> 68590301
+      #:if WITH_TRANSPORT
+      call commonGeoOptions(node, ctrl, geom, transpar, ctrl%lbfgsInp%isLineSearch)
+      #:else
+      call commonGeoOptions(node, ctrl, geom, ctrl%lbfgsInp%isLineSearch)
+      #:endif
+      allocate(ctrl%lbfgsInp)
+      call getChildValue(node, "Memory", ctrl%lbfgsInp%memory, 20)
 
     case ("fire")
 
       ctrl%iGeoOpt = geoOptTypes%fire
       #:if WITH_TRANSPORT
-      call commonGeoOptions(node, ctrl, geom, transpar)
+      call commonGeoOptions(node, ctrl, geom, transpar, .false.)
       #:else
-      call commonGeoOptions(node, ctrl, geom)
+      call commonGeoOptions(node, ctrl, geom, .false.)
       #:endif
       call getChildValue(node, "TimeStep", ctrl%deltaT, 1.0_dp, modifier=modifier, child=field)
       call convertByMul(char(modifier), timeUnits, field, ctrl%deltaT)
@@ -835,9 +786,9 @@
 
   !> Common geometry optimisation settings for various drivers
 #:if WITH_TRANSPORT
-  subroutine commonGeoOptions(node, ctrl, geom, transpar)
+  subroutine commonGeoOptions(node, ctrl, geom, transpar, isMaxStepNeeded)
 #:else
-  subroutine commonGeoOptions(node, ctrl, geom)
+  subroutine commonGeoOptions(node, ctrl, geom, isMaxStepNeeded)
 #:endif
 
     !> Node to get the information from
@@ -854,10 +805,20 @@
     type(TTransPar), intent(in) :: transpar
   #:endif
 
+    !> Is the maximum step size relevant for this driver
+    logical, intent(in), optional :: isMaxStepNeeded
+
     type(fnode), pointer :: child, child2, child3, value1, value2, field
     type(string) :: buffer, buffer2, modifier
     ! range of default atoms to move
     character(mc) :: atomsRange
+    logical :: isMaxStep
+
+    if (present(isMaxStepNeeded)) then
+      isMaxStep = isMaxStepNeeded
+    else
+      isMaxStep = .true.
+    end if
 
     atomsRange = "1:-1"
   #:if WITH_TRANSPORT
@@ -883,7 +844,9 @@
       else
         call getChildValue(node, "Isotropic", ctrl%tLatOptIsotropic, .false.)
       end if
-      call getChildValue(node, "MaxLatticeStep", ctrl%maxLatDisp, 0.2_dp)
+      if (isMaxStep) then
+        call getChildValue(node, "MaxLatticeStep", ctrl%maxLatDisp, 0.2_dp)
+      end if
     end if
     call getChildValue(node, "MovedAtoms", buffer2, trim(atomsRange), child=child, &
         &multiple=.true.)
@@ -893,7 +856,9 @@
     ctrl%nrMoved = size(ctrl%indMovedAtom)
     ctrl%tCoordOpt = (ctrl%nrMoved /= 0)
     if (ctrl%tCoordOpt) then
-      call getChildValue(node, "MaxAtomStep", ctrl%maxAtomDisp, 0.2_dp)
+      if (isMaxStep) then
+        call getChildValue(node, "MaxAtomStep", ctrl%maxAtomDisp, 0.2_dp)
+      end if
     end if
     call getChildValue(node, "MaxForceComponent", ctrl%maxForce, 1e-4_dp, &
         &modifier=modifier, child=field)
