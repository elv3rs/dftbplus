--- conflicted
+++ resolved
@@ -58,11 +58,7 @@
   use dftbp_tempprofile, only : identifyTempProfile
   use dftbp_reks
   use dftbp_plumed, only : withPlumed
-<<<<<<< HEAD
   use dftbp_arpack, only : withArpack
-#:if WITH_TRANSPORT
-=======
->>>>>>> 39987dbe
   use poisson_init
 #:if WITH_TRANSPORT
   use libnegf_vars
@@ -4440,8 +4436,6 @@
 
     end if
 
-<<<<<<< HEAD
-=======
   #:endif
 
     !pp-RPA
@@ -4488,7 +4482,6 @@
 
     end if
 
->>>>>>> 39987dbe
   end subroutine readExcited
 
 
