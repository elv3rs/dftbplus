!--------------------------------------------------------------------------------------------------!
!  DFTB+: general package for performing fast atomistic simulations                                !
!  Copyright (C) 2006 - 2021  DFTB+ developers group                                               !
!                                                                                                  !
!  See the LICENSE file for terms of usage and distribution.                                       !
!--------------------------------------------------------------------------------------------------!

#:include 'common.fypp'

<<<<<<< HEAD
module dftbp_dftbplus_transportio
  use dftbp_common_assert
  use dftbp_common_accuracy
  use dftbp_common_constants
  use dftbp_common_globalenv
  use dftbp_io_message
  use dftbp_type_orbitals
#:if WITH_TRANSPORT
  use dftbp_transport_negfvars
=======
module dftbp_transportio
  use dftbp_assert
  use dftbp_accuracy, only : dp, lc
  use dftbp_constants, only : Hartree__eV
  use dftbp_globalenv, only : stdOut
  use dftbp_message, only : error
  use dftbp_orbitals, only : TOrbitals
#:if WITH_TRANSPORT
  use dftbp_negfvars, only : TTransPar
>>>>>>> 16ca5993
#:endif
  implicit none

  private
  public :: writeShifts, readShifts, writeContactShifts
  public :: readContactShifts

  integer, parameter :: contactFormatVersion = 2

  character(len=*), parameter :: formatFermiWrite = "(1X,A,T20,F22.18,1X,A,F22.18,1X,A)"
  character(len=*), parameter :: formatFermiRead = "(T20, F22.18)"

contains

  !> Write the Hamiltonian self consistent shifts to file
  subroutine writeShifts(fShifts, orb, shiftPerL)

    !> filename where shifts are stored
    character(*), intent(in) :: fShifts

    !> Atomic orbital information
    type(TOrbitals), intent(in) :: orb

    !> shifts organized per (shell , atom,  spin)
    real(dp), intent(in) :: shiftPerL(:,:,:)

    integer :: fdHS, nSpin, nAtom, ii, jj

    nSpin = size(shiftPerL, dim=3)
    nAtom = size(shiftPerL, dim=2)

    if (size(shiftPerL, dim=1) /= orb%mShell ) then
      call error("Internal error in writeshift: size(shiftPerL,1)")
    endif

    if (size(shiftPerL, dim=2) /= size(orb%nOrbAtom) ) then
      call error("Internal error in writeshift size(shiftPerL,2)")
    endif

    open(newunit=fdHS, file=fShifts, form="formatted")
    write(fdHS, *) nAtom, orb%mShell, orb%mOrb, nSpin
    do ii = 1, nAtom
      write(fdHS, *) orb%nOrbAtom(ii), (shiftPerL(:,ii,jj), jj = 1, nSpin)
    end do

    close(fdHS)

    write(stdOut,*) ">> Shifts saved for restart in shifts.dat"

  end subroutine writeShifts


  !> Read the Hamiltonian potential shifts from file
  subroutine readShifts(fShifts, orb, nAtom, nSpin, shiftPerL)

    !> filename where shifts are stored
    character(*), intent(in) :: fShifts

    !> orbital information
    type(TOrbitals), intent(in) :: orb

    !> number of atoms and spin blocks
    integer, intent(in) :: nAtom, nSpin

    !> potential shifts (shell,atom,spin) charge/mag is used
    real(dp), intent(inout) :: shiftPerL(:,:,:)

    integer :: fdH, nAtomSt, nSpinSt, mOrbSt, mShellSt, ii, jj
    integer, allocatable :: nOrbAtom(:)

    shiftPerL(:,:,:) = 0.0_dp

    open(newunit=fdH, file=fShifts, form="formatted")
    read(fdH, *) nAtomSt, mShellSt, mOrbSt, nSpinSt

    if (nAtomSt /= nAtom .or. mShellSt /= orb%mShell .or. mOrbSt /= orb%mOrb) then
      call error("Shift upload error: Mismatch in number of atoms or max shell per atom.")
    end if
    if (nSpin /= nSpinSt) then
      call error("Shift upload error: Mismatch in number of spin channels.")
    end if

    allocate(nOrbAtom(nAtomSt))
    do ii = 1, nAtom
      read(fdH, *) nOrbAtom(ii), (shiftPerL(:,ii,jj), jj = 1, nSpin)
    end do

    close(fdH)

    if (any(nOrbAtom /= orb%nOrbAtom)) then
      call error("Incompatible orbitals in the upload file!")
    end if

  end subroutine readShifts


  !> Writes the contact potential shifts per shell (for transport)
  subroutine writeContactShifts(filename, orb, shiftPerL, charges, Ef, blockCharges, tWriteAscii)

    !> filename where shifts are written
    character(*), intent(in) :: filename

    !> orbital structure
    type(TOrbitals), intent(in) :: orb

    !> array of shifts per shell and spin, only the charge related part is written to disc
    real(dp), intent(in) :: shiftPerL(:,:,:)

    !> array of charges per shell and spin
    real(dp), intent(in) :: charges(:,:,:)

    !> Fermi level
    real(dp), intent(in) :: Ef(:)

    !> block charge populations
    real(dp), allocatable, intent(in) :: blockCharges(:,:,:,:)

    !> Should a text or binary file be saved
    logical, intent(in), optional :: tWriteAscii

    integer :: fdHS, nAtom, nSpin, iAt, iSp
    logical :: tAsciiFile

    nSpin = size(charges, dim=3)
    nAtom = size(charges, dim=2)

    tAsciiFile = .true.
    if (present(tWriteAscii)) then
      tAsciiFile = tWriteAscii
    end if

    if (tAsciiFile) then

      open(newunit=fdHS, file="shiftcont_" // trim(filename) // ".dat", form="formatted")

      ! now with a version number on the top of the file:
      write(fdHS, *) contactFormatVersion

      write(fdHS, *) nAtom, orb%mShell, orb%mOrb, nSpin, allocated(blockCharges)
      write(fdHS, *) orb%nOrbAtom
      write(fdHS, *) shiftPerL(:,:,1)
      write(fdHS, *) charges

      if (allocated(blockCharges)) then
        do iSp = 1, nSpin
          do iAt = 1, nAtom
            write(fdHS, *) blockCharges(:orb%nOrbAtom(iAt), :orb%nOrbAtom(iAt), iAt, iSp)
          end do
        end do
      end if

      if (nSpin == 2) then
        write(fdHS, formatFermiWrite) 'Fermi level (up):', Ef(1), "H", Hartree__eV * Ef(1), 'eV'
        write(fdHS, formatFermiWrite) 'Fermi level (down):', Ef(2), "H", Hartree__eV * Ef(2), 'eV'
      else
        write(fdHS, formatFermiWrite) 'Fermi level :', Ef(1), "H", Hartree__eV * Ef(1), 'eV'
      end if

      write(stdOut,*) 'shiftcont_' // trim(filename) // '.dat written to file'

    else

      open(newunit=fdHS, file="shiftcont_" // trim(filename) // ".bin", form="unformatted")

      ! now with a version number on the top of the file:
      write(fdHS) contactFormatVersion

      write(fdHS) nAtom, orb%mShell, orb%mOrb, nSpin, allocated(blockCharges)
      write(fdHS) orb%nOrbAtom
      write(fdHS) shiftPerL(:,:,1)
      write(fdHS) charges

      if (allocated(blockCharges)) then
        do iSp = 1, nSpin
          do iAt = 1, nAtom
            write(fdHS) blockCharges(:orb%nOrbAtom(iAt), :orb%nOrbAtom(iAt), iAt, iSp)
          end do
        end do
      end if

      write(fdHS) Ef(:)

      write(stdOut,*) 'shiftcont_' // trim(filename) // '.bin written to file'

    end if

    close(fdHS)


  end subroutine writeContactShifts


#:if WITH_TRANSPORT

  !> Read contact potential shifts from file
  subroutine readContactShifts(shiftPerL, charges, tp, orb, blockUp)

    !> shifts for atoms in contacts
    real(dp), intent(out) :: shiftPerL(:,:)

    !> charges for atoms in contacts
    real(dp), intent(out) :: charges(:,:,:)

    !> transport parameters
    type(TTransPar), intent(inout) :: tp

    !> atomic orbital parameters
    type(TOrbitals), intent(in) :: orb

    !> uploaded block charges for atoms
    real(dp), allocatable, intent(inout) :: blockUp(:,:,:,:)

    integer :: fdH
    integer :: iCont
    logical :: tExist, tBlock, tAsciiFile
    character(lc) :: buffer
    integer :: iBuffer(5), fileVersion
    integer :: ii, iErr

    tBlock = .false.
    tAsciiFile = .not.tp%tReadBinShift

    shiftPerL(:,:) = 0.0_dp
    charges(:,:,:) = 0.0_dp

    if (allocated(blockUp)) then
      blockUp(:,:,:,:) = 0.0_dp
      tBlock = .true.
    end if

    do iCont = 1, tp%ncont

      if (tAsciiFile) then

        inquire(file="shiftcont_" // trim(tp%contacts(iCont)%name) // ".dat", exist=tExist)
        if (.not. tExist) then
          call error("Contact shift file shiftcont_" // trim(tp%contacts(iCont)%name) &
              &  // ".dat is missing"// new_line('a') // "Run ContactHamiltonian calculations&
              & first.")
        end if

        open(newunit=fdH, file="shiftcont_" // trim(tp%contacts(iCont)%name) // ".dat",&
            & form="formatted", status="old", action="read")

        read(fdH, '(A)', iostat=iErr) buffer
        if (iErr /= 0) then
          call error("Error reading file contact file shiftcont_" // trim(tp%contacts(iCont)%name)&
              & // ".dat")
        endif

        ! count the integers in the first line and store them
        ! looking for either a version number or the old format start line
        do ii = 1, 5
          read(buffer, *, iostat=iErr) iBuffer(:ii)
          if (iErr /= 0) then
            exit
          end if
        end do

        select case (ii - 1)

        case (1)
          ! New file format with version number
          fileVersion = iBuffer(1)
          select case (fileVersion)
          case (1)
            ! Same format as old version (apart from the version number)
            call readContactShiftData1(fdH, orb, tp, iCont, shiftPerL, charges, blockUp)
          case(2)
            ! Format removes the block shifts, as these are re-generated from block charges
            call readContactShiftData2(fdH, orb, tp, iCont, shiftPerL, charges, blockUp)
          case default
            write(buffer, "(I0)") fileVersion
            call error("Unknown contact version number in file shiftcont_" //&
                & trim(tp%contacts(iCont)%name) // ".dat : " // trim(buffer))
          end select

        case (4)

          ! Old version without format version number
          ! Re-read first line, since it contains relevant data instead of version number

          if (tBlock) then
            call error("File format of the " // trim(tp%contacts(iCont)%name) //&
                & " contact is too early for orbital potential support")
          end if

          if (.not. tp%contacts(iCont)%tFermiSet) then
            call error("File format of the " // trim(tp%contacts(iCont)%name) //&
                & " contact is too early to read the Fermi energy")
          end if

          rewind(fdH)
          call readContactShiftData1(fdH, orb, tp, iCont, shiftPerL, charges, blockUp)

        case default

          write(stdOut,*) "Error reading file contact file shiftcont_" //&
              & trim(tp%contacts(iCont)%name) // ".dat"
          call error(trim(buffer))

        end select

      else

        inquire(file="shiftcont_" // trim(tp%contacts(iCont)%name) // ".bin", exist=tExist)
        if (.not. tExist) then
          call error("Contact shift file shiftcont_" // trim(tp%contacts(iCont)%name) &
              &  // ".bin is missing"// new_line('a') // "Run ContactHamiltonian calculations&
              & first.")
        end if

        open(newunit=fdH, file="shiftcont_" // trim(tp%contacts(iCont)%name) // ".bin",&
            & form="unformatted", status="old", action="read")

        read(fdH) fileVersion

        select case (fileVersion)
        case (1)
          ! From version 1, binary format supported, no need to check for earlier versions
          call readContactShiftData1(fdH, orb, tp, iCont, shiftPerL, charges, blockUp)
        case (2)
          ! Format removes the block shifts, as these are re-generated from block charges
          call readContactShiftData2(fdH, orb, tp, iCont, shiftPerL, charges, blockUp)
        case default
          write(buffer, "(I0)") fileVersion
          call error("Unknown contact version number in file shiftcont_" //&
              & trim(tp%contacts(iCont)%name) // ".bin : " // trim(buffer))
        end select

      end if

      close(fdH)

    end do

  end subroutine readContactShifts


  !> Reads in contact shift data (format 1)
  subroutine readContactShiftData1(fdH, orb, tp, iCont, shiftPerL, charges, blockUp)

    !> File handler
    integer, intent(in) :: fdH

    !> Orbital information
    type(TOrbitals), intent(in) :: orb

    !> Transport parameters
    type(TTransPar), intent(inout) :: tp

    !> Contact to read
    integer, intent(in) :: iCont

    !> Shifts for atoms in contacts
    real(dp), intent(inout) :: shiftPerL(:,:)

    !> Charges for atoms in contacts
    real(dp), intent(inout) :: charges(:,:,:)

    !> uploaded block charges for atoms
    real(dp), allocatable, intent(inout) :: blockUp(:,:,:,:)

    real(dp), allocatable :: shiftPerLSt(:,:,:), chargesSt(:,:,:)
    integer, allocatable :: nOrbAtom(:)
    integer :: nAtomSt, mShellSt, nContAtom, mOrbSt, nSpinSt
    integer :: iStart, iEnd, iSpin, nSpin, iAt, ii
    character(lc) :: strTmp
    logical :: tAsciiFile

    nSpin = size(charges, dim=3)

    tAsciiFile = .not.tp%tReadBinShift

    if (tAsciiFile) then
      read(fdH, *) nAtomSt, mShellSt, mOrbSt, nSpinSt
    else
      read(fdH) nAtomSt, mShellSt, mOrbSt, nSpinSt
    end if
    iStart = tp%contacts(iCont)%idxrange(1)
    iEnd = tp%contacts(iCont)%idxrange(2)
    nContAtom = iEnd - iStart + 1

    if (nAtomSt /= nContAtom) then
      call error("Upload Contacts: Mismatch in number of atoms.")
    end if
    if (mShellSt /= orb%mShell) then
      call error("Upload Contacts: Mismatch in max shell per atom.")
    end if
    if (mOrbSt /= orb%mOrb) then
      call error("Upload Contacts: Mismatch in orbitals per atom.")
    end if
    if (nSpinSt /= nSpin) then
      write(strTmp,"(A,I0,A,I0)")'Contact spin ',nSpinSt,'. Expected spin channels ',nSpin
      call error(trim(strTmp))
    end if

    allocate(nOrbAtom(nAtomSt))
    allocate(shiftPerLSt(orb%mShell, nAtomSt, nSpin))
    allocate(chargesSt(orb%mOrb, nAtomSt, nSpin))
    if (tAsciiFile) then
      read(fdH, *) nOrbAtom
      read(fdH, *) shiftPerLSt
      read(fdH, *) chargesSt
    else
      read(fdH) nOrbAtom
      read(fdH) shiftPerLSt
      read(fdH) chargesSt
    end if

    if (any(nOrbAtom /= orb%nOrbAtom(iStart:iEnd))) then
      call error("Incompatible orbitals in the upload file!")
    end if

    if (allocated(blockUp)) then
      if (tAsciiFile) then
        ! read unused shifts for the blocks, using the block charge variable as a workspace
        do iSpin = 1, nSpin
          do ii = 0, iEnd-iStart
            iAt = iStart + ii
            read(fdH, *) blockUp(:orb%nOrbAtom(iAt), :orb%nOrbAtom(iAt), iAt, iSpin)
          end do
        end do
        ! actually read the block charges that we need
        do iSpin = 1, nSpin
          do ii = 0, iEnd-iStart
            iAt = iStart + ii
            read(fdH, *) blockUp(:orb%nOrbAtom(iAt), :orb%nOrbAtom(iAt),iAt,iSpin)
          end do
        end do
      else
        ! read unused shifts for the blocks, using the block charge variable as a workspace
        do iSpin = 1, nSpin
          do ii = 0, iEnd-iStart
            iAt = iStart + ii
            read(fdH) blockUp(:orb%nOrbAtom(iAt), :orb%nOrbAtom(iAt), iAt, iSpin)
          end do
        end do
        ! actually read the block charges that we need
        do iSpin = 1, nSpin
          do ii = 0, iEnd-iStart
            iAt = iStart + ii
            read(fdH) blockUp(:orb%nOrbAtom(iAt), :orb%nOrbAtom(iAt),iAt,iSpin)
          end do
        end do
      end if
    end if

    if (.not. tp%contacts(iCont)%tFermiSet) then
      if (tAsciiFile) then
        do iSpin = 1, nSpin
          read(fdH, formatFermiRead) tp%contacts(iCont)%eFermi(iSpin)
        end do
      else
        read(fdH) tp%contacts(iCont)%eFermi(:nSpin)
      end if
      tp%contacts(iCont)%tFermiSet = .true.
    end if

    ! only the charge related part of the shift is retained
    shiftPerL(:,iStart:iEnd) = ShiftPerLSt(:,:,1)

    charges(:,iStart:iEnd,:) = chargesSt(:,:,:)

  end subroutine readContactShiftData1


  !> Reads in contact shift data (format 2)
  subroutine readContactShiftData2(fdH, orb, tp, iCont, shiftPerL, charges, blockUp)

    !> File handler
    integer, intent(in) :: fdH

    !> Orbital information
    type(TOrbitals), intent(in) :: orb

    !> Transport parameters
    type(TTransPar), intent(inout) :: tp

    !> Contact to read
    integer, intent(in) :: iCont

    !> Shifts for atoms in contacts
    real(dp), intent(inout) :: shiftPerL(:,:)

    !> Charges for atoms in contacts
    real(dp), intent(inout) :: charges(:,:,:)

    !> uploaded block charges for atoms
    real(dp), allocatable, intent(inout) :: blockUp(:,:,:,:)

    real(dp), allocatable :: chargesSt(:,:,:)
    integer, allocatable :: nOrbAtom(:)
    integer :: nAtomSt, mShellSt, nContAtom, mOrbSt, nSpinSt
    integer :: iStart, iEnd, iSpin, nSpin, iAt, ii
    character(lc) :: strTmp
    logical :: tAsciiFile

    nSpin = size(charges, dim=3)

    tAsciiFile = .not.tp%tReadBinShift

    if (tAsciiFile) then
      read(fdH, *) nAtomSt, mShellSt, mOrbSt, nSpinSt
    else
      read(fdH) nAtomSt, mShellSt, mOrbSt, nSpinSt
    end if
    iStart = tp%contacts(iCont)%idxrange(1)
    iEnd = tp%contacts(iCont)%idxrange(2)
    nContAtom = iEnd - iStart + 1

    if (nAtomSt /= nContAtom) then
      call error("Upload Contacts: Mismatch in number of atoms.")
    end if
    if (mShellSt /= orb%mShell) then
      call error("Upload Contacts: Mismatch in max shell per atom.")
    end if
    if (mOrbSt /= orb%mOrb) then
      call error("Upload Contacts: Mismatch in orbitals per atom.")
    end if
    if (nSpinSt /= nSpin) then
      write(strTmp,"(A,I0,A,I0)")'Contact spin ',nSpinSt,'. Expected spin channels ',nSpin
      call error(trim(strTmp))
    end if

    allocate(nOrbAtom(nAtomSt))
    allocate(chargesSt(orb%mOrb, nAtomSt, nSpin))
    if (tAsciiFile) then
      read(fdH, *) nOrbAtom
      read(fdH, *) shiftPerL(:,iStart:iEnd)
      read(fdH, *) chargesSt
    else
      read(fdH) nOrbAtom
      read(fdH) shiftPerL(:,iStart:iEnd)
      read(fdH) chargesSt
    end if

    if (any(nOrbAtom /= orb%nOrbAtom(iStart:iEnd))) then
      call error("Incompatible orbitals in the upload file!")
    end if

    if (allocated(blockUp)) then
      if (tAsciiFile) then
        ! read the block charges that we need
        do iSpin = 1, nSpin
          do ii = 0, iEnd-iStart
            iAt = iStart + ii
            read(fdH, *) blockUp(:orb%nOrbAtom(iAt), :orb%nOrbAtom(iAt),iAt,iSpin)
          end do
        end do
      else
        ! read the block charges that we need
        do iSpin = 1, nSpin
          do ii = 0, iEnd-iStart
            iAt = iStart + ii
            read(fdH) blockUp(:orb%nOrbAtom(iAt), :orb%nOrbAtom(iAt),iAt,iSpin)
          end do
        end do
      end if
    end if

    if (.not. tp%contacts(iCont)%tFermiSet) then
      if (tAsciiFile) then
        do iSpin = 1, nSpin
          read(fdH, formatFermiRead) tp%contacts(iCont)%eFermi(iSpin)
        end do
      else
        read(fdH) tp%contacts(iCont)%eFermi(:nSpin)
      end if
      tp%contacts(iCont)%tFermiSet = .true.
    end if

    charges(:,iStart:iEnd,:) = chargesSt(:,:,:)

  end subroutine readContactShiftData2

#:else

  subroutine readContactShifts() 
  end subroutine readContactShifts

#:endif

end module dftbp_dftbplus_transportio<|MERGE_RESOLUTION|>--- conflicted
+++ resolved
@@ -7,27 +7,15 @@
 
 #:include 'common.fypp'
 
-<<<<<<< HEAD
 module dftbp_dftbplus_transportio
   use dftbp_common_assert
-  use dftbp_common_accuracy
-  use dftbp_common_constants
-  use dftbp_common_globalenv
-  use dftbp_io_message
-  use dftbp_type_orbitals
+  use dftbp_common_accuracy, only : dp, lc
+  use dftbp_common_constants, only : Hartree__eV
+  use dftbp_common_globalenv, only : stdOut
+  use dftbp_io_message, only : error
+  use dftbp_type_orbitals, only : TOrbitals
 #:if WITH_TRANSPORT
-  use dftbp_transport_negfvars
-=======
-module dftbp_transportio
-  use dftbp_assert
-  use dftbp_accuracy, only : dp, lc
-  use dftbp_constants, only : Hartree__eV
-  use dftbp_globalenv, only : stdOut
-  use dftbp_message, only : error
-  use dftbp_orbitals, only : TOrbitals
-#:if WITH_TRANSPORT
-  use dftbp_negfvars, only : TTransPar
->>>>>>> 16ca5993
+  use dftbp_transport_negfvars, only : TTransPar
 #:endif
   implicit none
 
