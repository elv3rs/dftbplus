--- conflicted
+++ resolved
@@ -671,11 +671,7 @@
 
     call env%globalTimer%startTimer(globalTimers%postSCC)
 
-<<<<<<< HEAD
-    if (allocated(linearResponse)) then
-=======
     if (isLinResp) then
->>>>>>> 92871ac0
       if (withMpi) then
         call error("Linear response calc. does not work with MPI yet")
       end if
@@ -767,16 +763,9 @@
     end if
 
     if (tWriteDetailedOut) then
-<<<<<<< HEAD
-      call writeDetailedOut2(fdDetailedOut, tSccCalc, tConverged, tXlbomd,&
-          & allocated(linearResponse), tGeoOpt, tMD, tPrintForces, tStress, tPeriodic, energy,&
-          & totalStress, totalLatDeriv, derivs,  chrgForces, indMovedAtom, cellVol, intPressure,&
-          & geoOutFile, iAtInCentralRegion)
-=======
       call writeDetailedOut2(fdDetailedOut, tSccCalc, tConverged, isXlbomd, isLinResp, isGeoOpt,&
           & tMD, tPrintForces, tStress, tPeriodic, energy, totalStress, totalLatDeriv, derivs, &
           & chrgForces, indMovedAtom, cellVol, intPressure, geoOutFile, iAtInCentralRegion)
->>>>>>> 92871ac0
     end if
 
     if (tSccCalc .and. .not. isXlbomd .and. .not. tConverged) then
@@ -944,15 +933,9 @@
           cellVol = abs(determinant33(latVec))
           energy%EGibbs = energy%EMermin + extPressure * cellVol
         end if
-<<<<<<< HEAD
-        call writeMdOut2(fdMd, tStress, tBarostat, allocated(linearResponse), tEField, tFixEf,&
-            & tPrintMulliken, energy, energiesCasida, latVec, cellVol, intPressure, extPressure,&
-            & tempIon, absEField, qOutput, q0, dipoleMoment)
-=======
         call writeMdOut2(fdMd, tStress, tBarostat, isLinResp, tEField, tFixEf, tPrintMulliken,&
             & energy, energiesCasida, latVec, cellVol, intPressure, extPressure, tempIon,&
             & absEField, qOutput, q0, dipoleMoment)
->>>>>>> 92871ac0
         call writeCurrentGeometry(geoOutFile, pCoord0Out, .false., .true., .true., tFracCoord,&
             & tPeriodic, tPrintMulliken, species0, speciesName, latVec, iGeoStep, iLatGeoStep,&
             & nSpin, qOutput, velocities)
@@ -4083,11 +4066,7 @@
     type(TEnvironment), intent(in) :: env
 
     !> excited state settings
-<<<<<<< HEAD
     type(TLinResp), intent(inout), allocatable :: linearResponse
-=======
-    type(TLinResp), intent(inout) :: lresp
->>>>>>> 92871ac0
 
     !> K-points and spins to process
     type(TParallelKS), intent(in) :: parallelKS
