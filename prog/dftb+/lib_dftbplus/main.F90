!--------------------------------------------------------------------------------------------------!
!  DFTB+: general package for performing fast atomistic simulations                                !
!  Copyright (C) 2006 - 2020  DFTB+ developers group                                               !
!                                                                                                  !
!  See the LICENSE file for terms of usage and distribution.                                       !
!--------------------------------------------------------------------------------------------------!

#:include 'common.fypp'

!> The main routines for DFTB+
module dftbp_main
#:if WITH_MPI
  use dftbp_mpifx
#:endif
#:if WITH_SCALAPACK
  use dftbp_scalapackfx
  use dftbp_scalafxext
#:endif
#:if WITH_SOCKETS
  use dftbp_ipisocket, only : IpiSocketComm
#:endif
  use dftbp_elecsolvers, only : TElectronicSolver, electronicSolverTypes
  use dftbp_assert
  use dftbp_constants
  use dftbp_globalenv
  use dftbp_environment
  use dftbp_densedescr
  use dftbp_inputdata
  use dftbp_hamiltoniantypes
  use dftbp_nonscc
  use dftbp_eigenvects
  use dftbp_repulsive
  use dftbp_etemp
  use dftbp_populations
  use dftbp_densitymatrix
  use dftbp_forces
  use dftbp_stress
  use dftbp_scc
  use dftbp_hamiltonian
  use dftb_evaluateenergies
  use dftbp_sccinit
  use dftbp_onsitecorrection
  use dftbp_externalcharges
  use dftbp_periodic
  use dftbp_mixer
  use dftbp_geoopt
  use dftbp_numderivs2
  use dftbp_spin
  use dftbp_dftbplusu
  use dftbp_mdcommon
  use dftbp_energies
  use dftbp_potentials
  use dftbp_orbitalequiv
  use dftbp_parser
  use dftbp_sparse2dense
#:if not WITH_SCALAPACK
  use dftbp_blasroutines, only : symm, hemm
#:endif
  use dftbp_hsdutils
  use dftbp_charmanip
  use dftbp_shift
  use dftbp_spinorbit
  use dftbp_angmomentum
  use dftbp_elecconstraints
  use dftbp_pmlocalisation, only : TPipekMezey
  use dftbp_linresp
  use dftbp_mainio
  use dftbp_commontypes
  use dftbp_dispersions, only : TDispersionIface
  use dftbp_xmlf90
  use dftbp_thirdorder, only : TThirdOrder
  use dftbp_rangeseparated, only : TRangeSepFunc
  use dftbp_simplealgebra
  use dftbp_message
  use dftbp_repcont
  use dftbp_halogenx
  use dftbp_xlbomd
  use dftbp_slakocont
  use dftbp_linkedlist
  use dftbp_lapackroutines
  use dftbp_mdcommon
  use dftbp_mdintegrator
  use dftbp_tempprofile
  use dftbp_elstatpot, only : TElStatPotentials
  use dftbp_elstattypes, only : elstatTypes
  use dftbp_forcetypes, only : forceTypes
  use dftbp_timeprop
  use dftbp_qdepextpotproxy, only : TQDepExtPotProxy
  use dftbp_taggedoutput, only : TTaggedWriter
  use dftbp_plumed, only : TPlumedCalc, TPlumedCalc_final
#:if WITH_TRANSPORT
  use libnegf_vars, only : TTransPar
  use negf_int
  use poisson_init
#:endif
  use dftbp_transportio

  implicit none
  private

  public :: runDftbPlus
  public :: processGeometry

  !> O(N^2) density matrix creation
  logical, parameter :: tDensON2 = .false.

  !> Should further output be appended to detailed.out?
  logical, parameter :: tAppendDetailedOut = .false.


contains

  !> The main DFTB program itself
  subroutine runDftbPlus(env)
    use dftbp_initprogram

    !> Environment settings
    type(TEnvironment), intent(inout) :: env

    !> Geometry steps so far
    integer :: iGeoStep

    !> Lattice geometry steps so far
    integer :: iLatGeoStep

    !> Do we have the final geometry?
    logical :: tGeomEnd

    !> do we take an optimization step on the lattice or the internal coordinates if optimizing both
    !> in a periodic geometry
    logical :: tCoordStep

    !> if scc/geometry driver should be stopped
    logical :: tStopScc, tStopDriver

    !> locality measure for the wavefunction
    real(dp) :: localisation

    !> flag to write out geometries (and charge data if scc) when moving atoms about - in the case
    !> of drivers like conjugate gradient/steepest descent the geometries are written anyway
    logical :: tWriteRestart

    !> lattice vectors returned by the optimizer
    real(dp) :: constrLatDerivs(9)

    !> MD instantaneous thermal energy
    real(dp) :: tempIon

    !> Whether charges should be written
    logical :: tWriteCharges

    logical :: tExitGeoOpt


    call initGeoOptParameters(tCoordOpt, nGeoSteps, tGeomEnd, tCoordStep, tStopDriver, iGeoStep,&
        & iLatGeoStep)

    ! If the geometry is periodic, need to update lattice information in geometry loop
    tLatticeChanged = tPeriodic

    ! As first geometry iteration, require updates for coordinates in dependent routines
    tCoordsChanged = .true.

    ! Main geometry loop
    geoOpt: do iGeoStep = 0, nGeoSteps
      tWriteRestart = env%tGlobalMaster&
          & .and. needsRestartWriting(isGeoOpt, tMd, iGeoStep, nGeoSteps, restartFreq)
      call printGeoStepInfo(tCoordOpt, tLatOpt, iLatGeoStep, iGeoStep)
      call processGeometry(env, iGeoStep, iLatGeoStep, tWriteRestart, tStopDriver, tStopScc,&
          & tExitGeoOpt)
      if (tExitGeoOpt) then
        exit geoOpt
      end if
      call postProcessDerivs(derivs, conAtom, conVec, tLatOpt, totalLatDeriv, extLatDerivs,&
          & normOrigLatVec, tLatOptFixAng, tLatOptFixLen, tLatOptIsotropic, constrLatDerivs)
      call printMaxForces(derivs, constrLatDerivs, tCoordOpt, tLatOpt, indMovedAtom)
    #:if WITH_SOCKETS
      if (tSocket) then
        call sendEnergyAndForces(env, socket, energy, TS, derivs, totalStress, cellVol)
      end if
    #:endif
      tWriteCharges = tWriteRestart .and. tMulliken .and. tSccCalc .and. .not. tDerivs&
          & .and. maxSccIter > 1
      if (tWriteCharges) then
        call writeCharges(fCharges, tWriteChrgAscii, orb, qInput, qBlockIn, qiBlockIn, deltaRhoIn)
      end if

      if (tForces) then
        call getNextGeometry(env, iGeoStep, tWriteRestart, constrLatDerivs, tCoordStep, tGeomEnd,&
            & tStopDriver, iLatGeoStep, tempIon, tExitGeoOpt)
        if (tExitGeoOpt) then
          exit geoOpt
        end if
      end if

      if (tWriteDetailedOut .and. tMd) then
        call writeDetailedOut4(fdDetailedOut, energy, tempIon)
      end if

      if (tGeomEnd) then
        call env%globalTimer%stopTimer(globalTimers%postSCC)
        exit geoOpt
      end if

      tStopDriver = tStopScc .or. tStopDriver .or. hasStopFile(fStopDriver)
      if (tStopDriver) then
        call env%globalTimer%stopTimer(globalTimers%postSCC)
        exit geoOpt
      end if
      call env%globalTimer%stopTimer(globalTimers%postSCC)
    end do geoOpt

    call env%globalTimer%startTimer(globalTimers%postGeoOpt)

  #:if WITH_SOCKETS
    if (tSocket .and. env%tGlobalMaster) then
      call socket%shutdown()
    end if
  #:endif

    if (allocated(plumedCalc)) then
      call TPlumedCalc_final(plumedCalc)
    end if

    tGeomEnd = tMD .or. tGeomEnd .or. tDerivs

    if (env%tGlobalMaster) then
      if (tWriteDetailedOut) then
        call writeDetailedOut5(fdDetailedOut, isGeoOpt, tGeomEnd, tMd, tDerivs, tEField, absEField,&
            & dipoleMoment)
      end if

      call writeFinalDriverStatus(isGeoOpt, tGeomEnd, tMd, tDerivs)

      if (tMD) then
        call writeMdOut3(fdMd, mdOut)
      end if
    end if

    if (env%tGlobalMaster .and. tDerivs) then
      call getHessianMatrix(derivDriver, pDynMatrix)
      call writeHessianOut(hessianOut, pDynMatrix)
    else
      nullify(pDynMatrix)
    end if

    if (tWriteShifts) then
      call writeShifts(fShifts, orb, potential%intShell)
    endif

    ! Here time propagation is called
    if (tElectronDynamics) then
      call runDynamics(elecDyn, eigvecsReal, ham, H0, species, q0, over, filling, neighbourList,&
          & nNeighbourSK, nNeighbourLC, denseDesc%iAtomStart, iSparseStart, img2CentCell, orb,&
          & coord0, spinW, pRepCont, sccCalc, env, tDualSpinOrbit, xi, thirdOrd, rangeSep,&
          & qDepExtPot, nDftbUFunc, UJ, nUJ, iUJ, niUJ, iAtInCentralRegion, tFixEf, Ef, coord,&
          & onsiteElements, skHamCont, skOverCont, latVec, invLatVec, iCellVec, rCellVec, cellVec,&
          & electronicSolver, eigvecsCplx, taggedWriter, refExtPot)
    end if

  #:if WITH_TRANSPORT
    if (tContCalc) then
      ! Note: shift and charges are saved in QM representation (not UD)
      call writeContactShifts(transpar%contacts(transpar%taskContInd)%name, orb, &
          & potential%intShell, qOutput, Ef, potential%intBlock, qBlockOut,&
          & .not.transpar%tWriteBinShift)
    end if

    if (tLocalCurrents) then
      call local_currents(env, parallelKS%localKS, ham, over, neighbourList, nNeighbourSK,&
          & cutOff%skCutoff, denseDesc%iAtomStart, iSparseStart, img2CentCell, iCellVec, cellVec,&
          & rCellVec, orb, kPoint, kWeight, coord0Fold, species0, speciesName, mu, lCurrArray)
    end if

    if (tTunn) then
      call calc_current(env, parallelKS%localKS, ham, over, neighbourList%iNeighbour, nNeighbourSK,&
          & densedesc%iAtomStart, iSparseStart, img2CentCell, iCellVec, cellVec, orb, kPoint,&
          & kWeight, tunneling, current, ldos, leadCurrents, writeTunn, tWriteLDOS,&
          & regionLabelLDOS, mu)
    end if

  #:endif

    if (allocated(pipekMezey)) then
      ! NOTE: the canonical DFTB ground state orbitals are over-written after this point
      if (withMpi) then
        call error("Pipek-Mezey localisation does not yet work with MPI")
      end if
      if (nSpin > 2) then
        call error("Pipek-Mezey localisation not implemented for non-colinear DFTB")
      end if
      call calcPipekMezeyLocalisation(env, pipekMezey, tPrintEigvecsTxt, nEl, filling, over,&
          & kPoint, neighbourList, nNeighbourSk, denseDesc, iSparseStart, img2CentCell, iCellVec,&
          & cellVec, runId, orb, species, speciesName, parallelKS, localisation, eigvecsReal,&
          & SSqrReal, eigvecsCplx, SSqrCplx)
    end if

    if (tWriteAutotest) then
      if (tPeriodic) then
        cellVol = abs(determinant33(latVec))
        energy%EGibbs = energy%EMermin + extPressure * cellVol
      end if
      call writeAutotestTag(autotestTag, tPeriodic, cellVol, tMulliken, qOutput, derivs,&
          & chrgForces, excitedDerivs, tStress, totalStress, pDynMatrix, energy, extPressure,&
          & coord0, tLocalise, localisation, esp, taggedWriter, tunneling, ldos, tDefinedFreeE,&
          & lCurrArray)
    end if
    if (tWriteResultsTag) then
      call writeResultsTag(resultsTag, energy, derivs, chrgForces, electronicSolver, tStress,&
          & totalStress, pDynMatrix, tPeriodic, cellVol, tMulliken, qOutput, q0, taggedWriter,&
          & tDefinedFreeE)
    end if
    if (tWriteDetailedXML) then
      call writeDetailedXml(runId, speciesName, species0, pCoord0Out, tPeriodic, latVec, tRealHS,&
          & nKPoint, nSpin, size(eigen, dim=1), nOrb, kPoint, kWeight, filling, occNatural)
    end if

    call env%globalTimer%stopTimer(globalTimers%postGeoOpt)

  #:if WITH_TRANSPORT
    if (tPoisson) then
      call poiss_destroy()
    end if
    if (electronicSolver%iSolver == electronicSolverTypes%GF) then
      call negf_destroy()
    end if
  #:endif

  end subroutine runDftbPlus


  !> Process current geometry
  subroutine processGeometry(env, iGeoStep, iLatGeoStep, tWriteRestart, tStopDriver, tStopScc,&
      & tExitGeoOpt)
    use dftbp_initprogram

    !> Environment settings
    type(TEnvironment), intent(inout) :: env

    !> Current geometry step
    integer, intent(in) :: iGeoStep

    !> Current lattice step
    integer, intent(in) :: iLatGeoStep

    !> flag to write out geometries (and charge data if scc)
    logical, intent(in) :: tWriteRestart

    !> if scc/geometry driver should be stopped
    logical, intent(inout) :: tStopDriver

    !> if scc driver should be stopped
    logical, intent(out) :: tStopScc

    !> Whether main code should exit the geometry optimisation loop
    logical, intent(out) :: tExitGeoOpt

    ! Charge error in the last iterations
    real(dp) :: sccErrorQ, diffElec

    ! Loop variables
    integer :: iSccIter

    ! energy in previous scc cycles
    real(dp) :: Eold

    ! whether scc converged
    logical :: tConverged

    ! Whether scc restart info should be written in current iteration
    logical :: tWriteSccRestart

    ! Charge difference
    real(dp), allocatable :: dQ(:,:,:)

    ! loop index
    integer :: iSpin

    call env%globalTimer%startTimer(globalTimers%preSccInit)

    if (allocated(qDepExtPot)) then
      allocate(dQ(orb%mShell, nAtom, nSpin))
    end if

    call electronicSolver%reset()
    tExitGeoOpt = .false.

    if (tMD .and. tWriteRestart) then
      call writeMdOut1(fdMd, mdOut, iGeoStep, pMDIntegrator)
    end if

    if (tLatticeChanged) then
      call handleLatticeChange(latVec, sccCalc, tStress, extPressure, cutOff%mCutOff, dispersion,&
          & recVec, invLatVec, cellVol, recCellVol, extLatDerivs, cellVec, rCellVec)
    end if

    if (tCoordsChanged) then
      call handleCoordinateChange(env, coord0, latVec, invLatVec, species0, cutOff, orb,&
          & tPeriodic, sccCalc, dispersion, thirdOrd, rangeSep, img2CentCell, iCellVec,&
          & neighbourList, nAllAtom, coord0Fold, coord, species, rCellVec, nNeighbourSk,&
          & nNeighbourRep, nNeighbourLC, ham, over, H0, rhoPrim, iRhoPrim, iHam, ERhoPrim,&
          & iSparseStart, tPoisson)
    end if

    #:if WITH_TRANSPORT
      if (tNegf) then
        call initNegfStuff(denseDesc, transpar, ginfo, neighbourList, nNeighbourSK, img2CentCell,&
            & orb)
      end if
    #:endif

    if (tSccCalc) then
      call reset(pChrgMixer, nMixElements)
    end if

    if (electronicSolver%isElsiSolver .and. .not. tLargeDenseMatrices) then
      call electronicSolver%elsi%updateGeometry(env, neighbourList, nNeighbourSK,&
          & denseDesc%iAtomStart, iSparseStart, img2CentCell)
    end if

    call env%globalTimer%startTimer(globalTimers%sparseH0S)
    select case(hamiltonianType)
    case default
      call error("Invalid Hamiltonian")
    case(hamiltonianTypes%dftb)
      call buildH0(env, H0, skHamCont, atomEigVal, coord, nNeighbourSk, neighbourList%iNeighbour,&
          & species, iSparseStart, orb)
      call buildS(env, over, skOverCont, coord, nNeighbourSk, neighbourList%iNeighbour, species,&
          & iSparseStart, orb)
    case(hamiltonianTypes%xtb)
      ! TODO
      call error("xTB calculation currently not supported")
    end select
    call env%globalTimer%stopTimer(globalTimers%sparseH0S)

    if (tSetFillingTemp) then
      call getTemperature(temperatureProfile, tempElec)
    end if

    call electronicSolver%updateElectronicTemp(tempElec)

    call calcRepulsiveEnergy(coord, species, img2CentCell, nNeighbourRep, neighbourList,&
        & pRepCont, energy%atomRep, energy%ERep, iAtInCentralRegion)

    if (tDispersion) then
      call calcDispersionEnergy(dispersion, energy%atomDisp, energy%Edisp, iAtInCentralRegion)
    end if

    if (allocated(halogenXCorrection)) then
      call halogenXCorrection%getEnergies(energy%atomHalogenX, coord, species, neighbourList,&
          & img2CentCell)
      energy%EHalogenX = sum(energy%atomHalogenX(iAtInCentralRegion))
    end if

    call resetExternalPotentials(refExtPot, potential)

    if (tReadShifts) then
      call readShifts(fShifts, orb, nAtom, nSpin, potential%extShell)
    end if

    call setUpExternalElectricField(tEField, tTDEField, tPeriodic, EFieldStrength,&
        & EFieldVector, EFieldOmega, EFieldPhase, neighbourList, nNeighbourSk, iCellVec,&
        & img2CentCell, cellVec, deltaT, iGeoStep, coord0Fold, coord, potential%extAtom(:,1),&
        & potential%extGrad, EField, absEField)

    call mergeExternalPotentials(orb, species, potential)

    ! For non-scc calculations with transport only, jump out of geometry loop
    if (electronicSolver%iSolver == electronicSolverTypes%OnlyTransport) then
      if (tWriteDetailedOut) then
        call openDetailedOut(fdDetailedOut, userOut, tAppendDetailedOut, iGeoStep, 1)
      end if
      ! We need to define hamltonian by adding the potential
      call getSccHamiltonian(H0, over, nNeighbourSK, neighbourList, species, orb, iSparseStart,&
          & img2CentCell, potential, ham, iHam)
      tExitGeoOpt = .true.
      return
    end if

    if (electronicSolver%iSolver == electronicSolverTypes%pexsi) then
      call electronicSolver%elsi%initPexsiDeltaVRanges(tSccCalc, potential)
    end if

    call initSccLoop(tSccCalc, xlbomdIntegrator, minSccIter, maxSccIter, sccTol, tConverged, tNegf)

    call env%globalTimer%stopTimer(globalTimers%preSccInit)

    call env%globalTimer%startTimer(globalTimers%scc)

    lpSCC: do iSccIter = 1, maxSccIter

      call resetInternalPotentials(tDualSpinOrbit, xi, orb, species, potential)

      if (tSccCalc) then

        call getChargePerShell(qInput, orb, species, chargePerShell)

      #:if WITH_TRANSPORT
        ! Overrides input charges with uploaded contact charges
        if (tUpload) then
          call overrideContactCharges(qInput, chargeUp, transpar, qBlockIn, blockUp)
        end if
      #:endif

        call addChargePotentials(env, sccCalc, qInput, q0, chargePerShell, orb, species,&
            & neighbourList, img2CentCell, spinW, thirdOrd, potential, electrostatics, tPoisson,&
            & tUpload, shiftPerLUp)

        call addBlockChargePotentials(qBlockIn, qiBlockIn, tDftbU, tImHam, species, orb,&
            & nDftbUFunc, UJ, nUJ, iUJ, niUJ, potential)

        if (allocated(onSiteElements) .and. (iSCCIter > 1 .or. tReadChrg)) then
          call addOnsShift(potential%intBlock, potential%iOrbitalBlock, qBlockIn, qiBlockIn, q0,&
              & onSiteElements, species, orb)
        end if

      end if

      ! All potentials are added up into intBlock
      potential%intBlock = potential%intBlock + potential%extBlock

      if (allocated(qDepExtPot)) then
        call getChargePerShell(qInput, orb, species, dQ, qRef=q0)
        call qDepExtPot%addPotential(sum(dQ(:,:,1), dim=1), dQ(:,:,1), orb, species,&
            & potential%intBlock)
      end if

      if (electronicSolver%iSolver == electronicSolverTypes%pexsi .and. tSccCalc) then
        call electronicSolver%elsi%updatePexsiDeltaVRanges(potential)
      end if

      call getSccHamiltonian(H0, over, nNeighbourSK, neighbourList, species, orb, iSparseStart,&
          & img2CentCell, potential, ham, iHam)

      if (tWriteRealHS .or. tWriteHS .and. any(electronicSolver%iSolver ==&
          & [electronicSolverTypes%qr, electronicSolverTypes%divideandconquer,&
          & electronicSolverTypes%relativelyrobust, electronicSolverTypes%magma_gvd])) then
        call writeHSAndStop(env, tWriteHS, tWriteRealHS, tRealHS, over, neighbourList,&
            & nNeighbourSK, denseDesc%iAtomStart, iSparseStart, img2CentCell, kPoint, iCellVec,&
            & cellVec, ham, iHam)
      end if

      call convertToUpDownRepr(ham, iHam)

      call getDensity(env, iSccIter, denseDesc, ham, over, neighbourList, nNeighbourSk,&
          & iSparseStart, img2CentCell, iCellVec, cellVec, kPoint, kWeight, orb, species,&
          & electronicSolver, tRealHS, tSpinSharedEf, tSpinOrbit, tDualSpinOrbit, tFillKSep,&
          & tFixEf, tMulliken, iDistribFn, tempElec, nEl, parallelKS, Ef, mu, energy, rangeSep,&
          & eigen, filling, rhoPrim, Eband, TS, E0, iHam, xi, orbitalL, HSqrReal, SSqrReal,&
          & eigvecsReal, iRhoPrim, HSqrCplx, SSqrCplx, eigvecsCplx, rhoSqrReal, deltaRhoInSqr,&
          & deltaRhoOutSqr, qOutput, nNeighbourLC, tLargeDenseMatrices)

      !> For rangeseparated calculations deduct atomic charges from deltaRho
      if (tRangeSep) then
        select case(nSpin)
        case(2)
          do iSpin = 1, 2
            call denseSubtractDensityOfAtoms(q0, denseDesc%iAtomStart, deltaRhoOutSqr, iSpin)
          end do
        case(1)
          call denseSubtractDensityOfAtoms(q0, denseDesc%iAtomStart, deltaRhoOutSqr)
        case default
          call error("Range separation not implemented for non-colinear spin")
        end select
      end if

      if (tWriteBandDat) then
        call writeBandOut(bandOut, eigen, filling, kWeight)
      end if

      if (tMulliken) then
        call getMullikenPopulation(rhoPrim, over, orb, neighbourList, nNeighbourSk, img2CentCell,&
            & iSparseStart, qOutput, iRhoPrim=iRhoPrim, qBlock=qBlockOut, qiBlock=qiBlockOut)
      end if

      #:if WITH_TRANSPORT
        ! Override charges with uploaded contact charges
        if (tUpload) then
          call overrideContactCharges(qOutput, chargeUp, transpar, qBlockIn, blockUp)
        end if
      #:endif

      ! For non-dual spin-orbit orbitalL is determined during getDensity() call above
      if (tDualSpinOrbit) then
        call getLDual(orbitalL, qiBlockOut, orb, species)
      end if

      ! Note: if XLBOMD is active, potential created with input charges is needed later,
      ! therefore it should not be overwritten here.
      if (tSccCalc .and. .not. isXlbomd) then
        call resetInternalPotentials(tDualSpinOrbit, xi, orb, species, potential)
        call getChargePerShell(qOutput, orb, species, chargePerShell)

        call addChargePotentials(env, sccCalc, qOutput, q0, chargePerShell, orb, species,&
            & neighbourList, img2CentCell, spinW, thirdOrd, potential, electrostatics,&
            & tPoissonTwice, tUpload, shiftPerLUp)

        call addBlockChargePotentials(qBlockOut, qiBlockOut, tDftbU, tImHam, species, orb,&
            & nDftbUFunc, UJ, nUJ, iUJ, niUJ, potential)

        if (allocated(onSiteElements)) then
          call addOnsShift(potential%intBlock, potential%iOrbitalBlock, qBlockOut, qiBlockOut,&
              & q0, onSiteElements, species, orb)
        end if

        potential%intBlock = potential%intBlock + potential%extBlock
      end if

      if (allocated(qDepExtPot)) then
        call getChargePerShell(qOutput, orb, species, dQ, qRef=q0)
        call qDepExtPot%addPotential(sum(dQ(:,:,1), dim=1), dQ(:,:,1), orb, species,&
            & potential%intBlock)
      end if

      call getEnergies(sccCalc, qOutput, q0, chargePerShell, species, tExtField, isXlbomd,&
          & tDftbU, tDualSpinOrbit, rhoPrim, H0, orb, neighbourList, nNeighbourSk, img2CentCell,&
          & iSparseStart, cellVol, extPressure, TS, potential, energy, thirdOrd, rangeSep,&
          & qDepExtPot, qBlockOut, qiBlockOut, nDftbUFunc, UJ, nUJ, iUJ, niUJ, xi,&
          & iAtInCentralRegion, tFixEf, Ef, onSiteElements)

      tStopScc = hasStopFile(fStopScc)

      ! Mix charges Input/Output
      if (tSccCalc) then
        if(.not. tRangeSep) then
          call getNextInputCharges(env, pChrgMixer, qOutput, qOutRed, orb, nIneqOrb, iEqOrbitals,&
              & iGeoStep, iSccIter, minSccIter, maxSccIter, sccTol, tStopScc, tMixBlockCharges,&
              & tReadChrg, qInput, qInpRed, sccErrorQ, tConverged, qBlockOut, iEqBlockDftbU,&
              & qBlockIn, qiBlockOut, iEqBlockDftbULS, species0, nUJ, iUJ, niUJ, qiBlockIn,&
              & iEqBlockOnSite, iEqBlockOnSiteLS)
        else
          call getNextInputDensity(SSqrReal, over, neighbourList, nNeighbourSK,&
              & denseDesc%iAtomStart, iSparseStart, img2CentCell, pChrgMixer, qOutput, orb,&
              & iGeoStep, iSccIter, minSccIter, maxSccIter, sccTol, tStopScc, tReadChrg, q0,&
              & qInput, sccErrorQ, tConverged, deltaRhoOut, deltaRhoIn, deltaRhoDiff,&
              & qBlockIn, qBlockOut)
        end if

        call getSccInfo(iSccIter, energy%Eelec, Eold, diffElec)
        if (tNegf) then
          call printSccHeader()
        end if
        call printSccInfo(tDftbU, iSccIter, energy%Eelec, diffElec, sccErrorQ)

        if (tNegf) then
          call printBlankLine()
        end if

        tWriteSccRestart = env%tGlobalMaster .and. &
            & needsSccRestartWriting(restartFreq, iGeoStep, iSccIter, minSccIter, maxSccIter,&
            & tMd, isGeoOpt, tDerivs, tConverged, tReadChrg, tStopScc)
        if (tWriteSccRestart) then
          call writeCharges(fCharges, tWriteChrgAscii, orb, qInput, qBlockIn, qiBlockIn, deltaRhoIn)
        end if
      end if

      if (tWriteDetailedOut) then
        call openDetailedOut(fdDetailedOut, userOut, tAppendDetailedOut, iGeoStep, iSccIter)
        call writeDetailedOut1(fdDetailedOut, iDistribFn, nGeoSteps, iGeoStep, tMD, tDerivs,&
            & tCoordOpt, tLatOpt, iLatGeoStep, iSccIter, energy, diffElec, sccErrorQ, indMovedAtom,&
            & pCoord0Out, q0, qInput, qOutput, eigen, filling, orb, species, tDFTBU,&
            & tImHam.or.tSpinOrbit, tPrintMulliken, orbitalL, qBlockOut, Ef, Eband, TS, E0,&
            & extPressure, cellVol, tAtomicEnergy, tDispersion, tEField, tPeriodic, nSpin, tSpin,&
            & tSpinOrbit, tSccCalc, allocated(onSiteElements), tNegf, invLatVec, kPoint,&
            & iAtInCentralRegion, electronicSolver, tDefinedFreeE, allocated(halogenXCorrection),&
            & tRangeSep, allocated(thirdOrd))
      end if

      if (tConverged .or. tStopScc) then
        exit lpSCC
      end if

    end do lpSCC

    call env%globalTimer%stopTimer(globalTimers%scc)

    #:if WITH_TRANSPORT
      if (tPoisson) then
        call poiss_savepotential()
      end if
    #:endif

    call env%globalTimer%startTimer(globalTimers%postSCC)

    if (isLinResp) then
      if (withMpi) then
        call error("Linear response calc. does not work with MPI yet")
      end if
      call ensureLinRespConditions(t3rd, tRealHS, tPeriodic, tCasidaForces)
      call calculateLinRespExcitations(env, lresp, parallelKS, sccCalc, qOutput, q0, over,&
          & eigvecsReal, eigen(:,1,:), filling(:,1,:), coord0, species, speciesName, orb,&
          & skHamCont, skOverCont, autotestTag, taggedWriter, runId, neighbourList, nNeighbourSK,&
          & denseDesc, iSparseStart, img2CentCell, tWriteAutotest, tCasidaForces, tLinRespZVect,&
          & tPrintExcitedEigvecs, tPrintEigvecsTxt, nonSccDeriv, energy, energiesCasida, SSqrReal,&
          & rhoSqrReal, excitedDerivs, occNatural)
    end if

    if (isXlbomd) then
      call getXlbomdCharges(xlbomdIntegrator, qOutRed, pChrgMixer, orb, nIneqOrb, iEqOrbitals,&
          & qInput, qInpRed, iEqBlockDftbU, qBlockIn, species0, nUJ, iUJ, niUJ, iEqBlockDftbuLs,&
          & qiBlockIn, iEqBlockOnSite, iEqBlockOnSiteLS)
    end if

    if (tDipole) then
      call getDipoleMoment(qOutput, q0, coord, dipoleMoment, iAtInCentralRegion)
    #:call DEBUG_CODE
      call checkDipoleViaHellmannFeynman(rhoPrim, q0, coord0, over, orb, neighbourList,&
          & nNeighbourSk, species, iSparseStart, img2CentCell)
    #:endcall DEBUG_CODE
    end if

    call env%globalTimer%startTimer(globalTimers%eigvecWriting)

    if (tPrintEigVecs) then
      call writeEigenvectors(env, runId, neighbourList, nNeighbourSk, cellVec, iCellVec, denseDesc,&
          & iSparseStart, img2CentCell, species, speciesName, orb, kPoint, over, parallelKS,&
          & tPrintEigvecsTxt, eigvecsReal, SSqrReal, eigvecsCplx, SSqrCplx)
    end if

    if (tProjEigenvecs) then
      call writeProjectedEigenvectors(env, regionLabels, eigen, neighbourList, nNeighbourSk,&
          & cellVec, iCellVec, denseDesc, iSparseStart, img2CentCell, orb, over, kPoint, kWeight,&
          & iOrbRegion, parallelKS, eigvecsReal, SSqrReal, eigvecsCplx, SSqrCplx)
    end if
    call env%globalTimer%stopTimer(globalTimers%eigvecWriting)

    ! MD geometry files are written only later, once velocities for the current geometry are known
    if (isGeoOpt .and. tWriteRestart) then
      call writeCurrentGeometry(geoOutFile, pCoord0Out, tLatOpt, tMd, tAppendGeo, tFracCoord,&
          & tPeriodic, tPrintMulliken, species0, speciesName, latVec, iGeoStep, iLatGeoStep,&
          & nSpin, qOutput, velocities)
    end if

    call printEnergies(energy, TS, electronicSolver, tDefinedFreeE)

    if (tForces) then
      call env%globalTimer%startTimer(globalTimers%forceCalc)
      call env%globalTimer%startTimer(globalTimers%energyDensityMatrix)
      call getEnergyWeightedDensity(env, electronicSolver, denseDesc, forceType, filling, eigen,&
          & kPoint, kWeight, neighbourList, nNeighbourSk, orb, iSparseStart, img2CentCell,&
          & iCellVec, cellVec, tRealHS, ham, over, parallelKS, iSccIter, mu, ERhoPrim, eigvecsReal,&
          & SSqrReal, eigvecsCplx, SSqrCplx)
      call env%globalTimer%stopTimer(globalTimers%energyDensityMatrix)
      call getGradients(env, sccCalc, tExtField, isXlbomd, nonSccDeriv, EField, rhoPrim, ERhoPrim,&
          & qOutput, q0, skHamCont, skOverCont, pRepCont, neighbourList, nNeighbourSk,&
          & nNeighbourRep, species, img2CentCell, iSparseStart, orb, potential, coord, derivs,&
          & iRhoPrim, thirdOrd, qDepExtPot, chrgForces, dispersion, rangeSep, SSqrReal, over,&
          & denseDesc, deltaRhoOutSqr, tPoisson, halogenXCorrection)

      if (tCasidaForces) then
        derivs(:,:) = derivs + excitedDerivs
      end if
      call env%globalTimer%stopTimer(globalTimers%forceCalc)

      call updateDerivsByPlumed(env, plumedCalc, nAtom, iGeoStep, derivs, energy%EMermin, coord0,&
          & mass, tPeriodic, latVec)

      if (tStress) then
        call env%globalTimer%startTimer(globalTimers%stressCalc)
        call getStress(env, sccCalc, thirdOrd, tExtField, nonSccDeriv, rhoPrim, ERhoPrim, qOutput,&
            & q0, skHamCont, skOverCont, pRepCont, neighbourList, nNeighbourSk, nNeighbourRep,&
            & species, img2CentCell, iSparseStart, orb, potential, coord, latVec,&
            & invLatVec, cellVol, coord0, totalStress, totalLatDeriv, intPressure, iRhoPrim,&
            & dispersion, halogenXCorrection)
        call env%globalTimer%stopTimer(globalTimers%stressCalc)
        call printVolume(cellVol)

        ! MD case includes the atomic kinetic energy contribution, so print that later
        if (.not. tMD) then
          call printPressureAndFreeEnergy(extPressure, intPressure, energy%EGibbs)
        end if
      end if

    end if

    if (tWriteDetailedOut) then
      call writeDetailedOut2(fdDetailedOut, tSccCalc, tConverged, isXlbomd, isLinResp, isGeoOpt,&
          & tMD, tPrintForces, tStress, tPeriodic, energy, totalStress, totalLatDeriv, derivs, &
          & chrgForces, indMovedAtom, cellVol, intPressure, geoOutFile, iAtInCentralRegion)
    end if

    if (tSccCalc .and. .not. isXlbomd .and. .not. tConverged) then
      call warning("SCC is NOT converged, maximal SCC iterations exceeded")
      if (tUseConvergedForces) then
        call env%shutdown()
      end if
    end if

    if (tSccCalc .and. allocated(esp) .and. (.not. (isGeoOpt .or. tMD) .or. &
        & needsRestartWriting(isGeoOpt, tMd, iGeoStep, nGeoSteps, restartFreq))) then
      call esp%evaluate(env, sccCalc, EField)
      call writeEsp(esp, env, iGeoStep, nGeoSteps)
    end if

  end subroutine processGeometry


  subroutine postprocessDerivs(derivs, conAtom, conVec, tLatOpt, totalLatDerivs,&
      & extLatDerivs, normLatVecs, tLatOptFixAng, tLatOptFixLen, tLatOptIsotropic,&
      & constrLatDerivs)

    !> On input energy derivatives, on exit resulting projected derivatives
    real(dp), intent(inout), allocatable :: derivs(:,:)

    !> Atoms being constrained
    integer, allocatable, intent(in) :: conAtom(:)

    !> Vector to project out forces
    real(dp), allocatable, intent(in) :: conVec(:,:)

    !> Whether lattice optimisation is on
    logical, intent(in) :: tLatOpt

    !> Derivative of total energy with respect to lattice vectors
    real(dp) :: totalLatDerivs(:,:)

    !> derivative of cell volume wrt to lattice vectors, needed for pV term
    real(dp), intent(in) :: extLatDerivs(:,:)

    !> Unit normals parallel to lattice vectors
    real(dp), intent(in) :: normLatVecs(:,:)

    !> Are the angles of the lattice being fixed during optimisation?
    logical, intent(in) :: tLatOptFixAng

    !> Are the magnitude of the lattice vectors fixed
    logical, intent(in) :: tLatOptFixLen(:)

    !> Is the optimisation isotropic
    logical, intent(in) :: tLatOptIsotropic

    !> Lattice vectors returned by the optimizer
    real(dp), intent(out) :: constrLatDerivs(:)

    if (allocated(conAtom)) then
      call constrainForces(conAtom, conVec, derivs)
    end if

    if (tLatOpt) then
      ! Only include the extLatDerivs contribution if not MD, as the barostat would otherwise
      ! take care of this, hence add it here rather than to totalLatDeriv itself
      call constrainLatticeDerivs(totalLatDerivs + extLatDerivs, normLatVecs, tLatOptFixAng,&
          & tLatOptFixLen, tLatOptIsotropic, constrLatDerivs)
    end if

  end subroutine postprocessDerivs


  subroutine getNextGeometry(env, iGeoStep, tWriteRestart, constrLatDerivs, tCoordStep, tGeomEnd,&
      & tStopDriver, iLatGeoStep, tempIon, tExitGeoOpt)
    use dftbp_initprogram

    !> Environment settings
    type(TEnvironment), intent(inout) :: env

    !> Current geometry step
    integer, intent(in) :: iGeoStep

    !> flag to write out geometries (and charge data if scc)
    logical, intent(in) :: tWriteRestart

    !> lattice vectors returned by the optimizer
    real(dp), intent(in) :: constrLatDerivs(:)

    !> do we take an optimization step on the lattice or the internal coordinates if optimizing both
    !> in a periodic geometry
    logical, intent(inout) :: tCoordStep

    !> Do we have the final geometry?
    logical, intent(inout) :: tGeomEnd

    !> If geometry driver should be stopped
    logical, intent(inout) :: tStopDriver

    !> Current lattice step
    integer, intent(inout) :: iLatGeoStep

    !> MD instantaneous thermal energy
    real(dp), intent(out) :: tempIon

    !> Whether geometry optimisation should be stop
    logical, intent(out) :: tExitGeoOpt


    !> Difference between last calculated and new geometry.
    real(dp) :: diffGeo

    !> Has this completed?
    logical :: tCoordEnd

    ! initially assume that coordinates and lattice vectors won't be updated
    tCoordsChanged = .false.
    tLatticeChanged = .false.

    tExitGeoOpt = .false.

    if (tDerivs) then
      call getNextDerivStep(derivDriver, derivs, indMovedAtom, coord0, tGeomEnd)
      if (tGeomEnd) then
        call env%globalTimer%stopTimer(globalTimers%postSCC)
        tExitGeoOpt = .true.
        return
      end if
      tCoordsChanged = .true.
    else if (isGeoOpt) then
      tCoordsChanged = .true.
      if (tCoordStep) then
        call getNextCoordinateOptStep(pGeoCoordOpt, energy, derivs, indMovedAtom, coord0, diffGeo,&
            & tCoordEnd, .not. tCasidaForces)
        if (.not. tLatOpt) then
          tGeomEnd = tCoordEnd
        end if
        if (.not. tGeomEnd .and. tCoordEnd .and. diffGeo < tolSameDist) then
          tCoordStep = .false.
        end if
      else
        call getNextLatticeOptStep(pGeoLatOpt, energy, constrLatDerivs, origLatVec, tLatOptFixAng,&
            & tLatOptFixLen, tLatOptIsotropic, indMovedAtom, latVec, coord0, diffGeo, tGeomEnd)
        iLatGeoStep = iLatGeoStep + 1
        tLatticeChanged = .true.
        if (.not. tGeomEnd .and. tCoordOpt) then
          tCoordStep = .true.
          call reset(pGeoCoordOpt, reshape(coord0(:, indMovedAtom), [nMovedCoord]))
        end if
      end if
      if (tGeomEnd .and. diffGeo < tolSameDist) then
        call env%globalTimer%stopTimer(globalTimers%postSCC)
        tExitGeoOpt = .true.
        return
      end if
    else if (tMD) then
      ! New MD coordinates saved in a temporary variable, as writeCurrentGeometry() below
      ! needs the old ones to write out consistent geometries and velocities.
      newCoords(:,:) = coord0
      call getNextMdStep(pMdIntegrator, pMdFrame, temperatureProfile, derivs, movedMass, mass,&
          & cellVol, invLatVec, species0, indMovedAtom, tStress, tBarostat, energy, newCoords,&
          & latVec, intPressure, totalStress, totalLatDeriv, velocities, tempIon)
      tCoordsChanged = .true.
      tLatticeChanged = tBarostat
      call printMdInfo(tSetFillingTemp, tEField, tPeriodic, tempElec, absEField, tempIon,&
          & intPressure, extPressure, energy)
      if (tWriteRestart) then
        if (tPeriodic) then
          cellVol = abs(determinant33(latVec))
          energy%EGibbs = energy%EMermin + extPressure * cellVol
        end if
        call writeMdOut2(fdMd, tStress, tBarostat, isLinResp, tEField, tFixEf, tPrintMulliken,&
            & energy, energiesCasida, latVec, cellVol, intPressure, extPressure, tempIon,&
            & absEField, qOutput, q0, dipoleMoment)
        call writeCurrentGeometry(geoOutFile, pCoord0Out, .false., .true., .true., tFracCoord,&
            & tPeriodic, tPrintMulliken, species0, speciesName, latVec, iGeoStep, iLatGeoStep,&
            & nSpin, qOutput, velocities)
      end if
      coord0(:,:) = newCoords
      if (tWriteDetailedOut) then
        call writeDetailedOut3(fdDetailedOut, tPrintForces, tSetFillingTemp, tPeriodic, tStress,&
            & totalStress, totalLatDeriv, energy, tempElec, extPressure, intPressure, tempIon)
      end if
    else if (tSocket .and. iGeoStep < nGeoSteps) then
      ! Only receive geometry from socket, if there are still geometry iterations left
    #:if WITH_SOCKETS
      call receiveGeometryFromSocket(env, socket, tPeriodic, coord0, latVec, tCoordsChanged,&
          & tLatticeChanged, tStopDriver)
    #:else
      call error("Internal error: code compiled without socket support")
    #:endif
    end if

  end subroutine getNextGeometry



  !> Initialises some parameters before geometry loop starts.
  subroutine initGeoOptParameters(tCoordOpt, nGeoSteps, tGeomEnd, tCoordStep, tStopDriver, iGeoStep&
      &, iLatGeoStep)

    !> Are atomic coordinates changing
    logical, intent(in) :: tCoordOpt

    !> Number of geometry steps
    integer, intent(in) :: nGeoSteps

    !> Have the geometry changes terminated
    logical, intent(out) :: tGeomEnd

    !> Are the atomic coordinates changing
    logical, intent(out) :: tCoordStep

    !> Should the geometry driver stop
    logical, intent(out) :: tStopDriver

    !> Step of the geometry driver
    integer, intent(out) :: iGeoStep

    !> Number of steps changing the lattice vectors
    integer, intent(out) :: iLatGeoStep

    tGeomEnd = (nGeoSteps == 0)

    tCoordStep = .false.
    if (tCoordOpt) then
      tCoordStep = .true.
    end if
    tStopDriver = .false.

    iGeoStep = 0
    iLatGeoStep = 0

  end subroutine initGeoOptParameters


  !> Does the operations that are necessary after a lattice vector update
  subroutine handleLatticeChange(latVecs, sccCalc, tStress, extPressure, mCutOff, dispersion,&
      & recVecs, recVecs2p, cellVol, recCellVol, extLatDerivs, cellVec, rCellVec)

    !> lattice vectors
    real(dp), intent(in) :: latVecs(:,:)

    !> Module variables
    type(TScc), allocatable, intent(inout) :: sccCalc

    !> evaluate stress
    logical, intent(in) :: tStress

    !> External presure
    real(dp), intent(in) :: extPressure

    !> Maximum distance for interactions
    real(dp), intent(inout) :: mCutOff

    !> Dispersion interactions object
    class(TDispersionIface), allocatable, intent(inout) :: dispersion

    !> Reciprocal lattice vectors
    real(dp), intent(out) :: recVecs(:,:)

    !> Reciprocal lattice vectors in units of 2 pi
    real(dp), intent(out) :: recVecs2p(:,:)

    !> Unit cell volume
    real(dp), intent(out) :: cellVol

    !> reciprocal lattice unit cell volume
    real(dp), intent(out) :: recCellVol

    !> derivative of pV term
    real(dp), intent(out) :: extLatDerivs(:,:)

    !> translation vectors to lattice cells in units of lattice constants
    real(dp), allocatable, intent(out) :: cellVec(:,:)

    !> Vectors to unit cells in absolute units
    real(dp), allocatable, intent(out) :: rCellVec(:,:)

    cellVol = abs(determinant33(latVecs))
    recVecs2p(:,:) = latVecs
    call matinv(recVecs2p)
    recVecs2p = transpose(recVecs2p)
    recVecs = 2.0_dp * pi * recVecs2p
    recCellVol = abs(determinant33(recVecs))
    if (tStress) then
      call derivDeterminant33(extLatDerivs, latVecs)
      extLatDerivs(:,:) = extPressure * extLatDerivs
    end if
    if (allocated(sccCalc)) then
      call sccCalc%updateLatVecs(latVecs, recVecs, cellVol)
      mCutOff = max(mCutOff, sccCalc%getCutOff())
    end if
    if (allocated(dispersion)) then
      call dispersion%updateLatVecs(latVecs)
      mCutOff = max(mCutOff, dispersion%getRCutOff())
    end if
    call getCellTranslations(cellVec, rCellVec, latVecs, recVecs2p, mCutOff)

  end subroutine handleLatticeChange


  !> Does the operations that are necessary after atomic coordinates change
  subroutine handleCoordinateChange(env, coord0, latVec, invLatVec, species0, cutOff, orb,&
      & tPeriodic, sccCalc, dispersion, thirdOrd, rangeSep, img2CentCell, iCellVec, neighbourList,&
      & nAllAtom, coord0Fold, coord, species, rCellVec, nNeighbourSK, nNeighbourRep, nNeighbourLC,&
      & ham, over, H0, rhoPrim, iRhoPrim, iHam, ERhoPrim, iSparseStart, tPoisson)

    use dftbp_initprogram, only : TCutoffs

    !> Environment settings
    type(TEnvironment), intent(in) :: env

    !> Central cell coordinates
    real(dp), intent(in) :: coord0(:,:)

    !> Lattice vectors if periodic
    real(dp), intent(in) :: latVec(:,:)

    !> Inverse of the lattice vectors
    real(dp), intent(in) :: invLatVec(:,:)

    !> chemical species of central cell atoms
    integer, intent(in) :: species0(:)

    !> Longest cut-off distances that neighbour maps are generated for
    type(TCutoffs), intent(in) :: cutOff

    !> Atomic orbital information
    type(TOrbitals), intent(in) :: orb

    !> Is the geometry periodic
    logical, intent(in) :: tPeriodic

    !> SCC module internal variables
    type(TScc), allocatable, intent(inout) :: sccCalc

    !> Dispersion interactions
    class(TDispersionIface), allocatable, intent(inout) :: dispersion

    !> Third order SCC interactions
    type(TThirdOrder), allocatable, intent(inout) :: thirdOrd

    !> Range separation contributions
    type(TRangeSepFunc), allocatable, intent(inout) :: rangeSep

    !> Image atoms to their equivalent in the central cell
    integer, allocatable, intent(inout) :: img2CentCell(:)

    !> Index for which unit cell an atom is in
    integer, allocatable, intent(inout) :: iCellVec(:)

    !> List of neighbouring atoms
    type(TNeighbourList), intent(inout) :: neighbourList

    !> Total number of atoms including images
    integer, intent(out) :: nAllAtom

    !> Central cell atomic coordinates, folded inside the central cell
    real(dp), intent(out) :: coord0Fold(:,:)

    !> Coordinates of all atoms including images
    real(dp), allocatable, intent(inout) :: coord(:,:)

    !> Species of all atoms including images
    integer, allocatable, intent(inout) :: species(:)

    !> Vectors to units cells in absolute units
    real(dp), allocatable, intent(in) :: rCellVec(:,:)

    !> Number of neighbours of each real atom
    integer, intent(out) :: nNeighbourSK(:)

    !> Number of neighbours of each real atom close enough for repulsive interactions
    integer, intent(out) :: nNeighbourRep(:)

    !> Number of neighbours for each of the atoms for the exchange contributions in the long range
    !> functional
    integer, intent(inout), allocatable :: nNeighbourLC(:)

    !> Sparse hamiltonian storage
    real(dp), allocatable, intent(inout) :: ham(:,:)

    !> sparse overlap storage
    real(dp), allocatable, intent(inout) :: over(:)

    !> Non-SCC hamitonian storage
    real(dp), allocatable, intent(inout) :: h0(:)

    !> Sparse density matrix storage
    real(dp), allocatable, intent(inout) :: rhoPrim(:,:)

    !> Imaginary part of sparse density matrix storage
    real(dp), allocatable, intent(inout) :: iRhoPrim(:,:)

    !> Imaginary part of sparse hamiltonian storage
    real(dp), allocatable, intent(inout) :: iHam(:,:)

    !> energy weighted density matrix storage
    real(dp), allocatable, intent(inout) :: ERhoPrim(:)

    !> index array for location of atomic blocks in large sparse arrays
    integer, allocatable, intent(inout) :: iSparseStart(:,:)

    !> Transport variables
    logical, intent(in) :: tPoisson

    !> Total size of orbitals in the sparse data structures, where the decay of the overlap sets the
    !> sparsity pattern
    integer :: sparseSize

    coord0Fold(:,:) = coord0
    if (tPeriodic) then
      call foldCoordToUnitCell(coord0Fold, latVec, invLatVec)
    end if

    call updateNeighbourListAndSpecies(coord, species, img2CentCell, iCellVec, neighbourList,&
        & nAllAtom, coord0Fold, species0, cutoff%mCutOff, rCellVec)

    call getNrOfNeighboursForAll(nNeighbourSK, neighbourList, cutoff%skCutOff)

    call getSparseDescriptor(neighbourList%iNeighbour, nNeighbourSK, img2CentCell, orb,&
        & iSparseStart, sparseSize)
    call reallocateSparseArrays(sparseSize, ham, over, H0, rhoPrim, iHam, iRhoPrim, ERhoPrim)

    ! count neighbours for repulsive interactions between atoms
    call getNrOfNeighboursForAll(nNeighbourRep, neighbourList, cutoff%repCutOff)

    if (allocated(nNeighbourLC)) then
      ! count neighbours for repulsive interactions between atoms
      call getNrOfNeighboursForAll(nNeighbourLC, neighbourList, cutoff%lcCutOff)
    end if

    ! Notify various modules about coordinate changes
  #:if WITH_TRANSPORT
    if (tPoisson) then
      !! TODO: poiss_updcoords pass coord0 and not coord0Fold because the
      !! folding can mess up the contact position. Could we have the supercell
      !! centered on the input atomic structure?
      call poiss_updcoords(coord0)
    end if
  #:endif

    if (allocated(sccCalc)) then
      call sccCalc%updateCoords(env, coord, species, neighbourList)
    end if

    if (allocated(dispersion)) then
      call dispersion%updateCoords(env, neighbourList, img2CentCell, coord, species0)
    end if
    if (allocated(thirdOrd)) then
      call thirdOrd%updateCoords(neighbourList, species)
    end if
    if (allocated(rangeSep)) then
       call rangeSep%updateCoords(coord0)
    end if


  end subroutine handleCoordinateChange


#:if WITH_TRANSPORT

  !> Initialise transport
  subroutine initNegfStuff(denseDescr, transpar, ginfo, neighbourList, nNeighbourSK, img2CentCell,&
      & orb)

    !> Dense matrix descriptor
    type(TDenseDescr), intent(in) :: denseDescr

    !> Transport settings
    type(TTransPar), intent(in) :: transpar

    !> libNEGF data
    type(TNEGFInfo), intent(in) :: ginfo

    !> Atomic orbital information
    type(TOrbitals), intent(in) :: orb

    !> Image atoms to their equivalent in the central cell
    integer, intent(in) :: img2CentCell(:)

    !> List of neighbouring atoms
    type(TNeighbourList), intent(in) :: neighbourList

    !> Number of neighbours of each real atom
    integer, intent(in) :: nNeighbourSK(:)

    ! known issue about the PLs: We need an automatic partitioning
    call negf_init_csr(denseDescr%iAtomStart, neighbourList%iNeighbour, nNeighbourSK, img2CentCell,&
        & orb)

    call negf_init_str(denseDescr, transpar, ginfo%greendens, neighbourList%iNeighbour,&
        & nNeighbourSK, img2CentCell)

    call negf_init_dephasing(ginfo%tundos)  !? why tundos

  end subroutine initNegfStuff

#:endif


  !> Decides, whether restart file should be written during the run.
  function needsRestartWriting(isGeoOpt, tMd, iGeoStep, nGeoSteps, restartFreq)&
      & result(tWriteRestart)

    !> Are geometries being optimised
    logical, intent(in) :: isGeoOpt

    !> Is this a molecular dynamics run
    logical, intent(in) :: tMd

    !> Current geometry step
    integer, intent(in) :: iGeoStep

    !> Number of geometry steps in total
    integer, intent(in) :: nGeoSteps

    !> Frequency of restart in geometry steps
    integer, intent(in) :: restartFreq

    !> Should a restart file be written?
    logical :: tWriteRestart

    if (restartFreq > 0 .and. (isGeoOpt .or. tMD)) then
      tWriteRestart = (iGeoStep == nGeoSteps .or. (mod(iGeoStep, restartFreq) == 0))
    else
      tWriteRestart = .false.
    end if

  end function needsRestartWriting


  !> Ensures that sparse array have enough storage to hold all necessary elements.
  subroutine reallocateSparseArrays(sparseSize, ham, over, H0, rhoPrim, iHam, iRhoPrim, ERhoPrim)

    !> Size of the sparse overlap
    integer, intent(in) :: sparseSize

    !> Sparse storage for hamitonian (sparseSize,nSpin)
    real(dp), allocatable, intent(inout) :: ham(:,:)

    !> Sparse storage for overlap
    real(dp), allocatable, intent(inout) :: over(:)

    !> Sparse storage for non-SCC hamitonian
    real(dp), allocatable, intent(inout) :: H0(:)

    !> Sparse storage for density matrix
    real(dp), allocatable, intent(inout) :: rhoPrim(:,:)

    !> Sparse storage for imaginary hamitonian (not reallocated if not initially allocated)
    real(dp), allocatable, intent(inout) :: iHam(:,:)

    !> Sparse storage for imaginary part of density matrix (not reallocated if not initially
    !> allocated)
    real(dp), allocatable, intent(inout) :: iRhoPrim(:,:)

    !> Sparse storage for energy weighted density matrix (not reallocated if not initially
    !> allocated)
    real(dp), allocatable, intent(inout) :: ERhoPrim(:)

    integer :: nSpin

    #:call ASSERT_CODE
      @:ASSERT(size(over) == size(ham, dim=1))
      @:ASSERT(size(H0) == size(ham, dim=1))
      @:ASSERT(all(shape(rhoPrim) == shape(ham)))
      if (allocated(iRhoPrim)) then
        @:ASSERT(all(shape(iRhoPrim) == shape(ham)))
        @:ASSERT(all(shape(iHam) == shape(ham)))
      end if
      if (allocated(ERhoPrim)) then
        @:ASSERT(size(ERhoPrim) == size(ham, dim=1))
      end if
    #:endcall ASSERT_CODE

    if (size(ham, dim=1) >= sparseSize) then
      ! Sparse matrices are big enough
      return
    end if

    nSpin = size(ham, dim=2)
    deallocate(ham)
    deallocate(over)
    deallocate(H0)
    deallocate(rhoPrim)
    allocate(ham(sparseSize, nSpin))
    allocate(over(sparseSize))
    allocate(H0(sparseSize))
    allocate(rhoPrim(sparseSize, nSpin))
    if (allocated(iRhoPrim)) then
      deallocate(iRhoPrim)
      deallocate(iHam)
      allocate(iRhoPrim(sparseSize, nSpin))
      allocate(iHam(sparseSize, nSpin))
    end if
    if (allocated(ERhoPrim)) then
      deallocate(ERhoPrim)
      allocate(ERhoPrim(sparseSize))
    end if

  end subroutine reallocateSparseArrays


<<<<<<< HEAD
=======
  !> Calculates repulsive energy for current geometry
  subroutine calcRepulsiveEnergy(coord, species, img2CentCell, nNeighbourRep, neighbourList,&
      & pRepCont, Eatom, Etotal, iAtInCentralRegion)

    !> All atomic coordinates
    real(dp), intent(in) :: coord(:,:)

    !> All atoms chemical species
    integer, intent(in) :: species(:)

    !> Image atom indices to central cell atoms
    integer, intent(in) :: img2CentCell(:)

    !> Number of neighbours for each atom within the repulsive distance
    integer, intent(in) :: nNeighbourRep(:)

    !> List of neighbours for each atom
    type(TNeighbourList), intent(in) :: neighbourList

    !> Repulsive interaction data
    type(TRepCont), intent(in) :: pRepCont

    !> Energy for each atom
    real(dp), intent(out) :: Eatom(:)

    !> Total energy
    real(dp), intent(out) :: Etotal

    !> atoms in the central cell (or device region if transport)
    integer, intent(in) :: iAtInCentralRegion(:)

    call getERep(Eatom, coord, nNeighbourRep, neighbourList%iNeighbour, species, pRepCont,&
        & img2CentCell)
    Etotal = sum(Eatom(iAtInCentralRegion))

  end subroutine calcRepulsiveEnergy


  !> Calculates dispersion energy for current geometry.
  subroutine calcDispersionEnergy(dispersion, Eatom, Etotal, iAtInCentralRegion)

    !> dispersion interactions
    class(TDispersionIface), intent(inout) :: dispersion

    !> energy per atom
    real(dp), intent(out) :: Eatom(:)

    !> total energy
    real(dp), intent(out) :: Etotal

    !> atoms in the central cell (or device region if transport)
    integer, intent(in) :: iAtInCentralRegion(:)

    call dispersion%getEnergies(Eatom)
    Etotal = sum(Eatom(iAtInCentralRegion))

  end subroutine calcDispersionEnergy


  !> Sets the external potential components to zero
  subroutine resetExternalPotentials(refExtPot, potential)

    !> Reference external potential (usually set via API)
    type(TRefExtPot), intent(in) :: refExtPot

    !> Potential contributions
    type(TPotentials), intent(inout) :: potential

    if (allocated(refExtPot%atomPot)) then
      potential%extAtom(:,:) = refExtPot%atomPot
    else
      potential%extAtom(:,:) = 0.0_dp
    end if
    if (allocated(refExtPot%shellPot)) then
      potential%extShell(:,:,:) = refExtPot%shellPot
    else
      potential%extShell(:,:,:) = 0.0_dp
    end if
    potential%extBlock(:,:,:,:) = 0.0_dp
    if (allocated(refExtPot%potGrad)) then
      potential%extGrad(:,:) = refExtPot%potGrad
    else
      potential%extGrad(:,:) = 0.0_dp
    end if

  end subroutine resetExternalPotentials


  !> Merges atomic and shell resolved external potentials into blocked one
  subroutine mergeExternalPotentials(orb, species, potential)

    !> Atomic orbital information
    type(TOrbitals), intent(in) :: orb

    !> species for atoms
    integer, intent(in) :: species(:)

    !> Potential energy contributions
    type(TPotentials), intent(inout) :: potential

    call total_shift(potential%extShell, potential%extAtom, orb, species)
    call total_shift(potential%extBlock, potential%extShell, orb, species)

  end subroutine mergeExternalPotentials


  !> Sets up electric external field
  subroutine setUpExternalElectricField(tEfield, tTimeDepEField, tPeriodic, EFieldStrength,&
      & EFieldVector, EFieldOmega, EFieldPhase, neighbourList, nNeighbourSK, iCellVec,&
      & img2CentCell, cellVec, deltaT, iGeoStep, coord0Fold, coord, extAtomPot, extPotGrad, EField,&
      & absEField)

    !> Whether electric field should be considered at all
    logical, intent(in) :: tEfield

    !> Is there an electric field that varies with geometry step during MD?
    logical, intent(in) :: tTimeDepEField

    !> Is this a periodic geometry
    logical, intent(in) :: tPeriodic

    !> What is the field strength
    real(dp), intent(in) :: EFieldStrength

    !> What is the field direction
    real(dp), intent(in) :: EFieldVector(:)

    !> Is there an angular frequency for the applied field
    real(dp), intent(in) :: EFieldOmega

    !> What is the phase of the field
    integer, intent(in) :: EFieldPhase

    !> Atomic neighbours
    type(TNeighbourList), intent(in) :: neighbourList

    !> Number of neighbours for each atom
    integer, intent(in) :: nNeighbourSK(:)

    !> Index for unit cells
    integer, intent(in) :: iCellVec(:)

    !> Image atom to central cell atom number
    integer, intent(in) :: img2CentCell(:)

    !> Vectors (in units of the lattice constants) to cells of the lattice
    real(dp), intent(in) :: cellVec(:,:)

    !> Time step in MD
    real(dp), intent(in) :: deltaT

    !> Number of the geometry step
    integer, intent(in) :: iGeoStep

    !> Atomic coordinates in central cell
    real(dp), allocatable, intent(in) :: coord0Fold(:,:)

    !> all coordinates
    real(dp), intent(in) :: coord(:,:)

    !> Potentials on atomic sites
    real(dp), intent(inout) :: extAtomPot(:)

    !> Gradient of potential on atomic sites with respect of nucleus positions. Shape: (3, nAtom)
    real(dp), intent(inout) :: extPotGrad(:,:)

    !> Resulting electric field
    real(dp), intent(out) :: EField(:)

    !> Magnitude of the field
    real(dp), intent(out) :: absEField

    integer :: nAtom
    integer :: iAt1, iAt2, iNeigh
    character(lc) :: tmpStr

    if (.not. tEField) then
      EField(:) = 0.0_dp
      absEField = 0.0_dp
      return
    end if

    nAtom = size(nNeighbourSK)

    Efield(:) = EFieldStrength * EfieldVector
    if (tTimeDepEField) then
      Efield(:) = Efield * sin(EfieldOmega * deltaT * real(iGeoStep + EfieldPhase, dp))
    end if
    absEfield = sqrt(sum(Efield**2))
    if (tPeriodic) then
      do iAt1 = 1, nAtom
        do iNeigh = 1, nNeighbourSK(iAt1)
          iAt2 = neighbourList%iNeighbour(iNeigh, iAt1)
          ! overlap between atom in central cell and non-central cell
          if (iCellVec(iAt2) /= 0) then
            ! component of electric field projects onto vector between cells
            if (abs(dot_product(cellVec(:, iCellVec(iAt2)), EfieldVector)) > epsilon(1.0_dp)) then
              write(tmpStr, "(A, I0, A, I0, A)") 'Interaction between atoms ', iAt1, ' and ',&
                  & img2CentCell(iAt2), ' crosses the saw-tooth discontinuity in the electric&
                  & field.'
              call error(tmpStr)
            end if
          end if
        end do
      end do
      do iAt1 = 1, nAtom
        extAtomPot(iAt1) = extAtomPot(iAt1) + dot_product(coord0Fold(:, iAt1), Efield)
      end do
    else
      do iAt1 = 1, nAtom
        extAtomPot(iAt1) = extAtomPot(iAt1) + dot_product(coord(:, iAt1), Efield)
      end do
    end if
    extPotGrad(:,:) = extPotGrad + spread(EField, 2, nAtom)

  end subroutine setUpExternalElectricField


>>>>>>> c8f9e2c1
  !> Initialise basic variables before the scc loop.
  subroutine initSccLoop(tSccCalc, xlbomdIntegrator, minSccIter, maxSccIter, sccTol, tConverged,&
      & tNegf)

    !> Is this an SCC calculation?
    logical, intent(in) :: tSccCalc

    !> Details for extended Lagrange integrator (of used)
    type(TXLBOMD), allocatable, intent(inout) :: xlbomdIntegrator

    !> Minimum number of SCC cycles that can be used
    integer, intent(inout) :: minSccIter

    !> Maximum number of SCC cycles
    integer, intent(inout) :: maxSccIter

    !> Tolerance for SCC convergence
    real(dp), intent(inout) :: sccTol

    !> Has SCC convergence been achieved?
    logical, intent(out) :: tConverged

    !> Is this a transport calculation?
    logical, intent(in) :: tNegf

    if (allocated(xlbomdIntegrator)) then
      call xlbomdIntegrator%getSCCParameters(minSccIter, maxSccIter, sccTol)
    end if

    tConverged = (.not. tSccCalc)

    if (tSccCalc .and. .not. tNegf) then
      call printSccHeader()
    end if

  end subroutine initSccLoop




#:if WITH_TRANSPORT

  !> Replace charges with those from the stored contact values
  subroutine overrideContactCharges(qInput, chargeUp, transpar, qBlockInput, blockUp)
    !> input charges
    real(dp), intent(inout) :: qInput(:,:,:)

    !> uploaded charges
    real(dp), intent(in) :: chargeUp(:,:,:)

    !> Transport parameters
    type(TTransPar), intent(in) :: transpar

    !> block charges, for example from DFTB+U
    real(dp), allocatable, intent(inout) :: qBlockInput(:,:,:,:)

    !> uploaded block charges
    real(dp), allocatable, intent(in) :: blockUp(:,:,:,:)

    integer :: ii, iStart, iEnd

    do ii = 1, transpar%ncont
      iStart = transpar%contacts(ii)%idxrange(1)
      iEnd = transpar%contacts(ii)%idxrange(2)
      qInput(:,iStart:iEnd,:) = chargeUp(:,iStart:iEnd,:)
    end do

  @:ASSERT(allocated(qBlockInput) .eqv. allocated(blockUp))
    if (allocated(qBlockInput)) then
      do ii = 1, transpar%ncont
        iStart = transpar%contacts(ii)%idxrange(1)
        iEnd = transpar%contacts(ii)%idxrange(2)
        qBlockInput(:,:,iStart:iEnd,:) = blockUp(:,:,iStart:iEnd,:)
      end do
    end if

  end subroutine overrideContactCharges

#:endif


<<<<<<< HEAD
=======
  !> Add potentials comming from point charges.
  subroutine addChargePotentials(env, sccCalc, qInput, q0, chargePerShell, orb, species,&
      & neighbourList, img2CentCell, spinW, thirdOrd, potential, electrostatics, tPoisson,&
      & tUpload, shiftPerLUp)

    !> Environment settings
    type(TEnvironment), intent(in) :: env

    !> SCC module internal variables
    type(TScc), intent(inout) :: sccCalc

    !> Input atomic populations
    real(dp), intent(in) :: qInput(:,:,:)

    !> reference atomic occupations
    real(dp), intent(in) :: q0(:,:,:)

    !> charges per atomic shell
    real(dp), intent(in) :: chargePerShell(:,:,:)

    !> atomic orbital information
    type(TOrbitals), intent(in) :: orb

    !> species of all atoms
    integer, target, intent(in) :: species(:)

    !> neighbours to atoms
    type(TNeighbourList), intent(in) :: neighbourList

    !> map from image atom to real atoms
    integer, intent(in) :: img2CentCell(:)

    !> spin constants
    real(dp), intent(in), allocatable :: spinW(:,:,:)

    !> third order SCC interactions
    type(TThirdOrder), allocatable, intent(inout) :: thirdOrd

    !> Potentials acting
    type(TPotentials), intent(inout) :: potential

    !> electrostatic solver (poisson or gamma-functional)
    integer, intent(in) :: electrostatics

    !> whether Poisson is solved (used with tPoissonTwice)
    logical, intent(in) :: tPoisson

    !> whether contacts are uploaded
    logical, intent(in) :: tUpload

    !> uploded potential per shell per atom
    real(dp), allocatable, intent(in) :: shiftPerLUp(:,:)

    ! local variables
    real(dp), allocatable :: atomPot(:,:)
    real(dp), allocatable :: shellPot(:,:,:)
    real(dp), allocatable, save :: shellPotBk(:,:)
    integer, pointer :: pSpecies0(:)
    integer :: nAtom, nSpin

    nAtom = size(qInput, dim=2)
    nSpin = size(qInput, dim=3)
    pSpecies0 => species(1:nAtom)

    allocate(atomPot(nAtom, nSpin))
    allocate(shellPot(orb%mShell, nAtom, nSpin))

    call sccCalc%updateCharges(env, qInput, q0, orb, species)

    select case(electrostatics)

    case(elstatTypes%gammaFunc)

      call sccCalc%updateShifts(env, orb, species, neighbourList%iNeighbour, img2CentCell)
      call sccCalc%getShiftPerAtom(atomPot(:,1))
      call sccCalc%getShiftPerL(shellPot(:,:,1))

    case(elstatTypes%poisson)

    #:if WITH_TRANSPORT
      ! NOTE: charge-magnetization representation is used
      !       iSpin=1 stores total charge
      ! Logic of calls order:
      ! shiftPerLUp      is 0.0 on the device region,
      ! poiss_getshift() updates only the device region
      if (tPoisson) then
        if (tUpload) then
          shellPot(:,:,1) = shiftPerLUp
        else
          ! Potentials for non-existing angular momenta must be 0 for later summations
          shellPot(:,:,1) = 0.0_dp
        end if
        call poiss_updcharges(qInput(:,:,1), q0(:,:,1))
        call poiss_getshift(shellPot(:,:,1))
        if (.not.allocated(shellPotBk)) then
          allocate(shellPotBk(orb%mShell, nAtom))
        end if
        shellPotBk = shellPot(:,:,1)
      else
        shellPot(:,:,1) = shellPotBk
      end if
      atomPot(:,:) = 0.0_dp
      call sccCalc%setShiftPerAtom(atomPot(:,1))
      call sccCalc%setShiftPerL(shellPot(:,:,1))
    #:else
      call error("poisson solver used without transport modules")
    #:endif

    end select

    potential%intAtom(:,1) = potential%intAtom(:,1) + atomPot(:,1)
    potential%intShell(:,:,1) = potential%intShell(:,:,1) + shellPot(:,:,1)

    if (allocated(thirdOrd)) then
      call thirdOrd%updateCharges(pSpecies0, neighbourList, qInput, q0, img2CentCell, orb)
      call thirdOrd%getShifts(atomPot(:,1), shellPot(:,:,1))
      potential%intAtom(:,1) = potential%intAtom(:,1) + atomPot(:,1)
      potential%intShell(:,:,1) = potential%intShell(:,:,1) + shellPot(:,:,1)
    end if

    if (nSpin /= 1 .and. allocated(spinW)) then
      call getSpinShift(shellPot, chargePerShell, species, orb, spinW)
      potential%intShell = potential%intShell + shellPot
    end if

    call total_shift(potential%intShell, potential%intAtom, orb, species)
    call total_shift(potential%intBlock, potential%intShell, orb, species)

  end subroutine addChargePotentials


  !> Add potentials comming from on-site block of the dual density matrix.
  subroutine addBlockChargePotentials(qBlockIn, qiBlockIn, tDftbU, tImHam, species, orb, nDftbUFunc&
      &, UJ, nUJ, iUJ, niUJ, potential)

    !> block input charges
    real(dp), allocatable, intent(in) :: qBlockIn(:,:,:,:)

    !> imaginary part
    real(dp), allocatable, intent(in) :: qiBlockIn(:,:,:,:)

    !> is this a +U calculation
    logical, intent(in) :: tDftbU

    !> does the hamitonian have an imaginary part in real space?
    logical, intent(in) :: tImHam

    !> chemical species of all atoms
    integer, intent(in) :: species(:)

    !> Orbital information
    type(TOrbitals), intent(in) :: orb

    !> choice of +U functional
    integer, intent(in) :: nDftbUFunc

    !> prefactor for +U potential
    real(dp), allocatable, intent(in) :: UJ(:,:)

    !> Number DFTB+U blocks of shells for each atom type
    integer, intent(in), allocatable :: nUJ(:)

    !> which shells are in each DFTB+U block
    integer, intent(in), allocatable :: iUJ(:,:,:)

    !> Number of shells in each DFTB+U block
    integer, intent(in), allocatable :: niUJ(:,:)

    !> potentials acting in system
    type(TPotentials), intent(inout) :: potential


    if (tDFTBU) then
      if (tImHam) then
        call getDftbUShift(potential%orbitalBlock, potential%iorbitalBlock, qBlockIn, qiBlockIn,&
            & species,orb, nDFTBUfunc, UJ, nUJ, niUJ, iUJ)
      else
        call getDftbUShift(potential%orbitalBlock, qBlockIn, species, orb, nDFTBUfunc, UJ, nUJ,&
            & niUJ, iUJ)
      end if
      potential%intBlock = potential%intBlock + potential%orbitalBlock
    end if

  end subroutine addBlockChargePotentials



  !> Returns the Hamiltonian for the given scc iteration
  subroutine getSccHamiltonian(H0, over, nNeighbourSK, neighbourList, species, orb, iSparseStart,&
      & img2CentCell, potential, ham, iHam)

    !> non-SCC hamitonian (sparse)
    real(dp), intent(in) :: H0(:)

    !> overlap (sparse)
    real(dp), intent(in) :: over(:)

    !> Number of atomic neighbours
    integer, intent(in) :: nNeighbourSK(:)

    !> list of atomic neighbours
    type(TNeighbourList), intent(in) :: neighbourList

    !> species of atoms
    integer, intent(in) :: species(:)

    !> atomic orbital information
    type(TOrbitals), intent(in) :: orb

    !> Index for atomic blocks in sparse data
    integer, intent(in) :: iSparseStart(:,:)

    !> image atoms to central cell atoms
    integer, intent(in) :: img2CentCell(:)

    !> potential acting on sustem
    type(TPotentials), intent(in) :: potential

    !> resulting hamitonian (sparse)
    real(dp), intent(out) :: ham(:,:)

    !> imaginary part of hamitonian (if required, signalled by being allocated)
    real(dp), allocatable, intent(inout) :: iHam(:,:)

    integer :: nAtom

    nAtom = size(orb%nOrbAtom)

    ham(:,:) = 0.0_dp
    ham(:,1) = h0
    call add_shift(ham, over, nNeighbourSK, neighbourList%iNeighbour, species, orb, iSparseStart,&
        & nAtom, img2CentCell, potential%intBlock)

    if (allocated(iHam)) then
      iHam(:,:) = 0.0_dp
      call add_shift(iHam, over, nNeighbourSK, neighbourList%iNeighbour, species, orb,&
          & iSparseStart, nAtom, img2CentCell, potential%iorbitalBlock)
    end if

  end subroutine getSccHamiltonian


>>>>>>> c8f9e2c1
  !> Transform the hamiltonian from QM to UD representation
  !> Hack due to not using Pauli-type structure for diagonalisation
  !> For collinear spin, qm2ud will produce the right potential:
  !> (Vq, uB*Bz*\sigma_z) -> (Vq + uB*Bz*\sigma_z, Vq - uB*Bz*\sigma_z)
  !> For non-collinear spin-orbit, all blocks are multiplied by 1/2:
  !> (Vq/2, uL* Lx*\sigma_x/2, uL* Ly*\sigma_y/2, uL* Lz*\sigma_z/2)
  subroutine convertToUpDownRepr(Ham, iHam)
    real(dp), intent(inout) :: Ham(:,:)
    real(dp), intent(inout), allocatable :: iHam(:,:)

    integer :: nSpinBlocks

    nSpinBlocks = size(ham, dim=2)

    if (nSpinBlocks > 1) then
      ham = 2.0_dp * ham
      if (allocated(iHam)) then
        iHam = 2.0_dp * iHam
      end if
    end if

    if (nSpinBlocks /= 4) then
      call qm2ud(ham)
      if (allocated(iHam)) then
        call qm2ud(iHam)
      end if
    end if

  end subroutine convertToUpDownRepr



  !> Returns the sparse density matrix.
  !>
  !> All operations (e.g. non-dual spin orbit coupling), which need access to full (unpacked)
  !> Hamiltonian or the full (unpacked) density matrix, must also invoked from within this routine,
  !> as those unpacked quantities do not exist elsewhere.
  !>
  subroutine getDensity(env, iScc, denseDesc, ham, over, neighbourList, nNeighbourSK, iSparseStart,&
      & img2CentCell, iCellVec, cellVec, kPoint, kWeight, orb, species, electronicSolver, tRealHS,&
      & tSpinSharedEf, tSpinOrbit, tDualSpinOrbit, tFillKSep, tFixEf, tMulliken, iDistribFn,&
      & tempElec, nEl, parallelKS, Ef, mu, energy, rangeSep, eigen, filling, rhoPrim, Eband, TS,&
      & E0, iHam, xi, orbitalL, HSqrReal, SSqrReal, eigvecsReal, iRhoPrim, HSqrCplx, SSqrCplx,&
      & eigvecsCplx, rhoSqrReal, deltaRhoInSqr, deltaRhoOutSqr, qOutput, nNeighbourLC,&
      & tLargeDenseMatrices)

    !> Environment settings
    type(TEnvironment), intent(inout) :: env

    !> SCC iteration counter (needed by GF)
    integer, intent(in) :: iSCC

    !> Dense matrix descriptor
    type(TDenseDescr), intent(in) :: denseDesc

    !> hamiltonian in sparse storage
    real(dp), intent(in) :: ham(:,:)

    !> sparse overlap matrix
    real(dp), intent(in) :: over(:)

    !> list of neighbours for each atom
    type(TNeighbourList), intent(in) :: neighbourList

    !> Number of neighbours for each of the atoms
    integer, intent(in) :: nNeighbourSK(:)

    !> Index array for the start of atomic blocks in sparse arrays
    integer, intent(in) :: iSparseStart(:,:)

    !> map from image atoms to the original unique atom
    integer, intent(in) :: img2CentCell(:)

    !> Index for which unit cell atoms are associated with
    integer, intent(in) :: iCellVec(:)

    !> Vectors (in units of the lattice constants) to cells of the lattice
    real(dp), intent(in) :: cellVec(:,:)

    !> k-points
    real(dp), intent(in) :: kPoint(:,:)

    !> Weights for k-points
    real(dp), intent(in) :: kWeight(:)

    !> Atomic orbital information
    type(TOrbitals), intent(in) :: orb

    !> species of all atoms in the system
    integer, intent(in) :: species(:)

    !> Electronic solver information
    type(TElectronicSolver), intent(inout) :: electronicSolver

    !> Is the hamitonian real (no k-points/molecule/gamma point)?
    logical, intent(in) :: tRealHS

    !> Is the Fermi level common accross spin channels?
    logical, intent(in) :: tSpinSharedEf

    !> Are spin orbit interactions present
    logical, intent(in) :: tSpinOrbit

    !> Are block population spin orbit interactions present
    logical, intent(in) :: tDualSpinOrbit

    !> Fill k-points separately if true (no charge transfer accross the BZ)
    logical, intent(in) :: tFillKSep

    !> Whether fixed Fermi level(s) should be used. (No charge conservation!)
    logical, intent(in) :: tFixEf

    !> Should Mulliken populations be generated/output
    logical, intent(in) :: tMulliken

    !> occupation function for electronic states
    integer, intent(in) :: iDistribFn

    !> Electronic temperature
    real(dp), intent(in) :: tempElec

    !> Number of electrons
    real(dp), intent(in) :: nEl(:)

    !> K-points and spins to process
    type(TParallelKS), intent(in) :: parallelKS

    !> Fermi level(s)
    real(dp), intent(inout) :: Ef(:)

    !> Electrochemical potentials (contact, spin)
    real(dp), allocatable, intent(in) :: mu(:,:)

    !> Energy contributions and total
    type(TEnergies), intent(inout) :: energy

    !> Data for rangeseparated calculation
    type(TRangeSepFunc), allocatable, intent(inout) :: rangeSep

    !> eigenvalues (level, kpoint, spin)
    real(dp), intent(out) :: eigen(:,:,:)

    !> occupations (level, kpoint, spin)
    real(dp), intent(out) :: filling(:,:,:)

    !> sparse density matrix
    real(dp), intent(out) :: rhoPrim(:,:)

    !> band structure energy
    real(dp), intent(out) :: Eband(:)

    !> electronic entropy times temperature
    real(dp), intent(out) :: TS(:)

    !> extrapolated 0 temperature band energy
    real(dp), intent(out) :: E0(:)

    !> imaginary part of hamitonian
    real(dp), intent(in), allocatable :: iHam(:,:)

    !> spin orbit constants
    real(dp), intent(in), allocatable :: xi(:,:)

    !> orbital moments of atomic shells
    real(dp), intent(inout), allocatable :: orbitalL(:,:,:)

    !> imaginary part of density matrix
    real(dp), intent(inout), allocatable :: iRhoPrim(:,:)

    !> dense real hamiltonian storage
    real(dp), intent(inout), allocatable :: HSqrReal(:,:)

    !> dense real overlap storage
    real(dp), intent(inout), allocatable :: SSqrReal(:,:)

    !> real eigenvectors on exit
    real(dp), intent(inout), allocatable :: eigvecsReal(:,:,:)

    !> dense complex (k-points) hamiltonian storage
    complex(dp), intent(inout), allocatable :: HSqrCplx(:,:)

    !> dense complex (k-points) overlap storage
    complex(dp), intent(inout), allocatable :: SSqrCplx(:,:)

    !> complex eigenvectors on exit
    complex(dp), intent(inout), allocatable :: eigvecsCplx(:,:,:)

    !> Dense density matrix
    real(dp), intent(inout), allocatable :: rhoSqrReal(:,:,:)

    !> Change in density matrix during last SCC iteration
    real(dp), pointer, intent(inout) :: deltaRhoInSqr(:,:,:)

    !> Change in density matrix after SCC step
    real(dp), pointer, intent(inout) :: deltaRhoOutSqr(:,:,:)

    !> Output electrons
    real(dp), intent(inout) :: qOutput(:,:,:)

    !> Number of neighbours for each of the atoms for the exchange contributions in the long range
    !> functional
    integer, intent(in), allocatable :: nNeighbourLC(:)

    !> Are dense matrices for H, S, etc. being used
    logical, intent(in) :: tLargeDenseMatrices

    integer :: nSpin, iKS, iSp, iK, nAtom
    complex(dp), allocatable :: rhoSqrCplx(:,:)
    logical :: tImHam
    real(dp), allocatable :: rVecTemp(:)

    nSpin = size(ham, dim=2)
    tImHam = allocated(iRhoPrim)

    select case (electronicSolver%iSolver)

    case (electronicSolverTypes%GF)

      call env%globalTimer%startTimer(globalTimers%densityMatrix)
    #:if WITH_TRANSPORT
      call calcdensity_green(iSCC, env, parallelKS%localKS, ham, over, neighbourlist%iNeighbour,&
          & nNeighbourSK, denseDesc%iAtomStart, iSparseStart, img2CentCell, iCellVec, cellVec, orb,&
          & kPoint, kWeight, mu, rhoPrim, Eband, Ef, E0, TS)
    #:else
      call error("Internal error: getDensity : GF-solver although code compiled without transport")
    #:endif
      call ud2qm(rhoPrim)
      call env%globalTimer%stopTimer(globalTimers%densityMatrix)

    case (electronicSolverTypes%onlyTransport)

      call error("OnlyTransport solver cannot calculate the density matrix")

    case(electronicSolverTypes%qr, electronicSolverTypes%divideandconquer,&
        & electronicSolverTypes%relativelyrobust, electronicSolverTypes%elpa,&
        & electronicSolverTypes%magma_gvd)

      call getDensityFromDenseDiag(env, denseDesc, ham, over, neighbourList, nNeighbourSK,&
          & iSparseStart, img2CentCell, iCellVec, cellVec, kPoint, kWeight, orb, species,&
          & electronicSolver, tRealHS, tSpinSharedEf, tSpinOrbit, tDualSpinOrbit, tFillKSep,&
          & tFixEf, tMulliken, iDistribFn, tempElec, nEl, parallelKS, Ef, energy, rangeSep, eigen,&
          & filling, rhoPrim, Eband, TS, E0, iHam, xi, orbitalL, HSqrReal, SSqrReal, eigvecsReal,&
          & iRhoPrim, HSqrCplx, SSqrCplx, eigvecsCplx, rhoSqrReal, deltaRhoInSqr, deltaRhoOutSqr,&
          & qOutput, nNeighbourLC)

    case(electronicSolverTypes%omm, electronicSolverTypes%pexsi, electronicSolverTypes%ntpoly,&
        &electronicSolverTypes%elpadm)

      call env%globalTimer%startTimer(globalTimers%densityMatrix)

      call electronicSolver%elsi%getDensity(env, denseDesc, ham, over, neighbourList, nNeighbourSK,&
          & iSparseStart, img2CentCell, iCellVec, cellVec, kPoint, kWeight, orb, species, tRealHS,&
          & tSpinSharedEf, tSpinOrbit, tDualSpinOrbit, tMulliken, parallelKS, Ef, energy, rhoPrim,&
          & Eband, TS, iHam, xi, orbitalL, HSqrReal, SSqrReal, iRhoPrim, HSqrCplx, SSqrCplx)
      call env%globalTimer%stopTimer(globalTimers%densityMatrix)

    end select

  end subroutine getDensity


  !> Returns the density matrix using dense diagonalisation.
  subroutine getDensityFromDenseDiag(env, denseDesc, ham, over, neighbourList, nNeighbourSK,&
      & iSparseStart, img2CentCell, iCellVec, cellVec, kPoint, kWeight, orb, species,&
      & electronicSolver, tRealHS, tSpinSharedEf, tSpinOrbit, tDualSpinOrbit, tFillKSep, tFixEf,&
      & tMulliken, iDistribFn, tempElec, nEl, parallelKS, Ef, energy, rangeSep, eigen, filling,&
      & rhoPrim, Eband, TS, E0, iHam, xi, orbitalL, HSqrReal, SSqrReal, eigvecsReal, iRhoPrim,&
      & HSqrCplx, SSqrCplx, eigvecsCplx, rhoSqrReal, deltaRhoInSqr, deltaRhoOutSqr, qOutput,&
      & nNeighbourLC)

    !> Environment settings
    type(TEnvironment), intent(inout) :: env

    !> Dense matrix descriptor
    type(TDenseDescr), intent(in) :: denseDesc

    !> hamiltonian in sparse storage
    real(dp), intent(in) :: ham(:,:)

    !> sparse overlap matrix
    real(dp), intent(in) :: over(:)

    !> list of neighbours for each atom
    type(TNeighbourList), intent(in) :: neighbourList

    !> Number of neighbours for each of the atoms
    integer, intent(in) :: nNeighbourSK(:)

    !> Index array for the start of atomic blocks in sparse arrays
    integer, intent(in) :: iSparseStart(:,:)

    !> map from image atoms to the original unique atom
    integer, intent(in) :: img2CentCell(:)

    !> Index for which unit cell atoms are associated with
    integer, intent(in) :: iCellVec(:)

    !> Vectors (in units of the lattice constants) to cells of the lattice
    real(dp), intent(in) :: cellVec(:,:)

    !> k-points
    real(dp), intent(in) :: kPoint(:,:)

    !> Weights for k-points
    real(dp), intent(in) :: kWeight(:)

    !> Atomic orbital information
    type(TOrbitals), intent(in) :: orb

    !> species of all atoms in the system
    integer, intent(in) :: species(:)

    !> Electronic solver information
    type(TElectronicSolver), intent(inout) :: electronicSolver

    !> Is the hamitonian real (no k-points/molecule/gamma point)?
    logical, intent(in) :: tRealHS

    !> Is the Fermi level common accross spin channels?
    logical, intent(in) :: tSpinSharedEf

    !> Are spin orbit interactions present
    logical, intent(in) :: tSpinOrbit

    !> Are block population spin orbit interactions present
    logical, intent(in) :: tDualSpinOrbit

    !> Fill k-points separately if true (no charge transfer accross the BZ)
    logical, intent(in) :: tFillKSep

    !> Whether fixed Fermi level(s) should be used. (No charge conservation!)
    logical, intent(in) :: tFixEf

    !> Should Mulliken populations be generated/output
    logical, intent(in) :: tMulliken

    !> occupation function for electronic states
    integer, intent(in) :: iDistribFn

    !> Electronic temperature
    real(dp), intent(in) :: tempElec

    !> Number of electrons
    real(dp), intent(in) :: nEl(:)

    !> K-points and spins to process
    type(TParallelKS), intent(in) :: parallelKS

    !> Fermi level(s)
    real(dp), intent(inout) :: Ef(:)

    !> Energy contributions and total
    type(TEnergies), intent(inout) :: energy

    !> Data for rangeseparated calculation
    type(TRangeSepFunc), allocatable, intent(inout) :: rangeSep

    !> eigenvalues (level, kpoint, spin)
    real(dp), intent(out) :: eigen(:,:,:)

    !> occupations (level, kpoint, spin)
    real(dp), intent(out) :: filling(:,:,:)

    !> sparse density matrix
    real(dp), intent(out) :: rhoPrim(:,:)

    !> band structure energy
    real(dp), intent(out) :: Eband(:)

    !> electronic entropy times temperature
    real(dp), intent(out) :: TS(:)

    !> extrapolated 0 temperature band energy
    real(dp), intent(out) :: E0(:)

    !> imaginary part of hamitonian
    real(dp), intent(in), allocatable :: iHam(:,:)

    !> spin orbit constants
    real(dp), intent(in), allocatable :: xi(:,:)

    !> orbital moments of atomic shells
    real(dp), intent(inout), allocatable :: orbitalL(:,:,:)

    !> imaginary part of density matrix
    real(dp), intent(inout), allocatable :: iRhoPrim(:,:)

    !> dense real hamiltonian storage
    real(dp), intent(inout), allocatable :: HSqrReal(:,:)

    !> dense real overlap storage
    real(dp), intent(inout), allocatable :: SSqrReal(:,:)

    !> real eigenvectors on exit
    real(dp), intent(inout), allocatable :: eigvecsReal(:,:,:)

    !> dense complex (k-points) hamiltonian storage
    complex(dp), intent(inout), allocatable :: HSqrCplx(:,:)

    !> dense complex (k-points) overlap storage
    complex(dp), intent(inout), allocatable :: SSqrCplx(:,:)

    !> complex eigenvectors on exit
    complex(dp), intent(inout), allocatable :: eigvecsCplx(:,:,:)

    !> Dense density matrix
    real(dp), intent(inout), allocatable :: rhoSqrReal(:,:,:)

    !> Change in density matrix during last rangesep SCC cycle
    real(dp), pointer, intent(in) :: deltaRhoInSqr(:,:,:)

    !> Change in density matrix during this SCC step for rangesep
    real(dp), pointer, intent(inout) :: deltaRhoOutSqr(:,:,:)

    !> Output electrons
    real(dp), intent(inout) :: qOutput(:,:,:)

    !> Number of neighbours for each of the atoms for the exchange contributions in the long range
    !> functional
    integer, intent(in), allocatable :: nNeighbourLC(:)

    integer :: nSpin

    nSpin = size(ham, dim=2)

    call env%globalTimer%startTimer(globalTimers%diagonalization)
    if (nSpin /= 4) then
      if (tRealHS) then
        call buildAndDiagDenseRealHam(env, denseDesc, ham, over, neighbourList, nNeighbourSK,&
            & iSparseStart, img2CentCell, orb, electronicSolver, parallelKS, rangeSep,&
            & deltaRhoInSqr, qOutput, nNeighbourLC, HSqrReal, SSqrReal, eigVecsReal, eigen(:,1,:))
      else
        call buildAndDiagDenseCplxHam(env, denseDesc, ham, over, kPoint, neighbourList,&
            & nNeighbourSK, iSparseStart, img2CentCell, iCellVec, cellVec, electronicSolver,&
            & parallelKS, HSqrCplx, SSqrCplx, eigVecsCplx, eigen)
      end if
    else
      call buildAndDiagDensePauliHam(env, denseDesc, ham, over, kPoint, neighbourList,&
          & nNeighbourSK, iSparseStart, img2CentCell, iCellVec, cellVec, orb, electronicSolver,&
          & parallelKS, eigen(:,:,1), HSqrCplx, SSqrCplx, eigVecsCplx, iHam, xi, species)
    end if
    call env%globalTimer%stopTimer(globalTimers%diagonalization)

    call getFillingsAndBandEnergies(eigen, nEl, nSpin, tempElec, kWeight, tSpinSharedEf,&
        & tFillKSep, tFixEf, iDistribFn, Ef, filling, Eband, TS, E0)

    call env%globalTimer%startTimer(globalTimers%densityMatrix)
    if (nSpin /= 4) then
      if (tRealHS) then
        call getDensityFromRealEigvecs(env, denseDesc, filling(:,1,:), neighbourList, nNeighbourSK,&
            & iSparseStart, img2CentCell, orb, eigVecsReal, parallelKS, rhoPrim, SSqrReal,&
            & rhoSqrReal, deltaRhoOutSqr)
      else
        call getDensityFromCplxEigvecs(env, denseDesc, filling, kPoint, kWeight, neighbourList,&
            & nNeighbourSK, iSparseStart, img2CentCell, iCellVec, cellVec, orb, parallelKS,&
            & eigvecsCplx, rhoPrim, SSqrCplx)
      end if
      call ud2qm(rhoPrim)
    else
      ! Pauli structure of eigenvectors
      filling(:,:,1) = 2.0_dp * filling(:,:,1)
      call getDensityFromPauliEigvecs(env, denseDesc, tRealHS, tSpinOrbit, tDualSpinOrbit,&
          & tMulliken, kPoint, kWeight, filling(:,:,1), neighbourList, nNeighbourSK, orb,&
          & iSparseStart, img2CentCell, iCellVec, cellVec, species, parallelKS, eigVecsCplx,&
          & SSqrCplx, energy, rhoPrim, xi, orbitalL, iRhoPrim)
      filling(:,:,1) = 0.5_dp * filling(:,:,1)
    end if
    call env%globalTimer%stopTimer(globalTimers%densityMatrix)

  end subroutine getDensityFromDenseDiag


  !> Builds and diagonalises dense Hamiltonians.
  subroutine buildAndDiagDenseRealHam(env, denseDesc, ham, over, neighbourList, nNeighbourSK,&
      & iSparseStart, img2CentCell, orb, electronicSolver, parallelKS, rangeSep, deltaRhoInSqr,&
      & qOutput, nNeighbourLC, HSqrReal, SSqrReal, eigvecsReal, eigen)

    !> Environment settings
    type(TEnvironment), intent(inout) :: env

    !> Dense matrix descriptor
    type(TDenseDescr), intent(in) :: denseDesc

    !> hamiltonian in sparse storage
    real(dp), intent(in) :: ham(:,:)

    !> sparse overlap matrix
    real(dp), intent(in) :: over(:)

    !> list of neighbours for each atom
    type(TNeighbourList), intent(in) :: neighbourList

    !> Number of neighbours for each of the atoms
    integer, intent(in) :: nNeighbourSK(:)

    !> Index array for the start of atomic blocks in sparse arrays
    integer, intent(in) :: iSparseStart(:,:)

    !> map from image atoms to the original unique atom
    integer, intent(in) :: img2CentCell(:)

    !> Atomic orbital information
    type(TOrbitals), intent(in) :: orb

    !> Electronic solver information
    type(TElectronicSolver), intent(inout) :: electronicSolver

    !> K-points and spins to be handled
    type(TParallelKS), intent(in) :: parallelKS

    !>Data for rangeseparated calcualtion
    type(TRangeSepFunc), allocatable, intent(inout) :: rangeSep

    !> Change in density matrix during last rangesep SCC cycle
    real(dp), pointer, intent(in) :: deltaRhoInSqr(:,:,:)

    !> Output electrons
    real(dp), intent(inout) :: qOutput(:,:,:)

    !> Number of neighbours for each of the atoms for the exchange contributions in the long range
    !> functional
    integer, intent(in), allocatable :: nNeighbourLC(:)

    !> dense hamitonian matrix
    real(dp), intent(out) :: HSqrReal(:,:)

    !> dense overlap matrix
    real(dp), intent(out) :: SSqrReal(:,:)

    !> Eigenvectors on eixt
    real(dp), intent(out) :: eigvecsReal(:,:,:)

    !> eigenvalues
    real(dp), intent(out) :: eigen(:,:)

    integer :: iKS, iSpin, ii

    eigen(:,:) = 0.0_dp
    do iKS = 1, parallelKS%nLocalKS
      iSpin = parallelKS%localKS(2, iKS)
    #:if WITH_SCALAPACK
      call env%globalTimer%startTimer(globalTimers%sparseToDense)
      call unpackHSRealBlacs(env%blacs, ham(:,iSpin), neighbourList%iNeighbour, nNeighbourSK,&
          & iSparseStart, img2CentCell, denseDesc, HSqrReal)
      if (.not. electronicSolver%hasCholesky(1)) then
        call unpackHSRealBlacs(env%blacs, over, neighbourList%iNeighbour, nNeighbourSK,&
            & iSparseStart, img2CentCell, denseDesc, SSqrReal)
      end if
      call env%globalTimer%stopTimer(globalTimers%sparseToDense)
      call diagDenseMtxBlacs(electronicSolver, 1, 'V', denseDesc%blacsOrbSqr, HSqrReal, SSqrReal,&
          & eigen(:,iSpin), eigvecsReal(:,:,iKS))
    #:else
      call env%globalTimer%startTimer(globalTimers%sparseToDense)
      call unpackHS(HSqrReal, ham(:,iSpin), neighbourList%iNeighbour, nNeighbourSK,&
          & denseDesc%iAtomStart, iSparseStart, img2CentCell)
      call unpackHS(SSqrReal, over, neighbourList%iNeighbour, nNeighbourSK, denseDesc%iAtomStart,&
          & iSparseStart, img2CentCell)

      call env%globalTimer%stopTimer(globalTimers%sparseToDense)

      ! Add rangeseparated contribution
      ! Assumes deltaRhoInSqr only used by rangeseparation
      ! Should this be used elsewhere, need to pass tRangeSep
      if (allocated(rangeSep)) then
        call denseMulliken(deltaRhoInSqr, SSqrReal, denseDesc%iAtomStart, qOutput)
        call rangeSep%addLRHamiltonian(env, deltaRhoInSqr(:,:,iSpin), over,&
            & neighbourList%iNeighbour,  nNeighbourLC, denseDesc%iAtomStart, iSparseStart,&
            & orb, HSqrReal, SSqrReal)
      end if

      call diagDenseMtx(electronicSolver, 'V', HSqrReal, SSqrReal, eigen(:,iSpin))
      eigvecsReal(:,:,iKS) = HSqrReal
    #:endif
    end do

  #:if WITH_SCALAPACK
    ! Distribute all eigenvalues to all nodes via global summation
    call mpifx_allreduceip(env%mpi%interGroupComm, eigen, MPI_SUM)
  #:endif

  end subroutine buildAndDiagDenseRealHam


  !> Builds and diagonalises dense k-point dependent Hamiltonians.
  subroutine buildAndDiagDenseCplxHam(env, denseDesc, ham, over, kPoint, neighbourList,&
      & nNeighbourSK, iSparseStart, img2CentCell, iCellVec, cellVec, electronicSolver, parallelKS,&
      & HSqrCplx, SSqrCplx, eigvecsCplx, eigen)

    !> Environment settings
    type(TEnvironment), intent(inout) :: env

    !> Dense matrix descriptor
    type(TDenseDescr), intent(in) :: denseDesc

    !> hamiltonian in sparse storage
    real(dp), intent(in) :: ham(:,:)

    !> sparse overlap matrix
    real(dp), intent(in) :: over(:)

    !> k-points
    real(dp), intent(in) :: kPoint(:,:)

    !> list of neighbours for each atom
    type(TNeighbourList), intent(in) :: neighbourList

    !> Number of neighbours for each of the atoms
    integer, intent(in) :: nNeighbourSK(:)

    !> Index array for the start of atomic blocks in sparse arrays
    integer, intent(in) :: iSparseStart(:,:)

    !> map from image atoms to the original unique atom
    integer, intent(in) :: img2CentCell(:)

    !> Index for which unit cell atoms are associated with
    integer, intent(in) :: iCellVec(:)

    !> Vectors (in units of the lattice constants) to cells of the lattice
    real(dp), intent(in) :: cellVec(:,:)

    !> Electronic solver information
    type(TElectronicSolver), intent(inout) :: electronicSolver

    !> K-points and spins to be handled
    type(TParallelKS), intent(in) :: parallelKS

    !> dense hamitonian matrix
    complex(dp), intent(out) :: HSqrCplx(:,:)

    !> dense overlap matrix
    complex(dp), intent(out) :: SSqrCplx(:,:)

    !> Complex eigenvectors
    complex(dp), intent(out) :: eigvecsCplx(:,:,:)

    !> eigenvalues
    real(dp), intent(out) :: eigen(:,:,:)

    integer :: iKS, iK, iSpin

    eigen(:,:,:) = 0.0_dp
    do iKS = 1, parallelKS%nLocalKS
      iK = parallelKS%localKS(1, iKS)
      iSpin = parallelKS%localKS(2, iKS)
    #:if WITH_SCALAPACK
      call env%globalTimer%startTimer(globalTimers%sparseToDense)
      call unpackHSCplxBlacs(env%blacs, ham(:,iSpin), kPoint(:,iK), neighbourList%iNeighbour,&
          & nNeighbourSK, iCellVec, cellVec, iSparseStart, img2CentCell, denseDesc, HSqrCplx)
      if (.not. electronicSolver%hasCholesky(iKS)) then
        call unpackHSCplxBlacs(env%blacs, over, kPoint(:,iK), neighbourList%iNeighbour,&
            & nNeighbourSK, iCellVec, cellVec, iSparseStart, img2CentCell, denseDesc, SSqrCplx)
      end if
      call env%globalTimer%stopTimer(globalTimers%sparseToDense)
      call diagDenseMtxBlacs(electronicSolver, iKS, 'V', denseDesc%blacsOrbSqr, HSqrCplx, SSqrCplx,&
          & eigen(:,iK,iSpin), eigvecsCplx(:,:,iKS))
    #:else
      call env%globalTimer%startTimer(globalTimers%sparseToDense)
      call unpackHS(HSqrCplx, ham(:,iSpin), kPoint(:,iK), neighbourList%iNeighbour, nNeighbourSK,&
          & iCellVec, cellVec, denseDesc%iAtomStart, iSparseStart, img2CentCell)
      call unpackHS(SSqrCplx, over, kPoint(:,iK), neighbourList%iNeighbour, nNeighbourSK, iCellVec,&
          & cellVec, denseDesc%iAtomStart, iSparseStart, img2CentCell)
      call env%globalTimer%stopTimer(globalTimers%sparseToDense)
      call diagDenseMtx(electronicSolver, 'V', HSqrCplx, SSqrCplx, eigen(:,iK,iSpin))
      eigvecsCplx(:,:,iKS) = HSqrCplx
    #:endif
    end do
  
  #:if WITH_SCALAPACK
    call mpifx_allreduceip(env%mpi%interGroupComm, eigen, MPI_SUM)
  #:endif

  end subroutine buildAndDiagDenseCplxHam


  !> Builds and diagonalizes Pauli two-component Hamiltonians.
  subroutine buildAndDiagDensePauliHam(env, denseDesc, ham, over, kPoint, neighbourList,&
      & nNeighbourSK, iSparseStart, img2CentCell, iCellVec, cellVec, orb, electronicSolver,&
      & parallelKS, eigen, HSqrCplx, SSqrCplx, eigvecsCplx, iHam, xi, species)

    !> Environment settings
    type(TEnvironment), intent(inout) :: env

    !> Dense matrix descriptor
    type(TDenseDescr), intent(in) :: denseDesc

    !> hamiltonian in sparse storage
    real(dp), intent(in) :: ham(:,:)

    !> sparse overlap matrix
    real(dp), intent(in) :: over(:)

    !> k-points
    real(dp), intent(in) :: kPoint(:,:)

    !> list of neighbours for each atom
    type(TNeighbourList), intent(in) :: neighbourList

    !> Number of neighbours for each of the atoms
    integer, intent(in) :: nNeighbourSK(:)

    !> Index array for the start of atomic blocks in sparse arrays
    integer, intent(in) :: iSparseStart(:,:)

    !> map from image atoms to the original unique atom
    integer, intent(in) :: img2CentCell(:)

    !> Index for which unit cell atoms are associated with
    integer, intent(in) :: iCellVec(:)

    !> Vectors (in units of the lattice constants) to cells of the lattice
    real(dp), intent(in) :: cellVec(:,:)

    !> atomic orbital information
    type(TOrbitals), intent(in) :: orb

    !> Electronic solver information
    type(TElectronicSolver), intent(inout) :: electronicSolver

    !> K-points and spins to be handled
    type(TParallelKS), intent(in) :: parallelKS

    !> eigenvalues (orbital, kpoint)
    real(dp), intent(out) :: eigen(:,:)

    !> dense hamitonian matrix
    complex(dp), intent(out) :: HSqrCplx(:,:)

    !> dense overlap matrix
    complex(dp), intent(out) :: SSqrCplx(:,:)

    !> eigenvectors
    complex(dp), intent(out) :: eigvecsCplx(:,:,:)

    !> imaginary part of the hamiltonian
    real(dp), intent(in), allocatable :: iHam(:,:)

    !> spin orbit constants
    real(dp), intent(in), allocatable :: xi(:,:)

    !> species of atoms
    integer, intent(in), optional :: species(:)

    integer :: iKS, iK

    eigen(:,:) = 0.0_dp
    do iKS = 1, parallelKS%nLocalKS
      iK = parallelKS%localKS(1, iKS)
      call env%globalTimer%startTimer(globalTimers%sparseToDense)
    #:if WITH_SCALAPACK
      if (allocated(iHam)) then
        call unpackHPauliBlacs(env%blacs, ham, kPoint(:,iK), neighbourList%iNeighbour,&
            & nNeighbourSK, iCellVec, cellVec, iSparseStart, img2CentCell, orb%mOrb, denseDesc,&
            & HSqrCplx, iorig=iHam)
      else
        call unpackHPauliBlacs(env%blacs, ham, kPoint(:,iK), neighbourList%iNeighbour,&
            & nNeighbourSK, iCellVec, cellVec, iSparseStart, img2CentCell, orb%mOrb, denseDesc,&
            & HSqrCplx)
      end if
      if (.not. electronicSolver%hasCholesky(iKS)) then
        call unpackSPauliBlacs(env%blacs, over, kPoint(:,iK), neighbourList%iNeighbour,&
            & nNeighbourSK, iCellVec, cellVec, iSparseStart, img2CentCell, orb%mOrb, denseDesc,&
            & SSqrCplx)
      end if
    #:else
      if (allocated(iHam)) then
        call unpackHPauli(ham, kPoint(:,iK), neighbourList%iNeighbour, nNeighbourSK, iSparseStart,&
            & denseDesc%iAtomStart, img2CentCell, iCellVec, cellVec, HSqrCplx, iHam=iHam)
      else
        call unpackHPauli(ham, kPoint(:,iK), neighbourList%iNeighbour, nNeighbourSK, iSparseStart,&
            & denseDesc%iAtomStart, img2CentCell, iCellVec, cellVec, HSqrCplx)
      end if
      call unpackSPauli(over, kPoint(:,iK), neighbourList%iNeighbour, nNeighbourSK,&
          & denseDesc%iAtomStart, iSparseStart, img2CentCell, iCellVec, cellVec, SSqrCplx)
    #:endif
      if (allocated(xi) .and. .not. allocated(iHam)) then
        call addOnsiteSpinOrbitHam(env, xi, species, orb, denseDesc, HSqrCplx)
      end if
      call env%globalTimer%stopTimer(globalTimers%sparseToDense)
    #:if WITH_SCALAPACK
      call diagDenseMtxBlacs(electronicSolver, iKS, 'V', denseDesc%blacsOrbSqr, HSqrCplx, SSqrCplx,&
          & eigen(:,iK), eigvecsCplx(:,:,iKS))
    #:else
      call diagDenseMtx(electronicSolver, 'V', HSqrCplx, SSqrCplx, eigen(:,iK))
      eigvecsCplx(:,:,iKS) = HSqrCplx
    #:endif
    end do

  #:if WITH_SCALAPACK
    call mpifx_allreduceip(env%mpi%interGroupComm, eigen, MPI_SUM)
  #:endif

  end subroutine buildAndDiagDensePauliHam


  !> Creates sparse density matrix from real eigenvectors.
  subroutine getDensityFromRealEigvecs(env, denseDesc, filling, neighbourList, nNeighbourSK,&
      & iSparseStart, img2CentCell, orb, eigvecs, parallelKS, rhoPrim, work, rhoSqrReal,&
      & deltaRhoOutSqr)

    !> Environment settings
    type(TEnvironment), intent(inout) :: env

    !> Dense matrix descriptor
    type(TDenseDescr), intent(in) :: denseDesc

    !> Filling
    real(dp), intent(in) :: filling(:,:)

    !> list of neighbours for each atom
    type(TNeighbourList), intent(in) :: neighbourList

    !> Number of neighbours for each of the atoms
    integer, intent(in) :: nNeighbourSK(:)

    !> Index array for the start of atomic blocks in sparse arrays
    integer, intent(in) :: iSparseStart(:,:)

    !> map from image atoms to the original unique atom
    integer, intent(in) :: img2CentCell(:)

    !> Atomic orbital information
    type(TOrbitals), intent(in) :: orb

    !> K-points and spins to process
    type(TParallelKS), intent(in) :: parallelKS

    !> eigenvectors
    real(dp), intent(inout) :: eigvecs(:,:,:)

    !> sparse density matrix
    real(dp), intent(out) :: rhoPrim(:,:)

    !> work space array
    real(dp), intent(out) :: work(:,:)

    !> Dense density matrix if needed
    real(dp), intent(inout), allocatable  :: rhoSqrReal(:,:,:)

    !> Change in density matrix during this SCC step for rangesep
    real(dp), pointer, intent(inout) :: deltaRhoOutSqr(:,:,:)

    integer :: iKS, iSpin

    rhoPrim(:,:) = 0.0_dp
    do iKS = 1, parallelKS%nLocalKS
      iSpin = parallelKS%localKS(2, iKS)

    #:if WITH_SCALAPACK
      call makeDensityMtxRealBlacs(env%blacs%orbitalGrid, denseDesc%blacsOrbSqr, filling(:,iSpin),&
          & eigvecs(:,:,iKS), work)
      call env%globalTimer%startTimer(globalTimers%denseToSparse)
      call packRhoRealBlacs(env%blacs, denseDesc, work, neighbourList%iNeighbour, nNeighbourSK,&
          & orb%mOrb, iSparseStart, img2CentCell, rhoPrim(:,iSpin))
      call env%globalTimer%stopTimer(globalTimers%denseToSparse)
    #:else
      !> Either pack density matrix or delta density matrix
      if(.not. associated(deltaRhoOutSqr)) then
        if (tDensON2) then
          call makeDensityMatrix(work, eigvecs(:,:,iKS), filling(:,iSpin),&
              & neighbourlist%iNeighbour, nNeighbourSK, orb, denseDesc%iAtomStart, img2CentCell)
        else
          call makeDensityMatrix(work, eigvecs(:,:,iKS), filling(:,iSpin))
        end if

        call env%globalTimer%startTimer(globalTimers%denseToSparse)
        call packHS(rhoPrim(:,iSpin), work, neighbourlist%iNeighbour, nNeighbourSK, orb%mOrb,&
            & denseDesc%iAtomStart, iSparseStart, img2CentCell)
        call env%globalTimer%stopTimer(globalTimers%denseToSparse)
      else
        ! Rangeseparated case: pack delta density matrix
        call makeDensityMatrix(deltaRhoOutSqr(:,:,iSpin),&
            & eigvecs(:,:,iKS), filling(:,iSpin))
        call env%globalTimer%startTimer(globalTimers%denseToSparse)
        call packHS(rhoPrim(:,iSpin), deltaRhoOutSqr(:,:,iSpin), neighbourlist%iNeighbour,&
            & nNeighbourSK, orb%mOrb, denseDesc%iAtomStart, iSparseStart, img2CentCell)
        call env%globalTimer%stopTimer(globalTimers%denseToSparse)
      end if
    #:endif



      if (allocated(rhoSqrReal)) then
        rhoSqrReal(:,:,iSpin) = work
      end if
    end do

  #:if WITH_SCALAPACK
    ! Add up and distribute density matrix contribution from each group
    call mpifx_allreduceip(env%mpi%globalComm, rhoPrim, MPI_SUM)
  #:endif

  end subroutine getDensityFromRealEigvecs


  !> Creates sparse density matrix from complex eigenvectors.
  subroutine getDensityFromCplxEigvecs(env, denseDesc, filling, kPoint, kWeight, neighbourList,&
      & nNeighbourSK, iSparseStart, img2CentCell, iCellVec, cellVec, orb, parallelKS, eigvecs,&
      & rhoPrim, work)

    !> Environment settings
    type(TEnvironment), intent(inout) :: env

    !> Dense matrix descriptor
    type(TDenseDescr), intent(in) :: denseDesc

    !> Occupations of single particle states in the ground state
    real(dp), intent(in) :: filling(:,:,:)

    !> k-points
    real(dp), intent(in) :: kPoint(:,:)

    !> Weights for k-points
    real(dp), intent(in) :: kWeight(:)

    !> list of neighbours for each atom
    type(TNeighbourList), intent(in) :: neighbourList

    !> Number of neighbours for each of the atoms
    integer, intent(in) :: nNeighbourSK(:)

    !> Index array for the start of atomic blocks in sparse arrays
    integer, intent(in) :: iSparseStart(:,:)

    !> map from image atoms to the original unique atom
    integer, intent(in) :: img2CentCell(:)

    !> Index for which unit cell atoms are associated with
    integer, intent(in) :: iCellVec(:)

    !> Vectors (in units of the lattice constants) to cells of the lattice
    real(dp), intent(in) :: cellVec(:,:)

    !> Atomic orbital information
    type(TOrbitals), intent(in) :: orb

    !> K-points and spins to process
    type(TParallelKS), intent(in) :: parallelKS

    !> eigenvectors of the system
    complex(dp), intent(inout) :: eigvecs(:,:,:)

    !> density matrix in sparse storage
    real(dp), intent(out) :: rhoPrim(:,:)

    !> workspace array
    complex(dp), intent(out) :: work(:,:)

    integer :: iKS, iK, iSpin

    rhoPrim(:,:) = 0.0_dp

    do iKS = 1, parallelKS%nLocalKS
      iK = parallelKS%localKS(1, iKS)
      iSpin = parallelKS%localKS(2, iKS)
    #:if WITH_SCALAPACK
      call makeDensityMtxCplxBlacs(env%blacs%orbitalGrid, denseDesc%blacsOrbSqr, filling(:,iK&
          &,iSpin), eigvecs(:,:,iKS), work)
      call env%globalTimer%startTimer(globalTimers%denseToSparse)
      call packRhoCplxBlacs(env%blacs, denseDesc, work, kPoint(:,iK), kWeight(iK),&
          & neighbourList%iNeighbour, nNeighbourSK, orb%mOrb, iCellVec, cellVec, iSparseStart,&
          & img2CentCell, rhoPrim(:,iSpin))
      call env%globalTimer%stopTimer(globalTimers%denseToSparse)
    #:else
      if (tDensON2) then
        call makeDensityMatrix(work, eigvecs(:,:,iKS), filling(:,iK,iSpin),&
            & neighbourlist%iNeighbour, nNeighbourSK, orb, denseDesc%iAtomStart, img2CentCell)
      else
        call makeDensityMatrix(work, eigvecs(:,:,iKS), filling(:,iK,iSpin))
      end if
      call env%globalTimer%startTimer(globalTimers%denseToSparse)
      call packHS(rhoPrim(:,iSpin), work, kPoint(:,iK), kWeight(iK), neighbourList%iNeighbour,&
          & nNeighbourSK, orb%mOrb, iCellVec, cellVec, denseDesc%iAtomStart, iSparseStart,&
          & img2CentCell)
      call env%globalTimer%stopTimer(globalTimers%denseToSparse)
    #:endif
    end do

  #:if WITH_SCALAPACK
    ! Add up and distribute density matrix contribution from each group
    call mpifx_allreduceip(env%mpi%globalComm, rhoPrim, MPI_SUM)
  #:endif

  end subroutine getDensityFromCplxEigvecs


  !> Creates sparse density matrix from two component complex eigenvectors.
  subroutine getDensityFromPauliEigvecs(env, denseDesc, tRealHS, tSpinOrbit, tDualSpinOrbit,&
      & tMulliken, kPoint, kWeight, filling, neighbourList, nNeighbourSK, orb, iSparseStart,&
      & img2CentCell, iCellVec, cellVec, species, parallelKS, eigvecs, work, energy, rhoPrim, xi,&
      & orbitalL, iRhoPrim)

    !> Environment settings
    type(TEnvironment), intent(inout) :: env

    !> Dense matrix descriptor
    type(TDenseDescr), intent(in) :: denseDesc

    !> Is the hamitonian real (no k-points/molecule/gamma point)?
    logical, intent(in) :: tRealHS

    !> Are spin orbit interactions present
    logical, intent(in) :: tSpinOrbit

    !> Are block population spin orbit interactions present
    logical, intent(in) :: tDualSpinOrbit

    !> Should Mulliken populations be generated/output
    logical, intent(in) :: tMulliken

    !> k-points
    real(dp), intent(in) :: kPoint(:,:)

    !> Weights for k-points
    real(dp), intent(in) :: kWeight(:)

    !> occupations of molecular orbitals/Bloch states
    real(dp), intent(in) :: filling(:,:)

    !> list of neighbours for each atom
    type(TNeighbourList), intent(in) :: neighbourList

    !> Number of neighbours for each of the atoms
    integer, intent(in) :: nNeighbourSK(:)

    !> Atomic orbital information
    type(TOrbitals), intent(in) :: orb

    !> Index array for the start of atomic blocks in sparse arrays
    integer, intent(in) :: iSparseStart(:,:)

    !> map from image atoms to the original unique atom
    integer, intent(in) :: img2CentCell(:)

    !> Index for which unit cell atoms are associated with
    integer, intent(in) :: iCellVec(:)

    !> Vectors (in units of the lattice constants) to cells of the lattice
    real(dp), intent(in) :: cellVec(:,:)

    !> species of all atoms in the system
    integer, intent(in) :: species(:)

    !> K-points and spins to process
    type(TParallelKS), intent(in) :: parallelKS

    !> eigenvectors
    complex(dp), intent(inout) :: eigvecs(:,:,:)

    !> work space array
    complex(dp), intent(inout) :: work(:,:)

    !> Energy contributions and total
    type(TEnergies), intent(inout) :: energy

    !> sparse stored density matrix
    real(dp), intent(out) :: rhoPrim(:,:)

    !> spin orbit constants
    real(dp), intent(in), allocatable :: xi(:,:)

    !> Angular momentum of atomic shells
    real(dp), intent(inout), allocatable :: orbitalL(:,:,:)

    !> imaginary part of density matrix  if required
    real(dp), intent(inout), allocatable :: iRhoPrim(:,:)


    real(dp), allocatable :: rVecTemp(:), orbitalLPart(:,:,:)
    integer :: nAtom
    integer :: iKS, iK
    logical :: tImHam

    nAtom = size(orb%nOrbAtom)
    tImHam = allocated(iRhoPrim)

    rhoPrim(:,:) = 0.0_dp
    if (allocated(iRhoPrim)) then
      iRhoPrim(:,:) = 0.0_dp
    end if
    work(:,:) = 0.0_dp

    if (tSpinOrbit .and. .not. tDualSpinOrbit) then
      energy%atomLS(:) = 0.0_dp
      allocate(rVecTemp(nAtom))
    end if

    if (tMulliken .and. tSpinOrbit .and. .not. tDualSpinOrbit) then
      allocate(orbitalLPart(3, orb%mShell, nAtom))
      orbitalL(:,:,:) = 0.0_dp
    end if

    do iKS = 1, parallelKS%nLocalKS
      iK = parallelKS%localKS(1, iKS)

    #:if WITH_SCALAPACK
      call makeDensityMtxCplxBlacs(env%blacs%orbitalGrid, denseDesc%blacsOrbSqr, filling(:,iK),&
          & eigvecs(:,:,iKS), work)
    #:else
      call makeDensityMatrix(work, eigvecs(:,:,iKS), filling(:,iK))
    #:endif
      if (tSpinOrbit .and. .not. tDualSpinOrbit) then
        call getOnsiteSpinOrbitEnergy(env, rVecTemp, work, denseDesc, xi, orb, species)
        energy%atomLS = energy%atomLS + kWeight(iK) * rVecTemp
        if (tMulliken) then
          orbitalLPart(:,:,:) = 0.0_dp
          call getLOnsite(env, orbitalLPart, work, denseDesc, orb, species)
          orbitalL(:,:,:) = orbitalL + kWeight(iK) * orbitalLPart
        end if
      end if

      call env%globalTimer%startTimer(globalTimers%denseToSparse)
    #:if WITH_SCALAPACK
      if (tImHam) then
        call packRhoPauliBlacs(env%blacs, denseDesc, work, kPoint(:,iK), kWeight(iK),&
            & neighbourList%iNeighbour, nNeighbourSK, orb%mOrb, iCellVec, cellVec, iSparseStart,&
            & img2CentCell, rhoPrim, iRhoPrim)
      else
        call packRhoPauliBlacs(env%blacs, denseDesc, work, kPoint(:,iK), kWeight(iK),&
            & neighbourList%iNeighbour, nNeighbourSK, orb%mOrb, iCellVec, cellVec, iSparseStart,&
            & img2CentCell, rhoPrim)
      end if
    #:else
      if (tRealHS) then
        call packHSPauli(rhoPrim, work, neighbourlist%iNeighbour, nNeighbourSK, orb%mOrb,&
            & denseDesc%iAtomStart, iSparseStart, img2CentCell)
        if (tImHam) then
          call packHSPauliImag(iRhoPrim, work, neighbourlist%iNeighbour, nNeighbourSK, orb%mOrb,&
              & denseDesc%iAtomStart, iSparseStart, img2CentCell)
        end if
      else
        call packHS(rhoPrim, work, kPoint(:,iK), kWeight(iK), neighbourList%iNeighbour,&
            & nNeighbourSK, orb%mOrb, iCellVec, cellVec, denseDesc%iAtomStart, iSparseStart,&
            & img2CentCell)
        if (tImHam) then
          call iPackHS(iRhoPrim, work, kPoint(:,iK), kWeight(iK), neighbourlist%iNeighbour,&
              & nNeighbourSK, orb%mOrb, iCellVec, cellVec, denseDesc%iAtomStart, iSparseStart,&
              & img2CentCell)
        end if
      end if
    #:endif
      call env%globalTimer%stopTimer(globalTimers%denseToSparse)
    end do

  #:if WITH_SCALAPACK
    call env%globalTimer%startTimer(globalTimers%denseToSparse)
    ! Add up and distribute contributions from each group
    call mpifx_allreduceip(env%mpi%globalComm, rhoPrim, MPI_SUM)
    if (allocated(iRhoPrim)) then
      call mpifx_allreduceip(env%mpi%globalComm, iRhoPrim, MPI_SUM)
    end if
    call mpifx_allreduceip(env%mpi%globalComm, energy%atomLS, MPI_SUM)
    if (tMulliken .and. tSpinOrbit .and. .not. tDualSpinOrbit) then
      call mpifx_allreduceip(env%mpi%globalComm, orbitalL, MPI_SUM)
    end if
    call env%globalTimer%stopTimer(globalTimers%denseToSparse)
  #:endif
    if (tSpinOrbit .and. .not. tDualSpinOrbit) then
      energy%ELS = sum(energy%atomLS)
    end if

  end subroutine getDensityFromPauliEigvecs


  !> Calculates electron fillings and resulting band energy terms.
  subroutine getFillingsAndBandEnergies(eigvals, nElectrons, nSpinBlocks, tempElec, kWeights,&
      & tSpinSharedEf, tFillKSep, tFixEf, iDistribFn, Ef, fillings, Eband, TS, E0)

    !> Eigenvalue of each level, kpoint and spin channel
    real(dp), intent(in) :: eigvals(:,:,:)

    !> Nr. of electrons for each spin channel
    real(dp), intent(in) :: nElectrons(:)

    !> Nr. of spin blocks in the Hamiltonian (1 - spin avg, 2 - colinear, 4 - non-colinear)
    integer, intent(in) :: nSpinBlocks

    !> Electronic temperature
    real(dp), intent(in) :: tempElec

    !> Weight of the k-points.
    real(dp), intent(in) :: kWeights(:)

    !> Whether for colinear spin a common Fermi level for both spin channels should be used
    logical, intent(in) :: tSpinSharedEf

    !> Whether each K-point should be filled separately (individual Fermi-level for each k-point)
    logical, intent(in) :: tFillKSep

    !> Whether fixed Fermi level(s) should be used. (No charge conservation!)
    logical, intent(in) :: tFixEf

    !> Selector for the distribution function
    integer, intent(in) :: iDistribFn

    !> Fixed Fermi levels on entry, if tFixEf is .true., otherwise the Fermi levels found for the
    !> given number of electrons on exit
    real(dp), intent(inout) :: Ef(:)

    !> Fillings (orbital, kpoint, spin)
    real(dp), intent(out) :: fillings(:,:,:)

    !> Band energies
    real(dp), intent(out) :: Eband(:)

    !> Band entropies
    real(dp), intent(out) :: TS(:)

    !> Band energies extrapolated to zero Kelvin
    real(dp), intent(out) :: E0(:)

    real(dp) :: EbandTmp(1), TSTmp(1), E0Tmp(1)
    real(dp) :: EfTmp
    real(dp) :: nElecFill(2)
    integer :: nSpinHams, nKPoints
    integer :: iS, iK

    nKPoints = size(fillings, dim=2)
    nSpinHams = size(fillings, dim=3)

    if (nSpinBlocks == 1) then
      ! Filling functions assume one electron per level, but for spin unpolarised we have two
      nElecFill(1) = nElectrons(1) / 2.0_dp
    else
      nElecFill(1:nSpinHams) = nElectrons(1:nSpinHams)
    end if

    if (tFixEf) then
      ! Fixed value of the Fermi level for each spin channel
      do iS = 1, nSpinHams
        call electronFill(Eband(iS:iS), fillings(:,:,iS:iS), TS(iS:iS), E0(iS:iS), Ef(iS),&
            & eigvals(:,:,iS:iS), tempElec, iDistribFn, kWeights)
      end do
    else if (nSpinHams == 2 .and. tSpinSharedEf) then
      ! Common Fermi level across two colinear spin channels
      call Efilling(Eband, Ef(1), TS, E0, fillings, eigvals, sum(nElecFill), tempElec, kWeights,&
          & iDistribFn)
      Ef(2) = Ef(1)
    else if (tFillKSep) then
      ! Every spin channel and every k-point filled up individually.
      Eband(:) = 0.0_dp
      Ef(:) = 0.0_dp
      TS(:) = 0.0_dp
      E0(:) = 0.0_dp
      do iS = 1, nSpinHams
        do iK = 1, nKPoints
          call Efilling(EbandTmp, EfTmp, TSTmp, E0Tmp, fillings(:, iK:iK, iS:iS),&
              & eigvals(:, iK:iK, iS:iS), nElecFill(iS), tempElec, [1.0_dp], iDistribFn)
          Eband(iS) = Eband(iS) + EbandTmp(1) * kWeights(iK)
          Ef(iS) = Ef(iS) + EfTmp * kWeights(iK)
          TS(iS) = TS(iS) + TSTmp(1) * kWeights(iK)
          E0(iS) = E0(iS) + E0Tmp(1) * kWeights(iK)
        end do
      end do
    else
      ! Every spin channel (but not the k-points) filled up individually
      do iS = 1, nSpinHams
        call Efilling(Eband(iS:iS), Ef(iS), TS(iS:iS), E0(iS:iS), fillings(:,:,iS:iS),&
            & eigvals(:,:,iS:iS), nElecFill(iS), tempElec, kWeights, iDistribFn)
      end do
    end if

    if (nSpinBlocks == 1) then
      ! Prefactor 2 for spin unpolarised calculations
      Eband(:) = 2.0_dp * Eband
      E0(:) = 2.0_dp * E0
      TS(:) = 2.0_dp * TS
      fillings(:,:,:) = 2.0_dp * fillings
    end if

  end subroutine getFillingsAndBandEnergies


  !> Calculate Mulliken population from sparse density matrix.
  subroutine getMullikenPopulation(rhoPrim, over, orb, neighbourList, nNeighbourSK, img2CentCell,&
      & iSparseStart, qOrb, iRhoPrim, qBlock, qiBlock)

    !> sparse density matrix
    real(dp), intent(in) :: rhoPrim(:,:)

    !> sparse overlap matrix
    real(dp), intent(in) :: over(:)

    !> Atomic orbital information
    type(TOrbitals), intent(in) :: orb

    !> Atomic neighbours
    type(TNeighbourList), intent(in) :: neighbourList

    !> Number of neighbours for each atom within overlap distance
    integer, intent(in) :: nNeighbourSK(:)

    !> image to actual atom indexing
    integer, intent(in) :: img2CentCell(:)

    !> sparse matrix indexing array
    integer, intent(in) :: iSparseStart(:,:)

    !> orbital charges
    real(dp), intent(out) :: qOrb(:,:,:)

    !> imaginary part of density matrix
    real(dp), intent(in), allocatable :: iRhoPrim(:,:)

    !> Dual atomic charges
    real(dp), intent(inout), allocatable :: qBlock(:,:,:,:)

    !> Imaginary part of dual atomic charges
    real(dp), intent(inout), allocatable :: qiBlock(:,:,:,:)

    integer :: iSpin

    qOrb(:,:,:) = 0.0_dp
    do iSpin = 1, size(qOrb, dim=3)
      call mulliken(qOrb(:,:,iSpin), over, rhoPrim(:,iSpin), orb, neighbourList%iNeighbour,&
          & nNeighbourSK, img2CentCell, iSparseStart)
    end do

    if (allocated(qBlock)) then
      qBlock(:,:,:,:) = 0.0_dp
      do iSpin = 1, size(qBlock, dim=4)
        call mulliken(qBlock(:,:,:,iSpin), over, rhoPrim(:,iSpin), orb, neighbourList%iNeighbour,&
            & nNeighbourSK, img2CentCell, iSparseStart)
      end do
    end if

    if (allocated(qiBlock)) then
      qiBlock(:,:,:,:) = 0.0_dp
      do iSpin = 1, size(qiBlock, dim=4)
        call skewMulliken(qiBlock(:,:,:,iSpin), over, iRhoPrim(:,iSpin), orb,&
            & neighbourList%iNeighbour, nNeighbourSK, img2CentCell, iSparseStart)
      end do
    end if

  end subroutine getMullikenPopulation


<<<<<<< HEAD
=======
  !> Calculates various energy contribution that can potentially update for the same geometry
  subroutine getEnergies(sccCalc, qOrb, q0, chargePerShell, species, tExtField, isXlbomd, tDftbU,&
      & tDualSpinOrbit, rhoPrim, H0, orb, neighbourList, nNeighbourSK, img2CentCell, iSparseStart,&
      & cellVol, extPressure, TS, potential, energy, thirdOrd, rangeSep, qDepExtPot, qBlock,&
      & qiBlock, nDftbUFunc, UJ, nUJ, iUJ, niUJ, xi, iAtInCentralRegion, tFixEf, Ef, onSiteElements)

    !> SCC module internal variables
    type(TScc), allocatable, intent(in) :: sccCalc

    !> Electrons in each atomic orbital
    real(dp), intent(in) :: qOrb(:,:,:)

    !> reference charges
    real(dp), intent(in) :: q0(:,:,:)

    !> electrons in each atomi shell
    real(dp), intent(in) :: chargePerShell(:,:,:)

    !> chemical species
    integer, intent(in) :: species(:)

    !> is an external electric field present
    logical, intent(in) :: tExtField

    !> Is the extended Lagrangian being used for MD
    logical, intent(in) :: isXlbomd

    !> Are there orbital potentials present
    logical, intent(in) :: tDftbU

    !> Is dual spin orbit being used
    logical, intent(in) :: tDualSpinOrbit

    !> density matrix in sparse storage
    real(dp), intent(in) :: rhoPRim(:,:)

    !> non-self-consistent hamiltonian
    real(dp), intent(in) :: H0(:)

    !> atomic orbital information
    type(TOrbitals), intent(in) :: orb

    !> neighbour list
    type(TNeighbourList), intent(in) :: neighbourList

    !> Number of neighbours within cut-off for each atom
    integer, intent(in) :: nNeighbourSK(:)

    !> image to real atom mapping
    integer, intent(in) :: img2CentCell(:)

    !> index for sparse large matrices
    integer, intent(in) :: iSparseStart(:,:)

    !> unit cell volume
    real(dp), intent(in) :: cellVol

    !> external pressure
    real(dp), intent(in) :: extPressure

    !> electron entropy contribution
    real(dp), intent(in) :: TS(:)

    !> potentials acting
    type(TPotentials), intent(in) :: potential

    !> energy contributions
    type(TEnergies), intent(inout) :: energy

    !> 3rd order settings
    type(TThirdOrder), intent(inout), allocatable :: thirdOrd

    !> Data from rangeseparated calculations
    type(TRangeSepFunc), intent(inout), allocatable ::rangeSep

    !> Proxy for querying Q-dependant external potentials
    type(TQDepExtPotProxy), intent(inout), allocatable :: qDepExtPot

    !> block (dual) atomic populations
    real(dp), intent(in), allocatable :: qBlock(:,:,:,:)

    !> Imaginary part of block atomic populations
    real(dp), intent(in), allocatable :: qiBlock(:,:,:,:)

    !> which DFTB+U functional (if used)
    integer, intent(in), optional :: nDftbUFunc

    !> U-J prefactors in DFTB+U
    real(dp), intent(in), allocatable :: UJ(:,:)

    !> Number DFTB+U blocks of shells for each atom type
    integer, intent(in), allocatable :: nUJ(:)

    !> which shells are in each DFTB+U block
    integer, intent(in), allocatable :: iUJ(:,:,:)

    !> Number of shells in each DFTB+U block
    integer, intent(in), allocatable :: niUJ(:,:)

    !> Spin orbit constants
    real(dp), intent(in), allocatable :: xi(:,:)

    !> Atoms over which to sum the total energies
    integer, intent(in) :: iAtInCentralRegion(:)

    !> Whether fixed Fermi level(s) should be used. (No charge conservation!)
    logical, intent(in) :: tFixEf

    !> If tFixEf is .true. contains reservoir chemical potential, otherwise the Fermi levels found
    !> from the given number of electrons
    real(dp), intent(inout) :: Ef(:)

    !> Corrections terms for on-site elements
    real(dp), intent(in), allocatable :: onSiteElements(:,:,:,:)

    integer :: nSpin
    real(dp) :: nEl(2)

    nSpin = size(rhoPrim, dim=2)

    ! Tr[H0 * Rho] can be done with the same algorithm as Mulliken-analysis
    energy%atomNonSCC(:) = 0.0_dp
    call mulliken(energy%atomNonSCC, rhoPrim(:,1), H0, orb, neighbourList%iNeighbour, nNeighbourSK,&
        & img2CentCell, iSparseStart)
    energy%EnonSCC = sum(energy%atomNonSCC(iAtInCentralRegion(:)))

    energy%atomExt(:) = 0.0_dp
    if (tExtField) then
      energy%atomExt(:) = energy%atomExt&
          & + sum(qOrb(:,:,1) - q0(:,:,1), dim=1) * potential%extAtom(:,1)
    end if
    if (allocated(qDepExtPot)) then
      call qDepExtPot%addEnergy(energy%atomExt)
    end if
    energy%Eext = sum(energy%atomExt)

    if (allocated(sccCalc)) then
      if (isXlbomd) then
        call sccCalc%getEnergyPerAtomXlbomd(species, orb, qOrb, q0, energy%atomSCC)
      else
        call sccCalc%getEnergyPerAtom(energy%atomSCC)
      end if
      energy%Escc = sum(energy%atomSCC(iAtInCentralRegion(:)))

      if (nSpin > 1) then
        energy%atomSpin(:) = 0.5_dp * sum(sum(potential%intShell(:,:,2:nSpin)&
            & * chargePerShell(:,:,2:nSpin), dim=1), dim=2)
        energy%Espin = sum(energy%atomSpin(iAtInCentralRegion(:)))
      end if
    end if

    if (allocated(thirdOrd)) then
      if (isXlbomd) then
        call thirdOrd%getEnergyPerAtomXlbomd(qOrb, q0, species, orb, energy%atom3rd)
      else
        call thirdOrd%getEnergyPerAtom(energy%atom3rd)
      end if
      energy%e3rd = sum(energy%atom3rd(iAtInCentralRegion(:)))
    end if

    if (allocated(onSiteElements)) then
      call getEons(energy%atomOnSite, qBlock, qiBlock, q0, onSiteElements, species, orb)
      energy%eOnSite = sum(energy%atomOnSite)
    end if

    if (tDftbU) then
      if (allocated(qiBlock)) then
        call E_DFTBU(energy%atomDftbu, qBlock, species, orb, nDFTBUfunc, UJ, nUJ, niUJ, iUJ,&
            & qiBlock)
      else
        call E_DFTBU(energy%atomDftbu, qBlock, species, orb, nDFTBUfunc, UJ, nUJ, niUJ, iUJ)
      end if
      energy%Edftbu = sum(energy%atomDftbu(iAtInCentralRegion(:)))
    end if

    if (tDualSpinOrbit) then
      energy%atomLS(:) = 0.0_dp
      call getDualSpinOrbitEnergy(energy%atomLS, qiBlock, xi, orb, species)
      energy%ELS = sum(energy%atomLS(iAtInCentralRegion(:)))
    end if

    energy%Eelec = energy%EnonSCC + energy%ESCC + energy%Espin + energy%ELS + energy%Edftbu&
        & + energy%Eext + energy%e3rd + energy%eOnSite

    !> Add exchange conribution for range separated calculations
    if (allocated(rangeSep)) then
      energy%Efock = 0.0_dp
      call rangeSep%addLREnergy(energy%Efock)
      energy%Eelec = energy%Eelec + energy%Efock
    end if

    energy%atomElec(:) = energy%atomNonSCC + energy%atomSCC + energy%atomSpin + energy%atomDftbu&
        & + energy%atomLS + energy%atomExt + energy%atom3rd + energy%atomOnSite
    energy%atomTotal(:) = energy%atomElec + energy%atomRep + energy%atomDisp + energy%atomHalogenX
    energy%Etotal = energy%Eelec + energy%Erep + energy%eDisp + energy%eHalogenX
    energy%EMermin = energy%Etotal - sum(TS)
    ! extrapolated to 0 K
    energy%Ezero = energy%Etotal - 0.5_dp * sum(TS)
    energy%EGibbs = energy%EMermin + cellVol * extPressure

    energy%EForceRelated = energy%EGibbs
    if (tFixEf) then
      if (nSpin == 2) then
        nEl(:) = sum(sum(qOrb(:,iAtInCentralRegion(:),:),dim=1),dim=1)
        nEl(1) = 0.5_dp * ( nEl(1) + nEl(2) )
        nEl(2) = nEl(1) - nEl(2)
        ! negative sign due to electron charge
        energy%EForceRelated = energy%EForceRelated  - sum(nEl(:2) * Ef(:2))
      else
        nEl = 0.0_dp
        nEl(1) = sum(qOrb(:,iAtInCentralRegion(:),1))
        ! negative sign due to electron charge
        energy%EForceRelated = energy%EForceRelated  - nEl(1) * Ef(1)
      end if
    end if

  end subroutine getEnergies


>>>>>>> c8f9e2c1
  !> Checks for the presence of a stop file on disc.
  function hasStopFile(fileName) result(tStop)

    !> name of file to check for
    character(*), intent(in) :: fileName

    !> Is the file present
    logical :: tStop

    inquire(file=fileName, exist=tStop)
    if (tStop) then
      write(stdOut, "(3A)") "Stop file '" // fileName // "' found."
    end if

  end function hasStopFile


  !> Returns input charges for next SCC iteration.
  subroutine getNextInputCharges(env, pChrgMixer, qOutput, qOutRed, orb, nIneqOrb, iEqOrbitals,&
      & iGeoStep, iSccIter, minSccIter, maxSccIter, sccTol, tStopScc, tMixBlockCharges, tReadChrg,&
      & qInput, qInpRed, sccErrorQ, tConverged, qBlockOut, iEqBlockDftbU, qBlockIn, qiBlockOut,&
      & iEqBlockDftbuLS, species0, nUJ, iUJ, niUJ, qiBlockIn, iEqBlockOnSite, iEqBlockOnSiteLS)

    !> Environment settings
    type(TEnvironment), intent(in) :: env

    !> Charge mixing object
    type(TMixer), intent(inout) :: pChrgMixer

    !> Output electrons
    real(dp), intent(inout) :: qOutput(:,:,:)

    !> Output electrons reduced by unique orbital types
    real(dp), intent(inout) :: qOutRed(:)

    !> Atomic orbital data
    type(TOrbitals), intent(in) :: orb

    !> Total number of inequivalent atomic orbitals
    integer, intent(in) :: nIneqOrb

    !> Equivalence relations between orbitals
    integer, intent(in) :: iEqOrbitals(:,:,:)

    !> Number of current geometry step
    integer, intent(in) :: iGeoStep

    !> Number of current SCC step
    integer, intent(in) :: iSccIter

    !> minumum number of SCC iterations to perform
    integer, intent(in) :: minSccIter

    !> maximum number of SCC iterations before terminating loop
    integer, intent(in) :: maxSccIter

    !> Tolerance on SCC charges between input and output
    real(dp), intent(in) :: sccTol

    !> Should the SCC loop stop
    logical, intent(in) :: tStopScc

    !> are orbital potentials being used
    logical, intent(in) :: tMixBlockCharges

    !> Were intial charges read from disc?
    logical, intent(in) :: tReadChrg

    !> Resulting input charges for next SCC iteration
    real(dp), intent(inout) :: qInput(:,:,:)

    !> Equivalence reduced input charges
    real(dp), intent(inout) :: qInpRed(:)

    !> SCC error
    real(dp), intent(out) :: sccErrorQ

    !> Has the calculation converged>
    logical, intent(out) :: tConverged

    !> Dual output charges
    real(dp), intent(inout), allocatable :: qBlockOut(:,:,:,:)

    !> equivalence mapping for dual charge blocks
    integer, intent(in), allocatable :: iEqBlockDftbu(:,:,:,:)

    !> block charge input (if needed for orbital potentials)
    real(dp), intent(inout), allocatable ::qBlockIn(:,:,:,:)

    !> Imaginary part of block charges
    real(dp), intent(in), allocatable :: qiBlockOut(:,:,:,:)

    !> Equivalence mappings in the case of spin orbit and DFTB+U
    integer, intent(in), allocatable :: iEqBlockDftbuLS(:,:,:,:)

    !> atomic species for atoms
    integer, intent(in), allocatable :: species0(:)

    !> Number DFTB+U blocks of shells for each atom type
    integer, intent(in), allocatable :: nUJ(:)

    !> which shells are in each DFTB+U block
    integer, intent(in), allocatable :: iUJ(:,:,:)

    !> Number of shells in each DFTB+U block
    integer, intent(in), allocatable :: niUJ(:,:)

    !> Imaginary part of block atomic input populations
    real(dp), intent(inout), allocatable :: qiBlockIn(:,:,:,:)

    !> Equivalences for onsite block corrections if needed
    integer, intent(in), allocatable :: iEqBlockOnSite(:,:,:,:)

    !> Equivalences for onsite block corrections if needed for imaginary elements
    integer, intent(in), allocatable :: iEqBlockOnSiteLS(:,:,:,:)

    real(dp), allocatable :: qDiffRed(:)
    integer :: nSpin

    nSpin = size(qOutput, dim=3)

    call reduceCharges(orb, nIneqOrb, iEqOrbitals, qOutput, qOutRed, qBlockOut, iEqBlockDftbu,&
        & qiBlockOut, iEqBlockDftbuLS, iEqBlockOnSite, iEqBlockOnSiteLS)
    qDiffRed = qOutRed - qInpRed
    sccErrorQ = maxval(abs(qDiffRed))
    tConverged = (sccErrorQ < sccTol)&
        & .and. (iSccIter >= minSccIter .or. tReadChrg .or. iGeoStep > 0)
    if ((.not. tConverged) .and. (iSccIter /= maxSccIter .and. .not. tStopScc)) then
      ! Avoid mixing of spin unpolarised density for spin polarised cases, this is only a problem in
      ! iteration 1, as there is only the (spin unpolarised!) atomic input density at that
      ! point. (Unless charges had been initialized externally)
      if ((iSCCIter + iGeoStep) == 1 .and. (nSpin > 1 .or. tMixBlockCharges) .and. .not. tReadChrg)&
          & then
        qInpRed(:) = qOutRed
        qInput(:,:,:) = qOutput
        if (allocated(qBlockIn)) then
          qBlockIn(:,:,:,:) = qBlockOut
          if (allocated(qiBlockIn)) then
            qiBlockIn(:,:,:,:) = qiBlockOut
          end if
        end if
      else
        call mix(pChrgMixer, qInpRed, qDiffRed)
      #:if WITH_MPI
        ! Synchronise charges in order to avoid mixers that store a history drifting apart
        call mpifx_allreduceip(env%mpi%globalComm, qInpRed, MPI_SUM)
        qInpRed(:) = qInpRed / env%mpi%globalComm%size
      #:endif
        call expandCharges(qInpRed, orb, nIneqOrb, iEqOrbitals, qInput, qBlockIn, iEqBlockDftbu,&
            & species0, nUJ, iUJ, niUJ, qiBlockIn, iEqBlockDftbuLS, iEqBlockOnSite,&
            & iEqBlockOnSiteLS)
      end if
    end if

  end subroutine getNextInputCharges


  !> Update delta density matrix rather than merely q for rangeseparation
  subroutine getNextInputDensity(SSqrReal, over, neighbourList, nNeighbourSK, iAtomStart,&
      & iSparseStart, img2CentCell, pChrgMixer, qOutput, orb, iGeoStep, iSccIter, minSccIter,&
      & maxSccIter, sccTol, tStopScc, tReadChrg, q0, qInput, sccErrorQ, tConverged, deltaRhoOut,&
      & deltaRhoIn, deltaRhoDiff, qBlockIn, qBlockOut)

    !> Square dense overlap storage
    real(dp), allocatable, intent(inout) :: SSqrReal(:,:)

    !> sparse overlap matrix
    real(dp), intent(in) :: over(:)

    !> list of neighbours for each atom
    type(TNeighbourList), intent(in) :: neighbourList

    !> Number of neighbours for each of the atoms
    integer, intent(in) :: nNeighbourSK(:)

    !>Start of atomic blocks in dense arrays
    integer, allocatable, intent(in) :: iAtomStart(:)

    !> Index array for the start of atomic blocks in sparse arrays
    integer, intent(in) :: iSparseStart(:,:)

    !> map from image atoms to the original unique atom
    integer, intent(in) :: img2CentCell(:)

    !> Charge mixing object
    type(TMixer), intent(inout) :: pChrgMixer

    !> Output electrons
    real(dp), intent(inout) :: qOutput(:,:,:)

    !> Atomic orbital data
    type(TOrbitals), intent(in) :: orb

    !> Number of current geometry step
    integer, intent(in) :: iGeoStep

    !> Number of current SCC step
    integer, intent(in) :: iSccIter

    !> minumum number of SCC iterations to perform
    integer, intent(in) :: minSccIter

    !> maximum number of SCC iterations before terminating loop
    integer, intent(in) :: maxSccIter

    !> Tolerance on SCC charges between input and output
    real(dp), intent(in) :: sccTol

    !> Should the SCC loop stop
    logical, intent(in) :: tStopScc

    !> Were intial charges read from disc?
    logical, intent(in) :: tReadChrg

    !> reference charges
    real(dp), intent(in) :: q0(:,:,:)

    !> Resulting input charges for next SCC iteration
    real(dp), intent(inout) :: qInput(:,:,:)

    !> SCC error
    real(dp), intent(out) :: sccErrorQ

    !> Has the calculation converged>
    logical, intent(out) :: tConverged

    !> delta density matrix for rangeseparated calculations
    real(dp), intent(inout) :: deltaRhoOut(:)

    !> delta density matrix as inpurt for next SCC cycle
    real(dp), target, intent(inout) :: deltaRhoIn(:)

    !> difference of delta density matrix in and out
    real(dp), intent(inout) :: deltaRhoDiff(:)

    !> block charge input (if needed for orbital potentials)
    real(dp), intent(inout), allocatable :: qBlockIn(:,:,:,:)

    !> Dual output charges
    real(dp), intent(inout), allocatable :: qBlockOut(:,:,:,:)


    integer :: nSpin, iSpin, iAt, iOrb
    real(dp), pointer :: deltaRhoInSqr(:,:,:)

    nSpin = size(qOutput, dim=3)

    deltaRhoDiff(:) = deltaRhoOut - deltaRhoIn
    sccErrorQ = maxval(abs(deltaRhoDiff))
    tConverged = (sccErrorQ < sccTol)&
        & .and. (iSCCiter >= minSCCIter .or. tReadChrg .or. iGeoStep > 0)

    if ((.not. tConverged) .and. (iSCCiter /= maxSccIter .and. .not. tStopScc)) then
      if ((iSCCIter + iGeoStep) == 1 .and. (nSpin > 1 .and. .not. tReadChrg)) then
        deltaRhoIn(:) = deltaRhoOut
        qInput(:,:,:) = qOutput
        if (allocated(qBlockIn)) then
          qBlockIn(:,:,:,:) = qBlockOut
        end if
      else
        call mix(pChrgMixer, deltaRhoIn, deltaRhoDiff)
        call unpackHS(SSqrReal, over, neighbourList%iNeighbour, nNeighbourSK, iAtomStart,&
            & iSparseStart, img2CentCell)
        deltaRhoInSqr(1:orb%nOrb, 1:orb%nOrb, 1:nSpin) => deltaRhoIn
        call denseMulliken(deltaRhoInSqr, SSqrReal, iAtomStart, qInput)

        ! RangeSep: for spin-unrestricted calculation the initial guess should be equally
        ! distributed to alpha and beta density matrices
        if(nSpin == 2) then
          qInput(:,:,1) = qInput(:,:,1) + q0(:,:,1) * 0.5_dp
          qInput(:,:,2) = qInput(:,:,2) + q0(:,:,1) * 0.5_dp
        else
          qInput(:,:,:) = qInput + q0
        end if

        if (allocated(qBlockIn)) then
          call denseBlockMulliken(deltaRhoInSqr, SSqrReal, iAtomStart, qBlockIn)
          do iSpin = 1, nSpin
            do iAt = 1, size(qInput, dim=2)
              do iOrb = 1, size(qInput, dim=1)
                qBlockIn(iOrb, iOrb, iAt, iSpin) = qInput(iOrb, iAt, iSpin)
              end do
            end do
          end do
        end if

        call ud2qm(qInput)
        if (allocated(qBlockIn)) then
          call ud2qm(qBlockIn)
        end if
      end if
    end if

  end subroutine getNextInputDensity


  !> Reduce charges according to orbital equivalency rules.
  subroutine reduceCharges(orb, nIneqOrb, iEqOrbitals, qOrb, qRed, qBlock, iEqBlockDftbu, qiBlock,&
      & iEqBlockDftbuLS, iEqBlockOnSite, iEqBlockOnSiteLS)

    !> Atomic orbital information
    type(TOrbitals), intent(in) :: orb

    !> Number of unique types of atomic orbitals
    integer, intent(in) :: nIneqOrb

    !> equivalence index
    integer, intent(in) :: iEqOrbitals(:,:,:)

    !> Electrons in atomic orbitals
    real(dp), intent(in) :: qOrb(:,:,:)

    !> Reduction of atomic populations
    real(dp), intent(out) :: qRed(:)

    !> Block (dual) populations, if also being reduced
    real(dp), intent(in), allocatable :: qBlock(:,:,:,:)

    !> equivalences for block charges
    integer, intent(in), allocatable :: iEqBlockDftbu(:,:,:,:)

    !> Imaginary part of block charges if present
    real(dp), intent(in), allocatable :: qiBlock(:,:,:,:)

    !> Equivalences for spin orbit if needed
    integer, intent(in), allocatable :: iEqBlockDftbuLS(:,:,:,:)

    !> Equivalences for onsite block corrections if needed
    integer, intent(in), allocatable :: iEqBlockOnSite(:,:,:,:)

    !> Equivalences for onsite block corrections if needed for imaginary part
    integer, intent(in), allocatable :: iEqBlockOnSiteLS(:,:,:,:)

    real(dp), allocatable :: qOrbUpDown(:,:,:), qBlockUpDown(:,:,:,:)

    qRed(:) = 0.0_dp
    qOrbUpDown = qOrb
    call qm2ud(qOrbUpDown)
    call orbitalEquiv_reduce(qOrbUpDown, iEqOrbitals, orb, qRed(1:nIneqOrb))
    if (allocated(qBlock)) then
      qBlockUpDown = qBlock
      call qm2ud(qBlockUpDown)
      if (allocated(iEqBlockOnSite)) then
        ! all blocks are full of unique elements
        call onsBlock_reduce(qBlockUpDown, iEqBlockOnSite, orb, qRed)
        if (allocated(qiBlock)) then
          call onsBlock_reduce(qiBlock, iEqBlockOnSiteLS, orb, qRed, skew=.true.)
        end if
      else
        ! only a subset of blocks are covered in +U type operations
        call appendBlock_reduce(qBlockUpDown, iEqBlockDFTBU, orb, qRed)
        if (allocated(qiBlock)) then
          call appendBlock_reduce(qiBlock, iEqBlockDFTBULS, orb, qRed, skew=.true.)
        end if
      end if
    end if

  end subroutine reduceCharges


  !> Expand reduced charges according orbital equivalency rules.
  subroutine expandCharges(qRed, orb, nIneqOrb, iEqOrbitals, qOrb, qBlock, iEqBlockDftbu, species0,&
      & nUJ, iUJ, niUJ, qiBlock, iEqBlockDftbuLS, iEqBlockOnSite, iEqBlockOnSiteLS)

    !> Reduction of atomic populations
    real(dp), intent(in) :: qRed(:)

    !> Atomic orbital information
    type(TOrbitals), intent(in) :: orb

    !> Number of unique types of atomic orbitals
    integer, intent(in) :: nIneqOrb

    !> equivalence index
    integer, intent(in) :: iEqOrbitals(:,:,:)

    !> Electrons in atomic orbitals
    real(dp), intent(out) :: qOrb(:,:,:)

    !> Block (dual) populations, if also stored in reduced form
    real(dp), intent(inout), allocatable :: qBlock(:,:,:,:)

    !> equivalences for block charges
    integer, intent(in), allocatable :: iEqBlockDftbU(:,:,:,:)

    !> species of central cell atoms
    integer, intent(in), allocatable :: species0(:)

    !> Number DFTB+U blocks of shells for each atom type
    integer, intent(in), allocatable :: nUJ(:)

    !> which shells are in each DFTB+U block
    integer, intent(in), allocatable :: iUJ(:,:,:)

    !> Number of shells in each DFTB+U block
    integer, intent(in), allocatable :: niUJ(:,:)

    !> Imaginary part of block atomic populations
    real(dp), intent(inout), allocatable :: qiBlock(:,:,:,:)

    !> Equivalences for spin orbit if needed
    integer, intent(in), allocatable :: iEqBlockDftbULS(:,:,:,:)

    !> Equivalences for onsite block corrections if needed
    integer, intent(in), allocatable :: iEqBlockOnSite(:,:,:,:)

    !> Equivalences for onsite block corrections if needed for imaginary part
    integer, intent(in), allocatable :: iEqBlockOnSiteLS(:,:,:,:)

    integer :: nSpin

    @:ASSERT(allocated(qBlock) .eqv. (allocated(iEqBlockDftbU) .or. allocated(iEqBlockOnSite)))
    @:ASSERT(.not. allocated(qBlock) .or. allocated(species0))
    @:ASSERT(.not. allocated(qBlock) .or. allocated(nUJ))
    @:ASSERT(.not. allocated(qBlock) .or. allocated(iUJ))
    @:ASSERT(.not. allocated(qBlock) .or. allocated(niUJ))
    @:ASSERT(.not. allocated(qiBlock) .or. allocated(qBlock))
    @:ASSERT(allocated(qiBlock) .eqv. (allocated(iEqBlockDftbuLS) .or. allocated(iEqBlockOnSiteLS)))

    nSpin = size(qOrb, dim=3)
    call OrbitalEquiv_expand(qRed(1:nIneqOrb), iEqOrbitals, orb, qOrb)
    if (allocated(qBlock)) then
      qBlock(:,:,:,:) = 0.0_dp
      if (allocated(iEqBlockOnSite)) then
        ! all blocks are full of unique elements
        call Onsblock_expand(qRed, iEqBlockOnSite, orb, qBlock, orbEquiv=iEqOrbitals)
        if (allocated(qiBlock)) then
          call Onsblock_expand(qRed, iEqBlockOnSiteLS, orb, qiBlock, skew=.true.)
        end if
      else
        ! only a subset of blocks are covered in +U type operations
        call Block_expand(qRed, iEqBlockDftbu, orb, qBlock, species0, nUJ, niUJ, iUJ,&
            & orbEquiv=iEqOrbitals)
        if (allocated(qiBlock)) then
          call Block_expand(qRed, iEqBlockDftbuLS, orb, qiBlock, species0, nUJ, niUJ, iUJ,&
              & skew=.true.)
        end if
      end if
    end if
    if (nSpin == 2) then
      call ud2qm(qOrb)
      if (allocated(qBlock)) then
        call ud2qm(qBlock)
      end if
    end if

  end subroutine expandCharges


  !> Get some info about scc convergence.
  subroutine getSccInfo(iSccIter, Eelec, EelecOld, diffElec)

    !> Iteration number
    integer, intent(in) :: iSccIter

    !> Electronic energy
    real(dp), intent(in) :: Eelec

    !> old electronic energy, overwritten on exit with current value
    real(dp), intent(inout) :: EelecOld

    !> difference in electronic energies between iterations
    real(dp), intent(out) :: diffElec

    if (iSccIter > 1) then
      diffElec = Eelec - EelecOld
    else
      diffElec = 0.0_dp
    end if
    EelecOld = Eelec

  end subroutine getSccInfo


  !> Whether restart information needs to be written in the current scc loop.
  function needsSccRestartWriting(restartFreq, iGeoStep, iSccIter, minSccIter, maxSccIter, tMd,&
      & isGeoOpt, tDerivs, tConverged, tReadChrg, tStopScc) result(tRestart)

    !> frequency of charge  write out
    integer, intent(in) :: restartFreq

    !> current geometry step
    integer, intent(in) :: iGeoStep

    !> current SCC step
    integer, intent(in) :: iSccIter

    !> minimum number of SCC cycles to perform
    integer, intent(in) :: minSccIter

    !> maximum number of SCC cycles to perform
    integer, intent(in) :: maxSccIter

    !> is this molecular dynamics
    logical, intent(in) :: tMd

    !> Is there geometry optimisation
    logical, intent(in) :: isGeoOpt

    !> are finite difference changes happening
    logical, intent(in) :: tDerivs

    !> Is this converged SCC
    logical, intent(in) :: tConverged

    !> have the charges been read from disc
    logical, intent(in) :: tReadChrg

    !> Has the SCC cycle been stopped?
    logical, intent(in) :: tStopScc

    !> resulting decision as to whether to write charges to disc
    logical :: tRestart

    logical :: tEnoughIters, tRestartIter

    ! Do we need restart at all?
    tRestart = (restartFreq > 0 .and. .not. (tMD .or. isGeoOpt .or. tDerivs) .and. maxSccIter > 1)
    if (tRestart) then

      ! Do we have enough iterations already?
      tEnoughIters = (iSccIter >= minSccIter .or. tReadChrg .or. iGeoStep > 0)

      ! Is current iteration the right one for writing a restart file?
      tRestartIter = (iSccIter == maxSccIter .or. tStopScc .or. mod(iSccIter, restartFreq) == 0)

      tRestart = (tConverged .or. (tEnoughIters .and. tRestartIter))
    end if

  end function needsSccRestartWriting


  !> Stop if linear response module can not be invoked due to unimplemented combinations of
  !> features.
  subroutine ensureLinRespConditions(t3rd, tRealHS, tPeriodic, tForces)

    !> 3rd order hamiltonian contributions included
    logical, intent(in) :: t3rd

    !> a real hamiltonian
    logical, intent(in) :: tRealHs

    !> periodic boundary conditions
    logical, intent(in) :: tPeriodic

    !> forces being evaluated in the excited state
    logical, intent(in) :: tForces

    if (t3rd) then
      call error("Third order currently incompatible with excited state")
    end if
    if (.not. tRealHS) then
      call error("Only real systems are supported for excited state calculations")
    end if
    if (tPeriodic .and. tForces) then
      call error("Forces in the excited state for periodic geometries are currently unavailable")
    end if

  end subroutine ensureLinRespConditions


  !> Do the linear response excitation calculation.
  subroutine calculateLinRespExcitations(env, lresp, parallelKS, sccCalc, qOutput, q0, over,&
      & eigvecsReal, eigen, filling, coord0, species, speciesName, orb, skHamCont, skOverCont,&
      & autotestTag, taggedWriter, runId, neighbourList, nNeighbourSk, denseDesc, iSparseStart,&
      & img2CentCell, tWriteAutotest, tForces, tLinRespZVect, tPrintExcEigvecs,&
      & tPrintExcEigvecsTxt, nonSccDeriv, energy, energies, work, rhoSqrReal, excitedDerivs,&
      & occNatural)

    !> Environment settings
    type(TEnvironment), intent(in) :: env

    !> excited state settings
    type(TLinResp), intent(inout) :: lresp

    !> K-points and spins to process
    type(TParallelKS), intent(in) :: parallelKS

    !> SCC module internal variables
    type(TScc), intent(in) :: sccCalc

    !> electrons in atomic orbitals
    real(dp), intent(in) :: qOutput(:,:,:)

    !> reference atomic orbital occupations
    real(dp), intent(in) :: q0(:,:,:)

    !> sparse overlap matrix
    real(dp), intent(in) :: over(:)

    !> ground state eigenvectors
    real(dp), intent(in) :: eigvecsReal(:,:,:)

    !> ground state eigenvalues (orbital, kpoint)
    real(dp), intent(in) :: eigen(:,:)

    !> ground state fillings (orbital, kpoint)
    real(dp), intent(in) :: filling(:,:)

    !> central cell coordinates
    real(dp), intent(in) :: coord0(:,:)

    !> species of all atoms in the system
    integer, target, intent(in) :: species(:)

    !> label for each atomic chemical species
    character(*), intent(in) :: speciesName(:)

    !> Atomic orbital information
    type(TOrbitals), intent(in) :: orb

    !> non-SCC hamiltonian information
    type(TSlakoCont), intent(in) :: skHamCont

    !> overlap information
    type(TSlakoCont), intent(in) :: skOverCont

    !> File name for regression data
    character(*), intent(in) :: autotestTag

    !> Tagged writer
    type(TTaggedWriter), intent(inout) :: taggedWriter

    !> Job ID for future identification
    integer, intent(in) :: runId

    !> list of neighbours for each atom
    type(TNeighbourList), intent(in) :: neighbourList

    !> Number of neighbours for each of the atoms
    integer, intent(in) :: nNeighbourSK(:)

    !> Dense matrix descriptor
    type(TDenseDescr), intent(in) :: denseDesc

    !> Index array for the start of atomic blocks in sparse arrays
    integer, intent(in) :: iSparseStart(:,:)

    !> map from image atoms to the original unique atom
    integer, intent(in) :: img2CentCell(:)

    !> should regression test data be written
    logical, intent(in) :: tWriteAutotest

    !> forces to be calculated in the excited state
    logical, intent(in) :: tForces

    !> require the Z vector for excited state properties
    logical, intent(in) :: tLinRespZVect

    !> print natural orbitals of the excited state
    logical, intent(in) :: tPrintExcEigvecs

    !> print natural orbitals also in text form?
    logical, intent(in) :: tPrintExcEigvecsTxt

    !> method for calculating derivatives of S and H0
    type(TNonSccDiff), intent(in) :: nonSccDeriv

    !> Energy contributions and total
    type(TEnergies), intent(inout) :: energy

    !> energes of all solved states
    real(dp), intent(inout), allocatable :: energies(:)

    !> Working array of the size of the dense matrices.
    real(dp), intent(out) :: work(:,:)

    !> density matrix in dense form
    real(dp), intent(inout), allocatable :: rhoSqrReal(:,:,:)

    !> excited state energy derivative with respect to atomic coordinates
    real(dp), intent(inout), allocatable :: excitedDerivs(:,:)

    !> natural orbital occupation numbers
    real(dp), intent(inout), allocatable :: occNatural(:)

    real(dp), allocatable :: dQAtom(:)
    real(dp), allocatable :: naturalOrbs(:,:,:)
    integer, pointer :: pSpecies0(:)
    integer :: iSpin, nSpin, nAtom, fdAutotest
    logical :: tSpin

    nAtom = size(qOutput, dim=2)
    nSpin = size(eigen, dim=2)
    tSpin = (nSpin == 2)
    pSpecies0 => species(1:nAtom)

    energy%Eexcited = 0.0_dp
    allocate(dQAtom(nAtom))
    dQAtom(:) = sum(qOutput(:,:,1) - q0(:,:,1), dim=1)
    call unpackHS(work, over, neighbourList%iNeighbour, nNeighbourSK, denseDesc%iAtomStart,&
        & iSparseStart, img2CentCell)
    call blockSymmetrizeHS(work, denseDesc%iAtomStart)
    if (allocated(rhoSqrReal)) then
      do iSpin = 1, nSpin
        call blockSymmetrizeHS(rhoSqrReal(:,:,iSpin), denseDesc%iAtomStart)
      end do
    end if
    if (tWriteAutotest) then
      open(newUnit=fdAutotest, file=autotestTag, position="append")
    end if

    if (tLinRespZVect) then
      if (tPrintExcEigVecs) then
        allocate(naturalOrbs(orb%nOrb, orb%nOrb, 1))
      end if
      call addGradients(tSpin, lresp, denseDesc%iAtomStart, eigvecsReal, eigen, work, filling,&
          & coord0, sccCalc, dQAtom, pSpecies0, neighbourList%iNeighbour, img2CentCell, orb,&
          & skHamCont, skOverCont, tWriteAutotest, fdAutotest, taggedWriter, energy%Eexcited,&
          & energies, excitedDerivs, nonSccDeriv, rhoSqrReal, occNatural, naturalOrbs)
      if (tPrintExcEigvecs) then
        call writeRealEigvecs(env, runId, neighbourList, nNeighbourSK, denseDesc, iSparseStart,&
            & img2CentCell, pSpecies0, speciesName, orb, over, parallelKS, tPrintExcEigvecsTxt,&
            & naturalOrbs, work, fileName="excitedOrbs")
      end if
    else
      call calcExcitations(lresp, tSpin, denseDesc, eigvecsReal, eigen, work, filling, coord0,&
          & sccCalc, dQAtom, pSpecies0, neighbourList%iNeighbour, img2CentCell, orb,&
          & tWriteAutotest, fdAutotest, taggedWriter, energy%Eexcited, energies, rhoSqrReal)
    end if
    energy%Etotal = energy%Etotal + energy%Eexcited
    energy%EMermin = energy%EMermin + energy%Eexcited
    energy%EGibbs = energy%EGibbs + energy%Eexcited
    if (tWriteAutotest) then
      close(fdAutotest)
    end if

  end subroutine calculateLinRespExcitations


  !> Get the XLBOMD charges for the current geometry.
  subroutine getXlbomdCharges(xlbomdIntegrator, qOutRed, pChrgMixer, orb, nIneqOrb, iEqOrbitals,&
      & qInput, qInpRed, iEqBlockDftbu, qBlockIn, species0, nUJ, iUJ, niUJ, iEqBlockDftbuLS,&
      & qiBlockIn, iEqBlockOnSite, iEqBlockOnSiteLS)

    !> integrator for the extended Lagrangian
    type(TXLBOMD), intent(inout) :: xlbomdIntegrator

    !> output charges, reduced by equivalences
    real(dp), intent(in) :: qOutRed(:)

    !> SCC mixer
    type(TMixer), intent(inout) :: pChrgMixer

    !> Atomic orbital information
    type(TOrbitals), intent(in) :: orb

    !> number of inequivalent orbitals
    integer, intent(in) :: nIneqOrb

    !> equivalence map
    integer, intent(in) :: iEqOrbitals(:,:,:)

    !> input charges
    real(dp), intent(out) :: qInput(:,:,:)

    !> input charges reduced by equivalences
    real(dp), intent(out) :: qInpRed(:)

    !> +U equivalences
    integer, intent(in), allocatable :: iEqBlockDftbU(:,:,:,:)

    !> central cell species
    integer, intent(in), allocatable :: species0(:)

    !> block input charges
    real(dp), intent(inout), allocatable :: qBlockIn(:,:,:,:)

    !> Number DFTB+U blocks of shells for each atom type
    integer, intent(in), allocatable :: nUJ(:)

    !> which shells are in each DFTB+U block
    integer, intent(in), allocatable :: iUJ(:,:,:)

    !> Number of shells in each DFTB+U block
    integer, intent(in), allocatable :: niUJ(:,:)

    !> equivalences for spin orbit
    integer, intent(in), allocatable :: iEqBlockDftbuLS(:,:,:,:)

    !> imaginary part of dual charges
    real(dp), intent(inout), allocatable :: qiBlockIn(:,:,:,:)

    !> Equivalences for onsite block corrections if needed
    integer, intent(inout), allocatable :: iEqBlockOnSite(:,:,:,:)

    !> Equivalences for onsite block corrections if needed for imaginary part
    integer, intent(inout), allocatable :: iEqBlockOnSiteLS(:,:,:,:)

    real(dp), allocatable :: invJacobian(:,:)

    if (xlbomdIntegrator%needsInverseJacobian()) then
      write(stdOut, "(A)") ">> Updating XLBOMD Inverse Jacobian"
      allocate(invJacobian(nIneqOrb, nIneqOrb))
      call getInverseJacobian(pChrgMixer, invJacobian)
      call xlbomdIntegrator%setInverseJacobian(invJacobian)
      deallocate(invJacobian)
    end if
    call xlbomdIntegrator%getNextCharges(qOutRed(1:nIneqOrb), qInpRed(1:nIneqOrb))
    call expandCharges(qInpRed, orb, nIneqOrb, iEqOrbitals, qInput, qBlockIn, iEqBlockDftbu,&
        & species0, nUJ, iUJ, niUJ, qiBlockIn, iEqBlockDftbuLS, iEqBlockOnSite, iEqBlockOnSiteLS)

  end subroutine getXlbomdCharges


  !> Calculates dipole moment.
  subroutine getDipoleMoment(qOutput, q0, coord, dipoleMoment, iAtInCentralRegion)

    !> electrons in orbitals
    real(dp), intent(in) :: qOutput(:,:,:)

    !> reference atomic charges
    real(dp), intent(in) :: q0(:,:,:)

    !> atomic coordinates
    real(dp), intent(in) :: coord(:,:)

    !> resulting dipole moment
    real(dp), intent(out) :: dipoleMoment(:)

    !> atoms in the central cell (or device region if transport)
    integer, intent(in) :: iAtInCentralRegion(:)

    integer :: nAtom, ii, iAtom

    nAtom = size(qOutput, dim=2)
    dipoleMoment(:) = 0.0_dp
    do ii = 1, size(iAtInCentralRegion)
      iAtom = iAtInCentralRegion(ii)
      dipoleMoment(:) = dipoleMoment(:)&
          & + sum(q0(:, iAtom, 1) - qOutput(:, iAtom, 1)) * coord(:,iAtom)
    end do

  end subroutine getDipoleMoment


  !> Prints dipole moment calcululated by the derivative of H with respect of the external field.
  subroutine checkDipoleViaHellmannFeynman(rhoPrim, q0, coord0, over, orb, neighbourList,&
      & nNeighbourSK, species, iSparseStart, img2CentCell)

    !> Density matrix in sparse storage
    real(dp), intent(in) :: rhoPrim(:,:)

    !> Reference orbital charges
    real(dp), intent(in) :: q0(:,:,:)

    !> Central cell atomic coordinates
    real(dp), intent(in) :: coord0(:,:)

    !> Overlap matrix in sparse storage
    real(dp), intent(in) :: over(:)

    !> Atomic orbital information
    type(TOrbitals), intent(in) :: orb

    !> list of neighbours for each atom
    type(TNeighbourList), intent(in) :: neighbourList

    !> Number of neighbours for each of the atoms
    integer, intent(in) :: nNeighbourSK(:)

    !> species of all atoms in the system
    integer, intent(in) :: species(:)

    !> Index array for the start of atomic blocks in sparse arrays
    integer, intent(in) :: iSparseStart(:,:)

    !> map from image atoms to the original unique atom
    integer, intent(in) :: img2CentCell(:)

    real(dp), allocatable :: hprime(:,:), dipole(:,:), potentialDerivative(:,:)
    integer :: nAtom, sparseSize, iAt, ii

    sparseSize = size(over)
    nAtom = size(q0, dim=2)
    allocate(hprime(sparseSize, 1))
    allocate(dipole(size(q0, dim=1), nAtom))
    allocate(potentialDerivative(nAtom, 1))
    write(stdOut,*)
    write(stdOut, "(A)", advance='no') 'Hellmann Feynman dipole:'

    ! loop over directions
    do ii = 1, 3
      potentialDerivative(:,:) = 0.0_dp
      ! Potential from dH/dE
      potentialDerivative(:,1) = -coord0(ii,:)
      hprime(:,:) = 0.0_dp
      dipole(:,:) = 0.0_dp
      call add_shift(hprime, over, nNeighbourSK, neighbourList%iNeighbour, species, orb,&
          & iSparseStart, nAtom, img2CentCell, potentialDerivative)

      ! evaluate <psi| dH/dE | psi>
      call mulliken(dipole, hprime(:,1), rhoPrim(:,1), orb, neighbourList%iNeighbour, nNeighbourSK,&
          & img2CentCell, iSparseStart)

      ! add nuclei term for derivative wrt E
      do iAt = 1, nAtom
        dipole(1, iAt) = dipole(1, iAt) + sum(q0(:, iAt, 1)) * coord0(ii, iAt)
      end do
      write(stdOut, "(F12.8)", advance='no') sum(dipole)
    end do
    write(stdOut, *) " au"

  end subroutine checkDipoleViaHellmannFeynman


  !> Calculate the energy weighted density matrix
  !>
  !> NOTE: Dense eigenvector and overlap matrices are overwritten.
  !>
  subroutine getEnergyWeightedDensity(env, electronicSolver, denseDesc, forceType, filling,&
      & eigen, kPoint, kWeight, neighbourList, nNeighbourSK, orb, iSparseStart, img2CentCell,&
      & iCellVEc, cellVec, tRealHS, ham, over, parallelKS, iSCC, mu, ERhoPrim, HSqrReal, SSqrReal,&
      & HSqrCplx, SSqrCplx)

    !> Environment settings
    type(TEnvironment), intent(inout) :: env

    !> Electronic solver information
    type(TElectronicSolver), intent(inout) :: electronicSolver

    !> Dense matrix descriptor
    type(TDenseDescr), intent(in) :: denseDesc

    !> Force type
    integer, intent(in) :: forceType

    !> Occupations of single particle states in the ground state
    real(dp), intent(in) :: filling(:,:,:)

    !> Eigenvalues
    real(dp), intent(in) :: eigen(:,:,:)

    !> K-points
    real(dp), intent(in) :: kPoint(:,:)

    !> Weights for k-points
    real(dp), intent(in) :: kWeight(:)

    !> list of neighbours for each atom
    type(TNeighbourList), intent(in) :: neighbourList

    !> Number of neighbours for each of the atoms
    integer, intent(in) :: nNeighbourSK(:)

    !> Atomic orbital information
    type(TOrbitals), intent(in) :: orb

    !> Index array for the start of atomic blocks in sparse arrays
    integer, intent(in) :: iSparseStart(:,:)

    !> map from image atoms to the original unique atom
    integer, intent(in) :: img2CentCell(:)

    !> Index for which unit cell atoms are associated with
    integer, intent(in) :: iCellVec(:)

    !> Vectors (in units of the lattice constants) to cells of the lattice
    real(dp), intent(in) :: cellVec(:,:)

    !> Is the hamitonian real (no k-points/molecule/gamma point)?
    logical, intent(in) :: tRealHS

    !> Sparse Hamiltonian
    real(dp), intent(in) :: ham(:,:)

    !> Sparse overlap
    real(dp), intent(in) :: over(:)

    !> K-points and spins to process
    type(TParallelKS), intent(in) :: parallelKS

    !> iteration counter
    integer, intent(in) :: iSCC

    !> Electrochemical potentials per contact and spin
    real(dp), allocatable, intent(in) :: mu(:,:)

    !> Energy weighted sparse matrix
    real(dp), intent(out) :: ERhoPrim(:)

    !> Storage for dense hamiltonian matrix
    real(dp), intent(inout), allocatable :: HSqrReal(:,:,:)

    !> Storage for dense overlap matrix
    real(dp), intent(inout), allocatable :: SSqrReal(:,:)

    !> Storage for dense hamitonian matrix (complex case)
    complex(dp), intent(inout), allocatable :: HSqrCplx(:,:,:)

    !> Storage for dense overlap matrix (complex case)
    complex(dp), intent(inout), allocatable :: SSqrCplx(:,:)

    integer :: nSpin

    nSpin = size(ham, dim=2)

    call env%globalTimer%startTimer(globalTimers%energyDensityMatrix)

    select case (electronicSolver%iSolver)

    case (electronicSolverTypes%GF)

      if (forceType /= forceTypes%orig) then
        call error("Alternative force evaluation methods are not supported by this electronic&
            & solver.")
      end if

    #:if WITH_TRANSPORT
      if (electronicSolver%iSolver == electronicSolverTypes%GF) then
        call calcEdensity_green(iSCC, env, parallelKS%localKS, ham, over, neighbourlist%iNeighbour,&
            & nNeighbourSK, denseDesc%iAtomStart, iSparseStart, img2CentCell, iCellVec, cellVec,&
            & orb, kPoint, kWeight, mu, ERhoPrim)
      end if
    #:endif

    case (electronicSolverTypes%onlyTransport)

      call error("The OnlyTransport solver cannot calculate the energy weighted density matrix")

    case (electronicSolverTypes%qr, electronicSolverTypes%divideandconquer,&
        & electronicSolverTypes%relativelyrobust, electronicSolverTypes%elpa, &
        & electronicSolverTypes%magma_gvd)

      call getEDensityMtxFromEigvecs(env, denseDesc, forceType, filling, eigen, kPoint, kWeight,&
          & neighbourList, nNeighbourSK, orb, iSparseStart, img2CentCell, iCellVec, cellVec,&
          & tRealHS, ham, over, parallelKS, ERhoPrim, HSqrReal, SSqrReal, HSqrCplx, SSqrCplx)

    case (electronicSolverTypes%omm, electronicSolverTypes%pexsi, electronicSolverTypes%ntpoly,&
        &electronicSolverTypes%elpadm)

      if (forceType /= forceTypes%orig) then
        call error("Alternative force evaluation methods are not supported by this electronic&
            & solver.")
      end if

      call electronicSolver%elsi%getEDensity(env, denseDesc, nSpin, kPoint, kWeight, neighbourList,&
          & nNeighbourSK, orb, iSparseStart, img2CentCell, iCellVec, cellVec, tRealHS, parallelKS,&
          & ERhoPrim, SSqrReal, SSqrCplx)

    end select

    call env%globalTimer%stopTimer(globalTimers%energyDensityMatrix)

  end subroutine getEnergyWeightedDensity


  !> Calculates the energy weighted density matrix using eigenvectors
  subroutine getEDensityMtxFromEigvecs(env, denseDesc, forceType, filling, eigen, kPoint, kWeight,&
      & neighbourList, nNeighbourSK, orb, iSparseStart, img2CentCell, iCellVec, cellVec, tRealHS,&
      & ham, over, parallelKS, ERhoPrim, HSqrReal, SSqrReal, HSqrCplx, SSqrCplx)

    !> Environment settings
    type(TEnvironment), intent(inout) :: env

    !> Dense matrix descriptor
    type(TDenseDescr), intent(in) :: denseDesc

    !> Force type
    integer, intent(in) :: forceType

    !> Occupations of single particle states in the ground state
    real(dp), intent(in) :: filling(:,:,:)

    !> Eigenvalues
    real(dp), intent(in) :: eigen(:,:,:)

    !> K-points
    real(dp), intent(in) :: kPoint(:,:)

    !> Weights for k-points
    real(dp), intent(in) :: kWeight(:)

    !> list of neighbours for each atom
    type(TNeighbourList), intent(in) :: neighbourList

    !> Number of neighbours for each of the atoms
    integer, intent(in) :: nNeighbourSK(:)

    !> Atomic orbital information
    type(TOrbitals), intent(in) :: orb

    !> Index array for the start of atomic blocks in sparse arrays
    integer, intent(in) :: iSparseStart(:,:)

    !> map from image atoms to the original unique atom
    integer, intent(in) :: img2CentCell(:)

    !> Index for which unit cell atoms are associated with
    integer, intent(in) :: iCellVec(:)

    !> Vectors (in units of the lattice constants) to cells of the lattice
    real(dp), intent(in) :: cellVec(:,:)

    !> Is the hamitonian real (no k-points/molecule/gamma point)?
    logical, intent(in) :: tRealHS

    !> Sparse Hamiltonian
    real(dp), intent(in) :: ham(:,:)

    !> Sparse overlap
    real(dp), intent(in) :: over(:)

    !> K-points and spins to process
    type(TParallelKS), intent(in) :: parallelKS

    !> Energy weighted sparse matrix
    real(dp), intent(out) :: ERhoPrim(:)

    !> Storage for dense hamiltonian matrix
    real(dp), intent(inout), allocatable :: HSqrReal(:,:,:)

    !> Storage for dense overlap matrix
    real(dp), intent(inout), allocatable :: SSqrReal(:,:)

    !> Storage for dense hamitonian matrix (complex case)
    complex(dp), intent(inout), allocatable :: HSqrCplx(:,:,:)

    !> Storage for dense overlap matrix (complex case)
    complex(dp), intent(inout), allocatable :: SSqrCplx(:,:)

    integer :: nSpin

    nSpin = size(ham, dim=2)

    if (nSpin == 4) then
      call getEDensityMtxFromPauliEigvecs(env, denseDesc, filling, eigen, kPoint, kWeight,&
          & neighbourList, nNeighbourSK, orb, iSparseStart, img2CentCell, iCellVec, cellVec,&
          & tRealHS, parallelKS, HSqrCplx, SSqrCplx, ERhoPrim)
    else
      if (tRealHS) then
        call getEDensityMtxFromRealEigvecs(env, denseDesc, forceType, filling, eigen,&
            & neighbourList, nNeighbourSK, orb, iSparseStart, img2CentCell, ham, over,&
            & parallelKS, HSqrReal, SSqrReal, ERhoPrim)
      else
        call getEDensityMtxFromComplexEigvecs(env, denseDesc, forceType, filling, eigen, kPoint,&
            & kWeight, neighbourList, nNeighbourSK, orb, iSparseStart, img2CentCell, iCellVec,&
            & cellVec, ham, over, parallelKS, HSqrCplx, SSqrCplx, ERhoPrim)
      end if
    end if

  end subroutine getEDensityMtxFromEigvecs


  !> Calculates density matrix from real eigenvectors.
  subroutine getEDensityMtxFromRealEigvecs(env, denseDesc, forceType, filling, eigen,&
      & neighbourList, nNeighbourSK, orb, iSparseStart, img2CentCell, ham, over, parallelKS,&
      & eigvecsReal, work, ERhoPrim)

    !> Environment settings
    type(TEnvironment), intent(in) :: env

    !> Dense matrix descriptor
    type(TDenseDescr), intent(in) :: denseDesc

    !> How to calculate the force
    integer, intent(in) :: forceType

    !> Occupations of single particle states in the ground state
    real(dp), intent(in) :: filling(:,:,:)

    !> Eigenvalues
    real(dp), intent(in) :: eigen(:,:,:)

    !> list of neighbours for each atom
    type(TNeighbourList), intent(in) :: neighbourList

    !> Number of neighbours for each of the atoms
    integer, intent(in) :: nNeighbourSK(:)

    !> Atomic orbital information
    type(TOrbitals), intent(in) :: orb

    !> Index array for the start of atomic blocks in sparse arrays
    integer, intent(in) :: iSparseStart(:,:)

    !> map from image atoms to the original unique atom
    integer, intent(in) :: img2CentCell(:)

    !> Sparse Hamiltonian
    real(dp), intent(in) :: ham(:,:)

    !> Sparse overlap
    real(dp), intent(in) :: over(:)

    !> K-points and spins to process
    type(TParallelKS), intent(in) :: parallelKS

    !> Eigenvectors (NOTE: they will be rewritten with work data on exit!)
    real(dp), intent(inout) :: eigvecsReal(:,:,:)

    !> Work array for storing temporary data
    real(dp), intent(out) :: work(:,:)

    !> Energy weighted density matrix
    real(dp), intent(out) :: ERhoPrim(:)

    real(dp), allocatable :: work2(:,:)
    integer :: nLocalRows, nLocalCols
    integer :: iKS, iS

    nLocalRows = size(eigvecsReal, dim=1)
    nLocalCols = size(eigvecsReal, dim=2)
    if (forceType == forceTypes%dynamicT0 .or. forceType == forceTypes%dynamicTFinite) then
      allocate(work2(nLocalRows, nLocalCols))
    end if

    ERhoPrim(:) = 0.0_dp
    do iKS = 1, parallelKS%nLocalKS
      iS = parallelKS%localKS(2, iKS)

      select case (forceType)

      case(forceTypes%orig)
        ! Original (non-consistent) scheme
      #:if WITH_SCALAPACK
        call makeDensityMtxRealBlacs(env%blacs%orbitalGrid, denseDesc%blacsOrbSqr, filling(:,1,iS),&
            & eigvecsReal(:,:,iKS), work, eigen(:,1,iS))
      #:else
        if (tDensON2) then
          call makeDensityMatrix(work, eigvecsReal(:,:,iKS), filling(:,1,iS), eigen(:,1,iS),&
              & neighbourlist%iNeighbour, nNeighbourSK, orb, denseDesc%iAtomStart, img2CentCell)
        else
          call makeDensityMatrix(work, eigvecsReal(:,:,iKS), filling(:,1,iS), eigen(:,1,iS))
        end if
      #:endif

      case(forceTypes%dynamicT0)
        ! Correct force for XLBOMD for T=0K (DHD)
      #:if WITH_SCALAPACK
        call unpackHSRealBlacs(env%blacs, ham(:,iS), neighbourList%iNeighbour, nNeighbourSK,&
            & iSparseStart, img2CentCell, denseDesc, work)
        call makeDensityMtxRealBlacs(env%blacs%orbitalGrid, denseDesc%blacsOrbSqr, filling(:,1,iS),&
            & eigVecsReal(:,:,iKS), work2)
        call pblasfx_psymm(work2, denseDesc%blacsOrbSqr, work, denseDesc%blacsOrbSqr,&
            & eigvecsReal(:,:,iKS), denseDesc%blacsOrbSqr, side="L")
        call pblasfx_psymm(work2, denseDesc%blacsOrbSqr, eigvecsReal(:,:,iKS),&
            & denseDesc%blacsOrbSqr, work, denseDesc%blacsOrbSqr, side="R", alpha=0.5_dp)
      #:else
        call unpackHS(work, ham(:,iS), neighbourlist%iNeighbour, nNeighbourSK,&
            & denseDesc%iAtomStart, iSparseStart, img2CentCell)
        call blockSymmetrizeHS(work, denseDesc%iAtomStart)
        call makeDensityMatrix(work2, eigvecsReal(:,:,iKS), filling(:,1,iS))
        ! D H
        call symm(eigvecsReal(:,:,iKS), "L", work2, work)
        ! (D H) D
        call symm(work, "R", work2, eigvecsReal(:,:,iKS), alpha=0.5_dp)
      #:endif

      case(forceTypes%dynamicTFinite)
        ! Correct force for XLBOMD for T <> 0K (DHS^-1 + S^-1HD)
      #:if WITH_SCALAPACK
        call makeDensityMtxRealBlacs(env%blacs%orbitalGrid, denseDesc%blacsOrbSqr, filling(:,1,iS),&
            & eigVecsReal(:,:,iKS), work)
        call unpackHSRealBlacs(env%blacs, ham(:,iS), neighbourlist%iNeighbour, nNeighbourSK,&
            & iSparseStart, img2CentCell, denseDesc, work2)
        call pblasfx_psymm(work, denseDesc%blacsOrbSqr, work2, denseDesc%blacsOrbSqr,&
            & eigvecsReal(:,:,iKS), denseDesc%blacsOrbSqr, side="L")
        call unpackHSRealBlacs(env%blacs, over, neighbourlist%iNeighbour, nNeighbourSK,&
            & iSparseStart, img2CentCell, denseDesc, work)
        call psymmatinv(denseDesc%blacsOrbSqr, work)
        call pblasfx_psymm(work, denseDesc%blacsOrbSqr, eigvecsReal(:,:,iKS),&
            & denseDesc%blacsOrbSqr, work2, denseDesc%blacsOrbSqr, side="R", alpha=0.5_dp)
        work(:,:) = work2
        call pblasfx_ptran(work2, denseDesc%blacsOrbSqr, work, denseDesc%blacsOrbSqr, alpha=1.0_dp,&
            & beta=1.0_dp)
      #:else
        call makeDensityMatrix(work, eigvecsReal(:,:,iKS), filling(:,1,iS))
        call unpackHS(work2, ham(:,iS), neighbourlist%iNeighbour, nNeighbourSK,&
            & denseDesc%iAtomStart, iSparseStart, img2CentCell)
        call blocksymmetrizeHS(work2, denseDesc%iAtomStart)
        call symm(eigvecsReal(:,:,iKS), "L", work, work2)
        call unpackHS(work, over, neighbourlist%iNeighbour, nNeighbourSK, denseDesc%iAtomStart,&
            & iSparseStart, img2CentCell)
        call symmatinv(work)
        call symm(work2, "R", work, eigvecsReal(:,:,iKS), alpha=0.5_dp)
        work(:,:) = work2 + transpose(work2)
      #:endif
      end select

    #:if WITH_SCALAPACK
      call packRhoRealBlacs(env%blacs, denseDesc, work, neighbourList%iNeighbour, nNeighbourSK,&
          & orb%mOrb, iSparseStart, img2CentCell, ERhoPrim)
    #:else
      call packHS(ERhoPrim, work, neighbourList%iNeighbour, nNeighbourSK, orb%mOrb,&
          & denseDesc%iAtomStart, iSparseStart, img2CentCell)
    #:endif
    end do

  #:if WITH_SCALAPACK
    ! Add up and distribute energy weighted density matrix contribution from each group
    call mpifx_allreduceip(env%mpi%globalComm, ERhoPrim, MPI_SUM)
  #:endif

  end subroutine getEDensityMtxFromRealEigvecs


  !> Calculates density matrix from complex eigenvectors.
  subroutine getEDensityMtxFromComplexEigvecs(env, denseDesc, forceType, filling, eigen, kPoint,&
      & kWeight, neighbourList, nNeighbourSK, orb, iSparseStart, img2CentCell, iCellVec, cellVec,&
      & ham, over, parallelKS, eigvecsCplx, work, ERhoPrim)

    !> Environment settings
    type(TEnvironment), intent(in) :: env

    !> Dense matrix descriptor
    type(TDenseDescr), intent(in) :: denseDesc

    integer, intent(in) :: forceType

    !> Occupations of single particle states in the ground state
    real(dp), intent(in) :: filling(:,:,:)

    !> eigen-values of the system
    real(dp), intent(in) :: eigen(:,:,:)

    !> k-points of the system
    real(dp), intent(in) :: kPoint(:,:)

    !> Weights for k-points
    real(dp), intent(in) :: kWeight(:)

    !> list of neighbours for each atom
    type(TNeighbourList), intent(in) :: neighbourList

    !> Number of neighbours for each of the atoms
    integer, intent(in) :: nNeighbourSK(:)

    !> Atomic orbital information
    type(TOrbitals), intent(in) :: orb

    !> Index array for the start of atomic blocks in sparse arrays
    integer, intent(in) :: iSparseStart(:,:)

    !> map from image atoms to the original unique atom
    integer, intent(in) :: img2CentCell(:)

    !> Index for which unit cell atoms are associated with
    integer, intent(in) :: iCellVec(:)

    !> Vectors (in units of the lattice constants) to cells of the lattice
    real(dp), intent(in) :: cellVec(:,:)

    !> Sparse Hamiltonian
    real(dp), intent(in) :: ham(:,:)

    !> Sparse overlap
    real(dp), intent(in) :: over(:)

    !> K-points and spins to process
    type(TParallelKS), intent(in) :: parallelKS

    !> Eigenvectors of the system
    complex(dp), intent(inout) :: eigvecsCplx(:,:,:)

    !> work array (sized like overlap matrix)
    complex(dp), intent(inout) :: work(:,:)

    !> Energy weighted sparse density matrix (charge only part)
    real(dp), intent(out) :: ERhoPrim(:)

    complex(dp), allocatable :: work2(:,:)
    integer :: nLocalRows, nLocalCols
    integer :: iKS, iS, iK

    nLocalRows = size(eigvecsCplx, dim=1)
    nLocalCols = size(eigvecsCplx, dim=2)

    if (forceType == forceTypes%dynamicT0 .or. forceType == forceTypes%dynamicTFinite) then
      allocate(work2(nLocalRows, nLocalCols))
    end if

    ERhoPrim(:) = 0.0_dp
    do iKS = 1, parallelKS%nLocalKS
      iK = parallelKS%localKS(1, iKS)
      iS = parallelKS%localKS(2, iKS)

      select case (forceType)

      case(forceTypes%orig)
        ! Original (non-consistent) scheme
      #:if WITH_SCALAPACK
        call makeDensityMtxCplxBlacs(env%blacs%orbitalGrid, denseDesc%blacsOrbSqr,&
            & filling(:,iK,iS), eigvecsCplx(:,:,iKS), work, eigen(:,iK,iS))
      #:else
        if (tDensON2) then
          call makeDensityMatrix(work, eigvecsCplx(:,:,iKS), filling(:,iK,iS),&
              & eigen(:,iK, iS), neighbourlist%iNeighbour, nNeighbourSK, orb, denseDesc%iAtomStart,&
              & img2CentCell)
        else
          call makeDensityMatrix(work, eigvecsCplx(:,:,iKS), filling(:,iK,iS), eigen(:,iK, iS))
        end if
      #:endif

      case(forceTypes%dynamicT0)
        ! Correct force for XLBOMD for T=0K (DHD)
      #:if WITH_SCALAPACK
        call unpackHSCplxBlacs(env%blacs, ham(:,iS), kPoint(:,iK), neighbourList%iNeighbour,&
            & nNeighbourSK, iCellVec, cellVec, iSparseStart, img2CentCell, denseDesc, work)
        call makeDensityMtxCplxBlacs(env%blacs%orbitalGrid, denseDesc%blacsOrbSqr, filling(:,1,iS),&
            & eigvecsCplx(:,:,iKS), work2)
        call pblasfx_phemm(work2, denseDesc%blacsOrbSqr, work, denseDesc%blacsOrbSqr,&
            & eigvecsCplx(:,:,iKS), denseDesc%blacsOrbSqr, side="L")
        call pblasfx_phemm(work2, denseDesc%blacsOrbSqr, eigvecsCplx(:,:,iKS),&
            & denseDesc%blacsOrbSqr, work, denseDesc%blacsOrbSqr, side="R", alpha=(0.5_dp, 0.0_dp))
      #:else
        call makeDensityMatrix(work2, eigvecsCplx(:,:,iKS), filling(:,iK,iS))
        call unpackHS(work, ham(:,iS), kPoint(:,iK), neighbourlist%iNeighbour, nNeighbourSK,&
            & iCellVec, cellVec, denseDesc%iAtomStart, iSparseStart, img2CentCell)
        call blockHermitianHS(work, denseDesc%iAtomStart)
        call hemm(eigvecsCplx(:,:,iKS), "L", work2, work)
        call hemm(work, "R", work2, eigvecsCplx(:,:,iKS), alpha=(0.5_dp, 0.0_dp))
      #:endif

      case(forceTypes%dynamicTFinite)
        ! Correct force for XLBOMD for T <> 0K (DHS^-1 + S^-1HD)
      #:if WITH_SCALAPACK
        call makeDensityMtxCplxBlacs(env%blacs%orbitalGrid, denseDesc%blacsOrbSqr,&
            & filling(:,iK,iS), eigVecsCplx(:,:,iKS), work)
        call unpackHSCplxBlacs(env%blacs, ham(:,iS), kPoint(:,iK), neighbourlist%iNeighbour,&
            & nNeighbourSK, iCellVec, cellVec, iSparseStart, img2CentCell, denseDesc, work2)
        call pblasfx_phemm(work, denseDesc%blacsOrbSqr, work2, denseDesc%blacsOrbSqr,&
            & eigvecsCplx(:,:,iKS), denseDesc%blacsOrbSqr, side="L")
        call unpackHSCplxBlacs(env%blacs, over, kPoint(:,iK), neighbourlist%iNeighbour,&
            & nNeighbourSK, iCellVec, cellVec, iSparseStart, img2CentCell, denseDesc, work)
        call phermatinv(denseDesc%blacsOrbSqr, work)
        call pblasfx_phemm(work, denseDesc%blacsOrbSqr, eigvecsCplx(:,:,iKS),&
            & denseDesc%blacsOrbSqr, work2, denseDesc%blacsOrbSqr, side="R", alpha=(0.5_dp, 0.0_dp))
        work(:,:) = work2
        call pblasfx_ptranc(work2, denseDesc%blacsOrbSqr, work, denseDesc%blacsOrbSqr,&
            & alpha=(1.0_dp, 0.0_dp), beta=(1.0_dp, 0.0_dp))
      #:else
        call makeDensityMatrix(work, eigvecsCplx(:,:,iKS), filling(:,iK,iS))
        call unpackHS(work2, ham(:,iS), kPoint(:,iK), neighbourlist%iNeighbour, nNeighbourSK,&
            & iCellVec, cellVec, denseDesc%iAtomStart, iSparseStart, img2CentCell)
        call blockHermitianHS(work2, denseDesc%iAtomStart)
        call hemm(eigvecsCplx(:,:,iKS), "L", work, work2)
        call unpackHS(work, over, kPoint(:,iK), neighbourlist%iNeighbour, nNeighbourSK, iCellVec,&
            & cellVec, denseDesc%iAtomStart, iSparseStart, img2CentCell)
        call hermatinv(work)
        call hemm(work2, "R", work, eigvecsCplx(:,:,iKS), alpha=(0.5_dp, 0.0_dp))
        work(:,:) = work2 + transpose(conjg(work2))
      #:endif
      end select

    #:if WITH_SCALAPACK
      call packRhoCplxBlacs(env%blacs, denseDesc, work, kPoint(:,iK), kWeight(iK),&
          &neighbourList%iNeighbour, nNeighbourSK, orb%mOrb, iCellVec, cellVec, iSparseStart,&
          & img2CentCell, ERhoPrim)
    #:else
      call packHS(ERhoPrim, work, kPoint(:,iK), kWeight(iK), neighbourList%iNeighbour,&
          & nNeighbourSK, orb%mOrb, iCellVec, cellVec, denseDesc%iAtomStart, iSparseStart,&
          & img2CentCell)
    #:endif
    end do

  #:if WITH_SCALAPACK
    ! Add up and distribute energy weighted density matrix contribution from each group
    call mpifx_allreduceip(env%mpi%globalComm, ERhoPrim, MPI_SUM)
  #:endif

  end subroutine getEDensityMtxFromComplexEigvecs


  !> Calculates density matrix from Pauli-type two component eigenvectors.
  subroutine getEDensityMtxFromPauliEigvecs(env, denseDesc, filling, eigen, kPoint, kWeight,&
      & neighbourList, nNeighbourSK, orb, iSparseStart, img2CentCell, iCellVec, cellVec, tRealHS,&
      & parallelKS, eigvecsCplx, work, ERhoPrim)

    !> Environment settings
    type(TEnvironment), intent(in) :: env

    !> Dense matrix descriptor
    type(TDenseDescr), intent(in) :: denseDesc

    !> Occupations of single particle states in the ground state
    real(dp), intent(in) :: filling(:,:,:)

    !> Eigenvalues
    real(dp), intent(in) :: eigen(:,:,:)

    !> K-points
    real(dp), intent(in) :: kPoint(:,:)

    !> Weights for k-points
    real(dp), intent(in) :: kWeight(:)

    !> list of neighbours for each atom
    type(TNeighbourList), intent(in) :: neighbourList

    !> Number of neighbours for each of the atoms
    integer, intent(in) :: nNeighbourSK(:)

    !> Atomic orbital information
    type(TOrbitals), intent(in) :: orb

    !> Index array for the start of atomic blocks in sparse arrays
    integer, intent(in) :: iSparseStart(:,:)

    !> map from image atoms to the original unique atom
    integer, intent(in) :: img2CentCell(:)

    !> Index for which unit cell atoms are associated with
    integer, intent(in) :: iCellVec(:)

    !> Vectors (in units of the lattice constants) to cells of the lattice
    real(dp), intent(in) :: cellVec(:,:)

    !> Is the hamitonian real (no k-points/molecule/gamma point)?
    logical, intent(in) :: tRealHS

    !> K-points and spins to process
    type(TParallelKS), intent(in) :: parallelKS

    !> Eigenvectors
    complex(dp), intent(inout) :: eigvecsCplx(:,:,:)

    !> Work array
    complex(dp), intent(out) :: work(:,:)

    !> Sparse energy weighted density matrix
    real(dp), intent(out) :: ERhoPrim(:)

    integer :: iKS, iK

    ERhoPrim(:) = 0.0_dp
    do iKS = 1, parallelKS%nLocalKS
      iK = parallelKS%localKS(1, iKS)
    #:if WITH_SCALAPACK
      call makeDensityMtxCplxBlacs(env%blacs%orbitalGrid, denseDesc%blacsOrbSqr, filling(:,iK,1),&
          & eigvecsCplx(:,:,iKS), work, eigen(:,iK,1))
      call packERhoPauliBlacs(env%blacs, denseDesc, work, kPoint(:,iK), kWeight(iK),&
          & neighbourList%iNeighbour, nNeighbourSK, orb%mOrb, iCellVec, cellVec, iSparseStart,&
          & img2CentCell, ERhoPrim)
    #:else
      call makeDensityMatrix(work, eigvecsCplx(:,:,iKS), filling(:,iK,1), eigen(:,iK,1))
      if (tRealHS) then
        call packERho(ERhoPrim, work, neighbourList%iNeighbour, nNeighbourSK, orb%mOrb,&
            & denseDesc%iAtomStart, iSparseStart, img2CentCell)
      else
        call packERho(ERhoPrim, work, kPoint(:,iK), kWeight(iK), neighbourList%iNeighbour,&
            & nNeighbourSK, orb%mOrb, iCellVec, cellVec, denseDesc%iAtomStart, iSparseStart,&
            & img2CentCell)
      end if
    #:endif
    end do

  #:if WITH_SCALAPACK
    ! Add up and distribute energy weighted density matrix contribution from each group
    call mpifx_allreduceip(env%mpi%globalComm, ERhoPrim, MPI_SUM)
  #:endif

  end subroutine getEDensityMtxFromPauliEigvecs


  !> Calculates the gradients
  subroutine getGradients(env, sccCalc, tExtField, isXlbomd, nonSccDeriv, EField, rhoPrim, ERhoPrim,&
      & qOutput, q0, skHamCont, skOverCont, pRepCont, neighbourList, nNeighbourSK, nNeighbourRep,&
      & species, img2CentCell, iSparseStart, orb, potential, coord, derivs, iRhoPrim, thirdOrd,&
      & qDepExtPot, chrgForces, dispersion, rangeSep, SSqrReal, over, denseDesc, deltaRhoOutSqr,&
      & tPoisson, halogenXCorrection)

    !> Environment settings
    type(TEnvironment), intent(in) :: env

    !> SCC module internal variables
    type(TScc), allocatable, intent(in) :: sccCalc

    !> external electric field
    logical, intent(in) :: tExtField

    !> extended Lagrangian active?
    logical, intent(in) :: isXlbomd

    !> method for calculating derivatives of S and H0
    type(TNonSccDiff), intent(in) :: nonSccDeriv

    !> Any applied electric field
    real(dp), intent(in) :: Efield(:)

    !> sparse density matrix
    real(dp), intent(in) :: rhoPrim(:,:)

    !> energy  weighted density matrix
    real(dp), intent(in) :: ERhoPrim(:)

    !> electron populations (may be unallocated for non-scc case)
    real(dp), allocatable, intent(in) :: qOutput(:,:,:)

    !> reference atomic charges (may be unallocated for non-scc case)
    real(dp), allocatable, intent(in) :: q0(:,:,:)

    !> non-SCC hamiltonian information
    type(TSlakoCont), intent(in) :: skHamCont

    !> overlap information
    type(TSlakoCont), intent(in) :: skOverCont

    !> repulsive information
    type(TRepCont), intent(in) :: pRepCont

    !> list of neighbours for each atom
    type(TNeighbourList), intent(in) :: neighbourList

    !> Number of neighbours for each of the atoms
    integer, intent(in) :: nNeighbourSK(:)

    !> Number of neighbours for each of the atoms closer than the repulsive cut-off
    integer, intent(in) :: nNeighbourRep(:)

    !> species of all atoms in the system
    integer, intent(in) :: species(:)

    !> map from image atoms to the original unique atom
    integer, intent(in) :: img2CentCell(:)

    !> Index array for the start of atomic blocks in sparse arrays
    integer, intent(in) :: iSparseStart(:,:)

    !> Atomic orbital information
    type(TOrbitals), intent(in) :: orb

    !>  potential acting on the system
    type(TPotentials), intent(in) :: potential

    !> atomic coordinates
    real(dp), intent(in) :: coord(:,:)

    !> derivatives of energy wrt to atomic positions
    real(dp), intent(out) :: derivs(:,:)

    !> imaginary part of density matrix
    real(dp), intent(in), allocatable :: iRhoPrim(:,:)

    !> Is 3rd order SCC being used
    type(TThirdOrder), intent(inout), allocatable :: thirdOrd

    !> Population dependant external potential
    type(TQDepExtPotProxy), intent(inout), allocatable :: qDepExtPot

    !> forces on external charges
    real(dp), intent(inout), allocatable :: chrgForces(:,:)

    !> dispersion interactions
    class(TDispersionIface), intent(inout), allocatable :: dispersion

    !> Data from rangeseparated calculations
    type(TRangeSepFunc), intent(inout), allocatable ::rangeSep

    !> dense overlap matrix, required for rangeSep
    real(dp), intent(inout), allocatable :: SSqrReal(:,:)

    !> sparse overlap matrix, required for rangeSep
    real(dp), intent(in) :: over(:)

    !> Dense matrix descriptor,required for rangeSep
    type(TDenseDescr), intent(in) :: denseDesc

    !> Change in density matrix during this SCC step for rangesep
    real(dp), pointer, intent(in) :: deltaRhoOutSqr(:,:,:)

    !> whether Poisson solver is used
    logical, intent(in) :: tPoisson

    !> Correction for halogen bonds
    type(THalogenX), allocatable, intent(inout) :: halogenXCorrection

    ! Locals
    real(dp), allocatable :: tmpDerivs(:,:)
    real(dp), allocatable :: dummyArray(:,:)
    real(dp), allocatable :: dQ(:,:,:)
    logical :: tImHam, tExtChrg, tSccCalc
    integer :: nAtom, iAt
    integer :: ii

    tSccCalc = allocated(sccCalc)
    tImHam = allocated(iRhoPrim)
    tExtChrg = allocated(chrgForces)
    nAtom = size(derivs, dim=2)

    allocate(tmpDerivs(3, nAtom))
    if (tPoisson) allocate(dummyArray(orb%mshell, nAtom))
    derivs(:,:) = 0.0_dp

    if (.not. (tSccCalc .or. tExtField)) then
      ! No external or internal potentials
      if (tImHam) then
        call derivative_shift(env, derivs, nonSccDeriv, rhoPrim, iRhoPrim, ERhoPrim, skHamCont,&
            & skOverCont, coord, species, neighbourList%iNeighbour, nNeighbourSK, img2CentCell,&
            & iSparseStart, orb, potential%intBlock, potential%iorbitalBlock)
      else
        call derivative_shift(env, derivs, nonSccDeriv, rhoPrim(:,1), ERhoPrim, skHamCont,&
            & skOverCont, coord, species, neighbourList%iNeighbour, nNeighbourSK, img2CentCell,&
            & iSparseStart, orb)
      end if
    else
      if (tImHam) then
        call derivative_shift(env, derivs, nonSccDeriv, rhoPrim, iRhoPrim, ERhoPrim, skHamCont,&
            & skOverCont, coord, species, neighbourList%iNeighbour, nNeighbourSK, img2CentCell,&
            & iSparseStart, orb, potential%intBlock, potential%iorbitalBlock)
      else
        call derivative_shift(env, derivs, nonSccDeriv, rhoPrim, ERhoPrim, skHamCont, skOverCont,&
            & coord, species, neighbourList%iNeighbour, nNeighbourSK, img2CentCell, iSparseStart,&
            & orb, potential%intBlock)
      end if

      if (tPoisson) then
        tmpDerivs = 0.0_dp
      #:if WITH_TRANSPORT
        call poiss_getshift(dummyArray, tmpDerivs)
      #:endif
        derivs(:,:) = derivs + tmpDerivs
      else

        if (tExtChrg) then
          chrgForces(:,:) = 0.0_dp
          if (isXlbomd) then
            call error("XLBOMD does not work with external charges yet!")
          else
            call sccCalc%addForceDc(env, derivs, species, neighbourList%iNeighbour, img2CentCell,&
                & chrgForces)
          end if
        else if (tSccCalc) then
          if (isXlbomd) then
            call sccCalc%addForceDcXlbomd(env, species, orb, neighbourList%iNeighbour,&
                & img2CentCell, qOutput, q0, derivs)
          else
            call sccCalc%addForceDc(env, derivs, species, neighbourList%iNeighbour, img2CentCell)

          end if
        endif

        if (allocated(thirdOrd)) then
          if (isXlbomd) then
            call thirdOrd%addGradientDcXlbomd(neighbourList, species, coord, img2CentCell, qOutput,&
                & q0, orb, derivs)
          else
            call thirdOrd%addGradientDc(neighbourList, species, coord, img2CentCell, derivs)
          end if
        end if

      if (allocated(qDepExtPot)) then
        allocate(dQ(orb%mShell, nAtom, size(qOutput, dim=3)))
        call getChargePerShell(qOutput, orb, species, dQ, qRef=q0)
        call qDepExtPot%addGradientDc(sum(dQ(:,:,1), dim=1), dQ(:,:,1), derivs)
      end if

      if (tExtField) then
        do iAt = 1, nAtom
          derivs(:, iAt) = derivs(:, iAt)&
              & + sum(qOutput(:, iAt, 1) - q0(:, iAt, 1)) * potential%extGrad(:, iAt)
          end do
        end if

      end if
    end if

    if (allocated(dispersion)) then
      call dispersion%addGradients(derivs)
    end if

    if (allocated(halogenXCorrection)) then
      call halogenXCorrection%addGradients(derivs, coord, species, neighbourList, img2CentCell)
    end if

    if (allocated(rangeSep)) then
      call unpackHS(SSqrReal, over, neighbourList%iNeighbour, nNeighbourSK, denseDesc%iAtomStart,&
          & iSparseStart, img2CentCell)
      if (size(deltaRhoOutSqr, dim=3) > 2) then
        call error("Range separated forces do not support non-colinear spin")
      else
        call rangeSep%addLRGradients(derivs, nonSccDeriv, deltaRhoOutSqr, skHamCont,&
            & skOverCont, coord, species, orb, denseDesc%iAtomStart, SSqrReal,&
            & neighbourList%iNeighbour, nNeighbourSK)
      end if
    end if


    call getERepDeriv(tmpDerivs, coord, nNeighbourRep, neighbourList%iNeighbour, species, pRepCont,&
        & img2CentCell)
    derivs(:,:) = derivs + tmpDerivs

  end subroutine getGradients


  !> use plumed to update derivatives
  subroutine updateDerivsByPlumed(env, plumedCalc, nAtom, iGeoStep, derivs, energy, coord0, mass,&
      & tPeriodic, latVecs)

    !> Environment settings
    type(TEnvironment), intent(in) :: env

    !> PLUMED calculator
    type(TPlumedCalc), allocatable, intent(inout) :: plumedCalc

    !> number of atoms
    integer, intent(in) :: nAtom

    !> steps taken during simulation
    integer, intent(in) :: iGeoStep

    !> the derivatives array
    real(dp), intent(inout), target, contiguous :: derivs(:,:)

    !> current energy
    real(dp), intent(in) :: energy

    !> current atomic positions
    real(dp), intent(in), target, contiguous :: coord0(:,:)

    !> atomic masses array
    real(dp), intent(in), target, contiguous :: mass(:)

    !> periodic?
    logical, intent(in) :: tPeriodic

    !> lattice vectors
    real(dp), intent(in), target, contiguous :: latVecs(:,:)

    if (.not. allocated(plumedCalc)) then
      return
    end if
    derivs(:,:) = -derivs
    call plumedCalc%sendCmdVal("setStep", iGeoStep)
    call plumedCalc%sendCmdPtr("setForces", derivs)
    call plumedCalc%sendCmdVal("setEnergy", energy)
    call plumedCalc%sendCmdPtr("setPositions", coord0)
    call plumedCalc%sendCmdPtr("setMasses", mass)
    if (tPeriodic) then
      call plumedCalc%sendCmdPtr("setBox", latVecs)
    end if
    call plumedCalc%sendCmdVal("calc", 0)
    derivs(:,:) = -derivs

  end subroutine updateDerivsByPlumed


  !> Calculates stress tensor and lattice derivatives.
  subroutine getStress(env, sccCalc, thirdOrd, tExtField, nonSccDeriv, rhoPrim, ERhoPrim, qOutput,&
      & q0, skHamCont, skOverCont, pRepCont, neighbourList, nNeighbourSk, nNeighbourRep, species,&
      & img2CentCell, iSparseStart, orb, potential, coord, latVec, invLatVec, cellVol, coord0,&
      & totalStress, totalLatDeriv, intPressure, iRhoPrim, dispersion, halogenXCorrection)

    !> Environment settings
    type(TEnvironment), intent(in) :: env

    !> SCC module internal variables
    type(TScc), allocatable, intent(in) :: sccCalc

    !> Is 3rd order SCC being used
    type(TThirdOrder), intent(inout), allocatable :: thirdOrd

    !> External field
    logical, intent(in) :: tExtField

    !> method for calculating derivatives of S and H0
    type(TNonSccDiff), intent(in) :: nonSccDeriv

    !> density matrix
    real(dp), intent(in) :: rhoPrim(:,:)

    !> energy weighted density matrix
    real(dp), intent(in) :: ERhoPrim(:)

    !> electrons in orbitals
    real(dp), intent(in) :: qOutput(:,:,:)

    !> refernce charges
    real(dp), intent(in) :: q0(:,:,:)

    !> non-SCC hamitonian information
    type(TSlakoCont), intent(in) :: skHamCont

    !> overlap information
    type(TSlakoCont), intent(in) :: skOverCont

    !> repulsive information
    type(TRepCont), intent(in) :: pRepCont

    !> list of neighbours for each atom
    type(TNeighbourList), intent(in) :: neighbourList

    !> Number of neighbours for each of the atoms
    integer, intent(in) :: nNeighbourSK(:)

    !> Number of neighbours for each of the atoms closer than the repulsive cut-off
    integer, intent(in) :: nNeighbourRep(:)

    !> species of all atoms in the system
    integer, intent(in) :: species(:)

    !> map from image atoms to the original unique atom
    integer, intent(in) :: img2CentCell(:)

    !> Index array for the start of atomic blocks in sparse arrays
    integer, intent(in) :: iSparseStart(:,:)

    !> Atomic orbital information
    type(TOrbitals), intent(in) :: orb

    !> potentials acting
    type(TPotentials), intent(in) :: potential

    !> coordinates of all atoms
    real(dp), intent(in) :: coord(:,:)

    !> lattice vectors
    real(dp), intent(in) :: latVec(:,:)

    !> inverse of the lattice vectors
    real(dp), intent(in) :: invLatVec(:,:)

    !> unit cell volume
    real(dp), intent(in) :: cellVol

    !> central cell coordinates of atoms
    real(dp), intent(inout) :: coord0(:,:)

    !> stress tensor
    real(dp), intent(out) :: totalStress(:,:)

    !> energy derivatives with respect to lattice vectors
    real(dp), intent(out) :: totalLatDeriv(:,:)

    !> internal pressure in cell
    real(dp), intent(out) :: intPressure

    !> imaginary part of the density matrix (if present)
    real(dp), intent(in), allocatable :: iRhoPrim(:,:)

    !> dispersion interactions
    class(TDispersionIface), allocatable, intent(inout) :: dispersion

    !> Correction for halogen bonds
    type(THalogenX), allocatable, intent(inout) :: halogenXCorrection

    real(dp) :: tmpStress(3, 3)
    logical :: tImHam

    tImHam = allocated(iRhoPrim)

    if (allocated(sccCalc)) then
      if (tImHam) then
        call getBlockiStress(env, totalStress, nonSccDeriv, rhoPrim, iRhoPrim, ERhoPrim, skHamCont,&
            & skOverCont, coord, species, neighbourList%iNeighbour, nNeighbourSK, img2CentCell,&
            & iSparseStart, orb, potential%intBlock, potential%iorbitalBlock, cellVol)
      else
        call getBlockStress(env, totalStress, nonSccDeriv, rhoPrim, ERhoPrim, skHamCont,&
            & skOverCont, coord, species, neighbourList%iNeighbour, nNeighbourSK, img2CentCell,&
            & iSparseStart, orb, potential%intBlock, cellVol)
      end if
      call sccCalc%addStressDc(totalStress, env, species, neighbourList%iNeighbour, img2CentCell)
      if (allocated(thirdOrd)) then
        call thirdOrd%addStressDc(neighbourList, species, coord, img2CentCell, cellVol, totalStress)
      end if
    else
      if (tImHam) then
        call getBlockiStress(env, totalStress, nonSccDeriv, rhoPrim, iRhoPrim, ERhoPrim, skHamCont,&
            & skOverCont, coord, species, neighbourList%iNeighbour, nNeighbourSK, img2CentCell,&
            & iSparseStart, orb, potential%intBlock, potential%iorbitalBlock, cellVol)
      else
        call getNonSCCStress(env, totalStress, nonSccDeriv, rhoPrim(:,1), ERhoPrim, skHamCont,&
            & skOverCont, coord, species, neighbourList%iNeighbour, nNeighbourSK, img2CentCell,&
            & iSparseStart, orb, cellVol)
      end if
    end if

    if (allocated(dispersion)) then
      call dispersion%getStress(tmpStress)
      totalStress(:,:) = totalStress + tmpStress
    end if

    if (allocated(halogenXCorrection)) then
      call halogenXCorrection%getStress(tmpStress, coord, neighbourList, species, img2CentCell,&
          & cellVol)
      totalStress(:,:) = totalStress + tmpStress
    end if

    if (tExtField) then
      call getExtFieldStress(latVec, cellVol, q0, qOutput, potential%extGrad, coord0, tmpStress)
      totalStress(:,:) = totalStress + tmpStress
    end if

    call getRepulsiveStress(tmpStress, coord, nNeighbourRep, neighbourList%iNeighbour, species,&
        & img2CentCell, pRepCont, cellVol)
    totalStress(:,:) = totalStress + tmpStress

    intPressure = (totalStress(1,1) + totalStress(2,2) + totalStress(3,3)) / 3.0_dp
    totalLatDeriv(:,:) = -cellVol * matmul(totalStress, invLatVec)

  end subroutine getStress


  !> Calculates stress from external electric field.
  subroutine getExtFieldStress(latVec, cellVol, q0, qOutput, extPotGrad, coord0, stress)

    !> lattice vectors
    real(dp), intent(in) :: latVec(:,:)

    !> unit cell volume
    real(dp), intent(in) :: cellVol

    !> reference atomic charges
    real(dp), intent(in) :: q0(:,:,:)

    !> number of electrons in each orbital
    real(dp), intent(in) :: qOutput(:,:,:)

    !> Gradient of the external field
    real(dp), intent(in) :: extPotGrad(:,:)

    !> central cell coordinates of atoms
    real(dp), intent(inout) :: coord0(:,:)

    !> Stress tensor
    real(dp), intent(out) :: stress(:,:)

    real(dp) :: latDerivs(3,3)
    integer :: nAtom
    integer :: iAtom, ii, jj

    nAtom = size(coord0, dim=2)

    latDerivs(:,:) = 0.0_dp
    call cart2frac(coord0, latVec)
    do iAtom = 1, nAtom
      do ii = 1, 3
        do jj = 1, 3
          latDerivs(jj,ii) =  latDerivs(jj,ii)&
              & - sum(q0(:,iAtom,1) - qOutput(:,iAtom,1), dim=1) * extPotGrad(ii, iAtom)&
              & * coord0(jj, iAtom)
        end do
      end do
    end do
    call frac2cart(coord0, latVec)
    stress(:,:) = -matmul(latDerivs, transpose(latVec)) / cellVol

  end subroutine getExtFieldStress


  !> Removes forces components along constraint directions
  subroutine constrainForces(conAtom, conVec, derivs)

    !> atoms being constrained
    integer, intent(in) :: conAtom(:)

    !> vector to project out forces
    real(dp), intent(in) :: conVec(:,:)

    !> on input energy derivatives, on exit resulting projected derivatives
    real(dp), intent(inout) :: derivs(:,:)

    integer :: ii, iAtom

    ! Set force components along constraint vectors zero
    do ii = 1, size(conAtom)
      iAtom = conAtom(ii)
      derivs(:,iAtom) = derivs(:,iAtom)&
          & - conVec(:,ii) * dot_product(conVec(:,ii), derivs(:,iAtom))
    end do

  end subroutine constrainForces


  !> Flattens lattice components and applies lattice optimisation constraints.
  subroutine constrainLatticeDerivs(totalLatDerivs, normLatVecs, tLatOptFixAng,&
      & tLatOptFixLen, tLatOptIsotropic, constrLatDerivs)

    !> energy derivative with respect to lattice vectors
    real(dp), intent(in) :: totalLatDerivs(:,:)

    !> unit normals parallel to lattice vectors
    real(dp), intent(in) :: normLatVecs(:,:)

    !> Are the angles of the lattice being fixed during optimisation?
    logical, intent(in) :: tLatOptFixAng

    !> Are the magnitude of the lattice vectors fixed
    logical, intent(in) :: tLatOptFixLen(:)

    !> is the optimisation isotropic
    logical, intent(in) :: tLatOptIsotropic

    !> lattice vectors returned by the optimizer
    real(dp), intent(out) :: constrLatDerivs(:)

    real(dp) :: tmpLatDerivs(3, 3)
    integer :: ii

    tmpLatDerivs(:,:) = totalLatDerivs
    constrLatDerivs = reshape(tmpLatDerivs, [9])
    if (tLatOptFixAng) then
      ! project forces to be along original lattice
      tmpLatDerivs(:,:) = tmpLatDerivs * normLatVecs
      constrLatDerivs(:) = 0.0_dp
      if (any(tLatOptFixLen)) then
        do ii = 1, 3
          if (.not. tLatOptFixLen(ii)) then
            constrLatDerivs(ii) = sum(tmpLatDerivs(:,ii))
          end if
        end do
      else
        constrLatDerivs(1:3) = sum(tmpLatDerivs, dim=1)
      end if
    elseif (tLatOptIsotropic) then
      tmpLatDerivs(:,:) = tmpLatDerivs * normLatVecs
      constrLatDerivs(:) = 0.0_dp
      constrLatDerivs(1) = sum(tmpLatDerivs)
    end if

  end subroutine constrainLatticeDerivs


  !> Unfold contrained lattice vectors to full one.
  subroutine unconstrainLatticeVectors(constrLatVecs, origLatVecs, tLatOptFixAng, tLatOptFixLen,&
      & tLatOptIsotropic, newLatVecs)

    !> packaged up lattice vectors (depending on optimisation mode)
    real(dp), intent(in) :: constrLatVecs(:)

    !> original vectors at start
    real(dp), intent(in) :: origLatVecs(:,:)

    !> Are the angles of the lattice vectors fixed
    logical, intent(in) :: tLatOptFixAng

    !> are the magnitudes of the lattice vectors fixed
    logical, intent(in) :: tLatOptFixLen(:)

    !> is the optimisation isotropic
    logical, intent(in) :: tLatOptIsotropic

    !> resulting lattice vectors
    real(dp), intent(out) :: newLatVecs(:,:)

    real(dp) :: tmpLatVecs(9)
    integer :: ii

    tmpLatVecs(:) = constrLatVecs
    if (tLatOptFixAng) then
      ! Optimization uses scaling factor of lattice vectors
      if (any(tLatOptFixLen)) then
        do ii = 3, 1, -1
          if (.not. tLatOptFixLen(ii)) then
            tmpLatVecs(3 * ii - 2 : 3 * ii) =  tmpLatVecs(ii) * origLatVecs(:,ii)
          else
            tmpLatVecs(3 * ii - 2 : 3 * ii) =  origLatVecs(:,ii)
          end if
        end do
      else
        tmpLatVecs(7:9) =  tmpLatVecs(3) * origLatVecs(:,3)
        tmpLatVecs(4:6) =  tmpLatVecs(2) * origLatVecs(:,2)
        tmpLatVecs(1:3) =  tmpLatVecs(1) * origLatVecs(:,1)
      end if
    else if (tLatOptIsotropic) then
      ! Optimization uses scaling factor unit cell
      do ii = 3, 1, -1
        tmpLatVecs(3 * ii - 2 : 3 * ii) =  tmpLatVecs(1) * origLatVecs(:,ii)
      end do
    end if
    newLatVecs(:,:) = reshape(tmpLatVecs, [3, 3])

  end subroutine unconstrainLatticeVectors


  !> Returns the coordinates for the next Hessian calculation step.
  subroutine getNextDerivStep(derivDriver, derivs, indMovedAtoms, coords, tGeomEnd)

    !> Driver for the finite difference second derivatives
    type(TNumDerivs), intent(inout) :: derivDriver

    !> first derivatives of energy at the current coordinates
    real(dp), intent(in) :: derivs(:,:)

    !> moving atoms
    integer, intent(in) :: indMovedAtoms(:)

    !> atomic coordinates
    real(dp), intent(out) :: coords(:,:)

    !> has the process terminated
    logical, intent(out) :: tGeomEnd

    real(dp) :: newCoords(3, size(indMovedAtoms))

    call next(derivDriver, newCoords, derivs(:, indMovedAtoms), tGeomEnd)
    coords(:, indMovedAtoms) = newCoords

  end subroutine getNextDerivStep


  !> Returns the coordinates for the next coordinate optimisation step.
  subroutine getNextCoordinateOptStep(pGeoCoordOpt, energy, derivss, indMovedAtom, coords0,&
      & diffGeo, tCoordEnd, tRemoveExcitation)

    !> optimiser for atomic coordinates
    type(TGeoOpt), intent(inout) :: pGeoCoordOpt

    !> energies
    type(TEnergies), intent(in) :: energy

    !> Derivative of energy with respect to atomic coordinates
    real(dp), intent(in) :: derivss(:,:)

    !> numbers of the moving atoms
    integer, intent(in) :: indMovedAtom(:)

    !> central cell atomic coordinates
    real(dp), intent(inout) :: coords0(:,:)

    !> largest change in atomic coordinates
    real(dp), intent(out) :: diffGeo

    !> has the geometry optimisation finished
    logical, intent(out) :: tCoordEnd

    !> remove excited state energy from the step, to be consistent with the forces
    logical, intent(in) :: tRemoveExcitation

    real(dp) :: derivssMoved(3 * size(indMovedAtom))
    real(dp), target :: newCoordsMoved(3 * size(indMovedAtom))
    real(dp), pointer :: pNewCoordsMoved(:,:)

    derivssMoved(:) = reshape(derivss(:, indMovedAtom), [3 * size(indMovedAtom)])
    if (tRemoveExcitation) then
      call next(pGeoCoordOpt, energy%EForceRelated, derivssMoved, newCoordsMoved, tCoordEnd)
    else
      call next(pGeoCoordOpt, energy%EForceRelated + energy%Eexcited, derivssMoved, newCoordsMoved,&
          & tCoordEnd)
    end if
    pNewCoordsMoved(1:3, 1:size(indMovedAtom)) => newCoordsMoved(1 : 3 * size(indMovedAtom))
    diffGeo = maxval(abs(pNewCoordsMoved - coords0(:, indMovedAtom)))
    coords0(:, indMovedAtom) = pNewCoordsMoved

  end subroutine getNextCoordinateOptStep


  !> Returns the coordinates and lattice vectors for the next lattice optimisation step.
  subroutine getNextLatticeOptStep(pGeoLatOpt, energy, constrLatDerivs, origLatVec, tLatOptFixAng,&
      & tLatOptFixLen, tLatOptIsotropic, indMovedAtom, latVec, coord0, diffGeo, tGeomEnd)

    !> lattice vector optimising object
    type(TGeoOpt), intent(inout) :: pGeoLatOpt

    !> Energy contributions and total
    type(TEnergies), intent(inout) :: energy

    !> lattice vectors returned by the optimizer
    real(dp), intent(in) :: constrLatDerivs(:)

    !> Starting lattice vectors
    real(dp), intent(in) :: origLatVec(:,:)

    !> Fix angles between lattice vectors
    logical, intent(in) :: tLatOptFixAng

    !> Fix the magnitudes of lattice vectors
    logical, intent(in) :: tLatOptFixLen(:)

    !> Optimise isotropically
    logical, intent(in) :: tLatOptIsotropic

    !> numbers of the moving atoms
    integer, intent(in) :: indMovedAtom(:)

    !> lattice vectors
    real(dp), intent(inout) :: latVec(:,:)

    !> central cell coordinates of atoms
    real(dp), intent(inout) :: coord0(:,:)

    !> Maximum change in geometry at this step
    real(dp), intent(out) :: diffGeo

    !> has the geometry optimisation finished
    logical, intent(out) :: tGeomEnd

    real(dp) :: newLatVecsFlat(9), newLatVecs(3, 3), oldMovedCoords(3, size(indMovedAtom))

    call next(pGeoLatOpt, energy%EForceRelated, constrLatDerivs, newLatVecsFlat,tGeomEnd)
    call unconstrainLatticeVectors(newLatVecsFlat, origLatVec, tLatOptFixAng, tLatOptFixLen,&
        & tLatOptIsotropic, newLatVecs)
    oldMovedCoords(:,:) = coord0(:, indMovedAtom)
    call cart2frac(coord0, latVec)
    latVec(:,:) = newLatVecs
    call frac2cart(coord0, latVec)
    diffGeo = max(maxval(abs(newLatVecs - latVec)),&
        & maxval(abs(oldMovedCoords - coord0(:, indMovedAtom))))

  end subroutine getNextLatticeOptStep


  !> Delivers data for next MD step (and updates data depending on velocities of current step)
  subroutine getNextMdStep(pMdIntegrator, pMdFrame, temperatureProfile, derivs, movedMass,&
      & mass, cellVol, invLatVec, species0, indMovedAtom, tStress, tBarostat, energy, coord0,&
      & latVec, intPressure, totalStress, totalLatDeriv, velocities, tempIon)

    !> Molecular dynamics integrator
    type(TMdIntegrator), intent(inout) :: pMdIntegrator

    !> Molecular dynamics reference frame information
    type(TMdCommon), intent(in) :: pMdFrame

    !> Temperature profile in MD
    type(TTempProfile), allocatable, intent(inout) :: temperatureProfile

    !> Energy derivative wrt to atom positions
    real(dp), intent(in) :: derivs(:,:)

    !> Masses of moving atoms
    real(dp), intent(in) :: movedMass(:,:)

    !> Masses of each chemical species
    real(dp), intent(in) :: mass(:)

    !> unit cell volume
    real(dp), intent(in) :: cellVol

    !> inverse of the lattice vectors
    real(dp), intent(in) :: invLatVec(:,:)

    !> species of atoms in the central cell
    integer, intent(in) :: species0(:)

    !> numbers of the moving atoms
    integer, intent(in) :: indMovedAtom(:)

    !> Is stress being evaluated?
    logical, intent(in) :: tStress

    !> Is there a barostat
    logical, intent(in) :: tBarostat

    !> Energy contributions and total
    type(TEnergies), intent(inout) :: energy

    !> central cell coordinates of atoms
    real(dp), intent(inout) :: coord0(:,:)

    !> lattice vectors
    real(dp), intent(inout) :: latVec(:,:)

    !> Internal pressure in the unit cell
    real(dp), intent(inout) :: intPressure

    !> Stress tensor
    real(dp), intent(inout) :: totalStress(:,:)

    !> Derivative of energy with respect to lattice vectors
    real(dp), intent(inout) :: totalLatDeriv(:,:)

    !> Atomic velocities
    real(dp), intent(out) :: velocities(:,:)

    !> Atomic kinetic energy
    real(dp), intent(out) :: tempIon

    real(dp) :: movedAccel(3, size(indMovedAtom)), movedVelo(3, size(indMovedAtom))
    real(dp) :: movedCoords(3, size(indMovedAtom))
    real(dp) :: kineticStress(3, 3)

    movedAccel(:,:) = -derivs(:, indMovedAtom) / movedMass
    call next(pMdIntegrator, movedAccel, movedCoords, movedVelo)
    coord0(:, indMovedAtom) = movedCoords
    velocities(:,:) = 0.0_dp
    velocities(:, indMovedAtom) = movedVelo(:,:)

    if (allocated(temperatureProfile)) then
      call next(temperatureProfile)
    end if
    call evalKE(energy%Ekin, movedVelo, movedMass(1,:))
    call evalkT(pMdFrame, tempIon, movedVelo, movedMass(1,:))
    energy%EMerminKin = energy%EMermin + energy%Ekin
    energy%EGibbsKin = energy%EGibbs + energy%Ekin
    energy%EForceRelated = energy%EForceRelated + energy%Ekin

    if (tStress) then
      ! contribution from kinetic energy in MD, now that velocities for this geometry step are
      ! available
      call getKineticStress(kineticStress, mass, species0, velocities, cellVol)
      totalStress = totalStress + kineticStress
      intPressure = (totalStress(1,1) + totalStress(2,2) + totalStress(3,3)) / 3.0_dp
      totalLatDeriv = -cellVol * matmul(totalStress, invLatVec)
    end if

    if (tBarostat) then
      call rescale(pMDIntegrator, coord0, latVec, totalStress)
    end if

  end subroutine getNextMdStep


  !> Calculates and prints Pipek-Mezey localisation
  subroutine calcPipekMezeyLocalisation(env, pipekMezey, tPrintEigvecsTxt, nEl, filling, over,&
      & kPoint, neighbourList, nNeighbourSK, denseDesc,  iSparseStart, img2CentCell, iCellVec,&
      & cellVec, runId, orb, species, speciesName, parallelKS, localisation, eigvecsReal, SSqrReal,&
      & eigvecsCplx, SSqrCplx)

    !> Environment settings
    type(TEnvironment), intent(in) :: env

    !> Localisation methods for single electron states (if used)
    type(TPipekMezey), intent(in) :: pipekMezey

    !> Store eigenvectors as a text file
    logical, intent(in) :: tPrintEigVecsTxt

    !> Number of electrons
    real(dp), intent(in) :: nEl(:)

    !> Occupations of single particle states in the ground state
    real(dp), intent(in) :: filling(:,:,:)

    !> sparse overlap matrix
    real(dp), intent(in) :: over(:)

    !> k-points in the system (0,0,0) if molecular
    real(dp), intent(in) :: kPoint(:,:)

    !> list of neighbours for each atom
    type(TNeighbourList), intent(in) :: neighbourList

    !> Number of neighbours for each of the atoms
    integer, intent(in) :: nNeighbourSK(:)

    !> Dense matrix descriptor
    type(TDenseDescr), intent(in) :: denseDesc

    !> Index array for the start of atomic blocks in sparse arrays
    integer, intent(in) :: iSparseStart(:,:)

    !> map from image atoms to the original unique atom
    integer, intent(in) :: img2CentCell(:)

    !> Index for which unit cell atoms are associated with
    integer, intent(in) :: iCellVec(:)

    !> Vectors (in units of the lattice constants) to cells of the lattice
    real(dp), intent(in) :: cellVec(:,:)

    !> Job ID for future identification
    integer, intent(in) :: runId

    !> Atomic orbital information
    type(TOrbitals), intent(in) :: orb

    !> species of all atoms in the system
    integer, intent(in) :: species(:)

    !> label for each atomic chemical species
    character(*), intent(in) :: speciesName(:)

    !> K-points and spins to process
    type(TParallelKS), intent(in) :: parallelKS

    !> Localisation measure of single particle states
    real(dp), intent(out) :: localisation

    !> Storage for dense hamiltonian matrix
    real(dp), intent(inout), allocatable :: eigvecsReal(:,:,:)

    !> Storage for dense overlap matrix
    real(dp), intent(inout), allocatable :: SSqrReal(:,:)

    !> Storage for dense hamitonian matrix (complex case)
    complex(dp), intent(inout), allocatable :: eigvecsCplx(:,:,:)

    !> Storage for dense overlap matrix (complex case)
    complex(dp), intent(inout), allocatable :: SSqrCplx(:,:)

    integer :: nFilledLev, nAtom, nSpin
    integer :: iSpin, iKS, iK

    nAtom = size(orb%nOrbAtom)
    nSpin = size(nEl)

    if (any(abs(mod(filling, real(3 - nSpin, dp))) > elecTolMax)) then
      call warning("Fractional occupations allocated for electron localisation")
    end if

    if (allocated(eigvecsReal)) then
      call unpackHS(SSqrReal,over,neighbourList%iNeighbour, nNeighbourSK, denseDesc%iAtomStart,&
          & iSparseStart, img2CentCell)
      do iKS = 1, parallelKS%nLocalKS
        iSpin = parallelKS%localKS(2, iKS)
        nFilledLev = nint(nEl(iSpin) / real(3 - nSpin, dp))
        localisation = pipekMezey%getLocalisation(eigvecsReal(:, 1:nFilledLev, iKS), SSqrReal,&
            & denseDesc%iAtomStart)
        write(stdOut, "(A, E15.8)") 'Original localisation', localisation
        call pipekMezey%calcCoeffs(eigvecsReal(:, 1:nFilledLev, iKS), SSqrReal,&
            & denseDesc%iAtomStart)
        localisation = pipekMezey%getLocalisation(eigvecsReal(:,1:nFilledLev,iKS), SSqrReal,&
            & denseDesc%iAtomStart)
        write(stdOut, "(A, E20.12)") 'Final localisation ', localisation
      end do

      call writeRealEigvecs(env, runId, neighbourList, nNeighbourSK, denseDesc, iSparseStart,&
          & img2CentCell, species(:nAtom), speciesName, orb, over, parallelKS, tPrintEigvecsTxt,&
          & eigvecsReal, SSqrReal, fileName="localOrbs")
    else

      localisation = 0.0_dp
      do iKS = 1, parallelKS%nLocalKS
        iK = parallelKS%localKS(1, iKS)
        iSpin = parallelKS%localKS(2, iKS)
        nFilledLev = nint(nEl(iSpin) / real( 3 - nSpin, dp))
        localisation = localisation + pipekMezey%getLocalisation(&
            & eigvecsCplx(:,:nFilledLev,iKS), SSqrCplx, over, kpoint(:,iK), neighbourList,&
            & nNeighbourSK, iCellVec, cellVec, denseDesc%iAtomStart, iSparseStart, img2CentCell)
      end do
      write(stdOut, "(A, E20.12)") 'Original localisation', localisation

      ! actual localisation calls
      do iKS = 1, parallelKS%nLocalKS
        iK = parallelKS%localKS(1, iKS)
        iSpin = parallelKS%localKS(2, iKS)
        nFilledLev = nint(nEl(iSpin) / real( 3 - nSpin, dp))
        call pipekMezey%calcCoeffs(eigvecsCplx(:,:nFilledLev,iKS), SSqrCplx, over, kpoint(:,iK),&
            & neighbourList, nNeighbourSK, iCellVec, cellVec, denseDesc%iAtomStart, iSparseStart,&
            & img2CentCell)
      end do

      localisation = 0.0_dp
      do iKS = 1, parallelKS%nLocalKS
        iK = parallelKS%localKS(1, iKS)
        iSpin = parallelKS%localKS(2, iKS)
        nFilledLev = nint(nEl(iSpin) / real( 3 - nSpin, dp))
        localisation = localisation + pipekMezey%getLocalisation(&
            & eigvecsCplx(:,:nFilledLev,iKS), SSqrCplx, over, kpoint(:,iK), neighbourList,&
            & nNeighbourSK, iCellVec, cellVec, denseDesc%iAtomStart, iSparseStart, img2CentCell)
      end do
      write(stdOut, "(A, E20.12)") 'Final localisation', localisation

      call writeCplxEigvecs(env, runId, neighbourList, nNeighbourSK, cellVec, iCellVec, denseDesc,&
          & iSparseStart, img2CentCell, species, speciesName, orb, kPoint, over, parallelKS,&
          & tPrintEigvecsTxt, eigvecsCplx, SSqrCplx, fileName="localOrbs")

    end if

  end subroutine calcPipekMezeyLocalisation

  subroutine printMaxForces(derivs, constrLatDerivs, tCoordOpt, tLatOpt, indMovedAtoms)
    real(dp), intent(in), allocatable :: derivs(:,:)
    real(dp), intent(in) :: constrLatDerivs(:)
    logical, intent(in) :: tCoordOpt
    logical, intent(in) :: tLatOpt
    integer, intent(in) :: indMovedAtoms(:)

    if (tCoordOpt) then
      call printMaxForce(maxval(abs(derivs(:, indMovedAtoms))))
    end if
    if (tLatOpt) then
      call printMaxLatticeForce(maxval(abs(constrLatDerivs)))
    end if

  end subroutine printMaxForces


#:if WITH_SOCKETS

  subroutine sendEnergyAndForces(env, socket, energy, TS, derivs, totalStress, cellVol)
    type(TEnvironment), intent(in) :: env
    ! Socket may be unallocated (as on slave processes)
    type(ipiSocketComm), allocatable, intent(inout) :: socket
    type(TEnergies), intent(in) :: energy
    real(dp), intent(in) :: TS(:)
    real(dp), intent(in) :: derivs(:,:)
    real(dp), intent(in) :: totalStress(:,:)
    real(dp), intent(in) :: cellVol

    if (env%tGlobalMaster) then
      ! stress was computed above in the force evaluation block or is 0 if aperiodic
      call socket%send(energy%ETotal - sum(TS), -derivs, totalStress * cellVol)
    end if
  end subroutine sendEnergyAndForces

#:endif

end module dftbp_main<|MERGE_RESOLUTION|>--- conflicted
+++ resolved
@@ -1378,227 +1378,6 @@
   end subroutine reallocateSparseArrays
 
 
-<<<<<<< HEAD
-=======
-  !> Calculates repulsive energy for current geometry
-  subroutine calcRepulsiveEnergy(coord, species, img2CentCell, nNeighbourRep, neighbourList,&
-      & pRepCont, Eatom, Etotal, iAtInCentralRegion)
-
-    !> All atomic coordinates
-    real(dp), intent(in) :: coord(:,:)
-
-    !> All atoms chemical species
-    integer, intent(in) :: species(:)
-
-    !> Image atom indices to central cell atoms
-    integer, intent(in) :: img2CentCell(:)
-
-    !> Number of neighbours for each atom within the repulsive distance
-    integer, intent(in) :: nNeighbourRep(:)
-
-    !> List of neighbours for each atom
-    type(TNeighbourList), intent(in) :: neighbourList
-
-    !> Repulsive interaction data
-    type(TRepCont), intent(in) :: pRepCont
-
-    !> Energy for each atom
-    real(dp), intent(out) :: Eatom(:)
-
-    !> Total energy
-    real(dp), intent(out) :: Etotal
-
-    !> atoms in the central cell (or device region if transport)
-    integer, intent(in) :: iAtInCentralRegion(:)
-
-    call getERep(Eatom, coord, nNeighbourRep, neighbourList%iNeighbour, species, pRepCont,&
-        & img2CentCell)
-    Etotal = sum(Eatom(iAtInCentralRegion))
-
-  end subroutine calcRepulsiveEnergy
-
-
-  !> Calculates dispersion energy for current geometry.
-  subroutine calcDispersionEnergy(dispersion, Eatom, Etotal, iAtInCentralRegion)
-
-    !> dispersion interactions
-    class(TDispersionIface), intent(inout) :: dispersion
-
-    !> energy per atom
-    real(dp), intent(out) :: Eatom(:)
-
-    !> total energy
-    real(dp), intent(out) :: Etotal
-
-    !> atoms in the central cell (or device region if transport)
-    integer, intent(in) :: iAtInCentralRegion(:)
-
-    call dispersion%getEnergies(Eatom)
-    Etotal = sum(Eatom(iAtInCentralRegion))
-
-  end subroutine calcDispersionEnergy
-
-
-  !> Sets the external potential components to zero
-  subroutine resetExternalPotentials(refExtPot, potential)
-
-    !> Reference external potential (usually set via API)
-    type(TRefExtPot), intent(in) :: refExtPot
-
-    !> Potential contributions
-    type(TPotentials), intent(inout) :: potential
-
-    if (allocated(refExtPot%atomPot)) then
-      potential%extAtom(:,:) = refExtPot%atomPot
-    else
-      potential%extAtom(:,:) = 0.0_dp
-    end if
-    if (allocated(refExtPot%shellPot)) then
-      potential%extShell(:,:,:) = refExtPot%shellPot
-    else
-      potential%extShell(:,:,:) = 0.0_dp
-    end if
-    potential%extBlock(:,:,:,:) = 0.0_dp
-    if (allocated(refExtPot%potGrad)) then
-      potential%extGrad(:,:) = refExtPot%potGrad
-    else
-      potential%extGrad(:,:) = 0.0_dp
-    end if
-
-  end subroutine resetExternalPotentials
-
-
-  !> Merges atomic and shell resolved external potentials into blocked one
-  subroutine mergeExternalPotentials(orb, species, potential)
-
-    !> Atomic orbital information
-    type(TOrbitals), intent(in) :: orb
-
-    !> species for atoms
-    integer, intent(in) :: species(:)
-
-    !> Potential energy contributions
-    type(TPotentials), intent(inout) :: potential
-
-    call total_shift(potential%extShell, potential%extAtom, orb, species)
-    call total_shift(potential%extBlock, potential%extShell, orb, species)
-
-  end subroutine mergeExternalPotentials
-
-
-  !> Sets up electric external field
-  subroutine setUpExternalElectricField(tEfield, tTimeDepEField, tPeriodic, EFieldStrength,&
-      & EFieldVector, EFieldOmega, EFieldPhase, neighbourList, nNeighbourSK, iCellVec,&
-      & img2CentCell, cellVec, deltaT, iGeoStep, coord0Fold, coord, extAtomPot, extPotGrad, EField,&
-      & absEField)
-
-    !> Whether electric field should be considered at all
-    logical, intent(in) :: tEfield
-
-    !> Is there an electric field that varies with geometry step during MD?
-    logical, intent(in) :: tTimeDepEField
-
-    !> Is this a periodic geometry
-    logical, intent(in) :: tPeriodic
-
-    !> What is the field strength
-    real(dp), intent(in) :: EFieldStrength
-
-    !> What is the field direction
-    real(dp), intent(in) :: EFieldVector(:)
-
-    !> Is there an angular frequency for the applied field
-    real(dp), intent(in) :: EFieldOmega
-
-    !> What is the phase of the field
-    integer, intent(in) :: EFieldPhase
-
-    !> Atomic neighbours
-    type(TNeighbourList), intent(in) :: neighbourList
-
-    !> Number of neighbours for each atom
-    integer, intent(in) :: nNeighbourSK(:)
-
-    !> Index for unit cells
-    integer, intent(in) :: iCellVec(:)
-
-    !> Image atom to central cell atom number
-    integer, intent(in) :: img2CentCell(:)
-
-    !> Vectors (in units of the lattice constants) to cells of the lattice
-    real(dp), intent(in) :: cellVec(:,:)
-
-    !> Time step in MD
-    real(dp), intent(in) :: deltaT
-
-    !> Number of the geometry step
-    integer, intent(in) :: iGeoStep
-
-    !> Atomic coordinates in central cell
-    real(dp), allocatable, intent(in) :: coord0Fold(:,:)
-
-    !> all coordinates
-    real(dp), intent(in) :: coord(:,:)
-
-    !> Potentials on atomic sites
-    real(dp), intent(inout) :: extAtomPot(:)
-
-    !> Gradient of potential on atomic sites with respect of nucleus positions. Shape: (3, nAtom)
-    real(dp), intent(inout) :: extPotGrad(:,:)
-
-    !> Resulting electric field
-    real(dp), intent(out) :: EField(:)
-
-    !> Magnitude of the field
-    real(dp), intent(out) :: absEField
-
-    integer :: nAtom
-    integer :: iAt1, iAt2, iNeigh
-    character(lc) :: tmpStr
-
-    if (.not. tEField) then
-      EField(:) = 0.0_dp
-      absEField = 0.0_dp
-      return
-    end if
-
-    nAtom = size(nNeighbourSK)
-
-    Efield(:) = EFieldStrength * EfieldVector
-    if (tTimeDepEField) then
-      Efield(:) = Efield * sin(EfieldOmega * deltaT * real(iGeoStep + EfieldPhase, dp))
-    end if
-    absEfield = sqrt(sum(Efield**2))
-    if (tPeriodic) then
-      do iAt1 = 1, nAtom
-        do iNeigh = 1, nNeighbourSK(iAt1)
-          iAt2 = neighbourList%iNeighbour(iNeigh, iAt1)
-          ! overlap between atom in central cell and non-central cell
-          if (iCellVec(iAt2) /= 0) then
-            ! component of electric field projects onto vector between cells
-            if (abs(dot_product(cellVec(:, iCellVec(iAt2)), EfieldVector)) > epsilon(1.0_dp)) then
-              write(tmpStr, "(A, I0, A, I0, A)") 'Interaction between atoms ', iAt1, ' and ',&
-                  & img2CentCell(iAt2), ' crosses the saw-tooth discontinuity in the electric&
-                  & field.'
-              call error(tmpStr)
-            end if
-          end if
-        end do
-      end do
-      do iAt1 = 1, nAtom
-        extAtomPot(iAt1) = extAtomPot(iAt1) + dot_product(coord0Fold(:, iAt1), Efield)
-      end do
-    else
-      do iAt1 = 1, nAtom
-        extAtomPot(iAt1) = extAtomPot(iAt1) + dot_product(coord(:, iAt1), Efield)
-      end do
-    end if
-    extPotGrad(:,:) = extPotGrad + spread(EField, 2, nAtom)
-
-  end subroutine setUpExternalElectricField
-
-
->>>>>>> c8f9e2c1
   !> Initialise basic variables before the scc loop.
   subroutine initSccLoop(tSccCalc, xlbomdIntegrator, minSccIter, maxSccIter, sccTol, tConverged,&
       & tNegf)
@@ -1680,251 +1459,6 @@
 #:endif
 
 
-<<<<<<< HEAD
-=======
-  !> Add potentials comming from point charges.
-  subroutine addChargePotentials(env, sccCalc, qInput, q0, chargePerShell, orb, species,&
-      & neighbourList, img2CentCell, spinW, thirdOrd, potential, electrostatics, tPoisson,&
-      & tUpload, shiftPerLUp)
-
-    !> Environment settings
-    type(TEnvironment), intent(in) :: env
-
-    !> SCC module internal variables
-    type(TScc), intent(inout) :: sccCalc
-
-    !> Input atomic populations
-    real(dp), intent(in) :: qInput(:,:,:)
-
-    !> reference atomic occupations
-    real(dp), intent(in) :: q0(:,:,:)
-
-    !> charges per atomic shell
-    real(dp), intent(in) :: chargePerShell(:,:,:)
-
-    !> atomic orbital information
-    type(TOrbitals), intent(in) :: orb
-
-    !> species of all atoms
-    integer, target, intent(in) :: species(:)
-
-    !> neighbours to atoms
-    type(TNeighbourList), intent(in) :: neighbourList
-
-    !> map from image atom to real atoms
-    integer, intent(in) :: img2CentCell(:)
-
-    !> spin constants
-    real(dp), intent(in), allocatable :: spinW(:,:,:)
-
-    !> third order SCC interactions
-    type(TThirdOrder), allocatable, intent(inout) :: thirdOrd
-
-    !> Potentials acting
-    type(TPotentials), intent(inout) :: potential
-
-    !> electrostatic solver (poisson or gamma-functional)
-    integer, intent(in) :: electrostatics
-
-    !> whether Poisson is solved (used with tPoissonTwice)
-    logical, intent(in) :: tPoisson
-
-    !> whether contacts are uploaded
-    logical, intent(in) :: tUpload
-
-    !> uploded potential per shell per atom
-    real(dp), allocatable, intent(in) :: shiftPerLUp(:,:)
-
-    ! local variables
-    real(dp), allocatable :: atomPot(:,:)
-    real(dp), allocatable :: shellPot(:,:,:)
-    real(dp), allocatable, save :: shellPotBk(:,:)
-    integer, pointer :: pSpecies0(:)
-    integer :: nAtom, nSpin
-
-    nAtom = size(qInput, dim=2)
-    nSpin = size(qInput, dim=3)
-    pSpecies0 => species(1:nAtom)
-
-    allocate(atomPot(nAtom, nSpin))
-    allocate(shellPot(orb%mShell, nAtom, nSpin))
-
-    call sccCalc%updateCharges(env, qInput, q0, orb, species)
-
-    select case(electrostatics)
-
-    case(elstatTypes%gammaFunc)
-
-      call sccCalc%updateShifts(env, orb, species, neighbourList%iNeighbour, img2CentCell)
-      call sccCalc%getShiftPerAtom(atomPot(:,1))
-      call sccCalc%getShiftPerL(shellPot(:,:,1))
-
-    case(elstatTypes%poisson)
-
-    #:if WITH_TRANSPORT
-      ! NOTE: charge-magnetization representation is used
-      !       iSpin=1 stores total charge
-      ! Logic of calls order:
-      ! shiftPerLUp      is 0.0 on the device region,
-      ! poiss_getshift() updates only the device region
-      if (tPoisson) then
-        if (tUpload) then
-          shellPot(:,:,1) = shiftPerLUp
-        else
-          ! Potentials for non-existing angular momenta must be 0 for later summations
-          shellPot(:,:,1) = 0.0_dp
-        end if
-        call poiss_updcharges(qInput(:,:,1), q0(:,:,1))
-        call poiss_getshift(shellPot(:,:,1))
-        if (.not.allocated(shellPotBk)) then
-          allocate(shellPotBk(orb%mShell, nAtom))
-        end if
-        shellPotBk = shellPot(:,:,1)
-      else
-        shellPot(:,:,1) = shellPotBk
-      end if
-      atomPot(:,:) = 0.0_dp
-      call sccCalc%setShiftPerAtom(atomPot(:,1))
-      call sccCalc%setShiftPerL(shellPot(:,:,1))
-    #:else
-      call error("poisson solver used without transport modules")
-    #:endif
-
-    end select
-
-    potential%intAtom(:,1) = potential%intAtom(:,1) + atomPot(:,1)
-    potential%intShell(:,:,1) = potential%intShell(:,:,1) + shellPot(:,:,1)
-
-    if (allocated(thirdOrd)) then
-      call thirdOrd%updateCharges(pSpecies0, neighbourList, qInput, q0, img2CentCell, orb)
-      call thirdOrd%getShifts(atomPot(:,1), shellPot(:,:,1))
-      potential%intAtom(:,1) = potential%intAtom(:,1) + atomPot(:,1)
-      potential%intShell(:,:,1) = potential%intShell(:,:,1) + shellPot(:,:,1)
-    end if
-
-    if (nSpin /= 1 .and. allocated(spinW)) then
-      call getSpinShift(shellPot, chargePerShell, species, orb, spinW)
-      potential%intShell = potential%intShell + shellPot
-    end if
-
-    call total_shift(potential%intShell, potential%intAtom, orb, species)
-    call total_shift(potential%intBlock, potential%intShell, orb, species)
-
-  end subroutine addChargePotentials
-
-
-  !> Add potentials comming from on-site block of the dual density matrix.
-  subroutine addBlockChargePotentials(qBlockIn, qiBlockIn, tDftbU, tImHam, species, orb, nDftbUFunc&
-      &, UJ, nUJ, iUJ, niUJ, potential)
-
-    !> block input charges
-    real(dp), allocatable, intent(in) :: qBlockIn(:,:,:,:)
-
-    !> imaginary part
-    real(dp), allocatable, intent(in) :: qiBlockIn(:,:,:,:)
-
-    !> is this a +U calculation
-    logical, intent(in) :: tDftbU
-
-    !> does the hamitonian have an imaginary part in real space?
-    logical, intent(in) :: tImHam
-
-    !> chemical species of all atoms
-    integer, intent(in) :: species(:)
-
-    !> Orbital information
-    type(TOrbitals), intent(in) :: orb
-
-    !> choice of +U functional
-    integer, intent(in) :: nDftbUFunc
-
-    !> prefactor for +U potential
-    real(dp), allocatable, intent(in) :: UJ(:,:)
-
-    !> Number DFTB+U blocks of shells for each atom type
-    integer, intent(in), allocatable :: nUJ(:)
-
-    !> which shells are in each DFTB+U block
-    integer, intent(in), allocatable :: iUJ(:,:,:)
-
-    !> Number of shells in each DFTB+U block
-    integer, intent(in), allocatable :: niUJ(:,:)
-
-    !> potentials acting in system
-    type(TPotentials), intent(inout) :: potential
-
-
-    if (tDFTBU) then
-      if (tImHam) then
-        call getDftbUShift(potential%orbitalBlock, potential%iorbitalBlock, qBlockIn, qiBlockIn,&
-            & species,orb, nDFTBUfunc, UJ, nUJ, niUJ, iUJ)
-      else
-        call getDftbUShift(potential%orbitalBlock, qBlockIn, species, orb, nDFTBUfunc, UJ, nUJ,&
-            & niUJ, iUJ)
-      end if
-      potential%intBlock = potential%intBlock + potential%orbitalBlock
-    end if
-
-  end subroutine addBlockChargePotentials
-
-
-
-  !> Returns the Hamiltonian for the given scc iteration
-  subroutine getSccHamiltonian(H0, over, nNeighbourSK, neighbourList, species, orb, iSparseStart,&
-      & img2CentCell, potential, ham, iHam)
-
-    !> non-SCC hamitonian (sparse)
-    real(dp), intent(in) :: H0(:)
-
-    !> overlap (sparse)
-    real(dp), intent(in) :: over(:)
-
-    !> Number of atomic neighbours
-    integer, intent(in) :: nNeighbourSK(:)
-
-    !> list of atomic neighbours
-    type(TNeighbourList), intent(in) :: neighbourList
-
-    !> species of atoms
-    integer, intent(in) :: species(:)
-
-    !> atomic orbital information
-    type(TOrbitals), intent(in) :: orb
-
-    !> Index for atomic blocks in sparse data
-    integer, intent(in) :: iSparseStart(:,:)
-
-    !> image atoms to central cell atoms
-    integer, intent(in) :: img2CentCell(:)
-
-    !> potential acting on sustem
-    type(TPotentials), intent(in) :: potential
-
-    !> resulting hamitonian (sparse)
-    real(dp), intent(out) :: ham(:,:)
-
-    !> imaginary part of hamitonian (if required, signalled by being allocated)
-    real(dp), allocatable, intent(inout) :: iHam(:,:)
-
-    integer :: nAtom
-
-    nAtom = size(orb%nOrbAtom)
-
-    ham(:,:) = 0.0_dp
-    ham(:,1) = h0
-    call add_shift(ham, over, nNeighbourSK, neighbourList%iNeighbour, species, orb, iSparseStart,&
-        & nAtom, img2CentCell, potential%intBlock)
-
-    if (allocated(iHam)) then
-      iHam(:,:) = 0.0_dp
-      call add_shift(iHam, over, nNeighbourSK, neighbourList%iNeighbour, species, orb,&
-          & iSparseStart, nAtom, img2CentCell, potential%iorbitalBlock)
-    end if
-
-  end subroutine getSccHamiltonian
-
-
->>>>>>> c8f9e2c1
   !> Transform the hamiltonian from QM to UD representation
   !> Hack due to not using Pauli-type structure for diagonalisation
   !> For collinear spin, qm2ud will produce the right potential:
@@ -3262,228 +2796,6 @@
   end subroutine getMullikenPopulation
 
 
-<<<<<<< HEAD
-=======
-  !> Calculates various energy contribution that can potentially update for the same geometry
-  subroutine getEnergies(sccCalc, qOrb, q0, chargePerShell, species, tExtField, isXlbomd, tDftbU,&
-      & tDualSpinOrbit, rhoPrim, H0, orb, neighbourList, nNeighbourSK, img2CentCell, iSparseStart,&
-      & cellVol, extPressure, TS, potential, energy, thirdOrd, rangeSep, qDepExtPot, qBlock,&
-      & qiBlock, nDftbUFunc, UJ, nUJ, iUJ, niUJ, xi, iAtInCentralRegion, tFixEf, Ef, onSiteElements)
-
-    !> SCC module internal variables
-    type(TScc), allocatable, intent(in) :: sccCalc
-
-    !> Electrons in each atomic orbital
-    real(dp), intent(in) :: qOrb(:,:,:)
-
-    !> reference charges
-    real(dp), intent(in) :: q0(:,:,:)
-
-    !> electrons in each atomi shell
-    real(dp), intent(in) :: chargePerShell(:,:,:)
-
-    !> chemical species
-    integer, intent(in) :: species(:)
-
-    !> is an external electric field present
-    logical, intent(in) :: tExtField
-
-    !> Is the extended Lagrangian being used for MD
-    logical, intent(in) :: isXlbomd
-
-    !> Are there orbital potentials present
-    logical, intent(in) :: tDftbU
-
-    !> Is dual spin orbit being used
-    logical, intent(in) :: tDualSpinOrbit
-
-    !> density matrix in sparse storage
-    real(dp), intent(in) :: rhoPRim(:,:)
-
-    !> non-self-consistent hamiltonian
-    real(dp), intent(in) :: H0(:)
-
-    !> atomic orbital information
-    type(TOrbitals), intent(in) :: orb
-
-    !> neighbour list
-    type(TNeighbourList), intent(in) :: neighbourList
-
-    !> Number of neighbours within cut-off for each atom
-    integer, intent(in) :: nNeighbourSK(:)
-
-    !> image to real atom mapping
-    integer, intent(in) :: img2CentCell(:)
-
-    !> index for sparse large matrices
-    integer, intent(in) :: iSparseStart(:,:)
-
-    !> unit cell volume
-    real(dp), intent(in) :: cellVol
-
-    !> external pressure
-    real(dp), intent(in) :: extPressure
-
-    !> electron entropy contribution
-    real(dp), intent(in) :: TS(:)
-
-    !> potentials acting
-    type(TPotentials), intent(in) :: potential
-
-    !> energy contributions
-    type(TEnergies), intent(inout) :: energy
-
-    !> 3rd order settings
-    type(TThirdOrder), intent(inout), allocatable :: thirdOrd
-
-    !> Data from rangeseparated calculations
-    type(TRangeSepFunc), intent(inout), allocatable ::rangeSep
-
-    !> Proxy for querying Q-dependant external potentials
-    type(TQDepExtPotProxy), intent(inout), allocatable :: qDepExtPot
-
-    !> block (dual) atomic populations
-    real(dp), intent(in), allocatable :: qBlock(:,:,:,:)
-
-    !> Imaginary part of block atomic populations
-    real(dp), intent(in), allocatable :: qiBlock(:,:,:,:)
-
-    !> which DFTB+U functional (if used)
-    integer, intent(in), optional :: nDftbUFunc
-
-    !> U-J prefactors in DFTB+U
-    real(dp), intent(in), allocatable :: UJ(:,:)
-
-    !> Number DFTB+U blocks of shells for each atom type
-    integer, intent(in), allocatable :: nUJ(:)
-
-    !> which shells are in each DFTB+U block
-    integer, intent(in), allocatable :: iUJ(:,:,:)
-
-    !> Number of shells in each DFTB+U block
-    integer, intent(in), allocatable :: niUJ(:,:)
-
-    !> Spin orbit constants
-    real(dp), intent(in), allocatable :: xi(:,:)
-
-    !> Atoms over which to sum the total energies
-    integer, intent(in) :: iAtInCentralRegion(:)
-
-    !> Whether fixed Fermi level(s) should be used. (No charge conservation!)
-    logical, intent(in) :: tFixEf
-
-    !> If tFixEf is .true. contains reservoir chemical potential, otherwise the Fermi levels found
-    !> from the given number of electrons
-    real(dp), intent(inout) :: Ef(:)
-
-    !> Corrections terms for on-site elements
-    real(dp), intent(in), allocatable :: onSiteElements(:,:,:,:)
-
-    integer :: nSpin
-    real(dp) :: nEl(2)
-
-    nSpin = size(rhoPrim, dim=2)
-
-    ! Tr[H0 * Rho] can be done with the same algorithm as Mulliken-analysis
-    energy%atomNonSCC(:) = 0.0_dp
-    call mulliken(energy%atomNonSCC, rhoPrim(:,1), H0, orb, neighbourList%iNeighbour, nNeighbourSK,&
-        & img2CentCell, iSparseStart)
-    energy%EnonSCC = sum(energy%atomNonSCC(iAtInCentralRegion(:)))
-
-    energy%atomExt(:) = 0.0_dp
-    if (tExtField) then
-      energy%atomExt(:) = energy%atomExt&
-          & + sum(qOrb(:,:,1) - q0(:,:,1), dim=1) * potential%extAtom(:,1)
-    end if
-    if (allocated(qDepExtPot)) then
-      call qDepExtPot%addEnergy(energy%atomExt)
-    end if
-    energy%Eext = sum(energy%atomExt)
-
-    if (allocated(sccCalc)) then
-      if (isXlbomd) then
-        call sccCalc%getEnergyPerAtomXlbomd(species, orb, qOrb, q0, energy%atomSCC)
-      else
-        call sccCalc%getEnergyPerAtom(energy%atomSCC)
-      end if
-      energy%Escc = sum(energy%atomSCC(iAtInCentralRegion(:)))
-
-      if (nSpin > 1) then
-        energy%atomSpin(:) = 0.5_dp * sum(sum(potential%intShell(:,:,2:nSpin)&
-            & * chargePerShell(:,:,2:nSpin), dim=1), dim=2)
-        energy%Espin = sum(energy%atomSpin(iAtInCentralRegion(:)))
-      end if
-    end if
-
-    if (allocated(thirdOrd)) then
-      if (isXlbomd) then
-        call thirdOrd%getEnergyPerAtomXlbomd(qOrb, q0, species, orb, energy%atom3rd)
-      else
-        call thirdOrd%getEnergyPerAtom(energy%atom3rd)
-      end if
-      energy%e3rd = sum(energy%atom3rd(iAtInCentralRegion(:)))
-    end if
-
-    if (allocated(onSiteElements)) then
-      call getEons(energy%atomOnSite, qBlock, qiBlock, q0, onSiteElements, species, orb)
-      energy%eOnSite = sum(energy%atomOnSite)
-    end if
-
-    if (tDftbU) then
-      if (allocated(qiBlock)) then
-        call E_DFTBU(energy%atomDftbu, qBlock, species, orb, nDFTBUfunc, UJ, nUJ, niUJ, iUJ,&
-            & qiBlock)
-      else
-        call E_DFTBU(energy%atomDftbu, qBlock, species, orb, nDFTBUfunc, UJ, nUJ, niUJ, iUJ)
-      end if
-      energy%Edftbu = sum(energy%atomDftbu(iAtInCentralRegion(:)))
-    end if
-
-    if (tDualSpinOrbit) then
-      energy%atomLS(:) = 0.0_dp
-      call getDualSpinOrbitEnergy(energy%atomLS, qiBlock, xi, orb, species)
-      energy%ELS = sum(energy%atomLS(iAtInCentralRegion(:)))
-    end if
-
-    energy%Eelec = energy%EnonSCC + energy%ESCC + energy%Espin + energy%ELS + energy%Edftbu&
-        & + energy%Eext + energy%e3rd + energy%eOnSite
-
-    !> Add exchange conribution for range separated calculations
-    if (allocated(rangeSep)) then
-      energy%Efock = 0.0_dp
-      call rangeSep%addLREnergy(energy%Efock)
-      energy%Eelec = energy%Eelec + energy%Efock
-    end if
-
-    energy%atomElec(:) = energy%atomNonSCC + energy%atomSCC + energy%atomSpin + energy%atomDftbu&
-        & + energy%atomLS + energy%atomExt + energy%atom3rd + energy%atomOnSite
-    energy%atomTotal(:) = energy%atomElec + energy%atomRep + energy%atomDisp + energy%atomHalogenX
-    energy%Etotal = energy%Eelec + energy%Erep + energy%eDisp + energy%eHalogenX
-    energy%EMermin = energy%Etotal - sum(TS)
-    ! extrapolated to 0 K
-    energy%Ezero = energy%Etotal - 0.5_dp * sum(TS)
-    energy%EGibbs = energy%EMermin + cellVol * extPressure
-
-    energy%EForceRelated = energy%EGibbs
-    if (tFixEf) then
-      if (nSpin == 2) then
-        nEl(:) = sum(sum(qOrb(:,iAtInCentralRegion(:),:),dim=1),dim=1)
-        nEl(1) = 0.5_dp * ( nEl(1) + nEl(2) )
-        nEl(2) = nEl(1) - nEl(2)
-        ! negative sign due to electron charge
-        energy%EForceRelated = energy%EForceRelated  - sum(nEl(:2) * Ef(:2))
-      else
-        nEl = 0.0_dp
-        nEl(1) = sum(qOrb(:,iAtInCentralRegion(:),1))
-        ! negative sign due to electron charge
-        energy%EForceRelated = energy%EForceRelated  - nEl(1) * Ef(1)
-      end if
-    end if
-
-  end subroutine getEnergies
-
-
->>>>>>> c8f9e2c1
   !> Checks for the presence of a stop file on disc.
   function hasStopFile(fileName) result(tStop)
 
