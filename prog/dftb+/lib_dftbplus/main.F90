--- conflicted
+++ resolved
@@ -253,10 +253,10 @@
     if (tElectronDynamics) then
       call runDynamics(elecDyn, eigvecsReal, ham, H0, species, q0, over, filling, neighbourList,&
           & nNeighbourSK, nNeighbourLC, denseDesc%iAtomStart, iSparseStart, img2CentCell, orb,&
-          & coord0, spinW, pRepCont, sccCalc, env, tDualSpinOrbit, xi, thirdOrd, rangeSep,&
-          & qDepExtPot, nDftbUFunc, UJ, nUJ, iUJ, niUJ, iAtInCentralRegion, tFixEf, Ef, coord,&
-          & onsiteElements, skHamCont, skOverCont, latVec, invLatVec, iCellVec, rCellVec, cellVec,&
-          & electronicSolver, eigvecsCplx, taggedWriter, refExtPot)
+          & coord0, spinW, pRepCont, sccCalc, env, tDualSpinOrbit, xi, thirdOrd, solvation,&
+          & rangeSep, qDepExtPot, nDftbUFunc, UJ, nUJ, iUJ, niUJ, iAtInCentralRegion, tFixEf, Ef,&
+          & coord, onsiteElements, skHamCont, skOverCont, latVec, invLatVec, iCellVec, rCellVec,&
+          & cellVec, electronicSolver, eigvecsCplx, taggedWriter, refExtPot)
     end if
 
   #:if WITH_TRANSPORT
@@ -504,8 +504,8 @@
       #:endif
 
         call addChargePotentials(env, sccCalc, qInput, q0, chargePerShell, orb, species,&
-            & neighbourList, img2CentCell, spinW, solvation, thirdOrd, potential, electrostatics, tPoisson,&
-            & tUpload, shiftPerLUp)
+            & neighbourList, img2CentCell, spinW, solvation, thirdOrd, potential, electrostatics,&
+            & tPoisson, tUpload, shiftPerLUp)
 
         call addBlockChargePotentials(qBlockIn, qiBlockIn, tDftbU, tImHam, species, orb,&
             & nDftbUFunc, UJ, nUJ, iUJ, niUJ, potential)
@@ -1014,13 +1014,8 @@
 
 
   !> Does the operations that are necessary after a lattice vector update
-<<<<<<< HEAD
   subroutine handleLatticeChange(latVecs, sccCalc, tStress, extPressure, mCutOff, dispersion,&
-      & recVecs, recVecs2p, cellVol, recCellVol, extLatDerivs, cellVec, rCellVec)
-=======
-  subroutine handleLatticeChange(latVecs, sccCalc, tStress, extPressure, mCutOff, dispersion, solvation, &
-      & recVecs, recVecs2p, cellVol, recCellVol, extLatDerivs, cellVecs, rCellVecs)
->>>>>>> 6a09f6d8
+      & solvation, recVecs, recVecs2p, cellVol, recCellVol, extLatDerivs, cellVecs, rCellVecs)
 
     !> lattice vectors
     real(dp), intent(in) :: latVecs(:,:)
@@ -1059,10 +1054,10 @@
     real(dp), intent(out) :: extLatDerivs(:,:)
 
     !> translation vectors to lattice cells in units of lattice constants
-    real(dp), allocatable, intent(out) :: cellVec(:,:)
+    real(dp), allocatable, intent(out) :: cellVecs(:,:)
 
     !> Vectors to unit cells in absolute units
-    real(dp), allocatable, intent(out) :: rCellVec(:,:)
+    real(dp), allocatable, intent(out) :: rCellVecs(:,:)
 
     cellVol = abs(determinant33(latVecs))
     recVecs2p(:,:) = latVecs
@@ -1082,24 +1077,20 @@
       call dispersion%updateLatVecs(latVecs)
       mCutOff = max(mCutOff, dispersion%getRCutOff())
     end if
-<<<<<<< HEAD
-    call getCellTranslations(cellVec, rCellVec, latVecs, recVecs2p, mCutOff)
-=======
     if (allocated(solvation)) then
       call solvation%updateLatVecs(latVecs)
       mCutOff = max(mCutOff, solvation%getRCutOff())
     end if
     call getCellTranslations(cellVecs, rCellVecs, latVecs, recVecs2p, mCutOff)
->>>>>>> 6a09f6d8
 
   end subroutine handleLatticeChange
 
 
   !> Does the operations that are necessary after atomic coordinates change
   subroutine handleCoordinateChange(env, coord0, latVec, invLatVec, species0, cutOff, orb,&
-      & tPeriodic, sccCalc, dispersion, solvation, thirdOrd, rangeSep, img2CentCell, iCellVec, neighbourList,&
-      & nAllAtom, coord0Fold, coord, species, rCellVec, nNeighbourSK, nNeighbourRep, nNeighbourLC,&
-      & ham, over, H0, rhoPrim, iRhoPrim, iHam, ERhoPrim, iSparseStart, tPoisson)
+      & tPeriodic, sccCalc, dispersion, solvation, thirdOrd, rangeSep, img2CentCell, iCellVec,&
+      & neighbourList, nAllAtom, coord0Fold, coord, species, rCellVec, nNeighbourSK, nNeighbourRep,&
+      & nNeighbourLC, ham, over, H0, rhoPrim, iRhoPrim, iHam, ERhoPrim, iSparseStart, tPoisson)
 
     use dftbp_initprogram, only : TCutoffs
 
@@ -1485,261 +1476,6 @@
 #:endif
 
 
-<<<<<<< HEAD
-=======
-  !> Add potentials comming from point charges.
-  subroutine addChargePotentials(env, sccCalc, qInput, q0, chargePerShell, orb, species,&
-      & neighbourList, img2CentCell, spinW, solvation, thirdOrd, potential, electrostatics, tPoisson,&
-      & tUpload, shiftPerLUp)
-
-    !> Environment settings
-    type(TEnvironment), intent(in) :: env
-
-    !> SCC module internal variables
-    type(TScc), intent(inout) :: sccCalc
-
-    !> Input atomic populations
-    real(dp), intent(in) :: qInput(:,:,:)
-
-    !> reference atomic occupations
-    real(dp), intent(in) :: q0(:,:,:)
-
-    !> charges per atomic shell
-    real(dp), intent(in) :: chargePerShell(:,:,:)
-
-    !> atomic orbital information
-    type(TOrbitals), intent(in) :: orb
-
-    !> species of all atoms
-    integer, target, intent(in) :: species(:)
-
-    !> neighbours to atoms
-    type(TNeighbourList), intent(in) :: neighbourList
-
-    !> map from image atom to real atoms
-    integer, intent(in) :: img2CentCell(:)
-
-    !> spin constants
-    real(dp), intent(in), allocatable :: spinW(:,:,:)
-
-    !> Solvation mode
-    class(TSolvation), allocatable, intent(inout) :: solvation
-
-    !> third order SCC interactions
-    type(TThirdOrder), allocatable, intent(inout) :: thirdOrd
-
-    !> Potentials acting
-    type(TPotentials), intent(inout) :: potential
-
-    !> electrostatic solver (poisson or gamma-functional)
-    integer, intent(in) :: electrostatics
-
-    !> whether Poisson is solved (used with tPoissonTwice)
-    logical, intent(in) :: tPoisson
-
-    !> whether contacts are uploaded
-    logical, intent(in) :: tUpload
-
-    !> uploded potential per shell per atom
-    real(dp), allocatable, intent(in) :: shiftPerLUp(:,:)
-
-    ! local variables
-    real(dp), allocatable :: atomPot(:,:)
-    real(dp), allocatable :: shellPot(:,:,:)
-    real(dp), allocatable, save :: shellPotBk(:,:)
-    integer, pointer :: pSpecies0(:)
-    integer :: nAtom, nSpin
-
-    nAtom = size(qInput, dim=2)
-    nSpin = size(qInput, dim=3)
-    pSpecies0 => species(1:nAtom)
-
-    allocate(atomPot(nAtom, nSpin))
-    allocate(shellPot(orb%mShell, nAtom, nSpin))
-
-    call sccCalc%updateCharges(env, qInput, q0, orb, species)
-
-    select case(electrostatics)
-
-    case(elstatTypes%gammaFunc)
-
-      call sccCalc%updateShifts(env, orb, species, neighbourList%iNeighbour, img2CentCell)
-      call sccCalc%getShiftPerAtom(atomPot(:,1))
-      call sccCalc%getShiftPerL(shellPot(:,:,1))
-
-    case(elstatTypes%poisson)
-
-    #:if WITH_TRANSPORT
-      ! NOTE: charge-magnetization representation is used
-      !       iSpin=1 stores total charge
-      ! Logic of calls order:
-      ! shiftPerLUp      is 0.0 on the device region,
-      ! poiss_getshift() updates only the device region
-      if (tPoisson) then
-        if (tUpload) then
-          shellPot(:,:,1) = shiftPerLUp
-        else
-          ! Potentials for non-existing angular momenta must be 0 for later summations
-          shellPot(:,:,1) = 0.0_dp
-        end if
-        call poiss_updcharges(qInput(:,:,1), q0(:,:,1))
-        call poiss_getshift(shellPot(:,:,1))
-        if (.not.allocated(shellPotBk)) then
-          allocate(shellPotBk(orb%mShell, nAtom))
-        end if
-        shellPotBk = shellPot(:,:,1)
-      else
-        shellPot(:,:,1) = shellPotBk
-      end if
-      atomPot(:,:) = 0.0_dp
-      call sccCalc%setShiftPerAtom(atomPot(:,1))
-      call sccCalc%setShiftPerL(shellPot(:,:,1))
-    #:else
-      call error("poisson solver used without transport modules")
-    #:endif
-
-    end select
-
-    potential%intAtom(:,1) = potential%intAtom(:,1) + atomPot(:,1)
-    potential%intShell(:,:,1) = potential%intShell(:,:,1) + shellPot(:,:,1)
-
-    if (allocated(thirdOrd)) then
-      call thirdOrd%updateCharges(pSpecies0, neighbourList, qInput, q0, img2CentCell, orb)
-      call thirdOrd%getShifts(atomPot(:,1), shellPot(:,:,1))
-      potential%intAtom(:,1) = potential%intAtom(:,1) + atomPot(:,1)
-      potential%intShell(:,:,1) = potential%intShell(:,:,1) + shellPot(:,:,1)
-    end if
-
-    if (allocated(solvation)) then
-      call solvation%updateCharges(env, pSpecies0, neighbourList, qInput, q0, img2CentCell, orb)
-      call solvation%getShifts(atomPot(:,1), shellPot(:,:,1))
-      potential%intAtom(:,1) = potential%intAtom(:,1) + atomPot(:,1)
-      potential%intShell(:,:,1) = potential%intShell(:,:,1) + shellPot(:,:,1)
-    end if
-
-    if (nSpin /= 1 .and. allocated(spinW)) then
-      call getSpinShift(shellPot, chargePerShell, species, orb, spinW)
-      potential%intShell = potential%intShell + shellPot
-    end if
-
-    call total_shift(potential%intShell, potential%intAtom, orb, species)
-    call total_shift(potential%intBlock, potential%intShell, orb, species)
-
-  end subroutine addChargePotentials
-
-
-  !> Add potentials comming from on-site block of the dual density matrix.
-  subroutine addBlockChargePotentials(qBlockIn, qiBlockIn, tDftbU, tImHam, species, orb, nDftbUFunc&
-      &, UJ, nUJ, iUJ, niUJ, potential)
-
-    !> block input charges
-    real(dp), allocatable, intent(in) :: qBlockIn(:,:,:,:)
-
-    !> imaginary part
-    real(dp), allocatable, intent(in) :: qiBlockIn(:,:,:,:)
-
-    !> is this a +U calculation
-    logical, intent(in) :: tDftbU
-
-    !> does the hamitonian have an imaginary part in real space?
-    logical, intent(in) :: tImHam
-
-    !> chemical species of all atoms
-    integer, intent(in) :: species(:)
-
-    !> Orbital information
-    type(TOrbitals), intent(in) :: orb
-
-    !> choice of +U functional
-    integer, intent(in) :: nDftbUFunc
-
-    !> prefactor for +U potential
-    real(dp), allocatable, intent(in) :: UJ(:,:)
-
-    !> Number DFTB+U blocks of shells for each atom type
-    integer, intent(in), allocatable :: nUJ(:)
-
-    !> which shells are in each DFTB+U block
-    integer, intent(in), allocatable :: iUJ(:,:,:)
-
-    !> Number of shells in each DFTB+U block
-    integer, intent(in), allocatable :: niUJ(:,:)
-
-    !> potentials acting in system
-    type(TPotentials), intent(inout) :: potential
-
-
-    if (tDFTBU) then
-      if (tImHam) then
-        call getDftbUShift(potential%orbitalBlock, potential%iorbitalBlock, qBlockIn, qiBlockIn,&
-            & species,orb, nDFTBUfunc, UJ, nUJ, niUJ, iUJ)
-      else
-        call getDftbUShift(potential%orbitalBlock, qBlockIn, species, orb, nDFTBUfunc, UJ, nUJ,&
-            & niUJ, iUJ)
-      end if
-      potential%intBlock = potential%intBlock + potential%orbitalBlock
-    end if
-
-  end subroutine addBlockChargePotentials
-
-
-
-  !> Returns the Hamiltonian for the given scc iteration
-  subroutine getSccHamiltonian(H0, over, nNeighbourSK, neighbourList, species, orb, iSparseStart,&
-      & img2CentCell, potential, ham, iHam)
-
-    !> non-SCC hamitonian (sparse)
-    real(dp), intent(in) :: H0(:)
-
-    !> overlap (sparse)
-    real(dp), intent(in) :: over(:)
-
-    !> Number of atomic neighbours
-    integer, intent(in) :: nNeighbourSK(:)
-
-    !> list of atomic neighbours
-    type(TNeighbourList), intent(in) :: neighbourList
-
-    !> species of atoms
-    integer, intent(in) :: species(:)
-
-    !> atomic orbital information
-    type(TOrbitals), intent(in) :: orb
-
-    !> Index for atomic blocks in sparse data
-    integer, intent(in) :: iSparseStart(:,:)
-
-    !> image atoms to central cell atoms
-    integer, intent(in) :: img2CentCell(:)
-
-    !> potential acting on sustem
-    type(TPotentials), intent(in) :: potential
-
-    !> resulting hamitonian (sparse)
-    real(dp), intent(out) :: ham(:,:)
-
-    !> imaginary part of hamitonian (if required, signalled by being allocated)
-    real(dp), allocatable, intent(inout) :: iHam(:,:)
-
-    integer :: nAtom
-
-    nAtom = size(orb%nOrbAtom)
-
-    ham(:,:) = 0.0_dp
-    ham(:,1) = h0
-    call add_shift(ham, over, nNeighbourSK, neighbourList%iNeighbour, species, orb, iSparseStart,&
-        & nAtom, img2CentCell, potential%intBlock)
-
-    if (allocated(iHam)) then
-      iHam(:,:) = 0.0_dp
-      call add_shift(iHam, over, nNeighbourSK, neighbourList%iNeighbour, species, orb,&
-          & iSparseStart, nAtom, img2CentCell, potential%iorbitalBlock)
-    end if
-
-  end subroutine getSccHamiltonian
-
-
->>>>>>> 6a09f6d8
   !> Transform the hamiltonian from QM to UD representation
   !> Hack due to not using Pauli-type structure for diagonalisation
   !> For collinear spin, qm2ud will produce the right potential:
@@ -3077,237 +2813,6 @@
   end subroutine getMullikenPopulation
 
 
-<<<<<<< HEAD
-=======
-  !> Calculates various energy contribution that can potentially update for the same geometry
-  subroutine getEnergies(sccCalc, qOrb, q0, chargePerShell, species, tExtField, isXlbomd, tDftbU,&
-      & tDualSpinOrbit, rhoPrim, H0, orb, neighbourList, nNeighbourSK, img2CentCell, iSparseStart,&
-      & cellVol, extPressure, TS, potential, energy, thirdOrd, solvation, rangeSep, qDepExtPot, qBlock,&
-      & qiBlock, nDftbUFunc, UJ, nUJ, iUJ, niUJ, xi, iAtInCentralRegion, tFixEf, Ef, onSiteElements)
-
-    !> SCC module internal variables
-    type(TScc), allocatable, intent(in) :: sccCalc
-
-    !> Electrons in each atomic orbital
-    real(dp), intent(in) :: qOrb(:,:,:)
-
-    !> reference charges
-    real(dp), intent(in) :: q0(:,:,:)
-
-    !> electrons in each atomi shell
-    real(dp), intent(in) :: chargePerShell(:,:,:)
-
-    !> chemical species
-    integer, intent(in) :: species(:)
-
-    !> is an external electric field present
-    logical, intent(in) :: tExtField
-
-    !> Is the extended Lagrangian being used for MD
-    logical, intent(in) :: isXlbomd
-
-    !> Are there orbital potentials present
-    logical, intent(in) :: tDftbU
-
-    !> Is dual spin orbit being used
-    logical, intent(in) :: tDualSpinOrbit
-
-    !> density matrix in sparse storage
-    real(dp), intent(in) :: rhoPRim(:,:)
-
-    !> non-self-consistent hamiltonian
-    real(dp), intent(in) :: H0(:)
-
-    !> atomic orbital information
-    type(TOrbitals), intent(in) :: orb
-
-    !> neighbour list
-    type(TNeighbourList), intent(in) :: neighbourList
-
-    !> Number of neighbours within cut-off for each atom
-    integer, intent(in) :: nNeighbourSK(:)
-
-    !> image to real atom mapping
-    integer, intent(in) :: img2CentCell(:)
-
-    !> index for sparse large matrices
-    integer, intent(in) :: iSparseStart(:,:)
-
-    !> unit cell volume
-    real(dp), intent(in) :: cellVol
-
-    !> external pressure
-    real(dp), intent(in) :: extPressure
-
-    !> electron entropy contribution
-    real(dp), intent(in) :: TS(:)
-
-    !> potentials acting
-    type(TPotentials), intent(in) :: potential
-
-    !> energy contributions
-    type(TEnergies), intent(inout) :: energy
-
-    !> 3rd order settings
-    type(TThirdOrder), intent(inout), allocatable :: thirdOrd
-
-    !> Solvation model
-    class(TSolvation), allocatable, intent(inout) :: solvation
-
-    !> Data from rangeseparated calculations
-    type(TRangeSepFunc), intent(inout), allocatable ::rangeSep
-
-    !> Proxy for querying Q-dependant external potentials
-    type(TQDepExtPotProxy), intent(inout), allocatable :: qDepExtPot
-
-    !> block (dual) atomic populations
-    real(dp), intent(in), allocatable :: qBlock(:,:,:,:)
-
-    !> Imaginary part of block atomic populations
-    real(dp), intent(in), allocatable :: qiBlock(:,:,:,:)
-
-    !> which DFTB+U functional (if used)
-    integer, intent(in), optional :: nDftbUFunc
-
-    !> U-J prefactors in DFTB+U
-    real(dp), intent(in), allocatable :: UJ(:,:)
-
-    !> Number DFTB+U blocks of shells for each atom type
-    integer, intent(in), allocatable :: nUJ(:)
-
-    !> which shells are in each DFTB+U block
-    integer, intent(in), allocatable :: iUJ(:,:,:)
-
-    !> Number of shells in each DFTB+U block
-    integer, intent(in), allocatable :: niUJ(:,:)
-
-    !> Spin orbit constants
-    real(dp), intent(in), allocatable :: xi(:,:)
-
-    !> Atoms over which to sum the total energies
-    integer, intent(in) :: iAtInCentralRegion(:)
-
-    !> Whether fixed Fermi level(s) should be used. (No charge conservation!)
-    logical, intent(in) :: tFixEf
-
-    !> If tFixEf is .true. contains reservoir chemical potential, otherwise the Fermi levels found
-    !> from the given number of electrons
-    real(dp), intent(inout) :: Ef(:)
-
-    !> Corrections terms for on-site elements
-    real(dp), intent(in), allocatable :: onSiteElements(:,:,:,:)
-
-    integer :: nSpin
-    real(dp) :: nEl(2)
-
-    nSpin = size(rhoPrim, dim=2)
-
-    ! Tr[H0 * Rho] can be done with the same algorithm as Mulliken-analysis
-    energy%atomNonSCC(:) = 0.0_dp
-    call mulliken(energy%atomNonSCC, rhoPrim(:,1), H0, orb, neighbourList%iNeighbour, nNeighbourSK,&
-        & img2CentCell, iSparseStart)
-    energy%EnonSCC = sum(energy%atomNonSCC(iAtInCentralRegion(:)))
-
-    energy%atomExt(:) = 0.0_dp
-    if (tExtField) then
-      energy%atomExt(:) = energy%atomExt&
-          & + sum(qOrb(:,:,1) - q0(:,:,1), dim=1) * potential%extAtom(:,1)
-    end if
-    if (allocated(qDepExtPot)) then
-      call qDepExtPot%addEnergy(energy%atomExt)
-    end if
-    energy%Eext = sum(energy%atomExt)
-
-    if (allocated(sccCalc)) then
-      if (isXlbomd) then
-        call sccCalc%getEnergyPerAtomXlbomd(species, orb, qOrb, q0, energy%atomSCC)
-      else
-        call sccCalc%getEnergyPerAtom(energy%atomSCC)
-      end if
-      energy%Escc = sum(energy%atomSCC(iAtInCentralRegion(:)))
-
-      if (nSpin > 1) then
-        energy%atomSpin(:) = 0.5_dp * sum(sum(potential%intShell(:,:,2:nSpin)&
-            & * chargePerShell(:,:,2:nSpin), dim=1), dim=2)
-        energy%Espin = sum(energy%atomSpin(iAtInCentralRegion(:)))
-      end if
-    end if
-
-    if (allocated(thirdOrd)) then
-      if (isXlbomd) then
-        call thirdOrd%getEnergyPerAtomXlbomd(qOrb, q0, species, orb, energy%atom3rd)
-      else
-        call thirdOrd%getEnergyPerAtom(energy%atom3rd)
-      end if
-      energy%e3rd = sum(energy%atom3rd(iAtInCentralRegion(:)))
-    end if
-
-    if (allocated(solvation)) then
-      call solvation%getEnergies(energy%atomSolv)
-      energy%eSolv = sum(energy%atomSolv(iAtInCentralRegion(:)))
-    end if
-
-    if (allocated(onSiteElements)) then
-      call getEons(energy%atomOnSite, qBlock, qiBlock, q0, onSiteElements, species, orb)
-      energy%eOnSite = sum(energy%atomOnSite)
-    end if
-
-    if (tDftbU) then
-      if (allocated(qiBlock)) then
-        call E_DFTBU(energy%atomDftbu, qBlock, species, orb, nDFTBUfunc, UJ, nUJ, niUJ, iUJ,&
-            & qiBlock)
-      else
-        call E_DFTBU(energy%atomDftbu, qBlock, species, orb, nDFTBUfunc, UJ, nUJ, niUJ, iUJ)
-      end if
-      energy%Edftbu = sum(energy%atomDftbu(iAtInCentralRegion(:)))
-    end if
-
-    if (tDualSpinOrbit) then
-      energy%atomLS(:) = 0.0_dp
-      call getDualSpinOrbitEnergy(energy%atomLS, qiBlock, xi, orb, species)
-      energy%ELS = sum(energy%atomLS(iAtInCentralRegion(:)))
-    end if
-
-    energy%Eelec = energy%EnonSCC + energy%ESCC + energy%Espin + energy%ELS + energy%Edftbu&
-        & + energy%Eext + energy%e3rd + energy%eOnSite + energy%ESolv
-
-    !> Add exchange conribution for range separated calculations
-    if (allocated(rangeSep)) then
-      energy%Efock = 0.0_dp
-      call rangeSep%addLREnergy(energy%Efock)
-      energy%Eelec = energy%Eelec + energy%Efock
-    end if
-
-    energy%atomElec(:) = energy%atomNonSCC + energy%atomSCC + energy%atomSpin + energy%atomDftbu&
-        & + energy%atomLS + energy%atomExt + energy%atom3rd + energy%atomOnSite &
-        & + energy%atomSolv
-    energy%atomTotal(:) = energy%atomElec + energy%atomRep + energy%atomDisp + energy%atomHalogenX
-    energy%Etotal = energy%Eelec + energy%Erep + energy%eDisp + energy%eHalogenX
-    energy%EMermin = energy%Etotal - sum(TS)
-    ! extrapolated to 0 K
-    energy%Ezero = energy%Etotal - 0.5_dp * sum(TS)
-    energy%EGibbs = energy%EMermin + cellVol * extPressure
-
-    energy%EForceRelated = energy%EGibbs
-    if (tFixEf) then
-      if (nSpin == 2) then
-        nEl(:) = sum(sum(qOrb(:,iAtInCentralRegion(:),:),dim=1),dim=1)
-        nEl(1) = 0.5_dp * ( nEl(1) + nEl(2) )
-        nEl(2) = nEl(1) - nEl(2)
-        ! negative sign due to electron charge
-        energy%EForceRelated = energy%EForceRelated  - sum(nEl(:2) * Ef(:2))
-      else
-        nEl = 0.0_dp
-        nEl(1) = sum(qOrb(:,iAtInCentralRegion(:),1))
-        ! negative sign due to electron charge
-        energy%EForceRelated = energy%EForceRelated  - nEl(1) * Ef(1)
-      end if
-    end if
-
-  end subroutine getEnergies
-
-
->>>>>>> 6a09f6d8
   !> Checks for the presence of a stop file on disc.
   function hasStopFile(fileName) result(tStop)
 
