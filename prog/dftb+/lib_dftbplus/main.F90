!--------------------------------------------------------------------------------------------------!
!  DFTB+: general package for performing fast atomistic simulations                                !
!  Copyright (C) 2006 - 2020  DFTB+ developers group                                               !
!                                                                                                  !
!  See the LICENSE file for terms of usage and distribution.                                       !
!--------------------------------------------------------------------------------------------------!

#:include 'common.fypp'

!> The main routines for DFTB+
module dftbp_main
#:if WITH_MPI
  use dftbp_mpifx
#:endif
#:if WITH_SCALAPACK
  use dftbp_scalapackfx
  use dftbp_scalafxext
#:endif
#:if WITH_SOCKETS
  use dftbp_ipisocket, only : IpiSocketComm
#:endif
  use dftbp_elecsolvers, only : TElectronicSolver, electronicSolverTypes
  use dftbp_assert
  use dftbp_constants
  use dftbp_globalenv
  use dftbp_environment
  use dftbp_densedescr
  use dftbp_inputdata
  use dftbp_hamiltoniantypes
  use dftbp_nonscc
  use dftbp_eigenvects
  use dftbp_repulsive
  use dftbp_etemp
  use dftbp_populations
  use dftbp_densitymatrix
  use dftbp_forces
  use dftbp_stress
  use dftbp_scc
  use dftbp_sccinit
  use dftbp_onsitecorrection
  use dftbp_externalcharges
  use dftbp_periodic
  use dftbp_mixer
  use dftbp_geoopt
  use dftbp_numderivs2
  use dftbp_spin
  use dftbp_dftbplusu
  use dftbp_mdcommon
  use dftbp_energies
  use dftbp_potentials
  use dftbp_orbitalequiv
  use dftbp_parser
  use dftbp_sparse2dense
#:if not WITH_SCALAPACK
  use dftbp_blasroutines, only : symm, hemm
#:endif
  use dftbp_hsdutils
  use dftbp_charmanip
  use dftbp_shift
  use dftbp_spinorbit
  use dftbp_angmomentum
  use dftbp_elecconstraints
  use dftbp_pmlocalisation, only : TPipekMezey
  use dftbp_linresp
  use dftbp_mainio
  use dftbp_commontypes
  use dftbp_dispersions, only : TDispersionIface
  use dftbp_xmlf90
  use dftbp_thirdorder, only : TThirdOrder
  use dftbp_rangeseparated, only : TRangeSepFunc
  use dftbp_simplealgebra
  use dftbp_message
  use dftbp_repcont
  use dftbp_halogenx
  use dftbp_xlbomd
  use dftbp_slakocont
  use dftbp_linkedlist
  use dftbp_lapackroutines
  use dftbp_mdcommon
  use dftbp_mdintegrator
  use dftbp_tempprofile
  use dftbp_elstatpot, only : TElStatPotentials
  use dftbp_elstattypes, only : elstatTypes
  use dftbp_forcetypes, only : forceTypes
  use dftbp_initprogram, only : TRefExtPot
  use dftbp_qdepextpotproxy, only : TQDepExtPotProxy
  use dftbp_taggedoutput, only : TTaggedWriter
  use dftbp_reks
  use dftbp_plumed, only : TPlumedCalc, TPlumedCalc_final
#:if WITH_TRANSPORT
  use libnegf_vars, only : TTransPar
  use negf_int
  use poisson_init
#:endif
  use dftbp_transportio

  implicit none
  private

  public :: runDftbPlus
  public :: processGeometry

  !> O(N^2) density matrix creation
  logical, parameter :: tDensON2 = .false.

  !> Should further output be appended to detailed.out?
  logical, parameter :: tAppendDetailedOut = .false.


contains

  !> The main DFTB program itself
  subroutine runDftbPlus(env)
    use dftbp_initprogram

    !> Environment settings
    type(TEnvironment), intent(inout) :: env

    !> Geometry steps so far
    integer :: iGeoStep

    !> Lattice geometry steps so far
    integer :: iLatGeoStep

    !> Do we have the final geometry?
    logical :: tGeomEnd

    !> do we take an optimization step on the lattice or the internal coordinates if optimizing both
    !> in a periodic geometry
    logical :: tCoordStep

    !> if scc/geometry driver should be stopped
    logical :: tStopScc, tStopDriver

    !> locality measure for the wavefunction
    real(dp) :: localisation

    !> flag to write out geometries (and charge data if scc) when moving atoms about - in the case
    !> of drivers like conjugate gradient/steepest descent the geometries are written anyway
    logical :: tWriteRestart

    !> lattice vectors returned by the optimizer
    real(dp) :: constrLatDerivs(9)

    !> MD instantaneous thermal energy
    real(dp) :: tempIon

    !> Whether charges should be written
    logical :: tWriteCharges

    logical :: tExitGeoOpt


    call initGeoOptParameters(tCoordOpt, nGeoSteps, tGeomEnd, tCoordStep, tStopDriver, iGeoStep,&
        & iLatGeoStep)

    ! If the geometry is periodic, need to update lattice information in geometry loop
    tLatticeChanged = tPeriodic

    ! As first geometry iteration, require updates for coordinates in dependent routines
    tCoordsChanged = .true.

    ! Main geometry loop
    geoOpt: do iGeoStep = 0, nGeoSteps
      tWriteRestart = env%tGlobalMaster&
          & .and. needsRestartWriting(isGeoOpt, tMd, iGeoStep, nGeoSteps, restartFreq)
      call printGeoStepInfo(tCoordOpt, tLatOpt, iLatGeoStep, iGeoStep)
      call processGeometry(env, iGeoStep, iLatGeoStep, tWriteRestart, tStopDriver, tStopScc,&
          & tExitGeoOpt)
      if (tExitGeoOpt) then
        exit geoOpt
      end if
      call postProcessDerivs(derivs, conAtom, conVec, tLatOpt, totalLatDeriv, extLatDerivs,&
          & normOrigLatVec, tLatOptFixAng, tLatOptFixLen, tLatOptIsotropic, constrLatDerivs)
      call printMaxForces(derivs, constrLatDerivs, tCoordOpt, tLatOpt, indMovedAtom)
    #:if WITH_SOCKETS
      if (tSocket) then
        call sendEnergyAndForces(env, socket, energy, TS, derivs, totalStress, cellVol)
      end if
    #:endif
      tWriteCharges = tWriteRestart .and. tMulliken .and. tSccCalc .and. .not. tDerivs&
          & .and. maxSccIter > 1
      if (tWriteCharges) then
        call writeCharges(fCharges, tWriteChrgAscii, orb, qInput, qBlockIn, qiBlockIn, deltaRhoIn)
      end if

      if (tForces) then
        call getNextGeometry(env, iGeoStep, tWriteRestart, constrLatDerivs, tCoordStep, tGeomEnd,&
            & tStopDriver, iLatGeoStep, tempIon, tExitGeoOpt)
        if (tExitGeoOpt) then
          exit geoOpt
        end if
      end if

      if (tWriteDetailedOut .and. tMd) then
        call writeDetailedOut4(fdDetailedOut, energy, tempIon)
      end if

      if (tGeomEnd) then
        call env%globalTimer%stopTimer(globalTimers%postSCC)
        exit geoOpt
      end if

      tStopDriver = tStopScc .or. tStopDriver .or. hasStopFile(fStopDriver)
      if (tStopDriver) then
        call env%globalTimer%stopTimer(globalTimers%postSCC)
        exit geoOpt
      end if
      call env%globalTimer%stopTimer(globalTimers%postSCC)
    end do geoOpt

    call env%globalTimer%startTimer(globalTimers%postGeoOpt)

  #:if WITH_SOCKETS
    if (tSocket .and. env%tGlobalMaster) then
      call socket%shutdown()
    end if
  #:endif

    if (allocated(plumedCalc)) then
      call TPlumedCalc_final(plumedCalc)
    end if

    tGeomEnd = tMD .or. tGeomEnd .or. tDerivs

    if (env%tGlobalMaster) then
      if (tWriteDetailedOut) then
        call writeDetailedOut5(fdDetailedOut, isGeoOpt, tGeomEnd, tMd, tDerivs, tEField, absEField,&
            & dipoleMoment)
      end if

      call writeFinalDriverStatus(isGeoOpt, tGeomEnd, tMd, tDerivs)

      if (tMD) then
        call writeMdOut3(fdMd, mdOut)
      end if
    end if

    if (env%tGlobalMaster .and. tDerivs) then
      call getHessianMatrix(derivDriver, pDynMatrix)
      call writeHessianOut(hessianOut, pDynMatrix)
    else
      nullify(pDynMatrix)
    end if

    if (tWriteShifts) then
      call writeShifts(fShifts, orb, potential%intShell)
    endif

  #:if WITH_TRANSPORT
    if (tContCalc) then
      ! Note: shift and charges are saved in QM representation (not UD)
      call writeContactShifts(transpar%contacts(transpar%taskContInd)%name, orb, &
          & potential%intShell, qOutput, Ef, potential%intBlock, qBlockOut,&
          & .not.transpar%tWriteBinShift)
    end if

    if (tLocalCurrents) then
      call local_currents(env, parallelKS%localKS, ham, over, neighbourList, nNeighbourSK,&
          & cutOff%skCutoff, denseDesc%iAtomStart, iSparseStart, img2CentCell, iCellVec, cellVec,&
          & rCellVec, orb, kPoint, kWeight, coord0Fold, species0, speciesName, mu, lCurrArray)
    end if

    if (tTunn) then
      call calc_current(env, parallelKS%localKS, ham, over, neighbourList%iNeighbour, nNeighbourSK,&
          & densedesc%iAtomStart, iSparseStart, img2CentCell, iCellVec, cellVec, orb, kPoint,&
          & kWeight, tunneling, current, ldos, leadCurrents, writeTunn, tWriteLDOS,&
          & regionLabelLDOS, mu)
    end if

  #:endif

    if (allocated(pipekMezey)) then
      ! NOTE: the canonical DFTB ground state orbitals are over-written after this point
      if (withMpi) then
        call error("Pipek-Mezey localisation does not yet work with MPI")
      end if
      if (nSpin > 2) then
        call error("Pipek-Mezey localisation not implemented for non-colinear DFTB")
      end if
      call calcPipekMezeyLocalisation(env, pipekMezey, tPrintEigvecsTxt, nEl, filling, over,&
          & kPoint, neighbourList, nNeighbourSk, denseDesc, iSparseStart, img2CentCell, iCellVec,&
          & cellVec, runId, orb, species, speciesName, parallelKS, localisation, eigvecsReal,&
          & SSqrReal, eigvecsCplx, SSqrCplx)
    end if

    if (tWriteAutotest) then
      if (tPeriodic) then
        cellVol = abs(determinant33(latVec))
        energy%EGibbs = energy%EMermin + extPressure * cellVol
      end if
      call writeAutotestTag(autotestTag, tPeriodic, cellVol, tMulliken, qOutput, derivs,&
          & chrgForces, excitedDerivs, tStress, totalStress, pDynMatrix, energy, extPressure,&
          & coord0, tLocalise, localisation, esp, taggedWriter, tunneling, ldos, tDefinedFreeE,&
          & lCurrArray)
    end if
    if (tWriteResultsTag) then
      call writeResultsTag(resultsTag, energy, derivs, chrgForces, electronicSolver, tStress,&
          & totalStress, pDynMatrix, tPeriodic, cellVol, tMulliken, qOutput, q0, taggedWriter,&
          & tDefinedFreeE)
    end if
    if (tWriteDetailedXML) then
      call writeDetailedXml(runId, speciesName, species0, pCoord0Out, tPeriodic, latVec, tRealHS,&
          & nKPoint, nSpin, size(eigen, dim=1), nOrb, kPoint, kWeight, filling, occNatural)
    end if

    call env%globalTimer%stopTimer(globalTimers%postGeoOpt)

  #:if WITH_TRANSPORT
    if (tPoisson) then
      call poiss_destroy()
    end if
    if (electronicSolver%iSolver == electronicSolverTypes%GF) then
      call negf_destroy()
    end if
  #:endif

  end subroutine runDftbPlus


  !> Process current geometry
  subroutine processGeometry(env, iGeoStep, iLatGeoStep, tWriteRestart, tStopDriver, tStopScc,&
      & tExitGeoOpt)
    use dftbp_initprogram

    !> Environment settings
    type(TEnvironment), intent(inout) :: env

    !> Current geometry step
    integer, intent(in) :: iGeoStep

    !> Current lattice step
    integer, intent(in) :: iLatGeoStep

    !> flag to write out geometries (and charge data if scc)
    logical, intent(in) :: tWriteRestart

    !> if scc/geometry driver should be stopped
    logical, intent(inout) :: tStopDriver

    !> if scc driver should be stopped
    logical, intent(out) :: tStopScc

    !> Whether main code should exit the geometry optimisation loop
    logical, intent(out) :: tExitGeoOpt

    ! Charge error in the last iterations
    real(dp) :: sccErrorQ, diffElec

    ! Loop variables
    integer :: iSccIter

    ! energy in previous scc cycles
    real(dp) :: Eold

    ! whether scc converged
    logical :: tConverged

    ! Whether scc restart info should be written in current iteration
    logical :: tWriteSccRestart

    ! Charge difference
    real(dp), allocatable :: dQ(:,:,:)

    ! loop index
    integer :: iSpin

    call env%globalTimer%startTimer(globalTimers%preSccInit)

    if (allocated(qDepExtPot)) then
      allocate(dQ(orb%mShell, nAtom, nSpin))
    end if

    call electronicSolver%reset()
    tExitGeoOpt = .false.

    if (tMD .and. tWriteRestart) then
      call writeMdOut1(fdMd, mdOut, iGeoStep, pMDIntegrator)
    end if

    if (tLatticeChanged) then
      call handleLatticeChange(latVec, sccCalc, tStress, extPressure, cutOff%mCutOff, dispersion,&
          & recVec, invLatVec, cellVol, recCellVol, extLatDerivs, cellVec, rCellVec)
    end if

    if (tCoordsChanged) then
      call handleCoordinateChange(env, coord0, latVec, invLatVec, species0, cutOff, orb,&
          & tPeriodic, sccCalc, dispersion, thirdOrd, rangeSep, reks, img2CentCell, iCellVec,&
          & neighbourList, nAllAtom, coord0Fold, coord, species, rCellVec, nNeighbourSk,&
          & nNeighbourRep, nNeighbourLC, ham, over, H0, rhoPrim, iRhoPrim, iHam, ERhoPrim,&
          & iSparseStart, tPoisson)
    end if

    #:if WITH_TRANSPORT
      if (tNegf) then
        call initNegfStuff(denseDesc, transpar, ginfo, neighbourList, nNeighbourSK, img2CentCell,&
            & orb)
      end if
    #:endif

    if (tSccCalc .and. .not.allocated(reks)) then
      call reset(pChrgMixer, nMixElements)
    end if

    if (electronicSolver%isElsiSolver .and. .not. tLargeDenseMatrices) then
      call electronicSolver%elsi%updateGeometry(env, neighbourList, nNeighbourSK,&
          & denseDesc%iAtomStart, iSparseStart, img2CentCell)
    end if

    call env%globalTimer%startTimer(globalTimers%sparseH0S)
    select case(hamiltonianType)
    case default
      call error("Invalid Hamiltonian")
    case(hamiltonianTypes%dftb)
      call buildH0(env, H0, skHamCont, atomEigVal, coord, nNeighbourSk, neighbourList%iNeighbour,&
          & species, iSparseStart, orb)
      call buildS(env, over, skOverCont, coord, nNeighbourSk, neighbourList%iNeighbour, species,&
          & iSparseStart, orb)
    case(hamiltonianTypes%xtb)
      ! TODO
      call error("xTB calculation currently not supported")
    end select
    call env%globalTimer%stopTimer(globalTimers%sparseH0S)

    if (tSetFillingTemp) then
      call getTemperature(temperatureProfile, tempElec)
    end if

    call electronicSolver%updateElectronicTemp(tempElec)

    call calcRepulsiveEnergy(coord, species, img2CentCell, nNeighbourRep, neighbourList,&
        & pRepCont, energy%atomRep, energy%ERep, iAtInCentralRegion)

    if (tDispersion) then
      call calcDispersionEnergy(dispersion, energy%atomDisp, energy%Edisp, iAtInCentralRegion)
    end if

    if (allocated(halogenXCorrection)) then
      call halogenXCorrection%getEnergies(energy%atomHalogenX, coord, species, neighbourList,&
          & img2CentCell)
      energy%EHalogenX = sum(energy%atomHalogenX(iAtInCentralRegion))
    end if

    call resetExternalPotentials(refExtPot, potential)

    if (tReadShifts) then
      call readShifts(fShifts, orb, nAtom, nSpin, potential%extShell)
    end if

    call setUpExternalElectricField(tEField, tTDEField, tPeriodic, EFieldStrength,&
        & EFieldVector, EFieldOmega, EFieldPhase, neighbourList, nNeighbourSk, iCellVec,&
        & img2CentCell, cellVec, deltaT, iGeoStep, coord0Fold, coord, potential%extAtom(:,1),&
        & potential%extGrad, EField, absEField)

    call mergeExternalPotentials(orb, species, potential)

    ! For non-scc calculations with transport only, jump out of geometry loop
    if (electronicSolver%iSolver == electronicSolverTypes%OnlyTransport) then
      if (tWriteDetailedOut) then
        call openDetailedOut(fdDetailedOut, userOut, tAppendDetailedOut, iGeoStep, 1)
      end if
      ! We need to define hamltonian by adding the potential
      call getSccHamiltonian(H0, over, nNeighbourSK, neighbourList, species, orb, iSparseStart,&
          & img2CentCell, potential, ham, iHam)
      tExitGeoOpt = .true.
      return
    end if

    if (electronicSolver%iSolver == electronicSolverTypes%pexsi) then
      call electronicSolver%elsi%initPexsiDeltaVRanges(tSccCalc, potential)
    end if

    if (allocated(reks)) then
      call initReksSccLoop(tSccCalc, tConverged, reks)
    else
      call initSccLoop(tSccCalc, xlbomdIntegrator, minSccIter, maxSccIter, sccTol, tConverged,&
          & tNegf)
    end if

    call env%globalTimer%stopTimer(globalTimers%preSccInit)

    call env%globalTimer%startTimer(globalTimers%scc)

    REKS_SCC: if (allocated(reks)) then

      lpSCC_REKS: do iSccIter = 1, maxSccIter

        if (iSccIter == 1) then
          call getReksInitialSettings(env, denseDesc, h0, over, neighbourList, nNeighbourSK,&
              & iSparseStart, img2CentCell, electronicSolver, HSqrReal, SSqrReal, eigvecsReal,&
              & eigen, reks)
        end if

        call getDensityLFromRealEigvecs(env, denseDesc, neighbourList, nNeighbourSK, iSparseStart,&
            & img2CentCell, orb, eigvecsReal, q0, reks)
        call getMullikenPopulationL(env, denseDesc, neighbourList, nNeighbourSK, img2CentCell,&
            & iSparseStart, orb, over, reks)

        call getHamiltonianLandEnergyL(env, denseDesc, sccCalc, orb, species, neighbourList,&
            & nNeighbourSK, iSparseStart, img2CentCell, electrostatics, H0, over, spinW, cellVol, &
            & extPressure, energy, q0, iAtInCentralRegion, thirdOrd, rangeSep, nNeighbourLC, reks)
        call optimizeFONsAndWeights(eigvecsReal, filling, energy, reks)

<<<<<<< HEAD
        call getFockandDiag(env, denseDesc, neighbourList, nNeighbourSK, iSparseStart,&
            & img2CentCell, eigvecsReal, electronicSolver, eigen, reks)

        call getSysDensityFromRealEigvecs(env, denseDesc, neighbourList, nNeighbourSK,&
            & iSparseStart, img2CentCell, orb, eigvecsReal, filling, rhoPrim, q0, deltaRhoOutSqr,&
            & reks)
        call getMullikenPopulation(rhoPrim, over, orb, neighbourList, nNeighbourSK, img2CentCell,&
            & iSparseStart, qOutput, iRhoPrim=iRhoPrim, qBlock=qBlockOut, qiBlock=qiBlockOut)

        ! check charge convergece and guess new eigenvectors
        tStopScc = hasStopFile(fStopScc)
        if (tRangeSep) then
          call getReksNextInputDensity(sccErrorQ, sccTol, tConverged, iSccIter, minSccIter,&
              & maxSccIter, iGeoStep, tStopScc, eigvecsReal, deltaRhoOut, deltaRhoIn, deltaRhoDiff,&
              & reks)
        else
          call getReksNextInputCharges(orb, nIneqOrb, iEqOrbitals, qOutput, qOutRed, qInpRed,&
              & qDiffRed, sccErrorQ, sccTol, tConverged, iSccIter, minSccIter, maxSccIter,&
              & iGeoStep, tStopScc, eigvecsReal, reks)
=======
      #:if WITH_TRANSPORT
        ! Overrides input charges with uploaded contact charges
        if (tUpload) then
          call overrideContactCharges(qInput, chargeUp, transpar, qBlockIn, blockUp)
>>>>>>> 92871ac0
        end if

        call getSccInfo(iSccIter, energy%Etotal, Eold, diffElec)
        call printReksSccInfo(iSccIter, energy%Etotal, diffElec, sccErrorQ, reks)

        if (tConverged .or. tStopScc) then

          call printReksSAInfo(reks, energy%Etotal)

          call getStateInteraction(env, denseDesc, neighbourList, nNeighbourSK, iSparseStart,&
              & img2CentCell, coord, iAtInCentralRegion, eigvecsReal, electronicSolver, eigen,&
              & qOutput, q0, tDipole, dipoleMoment, reks)

          call getReksEnProperties(eigvecsReal, coord0, reks)

          if (tWriteDetailedOut) then
            ! In this routine the correct Etotal is evaluated.
            ! If TargetStateL > 0, certain microstate
            ! is optimized. If not, SSR state is optimized.
            call openDetailedOut(fdDetailedOut, userOut, tAppendDetailedOut, iGeoStep, iSccIter)
            call writeReksDetailedOut1(fdDetailedOut, nGeoSteps, iGeoStep, tMD, tDerivs, tCoordOpt,&
                & tLatOpt, iLatGeoStep, iSccIter, energy, diffElec, sccErrorQ, indMovedAtom,&
                & pCoord0Out, q0, qOutput, orb, species, tPrintMulliken, extPressure, cellVol,&
                & tAtomicEnergy, tDispersion, tPeriodic, tSccCalc, invLatVec, kPoint,&
                & iAtInCentralRegion, electronicSolver, tDefinedFreeE, reks, allocated(thirdOrd),&
                & tRangeSep)
          end if
          if (tWriteBandDat) then
            call writeBandOut(bandOut, eigen, filling, kWeight)
          end if

          exit lpSCC_REKS
        end if
      end do lpSCC_REKS

    else

      ! Standard spin free or unrestricted DFTB

      lpSCC: do iSccIter = 1, maxSccIter

        call resetInternalPotentials(tDualSpinOrbit, xi, orb, species, potential)

        if (tSccCalc) then

          call getChargePerShell(qInput, orb, species, chargePerShell)

        #:if WITH_TRANSPORT
          ! Overrides input charges with uploaded contact charges
          if (tUpload) then
            call overrideContactCharges(qInput, chargeUp, transpar)
          end if
        #:endif

          call addChargePotentials(env, sccCalc, qInput, q0, chargePerShell, orb, species,&
              & neighbourList, img2CentCell, spinW, thirdOrd, potential, electrostatics, tPoisson,&
              & tUpload, shiftPerLUp)

          call addBlockChargePotentials(qBlockIn, qiBlockIn, tDftbU, tImHam, species, orb,&
              & nDftbUFunc, UJ, nUJ, iUJ, niUJ, potential)

          if (allocated(onSiteElements) .and. (iSCCIter > 1 .or. tReadChrg)) then
            call addOnsShift(potential%intBlock, potential%iOrbitalBlock, qBlockIn, qiBlockIn, q0,&
                & onSiteElements, species, orb)
          end if

        end if

        ! All potentials are added up into intBlock
        potential%intBlock(:,:,:,:) = potential%intBlock + potential%extBlock

        if (allocated(qDepExtPot)) then
          call getChargePerShell(qInput, orb, species, dQ, qRef=q0)
          call qDepExtPot%addPotential(sum(dQ(:,:,1), dim=1), dQ(:,:,1), orb, species,&
              & potential%intBlock)
        end if

        if (electronicSolver%iSolver == electronicSolverTypes%pexsi .and. tSccCalc) then
          call electronicSolver%elsi%updatePexsiDeltaVRanges(potential)
        end if

        call getSccHamiltonian(H0, over, nNeighbourSK, neighbourList, species, orb, iSparseStart,&
            & img2CentCell, potential, ham, iHam)

        if (tWriteRealHS .or. tWriteHS .and. any(electronicSolver%iSolver ==&
            & [electronicSolverTypes%qr, electronicSolverTypes%divideandconquer,&
            & electronicSolverTypes%relativelyrobust, electronicSolverTypes%magma_gvd])) then
          call writeHSAndStop(env, tWriteHS, tWriteRealHS, tRealHS, over, neighbourList,&
              & nNeighbourSK, denseDesc%iAtomStart, iSparseStart, img2CentCell, kPoint, iCellVec,&
              & cellVec, ham, iHam)
        end if

        call convertToUpDownRepr(ham, iHam)

        call getDensity(env, iSccIter, denseDesc, ham, over, neighbourList, nNeighbourSk,&
            & iSparseStart, img2CentCell, iCellVec, cellVec, kPoint, kWeight, orb, species,&
            & electronicSolver, tRealHS, tSpinSharedEf, tSpinOrbit, tDualSpinOrbit, tFillKSep,&
            & tFixEf, tMulliken, iDistribFn, tempElec, nEl, parallelKS, Ef, mu, energy, rangeSep,&
            & eigen, filling, rhoPrim, Eband, TS, E0, iHam, xi, orbitalL, HSqrReal, SSqrReal,&
            & eigvecsReal, iRhoPrim, HSqrCplx, SSqrCplx, eigvecsCplx, rhoSqrReal, deltaRhoInSqr,&
            & deltaRhoOutSqr, qOutput, nNeighbourLC, tLargeDenseMatrices)

        !> For rangeseparated calculations deduct atomic charges from deltaRho
        if (tRangeSep) then
          select case(nSpin)
          case(2)
            do iSpin = 1, 2
              call denseSubtractDensityOfAtoms(q0, denseDesc%iAtomStart, deltaRhoOutSqr, iSpin)
            end do
          case(1)
            call denseSubtractDensityOfAtoms(q0, denseDesc%iAtomStart, deltaRhoOutSqr)
          case default
            call error("Range separation not implemented for non-colinear spin")
          end select
        end if

        if (tWriteBandDat) then
          call writeBandOut(bandOut, eigen, filling, kWeight)
        end if

        if (tMulliken) then
          call getMullikenPopulation(rhoPrim, over, orb, neighbourList, nNeighbourSk, img2CentCell,&
              & iSparseStart, qOutput, iRhoPrim=iRhoPrim, qBlock=qBlockOut, qiBlock=qiBlockOut)
        end if

      #:if WITH_TRANSPORT
        ! Override charges with uploaded contact charges
        if (tUpload) then
          call overrideContactCharges(qOutput, chargeUp, transpar, qBlockIn, blockUp)
        end if
      #:endif

        ! For non-dual spin-orbit orbitalL is determined during getDensity() call above
        if (tDualSpinOrbit) then
          call getLDual(orbitalL, qiBlockOut, orb, species)
        end if

        ! Note: if XLBOMD is active, potential created with input charges is needed later,
        ! therefore it should not be overwritten here.
        if (tSccCalc .and. .not. isXlbomd) then
          call resetInternalPotentials(tDualSpinOrbit, xi, orb, species, potential)
          call getChargePerShell(qOutput, orb, species, chargePerShell)
          call addChargePotentials(env, sccCalc, qOutput, q0, chargePerShell, orb, species,&
              & neighbourList, img2CentCell, spinW, thirdOrd, potential, electrostatics,&
              & tPoissonTwice, tUpload, shiftPerLUp)
          call addBlockChargePotentials(qBlockOut, qiBlockOut, tDftbU, tImHam, species, orb,&
              & nDftbUFunc, UJ, nUJ, iUJ, niUJ, potential)
          if (allocated(onSiteElements)) then
            call addOnsShift(potential%intBlock, potential%iOrbitalBlock, qBlockOut, qiBlockOut,&
                & q0, onSiteElements, species, orb)
          end if
          potential%intBlock(:,:,:,:) = potential%intBlock + potential%extBlock
        end if

        if (allocated(qDepExtPot)) then
          call getChargePerShell(qOutput, orb, species, dQ, qRef=q0)
          call qDepExtPot%addPotential(sum(dQ(:,:,1), dim=1), dQ(:,:,1), orb, species,&
              & potential%intBlock)
        end if


        call getEnergies(sccCalc, qOutput, q0, chargePerShell, species, tExtField, isXlbomd,&
            & tDftbU, tDualSpinOrbit, rhoPrim, H0, orb, neighbourList, nNeighbourSk, img2CentCell,&
            & iSparseStart, cellVol, extPressure, TS, potential, energy, thirdOrd, rangeSep,&
            & qDepExtPot, qBlockOut, qiBlockOut, nDftbUFunc, UJ, nUJ, iUJ, niUJ, xi,&
            & iAtInCentralRegion, tFixEf, Ef, onSiteElements)

        tStopScc = hasStopFile(fStopScc)

        ! Mix charges Input/Output
        if (tSccCalc) then
          if(.not. tRangeSep) then
            call getNextInputCharges(env, pChrgMixer, qOutput, qOutRed, orb, nIneqOrb, iEqOrbitals,&
                & iGeoStep, iSccIter, minSccIter, maxSccIter, sccTol, tStopScc, tMixBlockCharges,&
                & tReadChrg, qInput, qInpRed, sccErrorQ, tConverged, qBlockOut, iEqBlockDftbU,&
                & qBlockIn, qiBlockOut, iEqBlockDftbULS, species0, nUJ, iUJ, niUJ, qiBlockIn,&
                & iEqBlockOnSite, iEqBlockOnSiteLS)
          else
            call getNextInputDensity(SSqrReal, over, neighbourList, nNeighbourSK,&
                & denseDesc%iAtomStart, iSparseStart, img2CentCell, pChrgMixer, qOutput, orb,&
                & iGeoStep, iSccIter, minSccIter, maxSccIter, sccTol, tStopScc, tReadChrg, q0,&
                & qInput, sccErrorQ, tConverged, deltaRhoOut, deltaRhoIn, deltaRhoDiff,&
                & qBlockIn, qBlockOut)
          end if


          call getSccInfo(iSccIter, energy%Eelec, Eold, diffElec)
          if (tNegf) then
            call printSccHeader()
          end if
          call printSccInfo(tDftbU, iSccIter, energy%Eelec, diffElec, sccErrorQ)

          if (tNegf) then
            call printBlankLine()
          end if

          tWriteSccRestart = env%tGlobalMaster .and. &
              & needsSccRestartWriting(restartFreq, iGeoStep, iSccIter, minSccIter, maxSccIter,&
              & tMd, isGeoOpt, tDerivs, tConverged, tReadChrg, tStopScc)
          if (tWriteSccRestart) then
            call writeCharges(fCharges, tWriteChrgAscii, orb, qInput, qBlockIn, qiBlockIn, deltaRhoIn)
          end if
        end if

        if (tWriteDetailedOut) then
          call openDetailedOut(fdDetailedOut, userOut, tAppendDetailedOut, iGeoStep, iSccIter)
          call writeDetailedOut1(fdDetailedOut, iDistribFn, nGeoSteps, iGeoStep, tMD, tDerivs,&
              & tCoordOpt, tLatOpt, iLatGeoStep, iSccIter, energy, diffElec, sccErrorQ,&
              & indMovedAtom, pCoord0Out, q0, qInput, qOutput, eigen, filling, orb, species,&
              & tDFTBU, tImHam.or.tSpinOrbit, tPrintMulliken, orbitalL, qBlockOut, Ef, Eband, TS,&
              & E0, extPressure, cellVol, tAtomicEnergy, tDispersion, tEField, tPeriodic, nSpin,&
              & tSpin, tSpinOrbit, tSccCalc, allocated(onSiteElements), tNegf, invLatVec, kPoint,&
              & iAtInCentralRegion, electronicSolver, tDefinedFreeE,&
              & allocated(halogenXCorrection), tRangeSep, allocated(thirdOrd))
        end if


        if (tConverged .or. tStopScc) then
          exit lpSCC
        end if

      end do lpSCC

    end if REKS_SCC

    call env%globalTimer%stopTimer(globalTimers%scc)

  #:if WITH_TRANSPORT
    if (tPoisson) then
      call poiss_savepotential()
    end if
  #:endif

    call env%globalTimer%startTimer(globalTimers%postSCC)

    if (isLinResp) then
      if (withMpi) then
        call error("Linear response calc. does not work with MPI yet")
      end if
      call ensureLinRespConditions(t3rd, tRealHS, tPeriodic, tCasidaForces)
      call calculateLinRespExcitations(env, lresp, parallelKS, sccCalc, qOutput, q0, over,&
          & eigvecsReal, eigen(:,1,:), filling(:,1,:), coord0, species, speciesName, orb,&
          & skHamCont, skOverCont, autotestTag, taggedWriter, runId, neighbourList, nNeighbourSK,&
          & denseDesc, iSparseStart, img2CentCell, tWriteAutotest, tCasidaForces, tLinRespZVect,&
          & tPrintExcitedEigvecs, tPrintEigvecsTxt, nonSccDeriv, energy, energiesCasida, SSqrReal,&
          & rhoSqrReal, excitedDerivs, occNatural)
    end if

    if (isXlbomd) then
      call getXlbomdCharges(xlbomdIntegrator, qOutRed, pChrgMixer, orb, nIneqOrb, iEqOrbitals,&
          & qInput, qInpRed, iEqBlockDftbU, qBlockIn, species0, nUJ, iUJ, niUJ, iEqBlockDftbuLs,&
          & qiBlockIn, iEqBlockOnSite, iEqBlockOnSiteLS)
    end if

    if (tDipole) then
      call getDipoleMoment(qOutput, q0, coord, dipoleMoment, iAtInCentralRegion)
    #:call DEBUG_CODE
      call checkDipoleViaHellmannFeynman(rhoPrim, q0, coord0, over, orb, neighbourList,&
          & nNeighbourSk, species, iSparseStart, img2CentCell)
    #:endcall DEBUG_CODE
    end if

    call env%globalTimer%startTimer(globalTimers%eigvecWriting)

    if (tPrintEigVecs) then
      call writeEigenvectors(env, runId, neighbourList, nNeighbourSk, cellVec, iCellVec, denseDesc,&
          & iSparseStart, img2CentCell, species, speciesName, orb, kPoint, over, parallelKS,&
          & tPrintEigvecsTxt, eigvecsReal, SSqrReal, eigvecsCplx, SSqrCplx)
    end if

    if (tProjEigenvecs) then
      call writeProjectedEigenvectors(env, regionLabels, eigen, neighbourList, nNeighbourSk,&
          & cellVec, iCellVec, denseDesc, iSparseStart, img2CentCell, orb, over, kPoint, kWeight,&
          & iOrbRegion, parallelKS, eigvecsReal, SSqrReal, eigvecsCplx, SSqrCplx)
    end if
    call env%globalTimer%stopTimer(globalTimers%eigvecWriting)

    ! MD geometry files are written only later, once velocities for the current geometry are known
    if (isGeoOpt .and. tWriteRestart) then
      call writeCurrentGeometry(geoOutFile, pCoord0Out, tLatOpt, tMd, tAppendGeo, tFracCoord,&
          & tPeriodic, tPrintMulliken, species0, speciesName, latVec, iGeoStep, iLatGeoStep,&
          & nSpin, qOutput, velocities)
    end if

    call printEnergies(energy, TS, electronicSolver, tDefinedFreeE)

    if (tForces) then
      call env%globalTimer%startTimer(globalTimers%forceCalc)
      if (allocated(reks)) then
        call getReksGradients(env, denseDesc, sccCalc, rangeSep, dispersion, &
            & neighbourList, nNeighbourSK, nNeighbourRep, iSparseStart, img2CentCell, &
            & orb, nonSccDeriv, skHamCont, skOverCont, pRepCont, coord, coord0, &
            & species, q0, eigvecsReal, chrgForces, over, spinW, derivs, tWriteAutotest, &
            & autotestTag, taggedWriter, reks)
        call getReksGradProperties(env, denseDesc, neighbourList, nNeighbourSK, &
            & iSparseStart, img2CentCell, eigvecsReal, orb, iAtInCentralRegion, &
            & coord, coord0, over, rhoPrim, qOutput, q0, tDipole, dipoleMoment, &
            & chrgForces, reks)
      else
        call env%globalTimer%startTimer(globalTimers%energyDensityMatrix)
        call getEnergyWeightedDensity(env, electronicSolver, denseDesc, forceType, filling, eigen,&
            & kPoint, kWeight, neighbourList, nNeighbourSk, orb, iSparseStart, img2CentCell,&
            & iCellVec, cellVec, tRealHS, ham, over, parallelKS, iSccIter, mu, ERhoPrim, eigvecsReal,&
            & SSqrReal, eigvecsCplx, SSqrCplx)
        call env%globalTimer%stopTimer(globalTimers%energyDensityMatrix)
        call getGradients(env, sccCalc, tExtField, isXlbomd, nonSccDeriv, EField, rhoPrim, ERhoPrim,&
            & qOutput, q0, skHamCont, skOverCont, pRepCont, neighbourList, nNeighbourSk,&
            & nNeighbourRep, species, img2CentCell, iSparseStart, orb, potential, coord, derivs,&
            & iRhoPrim, thirdOrd, qDepExtPot, chrgForces, dispersion, rangeSep, SSqrReal, over,&
            & denseDesc, deltaRhoOutSqr, tPoisson, halogenXCorrection)
        if (tCasidaForces) then
          derivs(:,:) = derivs + excitedDerivs
        end if
      end if
      call env%globalTimer%stopTimer(globalTimers%forceCalc)

      call updateDerivsByPlumed(env, plumedCalc, nAtom, iGeoStep, derivs, energy%EMermin, coord0,&
          & mass, tPeriodic, latVec)

      if (tStress) then
        call env%globalTimer%startTimer(globalTimers%stressCalc)
        if (allocated(reks)) then
          call getReksStress(env, denseDesc, sccCalc, nonSccDeriv, skHamCont, &
              & skOverCont, pRepCont, neighbourList, nNeighbourSk, nNeighbourRep, &
              & species, img2CentCell, iSparseStart, orb, dispersion, coord, q0, &
              & invLatVec, cellVol, totalStress, totalLatDeriv, intPressure, reks)
        else
          call getStress(env, sccCalc, thirdOrd, tExtField, nonSccDeriv, rhoPrim, ERhoPrim,&
              & qOutput, q0, skHamCont, skOverCont, pRepCont, neighbourList, nNeighbourSk,&
              & nNeighbourRep, species, img2CentCell, iSparseStart, orb, potential, coord, latVec,&
              & invLatVec, cellVol, coord0, totalStress, totalLatDeriv, intPressure, iRhoPrim,&
              & dispersion, halogenXCorrection)
        end if
        call env%globalTimer%stopTimer(globalTimers%stressCalc)
        call printVolume(cellVol)

        ! MD case includes the atomic kinetic energy contribution, so print that later
        if (.not. tMD) then
          call printPressureAndFreeEnergy(extPressure, intPressure, energy%EGibbs)
        end if
      end if

    end if

    if (tWriteDetailedOut) then
      call writeDetailedOut2(fdDetailedOut, tSccCalc, tConverged, isXlbomd, isLinResp, isGeoOpt,&
          & tMD, tPrintForces, tStress, tPeriodic, energy, totalStress, totalLatDeriv, derivs, &
          & chrgForces, indMovedAtom, cellVol, intPressure, geoOutFile, iAtInCentralRegion)
    end if

    if (tSccCalc .and. .not. isXlbomd .and. .not. tConverged) then
      call warning("SCC is NOT converged, maximal SCC iterations exceeded")
      if (tUseConvergedForces) then
        call env%shutdown()
      end if
    end if

    if (tSccCalc .and. allocated(esp) .and. (.not. (isGeoOpt .or. tMD) .or. &
        & needsRestartWriting(isGeoOpt, tMd, iGeoStep, nGeoSteps, restartFreq))) then
      call esp%evaluate(env, sccCalc, EField)
      call writeEsp(esp, env, iGeoStep, nGeoSteps)
    end if

  end subroutine processGeometry


  subroutine postprocessDerivs(derivs, conAtom, conVec, tLatOpt, totalLatDerivs,&
      & extLatDerivs, normLatVecs, tLatOptFixAng, tLatOptFixLen, tLatOptIsotropic,&
      & constrLatDerivs)

    !> On input energy derivatives, on exit resulting projected derivatives
    real(dp), intent(inout), allocatable :: derivs(:,:)

    !> Atoms being constrained
    integer, allocatable, intent(in) :: conAtom(:)

    !> Vector to project out forces
    real(dp), allocatable, intent(in) :: conVec(:,:)

    !> Whether lattice optimisation is on
    logical, intent(in) :: tLatOpt

    !> Derivative of total energy with respect to lattice vectors
    real(dp) :: totalLatDerivs(:,:)

    !> derivative of cell volume wrt to lattice vectors, needed for pV term
    real(dp), intent(in) :: extLatDerivs(:,:)

    !> Unit normals parallel to lattice vectors
    real(dp), intent(in) :: normLatVecs(:,:)

    !> Are the angles of the lattice being fixed during optimisation?
    logical, intent(in) :: tLatOptFixAng

    !> Are the magnitude of the lattice vectors fixed
    logical, intent(in) :: tLatOptFixLen(:)

    !> Is the optimisation isotropic
    logical, intent(in) :: tLatOptIsotropic

    !> Lattice vectors returned by the optimizer
    real(dp), intent(out) :: constrLatDerivs(:)

    if (allocated(conAtom)) then
      call constrainForces(conAtom, conVec, derivs)
    end if

    if (tLatOpt) then
      ! Only include the extLatDerivs contribution if not MD, as the barostat would otherwise
      ! take care of this, hence add it here rather than to totalLatDeriv itself
      call constrainLatticeDerivs(totalLatDerivs + extLatDerivs, normLatVecs, tLatOptFixAng,&
          & tLatOptFixLen, tLatOptIsotropic, constrLatDerivs)
    end if

  end subroutine postprocessDerivs


  subroutine getNextGeometry(env, iGeoStep, tWriteRestart, constrLatDerivs, tCoordStep, tGeomEnd,&
      & tStopDriver, iLatGeoStep, tempIon, tExitGeoOpt)
    use dftbp_initprogram

    !> Environment settings
    type(TEnvironment), intent(inout) :: env

    !> Current geometry step
    integer, intent(in) :: iGeoStep

    !> flag to write out geometries (and charge data if scc)
    logical, intent(in) :: tWriteRestart

    !> lattice vectors returned by the optimizer
    real(dp), intent(in) :: constrLatDerivs(:)

    !> do we take an optimization step on the lattice or the internal coordinates if optimizing both
    !> in a periodic geometry
    logical, intent(inout) :: tCoordStep

    !> Do we have the final geometry?
    logical, intent(inout) :: tGeomEnd

    !> If geometry driver should be stopped
    logical, intent(inout) :: tStopDriver

    !> Current lattice step
    integer, intent(inout) :: iLatGeoStep

    !> MD instantaneous thermal energy
    real(dp), intent(out) :: tempIon

    !> Whether geometry optimisation should be stop
    logical, intent(out) :: tExitGeoOpt


    !> Difference between last calculated and new geometry.
    real(dp) :: diffGeo

    !> Has this completed?
    logical :: tCoordEnd

    ! initially assume that coordinates and lattice vectors won't be updated
    tCoordsChanged = .false.
    tLatticeChanged = .false.

    tExitGeoOpt = .false.

    if (tDerivs) then
      call getNextDerivStep(derivDriver, derivs, indMovedAtom, coord0, tGeomEnd)
      if (tGeomEnd) then
        call env%globalTimer%stopTimer(globalTimers%postSCC)
        tExitGeoOpt = .true.
        return
      end if
      tCoordsChanged = .true.
    else if (isGeoOpt) then
      tCoordsChanged = .true.
      if (tCoordStep) then
        call getNextCoordinateOptStep(pGeoCoordOpt, energy, derivs, indMovedAtom, coord0, diffGeo,&
            & tCoordEnd, .not. tCasidaForces)
        if (.not. tLatOpt) then
          tGeomEnd = tCoordEnd
        end if
        if (.not. tGeomEnd .and. tCoordEnd .and. diffGeo < tolSameDist) then
          tCoordStep = .false.
        end if
      else
        call getNextLatticeOptStep(pGeoLatOpt, energy, constrLatDerivs, origLatVec, tLatOptFixAng,&
            & tLatOptFixLen, tLatOptIsotropic, indMovedAtom, latVec, coord0, diffGeo, tGeomEnd)
        iLatGeoStep = iLatGeoStep + 1
        tLatticeChanged = .true.
        if (.not. tGeomEnd .and. tCoordOpt) then
          tCoordStep = .true.
          call reset(pGeoCoordOpt, reshape(coord0(:, indMovedAtom), [nMovedCoord]))
        end if
      end if
      if (tGeomEnd .and. diffGeo < tolSameDist) then
        call env%globalTimer%stopTimer(globalTimers%postSCC)
        tExitGeoOpt = .true.
        return
      end if
    else if (tMD) then
      ! New MD coordinates saved in a temporary variable, as writeCurrentGeometry() below
      ! needs the old ones to write out consistent geometries and velocities.
      newCoords(:,:) = coord0
      call getNextMdStep(pMdIntegrator, pMdFrame, temperatureProfile, derivs, movedMass, mass,&
          & cellVol, invLatVec, species0, indMovedAtom, tStress, tBarostat, energy, newCoords,&
          & latVec, intPressure, totalStress, totalLatDeriv, velocities, tempIon)
      tCoordsChanged = .true.
      tLatticeChanged = tBarostat
      call printMdInfo(tSetFillingTemp, tEField, tPeriodic, tempElec, absEField, tempIon,&
          & intPressure, extPressure, energy)
      if (tWriteRestart) then
        if (tPeriodic) then
          cellVol = abs(determinant33(latVec))
          energy%EGibbs = energy%EMermin + extPressure * cellVol
        end if
        call writeMdOut2(fdMd, tStress, tBarostat, isLinResp, tEField, tFixEf, tPrintMulliken,&
            & energy, energiesCasida, latVec, cellVol, intPressure, extPressure, tempIon,&
            & absEField, qOutput, q0, dipoleMoment)
        call writeCurrentGeometry(geoOutFile, pCoord0Out, .false., .true., .true., tFracCoord,&
            & tPeriodic, tPrintMulliken, species0, speciesName, latVec, iGeoStep, iLatGeoStep,&
            & nSpin, qOutput, velocities)
      end if
      coord0(:,:) = newCoords
      if (tWriteDetailedOut) then
        call writeDetailedOut3(fdDetailedOut, tPrintForces, tSetFillingTemp, tPeriodic, tStress,&
            & totalStress, totalLatDeriv, energy, tempElec, extPressure, intPressure, tempIon)
      end if
    else if (tSocket .and. iGeoStep < nGeoSteps) then
      ! Only receive geometry from socket, if there are still geometry iterations left
    #:if WITH_SOCKETS
      call receiveGeometryFromSocket(env, socket, tPeriodic, coord0, latVec, tCoordsChanged,&
          & tLatticeChanged, tStopDriver)
    #:else
      call error("Internal error: code compiled without socket support")
    #:endif
    end if

  end subroutine getNextGeometry



  !> Initialises some parameters before geometry loop starts.
  subroutine initGeoOptParameters(tCoordOpt, nGeoSteps, tGeomEnd, tCoordStep, tStopDriver, iGeoStep&
      &, iLatGeoStep)

    !> Are atomic coordinates changing
    logical, intent(in) :: tCoordOpt

    !> Number of geometry steps
    integer, intent(in) :: nGeoSteps

    !> Have the geometry changes terminated
    logical, intent(out) :: tGeomEnd

    !> Are the atomic coordinates changing
    logical, intent(out) :: tCoordStep

    !> Should the geometry driver stop
    logical, intent(out) :: tStopDriver

    !> Step of the geometry driver
    integer, intent(out) :: iGeoStep

    !> Number of steps changing the lattice vectors
    integer, intent(out) :: iLatGeoStep

    tGeomEnd = (nGeoSteps == 0)

    tCoordStep = .false.
    if (tCoordOpt) then
      tCoordStep = .true.
    end if
    tStopDriver = .false.

    iGeoStep = 0
    iLatGeoStep = 0

  end subroutine initGeoOptParameters


  !> Does the operations that are necessary after a lattice vector update
  subroutine handleLatticeChange(latVecs, sccCalc, tStress, extPressure, mCutOff, dispersion,&
      & recVecs, recVecs2p, cellVol, recCellVol, extLatDerivs, cellVecs, rCellVecs)

    !> lattice vectors
    real(dp), intent(in) :: latVecs(:,:)

    !> Module variables
    type(TScc), allocatable, intent(inout) :: sccCalc

    !> evaluate stress
    logical, intent(in) :: tStress

    !> External presure
    real(dp), intent(in) :: extPressure

    !> Maximum distance for interactions
    real(dp), intent(inout) :: mCutOff

    !> Dispersion interactions object
    class(TDispersionIface), allocatable, intent(inout) :: dispersion

    !> Reciprocal lattice vectors
    real(dp), intent(out) :: recVecs(:,:)

    !> Reciprocal lattice vectors in units of 2 pi
    real(dp), intent(out) :: recVecs2p(:,:)

    !> Unit cell volume
    real(dp), intent(out) :: cellVol

    !> reciprocal lattice unit cell volume
    real(dp), intent(out) :: recCellVol

    !> derivative of pV term
    real(dp), intent(out) :: extLatDerivs(:,:)

    !> translation vectors to lattice cells in units of lattice constants
    real(dp), allocatable, intent(out) :: cellVecs(:,:)

    !> Vectors to unit cells in absolute units
    real(dp), allocatable, intent(out) :: rCellVecs(:,:)

    cellVol = abs(determinant33(latVecs))
    recVecs2p(:,:) = latVecs
    call matinv(recVecs2p)
    recVecs2p = transpose(recVecs2p)
    recVecs = 2.0_dp * pi * recVecs2p
    recCellVol = abs(determinant33(recVecs))
    if (tStress) then
      call derivDeterminant33(extLatDerivs, latVecs)
      extLatDerivs(:,:) = extPressure * extLatDerivs
    end if
    if (allocated(sccCalc)) then
      call sccCalc%updateLatVecs(latVecs, recVecs, cellVol)
      mCutOff = max(mCutOff, sccCalc%getCutOff())
    end if
    if (allocated(dispersion)) then
      call dispersion%updateLatVecs(latVecs)
      mCutOff = max(mCutOff, dispersion%getRCutOff())
    end if
    call getCellTranslations(cellVecs, rCellVecs, latVecs, recVecs2p, mCutOff)

  end subroutine handleLatticeChange


  !> Does the operations that are necessary after atomic coordinates change
  subroutine handleCoordinateChange(env, coord0, latVec, invLatVec, species0, cutOff, orb,&
      & tPeriodic, sccCalc, dispersion, thirdOrd, rangeSep, reks, img2CentCell, iCellVec,&
      & neighbourList, nAllAtom, coord0Fold, coord, species, rCellVec, nNeighbourSK,&
      & nNeighbourRep, nNeighbourLC, ham, over, H0, rhoPrim, iRhoPrim, iHam, ERhoPrim,&
      & iSparseStart, tPoisson)

    use dftbp_initprogram, only : TCutoffs

    !> Environment settings
    type(TEnvironment), intent(in) :: env

    !> Central cell coordinates
    real(dp), intent(in) :: coord0(:,:)

    !> Lattice vectors if periodic
    real(dp), intent(in) :: latVec(:,:)

    !> Inverse of the lattice vectors
    real(dp), intent(in) :: invLatVec(:,:)

    !> chemical species of central cell atoms
    integer, intent(in) :: species0(:)

    !> Longest cut-off distances that neighbour maps are generated for
    type(TCutoffs), intent(in) :: cutOff

    !> Atomic orbital information
    type(TOrbitals), intent(in) :: orb

    !> Is the geometry periodic
    logical, intent(in) :: tPeriodic

    !> SCC module internal variables
    type(TScc), allocatable, intent(inout) :: sccCalc

    !> Dispersion interactions
    class(TDispersionIface), allocatable, intent(inout) :: dispersion

    !> Third order SCC interactions
    type(TThirdOrder), allocatable, intent(inout) :: thirdOrd

    !> Range separation contributions
    type(TRangeSepFunc), allocatable, intent(inout) :: rangeSep

    !> data type for REKS
    type(TReksCalc), allocatable, intent(inout) :: reks

    !> Image atoms to their equivalent in the central cell
    integer, allocatable, intent(inout) :: img2CentCell(:)

    !> Index for which unit cell an atom is in
    integer, allocatable, intent(inout) :: iCellVec(:)

    !> List of neighbouring atoms
    type(TNeighbourList), intent(inout) :: neighbourList

    !> Total number of atoms including images
    integer, intent(out) :: nAllAtom

    !> Central cell atomic coordinates, folded inside the central cell
    real(dp), intent(out) :: coord0Fold(:,:)

    !> Coordinates of all atoms including images
    real(dp), allocatable, intent(inout) :: coord(:,:)

    !> Species of all atoms including images
    integer, allocatable, intent(inout) :: species(:)

    !> Vectors to units cells in absolute units
    real(dp), allocatable, intent(in) :: rCellVec(:,:)

    !> Number of neighbours of each real atom
    integer, intent(out) :: nNeighbourSK(:)

    !> Number of neighbours of each real atom close enough for repulsive interactions
    integer, intent(out) :: nNeighbourRep(:)

    !> Number of neighbours for each of the atoms for the exchange contributions in the long range
    !> functional
    integer, intent(inout), allocatable :: nNeighbourLC(:)

    !> Sparse hamiltonian storage
    real(dp), allocatable, intent(inout) :: ham(:,:)

    !> sparse overlap storage
    real(dp), allocatable, intent(inout) :: over(:)

    !> Non-SCC hamitonian storage
    real(dp), allocatable, intent(inout) :: h0(:)

    !> Sparse density matrix storage
    real(dp), allocatable, intent(inout) :: rhoPrim(:,:)

    !> Imaginary part of sparse density matrix storage
    real(dp), allocatable, intent(inout) :: iRhoPrim(:,:)

    !> Imaginary part of sparse hamiltonian storage
    real(dp), allocatable, intent(inout) :: iHam(:,:)

    !> energy weighted density matrix storage
    real(dp), allocatable, intent(inout) :: ERhoPrim(:)

    !> index array for location of atomic blocks in large sparse arrays
    integer, allocatable, intent(inout) :: iSparseStart(:,:)

    !> Transport variables
    logical, intent(in) :: tPoisson

    !> Total size of orbitals in the sparse data structures, where the decay of the overlap sets the
    !> sparsity pattern
    integer :: sparseSize

    coord0Fold(:,:) = coord0
    if (tPeriodic) then
      call foldCoordToUnitCell(coord0Fold, latVec, invLatVec)
    end if

    call updateNeighbourListAndSpecies(coord, species, img2CentCell, iCellVec, neighbourList,&
        & nAllAtom, coord0Fold, species0, cutoff%mCutOff, rCellVec)

    call getNrOfNeighboursForAll(nNeighbourSK, neighbourList, cutoff%skCutOff)

    call getSparseDescriptor(neighbourList%iNeighbour, nNeighbourSK, img2CentCell, orb,&
        & iSparseStart, sparseSize)
    call reallocateSparseArrays(sparseSize, reks, ham, over, H0,&
        & rhoPrim, iHam, iRhoPrim, ERhoPrim)

    ! count neighbours for repulsive interactions between atoms
    call getNrOfNeighboursForAll(nNeighbourRep, neighbourList, cutoff%repCutOff)

    if (allocated(nNeighbourLC)) then
      ! count neighbours for repulsive interactions between atoms
      call getNrOfNeighboursForAll(nNeighbourLC, neighbourList, cutoff%lcCutOff)
    end if

    ! Notify various modules about coordinate changes
  #:if WITH_TRANSPORT
    if (tPoisson) then
      !! TODO: poiss_updcoords pass coord0 and not coord0Fold because the
      !! folding can mess up the contact position. Could we have the supercell
      !! centered on the input atomic structure?
      call poiss_updcoords(coord0)
    end if
  #:endif

    if (allocated(sccCalc)) then
      call sccCalc%updateCoords(env, coord, species, neighbourList)
    end if

    if (allocated(dispersion)) then
      call dispersion%updateCoords(env, neighbourList, img2CentCell, coord, species0)
    end if
    if (allocated(thirdOrd)) then
      call thirdOrd%updateCoords(neighbourList, species)
    end if
    if (allocated(rangeSep)) then
       call rangeSep%updateCoords(coord0)
    end if


  end subroutine handleCoordinateChange


#:if WITH_TRANSPORT

  !> Initialise transport
  subroutine initNegfStuff(denseDescr, transpar, ginfo, neighbourList, nNeighbourSK, img2CentCell,&
      & orb)

    !> Dense matrix descriptor
    type(TDenseDescr), intent(in) :: denseDescr

    !> Transport settings
    type(TTransPar), intent(in) :: transpar

    !> libNEGF data
    type(TNEGFInfo), intent(in) :: ginfo

    !> Atomic orbital information
    type(TOrbitals), intent(in) :: orb

    !> Image atoms to their equivalent in the central cell
    integer, intent(in) :: img2CentCell(:)

    !> List of neighbouring atoms
    type(TNeighbourList), intent(in) :: neighbourList

    !> Number of neighbours of each real atom
    integer, intent(in) :: nNeighbourSK(:)

    ! known issue about the PLs: We need an automatic partitioning
    call negf_init_csr(denseDescr%iAtomStart, neighbourList%iNeighbour, nNeighbourSK, img2CentCell,&
        & orb)

    call negf_init_str(denseDescr, transpar, ginfo%greendens, neighbourList%iNeighbour,&
        & nNeighbourSK, img2CentCell)

    call negf_init_dephasing(ginfo%tundos)  !? why tundos

  end subroutine initNegfStuff

#:endif


  !> Decides, whether restart file should be written during the run.
  function needsRestartWriting(isGeoOpt, tMd, iGeoStep, nGeoSteps, restartFreq)&
      & result(tWriteRestart)

    !> Are geometries being optimised
    logical, intent(in) :: isGeoOpt

    !> Is this a molecular dynamics run
    logical, intent(in) :: tMd

    !> Current geometry step
    integer, intent(in) :: iGeoStep

    !> Number of geometry steps in total
    integer, intent(in) :: nGeoSteps

    !> Frequency of restart in geometry steps
    integer, intent(in) :: restartFreq

    !> Should a restart file be written?
    logical :: tWriteRestart

    if (restartFreq > 0 .and. (isGeoOpt .or. tMD)) then
      tWriteRestart = (iGeoStep == nGeoSteps .or. (mod(iGeoStep, restartFreq) == 0))
    else
      tWriteRestart = .false.
    end if

  end function needsRestartWriting


  !> Ensures that sparse array have enough storage to hold all necessary elements.
  subroutine reallocateSparseArrays(sparseSize, reks, ham, over,&
      & H0, rhoPrim, iHam, iRhoPrim, ERhoPrim)

    !> Size of the sparse overlap
    integer, intent(in) :: sparseSize

    !> data type for REKS
    type(TReksCalc), allocatable, intent(inout) :: reks

    !> Sparse storage for hamitonian (sparseSize,nSpin)
    real(dp), allocatable, intent(inout) :: ham(:,:)

    !> Sparse storage for overlap
    real(dp), allocatable, intent(inout) :: over(:)

    !> Sparse storage for non-SCC hamitonian
    real(dp), allocatable, intent(inout) :: H0(:)

    !> Sparse storage for density matrix
    real(dp), allocatable, intent(inout) :: rhoPrim(:,:)

    !> Sparse storage for imaginary hamitonian (not reallocated if not initially allocated)
    real(dp), allocatable, intent(inout) :: iHam(:,:)

    !> Sparse storage for imaginary part of density matrix (not reallocated if not initially
    !> allocated)
    real(dp), allocatable, intent(inout) :: iRhoPrim(:,:)

    !> Sparse storage for energy weighted density matrix (not reallocated if not initially
    !> allocated)
    real(dp), allocatable, intent(inout) :: ERhoPrim(:)

    integer :: nSpin

    #:call ASSERT_CODE
      @:ASSERT(size(over) == size(ham, dim=1))
      @:ASSERT(size(H0) == size(ham, dim=1))
      @:ASSERT(all(shape(rhoPrim) == shape(ham)))
      if (allocated(iRhoPrim)) then
        @:ASSERT(all(shape(iRhoPrim) == shape(ham)))
        @:ASSERT(all(shape(iHam) == shape(ham)))
      end if
      if (allocated(ERhoPrim)) then
        @:ASSERT(size(ERhoPrim) == size(ham, dim=1))
      end if
    #:endcall ASSERT_CODE

    if (allocated(reks)) then
      if (size(over, dim=1) == sparseSize) then
        ! When the size of sparse matrices are different,
        ! phase of MOs can affect gradient of REKS
        return
      end if
    else
      if (size(ham, dim=1) >= sparseSize) then
        ! Sparse matrices are big enough
        return
      end if
    end if

    nSpin = size(rhoPrim, dim=2)
    if (.not. allocated(reks)) then
      deallocate(ham)
    end if
    deallocate(over)
    deallocate(H0)
    deallocate(rhoPrim)
    if (.not. allocated(reks)) then
      allocate(ham(sparseSize, nSpin))
    end if
    allocate(over(sparseSize))
    allocate(H0(sparseSize))
    allocate(rhoPrim(sparseSize, nSpin))
    if (allocated(iRhoPrim)) then
      deallocate(iRhoPrim)
      deallocate(iHam)
      allocate(iRhoPrim(sparseSize, nSpin))
      allocate(iHam(sparseSize, nSpin))
    end if
    if (allocated(ERhoPrim)) then
      deallocate(ERhoPrim)
      allocate(ERhoPrim(sparseSize))
    end if
    if (allocated(reks)) then
      call reks%reallocate(sparseSize)
    end if

  end subroutine reallocateSparseArrays


  !> Calculates repulsive energy for current geometry
  subroutine calcRepulsiveEnergy(coord, species, img2CentCell, nNeighbourRep, neighbourList,&
      & pRepCont, Eatom, Etotal, iAtInCentralRegion)

    !> All atomic coordinates
    real(dp), intent(in) :: coord(:,:)

    !> All atoms chemical species
    integer, intent(in) :: species(:)

    !> Image atom indices to central cell atoms
    integer, intent(in) :: img2CentCell(:)

    !> Number of neighbours for each atom within the repulsive distance
    integer, intent(in) :: nNeighbourRep(:)

    !> List of neighbours for each atom
    type(TNeighbourList), intent(in) :: neighbourList

    !> Repulsive interaction data
    type(TRepCont), intent(in) :: pRepCont

    !> Energy for each atom
    real(dp), intent(out) :: Eatom(:)

    !> Total energy
    real(dp), intent(out) :: Etotal

    !> atoms in the central cell (or device region if transport)
    integer, intent(in) :: iAtInCentralRegion(:)

    call getERep(Eatom, coord, nNeighbourRep, neighbourList%iNeighbour, species, pRepCont,&
        & img2CentCell)
    Etotal = sum(Eatom(iAtInCentralRegion))

  end subroutine calcRepulsiveEnergy


  !> Calculates dispersion energy for current geometry.
  subroutine calcDispersionEnergy(dispersion, Eatom, Etotal, iAtInCentralRegion)

    !> dispersion interactions
    class(TDispersionIface), intent(inout) :: dispersion

    !> energy per atom
    real(dp), intent(out) :: Eatom(:)

    !> total energy
    real(dp), intent(out) :: Etotal

    !> atoms in the central cell (or device region if transport)
    integer, intent(in) :: iAtInCentralRegion(:)

    call dispersion%getEnergies(Eatom)
    Etotal = sum(Eatom(iAtInCentralRegion))

  end subroutine calcDispersionEnergy


  !> Sets the external potential components to zero
  subroutine resetExternalPotentials(refExtPot, potential)

    !> Reference external potential (usually set via API)
    type(TRefExtPot), intent(in) :: refExtPot

    !> Potential contributions
    type(TPotentials), intent(inout) :: potential

    if (allocated(refExtPot%atomPot)) then
      potential%extAtom(:,:) = refExtPot%atomPot
    else
      potential%extAtom(:,:) = 0.0_dp
    end if
    if (allocated(refExtPot%shellPot)) then
      potential%extShell(:,:,:) = refExtPot%shellPot
    else
      potential%extShell(:,:,:) = 0.0_dp
    end if
    potential%extBlock(:,:,:,:) = 0.0_dp
    if (allocated(refExtPot%potGrad)) then
      potential%extGrad(:,:) = refExtPot%potGrad
    else
      potential%extGrad(:,:) = 0.0_dp
    end if

  end subroutine resetExternalPotentials


  !> Merges atomic and shell resolved external potentials into blocked one
  subroutine mergeExternalPotentials(orb, species, potential)

    !> Atomic orbital information
    type(TOrbitals), intent(in) :: orb

    !> species for atoms
    integer, intent(in) :: species(:)

    !> Potential energy contributions
    type(TPotentials), intent(inout) :: potential

    call total_shift(potential%extShell, potential%extAtom, orb, species)
    call total_shift(potential%extBlock, potential%extShell, orb, species)

  end subroutine mergeExternalPotentials


  !> Sets up electric external field
  subroutine setUpExternalElectricField(tEfield, tTimeDepEField, tPeriodic, EFieldStrength,&
      & EFieldVector, EFieldOmega, EFieldPhase, neighbourList, nNeighbourSK, iCellVec,&
      & img2CentCell, cellVec, deltaT, iGeoStep, coord0Fold, coord, extAtomPot, extPotGrad, EField,&
      & absEField)

    !> Whether electric field should be considered at all
    logical, intent(in) :: tEfield

    !> Is there an electric field that varies with geometry step during MD?
    logical, intent(in) :: tTimeDepEField

    !> Is this a periodic geometry
    logical, intent(in) :: tPeriodic

    !> What is the field strength
    real(dp), intent(in) :: EFieldStrength

    !> What is the field direction
    real(dp), intent(in) :: EFieldVector(:)

    !> Is there an angular frequency for the applied field
    real(dp), intent(in) :: EFieldOmega

    !> What is the phase of the field
    integer, intent(in) :: EFieldPhase

    !> Atomic neighbours
    type(TNeighbourList), intent(in) :: neighbourList

    !> Number of neighbours for each atom
    integer, intent(in) :: nNeighbourSK(:)

    !> Index for unit cells
    integer, intent(in) :: iCellVec(:)

    !> Image atom to central cell atom number
    integer, intent(in) :: img2CentCell(:)

    !> Vectors (in units of the lattice constants) to cells of the lattice
    real(dp), intent(in) :: cellVec(:,:)

    !> Time step in MD
    real(dp), intent(in) :: deltaT

    !> Number of the geometry step
    integer, intent(in) :: iGeoStep

    !> Atomic coordinates in central cell
    real(dp), allocatable, intent(in) :: coord0Fold(:,:)

    !> all coordinates
    real(dp), intent(in) :: coord(:,:)

    !> Potentials on atomic sites
    real(dp), intent(inout) :: extAtomPot(:)

    !> Gradient of potential on atomic sites with respect of nucleus positions. Shape: (3, nAtom)
    real(dp), intent(inout) :: extPotGrad(:,:)

    !> Resulting electric field
    real(dp), intent(out) :: EField(:)

    !> Magnitude of the field
    real(dp), intent(out) :: absEField

    integer :: nAtom
    integer :: iAt1, iAt2, iNeigh
    character(lc) :: tmpStr

    if (.not. tEField) then
      EField(:) = 0.0_dp
      absEField = 0.0_dp
      return
    end if

    nAtom = size(nNeighbourSK)

    Efield(:) = EFieldStrength * EfieldVector
    if (tTimeDepEField) then
      Efield(:) = Efield * sin(EfieldOmega * deltaT * real(iGeoStep + EfieldPhase, dp))
    end if
    absEfield = sqrt(sum(Efield**2))
    if (tPeriodic) then
      do iAt1 = 1, nAtom
        do iNeigh = 1, nNeighbourSK(iAt1)
          iAt2 = neighbourList%iNeighbour(iNeigh, iAt1)
          ! overlap between atom in central cell and non-central cell
          if (iCellVec(iAt2) /= 0) then
            ! component of electric field projects onto vector between cells
            if (abs(dot_product(cellVec(:, iCellVec(iAt2)), EfieldVector)) > epsilon(1.0_dp)) then
              write(tmpStr, "(A, I0, A, I0, A)") 'Interaction between atoms ', iAt1, ' and ',&
                  & img2CentCell(iAt2), ' crosses the saw-tooth discontinuity in the electric&
                  & field.'
              call error(tmpStr)
            end if
          end if
        end do
      end do
      do iAt1 = 1, nAtom
        extAtomPot(iAt1) = extAtomPot(iAt1) + dot_product(coord0Fold(:, iAt1), Efield)
      end do
    else
      do iAt1 = 1, nAtom
        extAtomPot(iAt1) = extAtomPot(iAt1) + dot_product(coord(:, iAt1), Efield)
      end do
    end if
    extPotGrad(:,:) = extPotGrad + spread(EField, 2, nAtom)

  end subroutine setUpExternalElectricField


  !> Initialise basic variables before the scc loop.
  subroutine initSccLoop(tSccCalc, xlbomdIntegrator, minSccIter, maxSccIter, sccTol, tConverged,&
      & tNegf)

    !> Is this an SCC calculation?
    logical, intent(in) :: tSccCalc

    !> Details for extended Lagrange integrator (of used)
    type(TXLBOMD), allocatable, intent(inout) :: xlbomdIntegrator

    !> Minimum number of SCC cycles that can be used
    integer, intent(inout) :: minSccIter

    !> Maximum number of SCC cycles
    integer, intent(inout) :: maxSccIter

    !> Tolerance for SCC convergence
    real(dp), intent(inout) :: sccTol

    !> Has SCC convergence been achieved?
    logical, intent(out) :: tConverged

    !> Is this a transport calculation?
    logical, intent(in) :: tNegf

    if (allocated(xlbomdIntegrator)) then
      call xlbomdIntegrator%getSCCParameters(minSccIter, maxSccIter, sccTol)
    end if

    tConverged = (.not. tSccCalc)

    if (tSccCalc .and. .not. tNegf) then
      call printSccHeader()
    end if

  end subroutine initSccLoop


  !> Initialise basic variables before the REKS scc loop.
  subroutine initReksSccLoop(tSccCalc, tConverged, reks)

    !> Is this an SCC calculation?
    logical, intent(in) :: tSccCalc

    !> Has SCC convergence been achieved?
    logical, intent(out) :: tConverged

    !> data type for REKS
    type(TReksCalc), intent(inout) :: reks

    tConverged = (.not. tSccCalc)

    if (tSccCalc) then
      call printReksSccHeader(reks)
    end if

  end subroutine initReksSccLoop


  !> Reset internal potential related quantities
  subroutine resetInternalPotentials(tDualSpinOrbit, xi, orb, species, potential)

    !> Is dual spin orbit being used (block potentials)
    logical, intent(in) :: tDualSpinOrbit

    !> Spin orbit constants if required
    real(dp), allocatable, intent(in) :: xi(:,:)

    !> atomic orbital information
    type(TOrbitals), intent(in) :: orb

    !> chemical species
    integer, intent(in) :: species(:)

    !> potentials in the system
    type(TPotentials), intent(inout) :: potential

    @:ASSERT(.not. tDualSpinOrbit .or. allocated(xi))

    potential%intAtom(:,:) = 0.0_dp
    potential%intShell(:,:,:) = 0.0_dp
    potential%intBlock(:,:,:,:) = 0.0_dp
    potential%orbitalBlock(:,:,:,:) = 0.0_dp
    potential%iOrbitalBlock(:,:,:,:) = 0.0_dp
    if (tDualSpinOrbit) then
      call getDualSpinOrbitShift(potential%iOrbitalBlock, xi, orb, species)
    end if

  end subroutine resetInternalPotentials


#:if WITH_TRANSPORT

  !> Replace charges with those from the stored contact values
  subroutine overrideContactCharges(qInput, chargeUp, transpar, qBlockInput, blockUp)
    !> input charges
    real(dp), intent(inout) :: qInput(:,:,:)

    !> uploaded charges
    real(dp), intent(in) :: chargeUp(:,:,:)

    !> Transport parameters
    type(TTransPar), intent(in) :: transpar

    !> block charges, for example from DFTB+U
    real(dp), allocatable, intent(inout) :: qBlockInput(:,:,:,:)

    !> uploaded block charges
    real(dp), allocatable, intent(in) :: blockUp(:,:,:,:)

    integer :: ii, iStart, iEnd

    do ii = 1, transpar%ncont
      iStart = transpar%contacts(ii)%idxrange(1)
      iEnd = transpar%contacts(ii)%idxrange(2)
      qInput(:,iStart:iEnd,:) = chargeUp(:,iStart:iEnd,:)
    end do

  @:ASSERT(allocated(qBlockInput) .eqv. allocated(blockUp))
    if (allocated(qBlockInput)) then
      do ii = 1, transpar%ncont
        iStart = transpar%contacts(ii)%idxrange(1)
        iEnd = transpar%contacts(ii)%idxrange(2)
        qBlockInput(:,:,iStart:iEnd,:) = blockUp(:,:,iStart:iEnd,:)
      end do
    end if

  end subroutine overrideContactCharges

#:endif


  !> Add potentials comming from point charges.
  subroutine addChargePotentials(env, sccCalc, qInput, q0, chargePerShell, orb, species,&
      & neighbourList, img2CentCell, spinW, thirdOrd, potential, electrostatics, tPoisson,&
      & tUpload, shiftPerLUp)

    !> Environment settings
    type(TEnvironment), intent(in) :: env

    !> SCC module internal variables
    type(TScc), intent(inout) :: sccCalc

    !> Input atomic populations
    real(dp), intent(in) :: qInput(:,:,:)

    !> reference atomic occupations
    real(dp), intent(in) :: q0(:,:,:)

    !> charges per atomic shell
    real(dp), intent(in) :: chargePerShell(:,:,:)

    !> atomic orbital information
    type(TOrbitals), intent(in) :: orb

    !> species of all atoms
    integer, target, intent(in) :: species(:)

    !> neighbours to atoms
    type(TNeighbourList), intent(in) :: neighbourList

    !> map from image atom to real atoms
    integer, intent(in) :: img2CentCell(:)

    !> spin constants
    real(dp), intent(in), allocatable :: spinW(:,:,:)

    !> third order SCC interactions
    type(TThirdOrder), allocatable, intent(inout) :: thirdOrd

    !> Potentials acting
    type(TPotentials), intent(inout) :: potential

    !> electrostatic solver (poisson or gamma-functional)
    integer, intent(in) :: electrostatics

    !> whether Poisson is solved (used with tPoissonTwice)
    logical, intent(in) :: tPoisson

    !> whether contacts are uploaded
    logical, intent(in) :: tUpload

    !> uploded potential per shell per atom
    real(dp), allocatable, intent(in) :: shiftPerLUp(:,:)

    ! local variables
    real(dp), allocatable :: atomPot(:,:)
    real(dp), allocatable :: shellPot(:,:,:)
    real(dp), allocatable, save :: shellPotBk(:,:)
    integer, pointer :: pSpecies0(:)
    integer :: nAtom, nSpin

    nAtom = size(qInput, dim=2)
    nSpin = size(qInput, dim=3)
    pSpecies0 => species(1:nAtom)

    allocate(atomPot(nAtom, nSpin))
    allocate(shellPot(orb%mShell, nAtom, nSpin))

    call sccCalc%updateCharges(env, qInput, q0, orb, species)

    select case(electrostatics)

    case(elstatTypes%gammaFunc)

      call sccCalc%updateShifts(env, orb, species, neighbourList%iNeighbour, img2CentCell)
      call sccCalc%getShiftPerAtom(atomPot(:,1))
      call sccCalc%getShiftPerL(shellPot(:,:,1))

    case(elstatTypes%poisson)

    #:if WITH_TRANSPORT
      ! NOTE: charge-magnetization representation is used
      !       iSpin=1 stores total charge
      ! Logic of calls order:
      ! shiftPerLUp      is 0.0 on the device region,
      ! poiss_getshift() updates only the device region
      if (tPoisson) then
        if (tUpload) then
          shellPot(:,:,1) = shiftPerLUp
        else
          ! Potentials for non-existing angular momenta must be 0 for later summations
          shellPot(:,:,1) = 0.0_dp
        end if
        call poiss_updcharges(qInput(:,:,1), q0(:,:,1))
        call poiss_getshift(shellPot(:,:,1))
        if (.not.allocated(shellPotBk)) then
          allocate(shellPotBk(orb%mShell, nAtom))
        end if
        shellPotBk = shellPot(:,:,1)
      else
        shellPot(:,:,1) = shellPotBk
      end if
      atomPot(:,:) = 0.0_dp
      call sccCalc%setShiftPerAtom(atomPot(:,1))
      call sccCalc%setShiftPerL(shellPot(:,:,1))
    #:else
      call error("poisson solver used without transport modules")
    #:endif

    end select

    potential%intAtom(:,1) = potential%intAtom(:,1) + atomPot(:,1)
    potential%intShell(:,:,1) = potential%intShell(:,:,1) + shellPot(:,:,1)

    if (allocated(thirdOrd)) then
      call thirdOrd%updateCharges(pSpecies0, neighbourList, qInput, q0, img2CentCell, orb)
      call thirdOrd%getShifts(atomPot(:,1), shellPot(:,:,1))
      potential%intAtom(:,1) = potential%intAtom(:,1) + atomPot(:,1)
      potential%intShell(:,:,1) = potential%intShell(:,:,1) + shellPot(:,:,1)
    end if

    if (nSpin /= 1 .and. allocated(spinW)) then
      call getSpinShift(shellPot, chargePerShell, species, orb, spinW)
      potential%intShell = potential%intShell + shellPot
    end if

    call total_shift(potential%intShell, potential%intAtom, orb, species)
    call total_shift(potential%intBlock, potential%intShell, orb, species)

  end subroutine addChargePotentials


  !> Add potentials comming from on-site block of the dual density matrix.
  subroutine addBlockChargePotentials(qBlockIn, qiBlockIn, tDftbU, tImHam, species, orb, nDftbUFunc&
      &, UJ, nUJ, iUJ, niUJ, potential)

    !> block input charges
    real(dp), allocatable, intent(in) :: qBlockIn(:,:,:,:)

    !> imaginary part
    real(dp), allocatable, intent(in) :: qiBlockIn(:,:,:,:)

    !> is this a +U calculation
    logical, intent(in) :: tDftbU

    !> does the hamitonian have an imaginary part in real space?
    logical, intent(in) :: tImHam

    !> chemical species of all atoms
    integer, intent(in) :: species(:)

    !> Orbital information
    type(TOrbitals), intent(in) :: orb

    !> choice of +U functional
    integer, intent(in) :: nDftbUFunc

    !> prefactor for +U potential
    real(dp), allocatable, intent(in) :: UJ(:,:)

    !> Number DFTB+U blocks of shells for each atom type
    integer, intent(in), allocatable :: nUJ(:)

    !> which shells are in each DFTB+U block
    integer, intent(in), allocatable :: iUJ(:,:,:)

    !> Number of shells in each DFTB+U block
    integer, intent(in), allocatable :: niUJ(:,:)

    !> potentials acting in system
    type(TPotentials), intent(inout) :: potential


    if (tDFTBU) then
      if (tImHam) then
        call getDftbUShift(potential%orbitalBlock, potential%iorbitalBlock, qBlockIn, qiBlockIn,&
            & species,orb, nDFTBUfunc, UJ, nUJ, niUJ, iUJ)
      else
        call getDftbUShift(potential%orbitalBlock, qBlockIn, species, orb, nDFTBUfunc, UJ, nUJ,&
            & niUJ, iUJ)
      end if
      potential%intBlock = potential%intBlock + potential%orbitalBlock
    end if

  end subroutine addBlockChargePotentials



  !> Returns the Hamiltonian for the given scc iteration
  subroutine getSccHamiltonian(H0, over, nNeighbourSK, neighbourList, species, orb, iSparseStart,&
      & img2CentCell, potential, ham, iHam)

    !> non-SCC hamitonian (sparse)
    real(dp), intent(in) :: H0(:)

    !> overlap (sparse)
    real(dp), intent(in) :: over(:)

    !> Number of atomic neighbours
    integer, intent(in) :: nNeighbourSK(:)

    !> list of atomic neighbours
    type(TNeighbourList), intent(in) :: neighbourList

    !> species of atoms
    integer, intent(in) :: species(:)

    !> atomic orbital information
    type(TOrbitals), intent(in) :: orb

    !> Index for atomic blocks in sparse data
    integer, intent(in) :: iSparseStart(:,:)

    !> image atoms to central cell atoms
    integer, intent(in) :: img2CentCell(:)

    !> potential acting on sustem
    type(TPotentials), intent(in) :: potential

    !> resulting hamitonian (sparse)
    real(dp), intent(out) :: ham(:,:)

    !> imaginary part of hamitonian (if required, signalled by being allocated)
    real(dp), allocatable, intent(inout) :: iHam(:,:)

    integer :: nAtom

    nAtom = size(orb%nOrbAtom)

    ham(:,:) = 0.0_dp
    ham(:,1) = h0
    call add_shift(ham, over, nNeighbourSK, neighbourList%iNeighbour, species, orb, iSparseStart,&
        & nAtom, img2CentCell, potential%intBlock)

    if (allocated(iHam)) then
      iHam(:,:) = 0.0_dp
      call add_shift(iHam, over, nNeighbourSK, neighbourList%iNeighbour, species, orb,&
          & iSparseStart, nAtom, img2CentCell, potential%iorbitalBlock)
    end if

  end subroutine getSccHamiltonian


  !> Transform the hamiltonian from QM to UD representation
  !> Hack due to not using Pauli-type structure for diagonalisation
  !> For collinear spin, qm2ud will produce the right potential:
  !> (Vq, uB*Bz*\sigma_z) -> (Vq + uB*Bz*\sigma_z, Vq - uB*Bz*\sigma_z)
  !> For non-collinear spin-orbit, all blocks are multiplied by 1/2:
  !> (Vq/2, uL* Lx*\sigma_x/2, uL* Ly*\sigma_y/2, uL* Lz*\sigma_z/2)
  subroutine convertToUpDownRepr(Ham, iHam)
    real(dp), intent(inout) :: Ham(:,:)
    real(dp), intent(inout), allocatable :: iHam(:,:)

    integer :: nSpinBlocks

    nSpinBlocks = size(ham, dim=2)

    if (nSpinBlocks > 1) then
      ham = 2.0_dp * ham
      if (allocated(iHam)) then
        iHam = 2.0_dp * iHam
      end if
    end if

    if (nSpinBlocks /= 4) then
      call qm2ud(ham)
      if (allocated(iHam)) then
        call qm2ud(iHam)
      end if
    end if

  end subroutine convertToUpDownRepr


  !> Returns the sparse density matrix.
  !>
  !> All operations (e.g. non-dual spin orbit coupling), which need access to full (unpacked)
  !> Hamiltonian or the full (unpacked) density matrix, must also invoked from within this routine,
  !> as those unpacked quantities do not exist elsewhere.
  !>
  subroutine getDensity(env, iScc, denseDesc, ham, over, neighbourList, nNeighbourSK, iSparseStart,&
      & img2CentCell, iCellVec, cellVec, kPoint, kWeight, orb, species, electronicSolver, tRealHS,&
      & tSpinSharedEf, tSpinOrbit, tDualSpinOrbit, tFillKSep, tFixEf, tMulliken, iDistribFn,&
      & tempElec, nEl, parallelKS, Ef, mu, energy, rangeSep, eigen, filling, rhoPrim, Eband, TS,&
      & E0, iHam, xi, orbitalL, HSqrReal, SSqrReal, eigvecsReal, iRhoPrim, HSqrCplx, SSqrCplx,&
      & eigvecsCplx, rhoSqrReal, deltaRhoInSqr, deltaRhoOutSqr, qOutput, nNeighbourLC,&
      & tLargeDenseMatrices)

    !> Environment settings
    type(TEnvironment), intent(inout) :: env

    !> SCC iteration counter (needed by GF)
    integer, intent(in) :: iSCC

    !> Dense matrix descriptor
    type(TDenseDescr), intent(in) :: denseDesc

    !> hamiltonian in sparse storage
    real(dp), intent(in) :: ham(:,:)

    !> sparse overlap matrix
    real(dp), intent(in) :: over(:)

    !> list of neighbours for each atom
    type(TNeighbourList), intent(in) :: neighbourList

    !> Number of neighbours for each of the atoms
    integer, intent(in) :: nNeighbourSK(:)

    !> Index array for the start of atomic blocks in sparse arrays
    integer, intent(in) :: iSparseStart(:,:)

    !> map from image atoms to the original unique atom
    integer, intent(in) :: img2CentCell(:)

    !> Index for which unit cell atoms are associated with
    integer, intent(in) :: iCellVec(:)

    !> Vectors (in units of the lattice constants) to cells of the lattice
    real(dp), intent(in) :: cellVec(:,:)

    !> k-points
    real(dp), intent(in) :: kPoint(:,:)

    !> Weights for k-points
    real(dp), intent(in) :: kWeight(:)

    !> Atomic orbital information
    type(TOrbitals), intent(in) :: orb

    !> species of all atoms in the system
    integer, intent(in) :: species(:)

    !> Electronic solver information
    type(TElectronicSolver), intent(inout) :: electronicSolver

    !> Is the hamitonian real (no k-points/molecule/gamma point)?
    logical, intent(in) :: tRealHS

    !> Is the Fermi level common accross spin channels?
    logical, intent(in) :: tSpinSharedEf

    !> Are spin orbit interactions present
    logical, intent(in) :: tSpinOrbit

    !> Are block population spin orbit interactions present
    logical, intent(in) :: tDualSpinOrbit

    !> Fill k-points separately if true (no charge transfer accross the BZ)
    logical, intent(in) :: tFillKSep

    !> Whether fixed Fermi level(s) should be used. (No charge conservation!)
    logical, intent(in) :: tFixEf

    !> Should Mulliken populations be generated/output
    logical, intent(in) :: tMulliken

    !> occupation function for electronic states
    integer, intent(in) :: iDistribFn

    !> Electronic temperature
    real(dp), intent(in) :: tempElec

    !> Number of electrons
    real(dp), intent(in) :: nEl(:)

    !> K-points and spins to process
    type(TParallelKS), intent(in) :: parallelKS

    !> Fermi level(s)
    real(dp), intent(inout) :: Ef(:)

    !> Electrochemical potentials (contact, spin)
    real(dp), allocatable, intent(in) :: mu(:,:)

    !> Energy contributions and total
    type(TEnergies), intent(inout) :: energy

    !> Data for rangeseparated calculation
    type(TRangeSepFunc), allocatable, intent(inout) :: rangeSep

    !> eigenvalues (level, kpoint, spin)
    real(dp), intent(out) :: eigen(:,:,:)

    !> occupations (level, kpoint, spin)
    real(dp), intent(out) :: filling(:,:,:)

    !> sparse density matrix
    real(dp), intent(out) :: rhoPrim(:,:)

    !> band structure energy
    real(dp), intent(out) :: Eband(:)

    !> electronic entropy times temperature
    real(dp), intent(out) :: TS(:)

    !> extrapolated 0 temperature band energy
    real(dp), intent(out) :: E0(:)

    !> imaginary part of hamitonian
    real(dp), intent(in), allocatable :: iHam(:,:)

    !> spin orbit constants
    real(dp), intent(in), allocatable :: xi(:,:)

    !> orbital moments of atomic shells
    real(dp), intent(inout), allocatable :: orbitalL(:,:,:)

    !> imaginary part of density matrix
    real(dp), intent(inout), allocatable :: iRhoPrim(:,:)

    !> dense real hamiltonian storage
    real(dp), intent(inout), allocatable :: HSqrReal(:,:)

    !> dense real overlap storage
    real(dp), intent(inout), allocatable :: SSqrReal(:,:)

    !> real eigenvectors on exit
    real(dp), intent(inout), allocatable :: eigvecsReal(:,:,:)

    !> dense complex (k-points) hamiltonian storage
    complex(dp), intent(inout), allocatable :: HSqrCplx(:,:)

    !> dense complex (k-points) overlap storage
    complex(dp), intent(inout), allocatable :: SSqrCplx(:,:)

    !> complex eigenvectors on exit
    complex(dp), intent(inout), allocatable :: eigvecsCplx(:,:,:)

    !> Dense density matrix
    real(dp), intent(inout), allocatable :: rhoSqrReal(:,:,:)

    !> Change in density matrix during last SCC iteration
    real(dp), pointer, intent(inout) :: deltaRhoInSqr(:,:,:)

    !> Change in density matrix after SCC step
    real(dp), pointer, intent(inout) :: deltaRhoOutSqr(:,:,:)

    !> Output electrons
    real(dp), intent(inout) :: qOutput(:,:,:)

    !> Number of neighbours for each of the atoms for the exchange contributions in the long range
    !> functional
    integer, intent(in), allocatable :: nNeighbourLC(:)

    !> Are dense matrices for H, S, etc. being used
    logical, intent(in) :: tLargeDenseMatrices

    integer :: nSpin, iKS, iSp, iK, nAtom
    complex(dp), allocatable :: rhoSqrCplx(:,:)
    logical :: tImHam
    real(dp), allocatable :: rVecTemp(:)

    nSpin = size(ham, dim=2)
    tImHam = allocated(iRhoPrim)

    select case (electronicSolver%iSolver)

    case (electronicSolverTypes%GF)

      call env%globalTimer%startTimer(globalTimers%densityMatrix)
    #:if WITH_TRANSPORT
      call calcdensity_green(iSCC, env, parallelKS%localKS, ham, over, neighbourlist%iNeighbour,&
          & nNeighbourSK, denseDesc%iAtomStart, iSparseStart, img2CentCell, iCellVec, cellVec, orb,&
          & kPoint, kWeight, mu, rhoPrim, Eband, Ef, E0, TS)
    #:else
      call error("Internal error: getDensity : GF-solver although code compiled without transport")
    #:endif
      call ud2qm(rhoPrim)
      call env%globalTimer%stopTimer(globalTimers%densityMatrix)

    case (electronicSolverTypes%onlyTransport)

      call error("OnlyTransport solver cannot calculate the density matrix")

    case(electronicSolverTypes%qr, electronicSolverTypes%divideandconquer,&
        & electronicSolverTypes%relativelyrobust, electronicSolverTypes%elpa,&
        & electronicSolverTypes%magma_gvd)

      call getDensityFromDenseDiag(env, denseDesc, ham, over, neighbourList, nNeighbourSK,&
          & iSparseStart, img2CentCell, iCellVec, cellVec, kPoint, kWeight, orb, species,&
          & electronicSolver, tRealHS, tSpinSharedEf, tSpinOrbit, tDualSpinOrbit, tFillKSep,&
          & tFixEf, tMulliken, iDistribFn, tempElec, nEl, parallelKS, Ef, energy, rangeSep, eigen,&
          & filling, rhoPrim, Eband, TS, E0, iHam, xi, orbitalL, HSqrReal, SSqrReal, eigvecsReal,&
          & iRhoPrim, HSqrCplx, SSqrCplx, eigvecsCplx, rhoSqrReal, deltaRhoInSqr, deltaRhoOutSqr,&
          & qOutput, nNeighbourLC)

    case(electronicSolverTypes%omm, electronicSolverTypes%pexsi, electronicSolverTypes%ntpoly,&
        &electronicSolverTypes%elpadm)

      call env%globalTimer%startTimer(globalTimers%densityMatrix)

      call electronicSolver%elsi%getDensity(env, denseDesc, ham, over, neighbourList, nNeighbourSK,&
          & iSparseStart, img2CentCell, iCellVec, cellVec, kPoint, kWeight, orb, species, tRealHS,&
          & tSpinSharedEf, tSpinOrbit, tDualSpinOrbit, tMulliken, parallelKS, Ef, energy, rhoPrim,&
          & Eband, TS, iHam, xi, orbitalL, HSqrReal, SSqrReal, iRhoPrim, HSqrCplx, SSqrCplx)
      call env%globalTimer%stopTimer(globalTimers%densityMatrix)

    end select

  end subroutine getDensity


  !> Returns the density matrix using dense diagonalisation.
  subroutine getDensityFromDenseDiag(env, denseDesc, ham, over, neighbourList, nNeighbourSK,&
      & iSparseStart, img2CentCell, iCellVec, cellVec, kPoint, kWeight, orb, species,&
      & electronicSolver, tRealHS, tSpinSharedEf, tSpinOrbit, tDualSpinOrbit, tFillKSep, tFixEf,&
      & tMulliken, iDistribFn, tempElec, nEl, parallelKS, Ef, energy, rangeSep, eigen, filling,&
      & rhoPrim, Eband, TS, E0, iHam, xi, orbitalL, HSqrReal, SSqrReal, eigvecsReal, iRhoPrim,&
      & HSqrCplx, SSqrCplx, eigvecsCplx, rhoSqrReal, deltaRhoInSqr, deltaRhoOutSqr, qOutput,&
      & nNeighbourLC)

    !> Environment settings
    type(TEnvironment), intent(inout) :: env

    !> Dense matrix descriptor
    type(TDenseDescr), intent(in) :: denseDesc

    !> hamiltonian in sparse storage
    real(dp), intent(in) :: ham(:,:)

    !> sparse overlap matrix
    real(dp), intent(in) :: over(:)

    !> list of neighbours for each atom
    type(TNeighbourList), intent(in) :: neighbourList

    !> Number of neighbours for each of the atoms
    integer, intent(in) :: nNeighbourSK(:)

    !> Index array for the start of atomic blocks in sparse arrays
    integer, intent(in) :: iSparseStart(:,:)

    !> map from image atoms to the original unique atom
    integer, intent(in) :: img2CentCell(:)

    !> Index for which unit cell atoms are associated with
    integer, intent(in) :: iCellVec(:)

    !> Vectors (in units of the lattice constants) to cells of the lattice
    real(dp), intent(in) :: cellVec(:,:)

    !> k-points
    real(dp), intent(in) :: kPoint(:,:)

    !> Weights for k-points
    real(dp), intent(in) :: kWeight(:)

    !> Atomic orbital information
    type(TOrbitals), intent(in) :: orb

    !> species of all atoms in the system
    integer, intent(in) :: species(:)

    !> Electronic solver information
    type(TElectronicSolver), intent(inout) :: electronicSolver

    !> Is the hamitonian real (no k-points/molecule/gamma point)?
    logical, intent(in) :: tRealHS

    !> Is the Fermi level common accross spin channels?
    logical, intent(in) :: tSpinSharedEf

    !> Are spin orbit interactions present
    logical, intent(in) :: tSpinOrbit

    !> Are block population spin orbit interactions present
    logical, intent(in) :: tDualSpinOrbit

    !> Fill k-points separately if true (no charge transfer accross the BZ)
    logical, intent(in) :: tFillKSep

    !> Whether fixed Fermi level(s) should be used. (No charge conservation!)
    logical, intent(in) :: tFixEf

    !> Should Mulliken populations be generated/output
    logical, intent(in) :: tMulliken

    !> occupation function for electronic states
    integer, intent(in) :: iDistribFn

    !> Electronic temperature
    real(dp), intent(in) :: tempElec

    !> Number of electrons
    real(dp), intent(in) :: nEl(:)

    !> K-points and spins to process
    type(TParallelKS), intent(in) :: parallelKS

    !> Fermi level(s)
    real(dp), intent(inout) :: Ef(:)

    !> Energy contributions and total
    type(TEnergies), intent(inout) :: energy

    !> Data for rangeseparated calculation
    type(TRangeSepFunc), allocatable, intent(inout) :: rangeSep

    !> eigenvalues (level, kpoint, spin)
    real(dp), intent(out) :: eigen(:,:,:)

    !> occupations (level, kpoint, spin)
    real(dp), intent(out) :: filling(:,:,:)

    !> sparse density matrix
    real(dp), intent(out) :: rhoPrim(:,:)

    !> band structure energy
    real(dp), intent(out) :: Eband(:)

    !> electronic entropy times temperature
    real(dp), intent(out) :: TS(:)

    !> extrapolated 0 temperature band energy
    real(dp), intent(out) :: E0(:)

    !> imaginary part of hamitonian
    real(dp), intent(in), allocatable :: iHam(:,:)

    !> spin orbit constants
    real(dp), intent(in), allocatable :: xi(:,:)

    !> orbital moments of atomic shells
    real(dp), intent(inout), allocatable :: orbitalL(:,:,:)

    !> imaginary part of density matrix
    real(dp), intent(inout), allocatable :: iRhoPrim(:,:)

    !> dense real hamiltonian storage
    real(dp), intent(inout), allocatable :: HSqrReal(:,:)

    !> dense real overlap storage
    real(dp), intent(inout), allocatable :: SSqrReal(:,:)

    !> real eigenvectors on exit
    real(dp), intent(inout), allocatable :: eigvecsReal(:,:,:)

    !> dense complex (k-points) hamiltonian storage
    complex(dp), intent(inout), allocatable :: HSqrCplx(:,:)

    !> dense complex (k-points) overlap storage
    complex(dp), intent(inout), allocatable :: SSqrCplx(:,:)

    !> complex eigenvectors on exit
    complex(dp), intent(inout), allocatable :: eigvecsCplx(:,:,:)

    !> Dense density matrix
    real(dp), intent(inout), allocatable :: rhoSqrReal(:,:,:)

    !> Change in density matrix during last rangesep SCC cycle
    real(dp), pointer, intent(in) :: deltaRhoInSqr(:,:,:)

    !> Change in density matrix during this SCC step for rangesep
    real(dp), pointer, intent(inout) :: deltaRhoOutSqr(:,:,:)

    !> Output electrons
    real(dp), intent(inout) :: qOutput(:,:,:)

    !> Number of neighbours for each of the atoms for the exchange contributions in the long range
    !> functional
    integer, intent(in), allocatable :: nNeighbourLC(:)

    integer :: nSpin

    nSpin = size(ham, dim=2)

    call env%globalTimer%startTimer(globalTimers%diagonalization)
    if (nSpin /= 4) then
      if (tRealHS) then
        call buildAndDiagDenseRealHam(env, denseDesc, ham, over, neighbourList, nNeighbourSK,&
            & iSparseStart, img2CentCell, orb, electronicSolver, parallelKS, rangeSep,&
            & deltaRhoInSqr, qOutput, nNeighbourLC, HSqrReal, SSqrReal, eigVecsReal, eigen(:,1,:))
      else
        call buildAndDiagDenseCplxHam(env, denseDesc, ham, over, kPoint, neighbourList,&
            & nNeighbourSK, iSparseStart, img2CentCell, iCellVec, cellVec, electronicSolver,&
            & parallelKS, HSqrCplx, SSqrCplx, eigVecsCplx, eigen)
      end if
    else
      call buildAndDiagDensePauliHam(env, denseDesc, ham, over, kPoint, neighbourList,&
          & nNeighbourSK, iSparseStart, img2CentCell, iCellVec, cellVec, orb, electronicSolver,&
          & parallelKS, eigen(:,:,1), HSqrCplx, SSqrCplx, eigVecsCplx, iHam, xi, species)
    end if
    call env%globalTimer%stopTimer(globalTimers%diagonalization)

    call getFillingsAndBandEnergies(eigen, nEl, nSpin, tempElec, kWeight, tSpinSharedEf,&
        & tFillKSep, tFixEf, iDistribFn, Ef, filling, Eband, TS, E0)

    call env%globalTimer%startTimer(globalTimers%densityMatrix)
    if (nSpin /= 4) then
      if (tRealHS) then
        call getDensityFromRealEigvecs(env, denseDesc, filling(:,1,:), neighbourList, nNeighbourSK,&
            & iSparseStart, img2CentCell, orb, eigVecsReal, parallelKS, rhoPrim, SSqrReal,&
            & rhoSqrReal, deltaRhoOutSqr)
      else
        call getDensityFromCplxEigvecs(env, denseDesc, filling, kPoint, kWeight, neighbourList,&
            & nNeighbourSK, iSparseStart, img2CentCell, iCellVec, cellVec, orb, parallelKS,&
            & eigvecsCplx, rhoPrim, SSqrCplx)
      end if
      call ud2qm(rhoPrim)
    else
      ! Pauli structure of eigenvectors
      filling(:,:,1) = 2.0_dp * filling(:,:,1)
      call getDensityFromPauliEigvecs(env, denseDesc, tRealHS, tSpinOrbit, tDualSpinOrbit,&
          & tMulliken, kPoint, kWeight, filling(:,:,1), neighbourList, nNeighbourSK, orb,&
          & iSparseStart, img2CentCell, iCellVec, cellVec, species, parallelKS, eigVecsCplx,&
          & SSqrCplx, energy, rhoPrim, xi, orbitalL, iRhoPrim)
      filling(:,:,1) = 0.5_dp * filling(:,:,1)
    end if
    call env%globalTimer%stopTimer(globalTimers%densityMatrix)

  end subroutine getDensityFromDenseDiag


  !> Builds and diagonalises dense Hamiltonians.
  subroutine buildAndDiagDenseRealHam(env, denseDesc, ham, over, neighbourList, nNeighbourSK,&
      & iSparseStart, img2CentCell, orb, electronicSolver, parallelKS, rangeSep, deltaRhoInSqr,&
      & qOutput, nNeighbourLC, HSqrReal, SSqrReal, eigvecsReal, eigen)

    !> Environment settings
    type(TEnvironment), intent(inout) :: env

    !> Dense matrix descriptor
    type(TDenseDescr), intent(in) :: denseDesc

    !> hamiltonian in sparse storage
    real(dp), intent(in) :: ham(:,:)

    !> sparse overlap matrix
    real(dp), intent(in) :: over(:)

    !> list of neighbours for each atom
    type(TNeighbourList), intent(in) :: neighbourList

    !> Number of neighbours for each of the atoms
    integer, intent(in) :: nNeighbourSK(:)

    !> Index array for the start of atomic blocks in sparse arrays
    integer, intent(in) :: iSparseStart(:,:)

    !> map from image atoms to the original unique atom
    integer, intent(in) :: img2CentCell(:)

    !> Atomic orbital information
    type(TOrbitals), intent(in) :: orb

    !> Electronic solver information
    type(TElectronicSolver), intent(inout) :: electronicSolver

    !> K-points and spins to be handled
    type(TParallelKS), intent(in) :: parallelKS

    !>Data for rangeseparated calcualtion
    type(TRangeSepFunc), allocatable, intent(inout) :: rangeSep

    !> Change in density matrix during last rangesep SCC cycle
    real(dp), pointer, intent(in) :: deltaRhoInSqr(:,:,:)

    !> Output electrons
    real(dp), intent(inout) :: qOutput(:,:,:)

    !> Number of neighbours for each of the atoms for the exchange contributions in the long range
    !> functional
    integer, intent(in), allocatable :: nNeighbourLC(:)

    !> dense hamitonian matrix
    real(dp), intent(out) :: HSqrReal(:,:)

    !> dense overlap matrix
    real(dp), intent(out) :: SSqrReal(:,:)

    !> Eigenvectors on eixt
    real(dp), intent(out) :: eigvecsReal(:,:,:)

    !> eigenvalues
    real(dp), intent(out) :: eigen(:,:)

    integer :: iKS, iSpin, ii

    eigen(:,:) = 0.0_dp
    do iKS = 1, parallelKS%nLocalKS
      iSpin = parallelKS%localKS(2, iKS)
    #:if WITH_SCALAPACK
      call env%globalTimer%startTimer(globalTimers%sparseToDense)
      call unpackHSRealBlacs(env%blacs, ham(:,iSpin), neighbourList%iNeighbour, nNeighbourSK,&
          & iSparseStart, img2CentCell, denseDesc, HSqrReal)
      if (.not. electronicSolver%hasCholesky(1)) then
        call unpackHSRealBlacs(env%blacs, over, neighbourList%iNeighbour, nNeighbourSK,&
            & iSparseStart, img2CentCell, denseDesc, SSqrReal)
      end if
      call env%globalTimer%stopTimer(globalTimers%sparseToDense)
      call diagDenseMtxBlacs(electronicSolver, 1, 'V', denseDesc%blacsOrbSqr, HSqrReal, SSqrReal,&
          & eigen(:,iSpin), eigvecsReal(:,:,iKS))
    #:else
      call env%globalTimer%startTimer(globalTimers%sparseToDense)
      call unpackHS(HSqrReal, ham(:,iSpin), neighbourList%iNeighbour, nNeighbourSK,&
          & denseDesc%iAtomStart, iSparseStart, img2CentCell)
      call unpackHS(SSqrReal, over, neighbourList%iNeighbour, nNeighbourSK, denseDesc%iAtomStart,&
          & iSparseStart, img2CentCell)

      call env%globalTimer%stopTimer(globalTimers%sparseToDense)

      ! Add rangeseparated contribution
      ! Assumes deltaRhoInSqr only used by rangeseparation
      ! Should this be used elsewhere, need to pass tRangeSep
      if (allocated(rangeSep)) then
        call denseMulliken(deltaRhoInSqr, SSqrReal, denseDesc%iAtomStart, qOutput)
        call rangeSep%addLRHamiltonian(env, deltaRhoInSqr(:,:,iSpin), over,&
            & neighbourList%iNeighbour,  nNeighbourLC, denseDesc%iAtomStart, iSparseStart,&
            & orb, HSqrReal, SSqrReal)
      end if

      call diagDenseMtx(electronicSolver, 'V', HSqrReal, SSqrReal, eigen(:,iSpin))
      eigvecsReal(:,:,iKS) = HSqrReal
    #:endif
    end do

  #:if WITH_SCALAPACK
    ! Distribute all eigenvalues to all nodes via global summation
    call mpifx_allreduceip(env%mpi%interGroupComm, eigen, MPI_SUM)
  #:endif

  end subroutine buildAndDiagDenseRealHam


  !> Builds and diagonalises dense k-point dependent Hamiltonians.
  subroutine buildAndDiagDenseCplxHam(env, denseDesc, ham, over, kPoint, neighbourList,&
      & nNeighbourSK, iSparseStart, img2CentCell, iCellVec, cellVec, electronicSolver, parallelKS,&
      & HSqrCplx, SSqrCplx, eigvecsCplx, eigen)

    !> Environment settings
    type(TEnvironment), intent(inout) :: env

    !> Dense matrix descriptor
    type(TDenseDescr), intent(in) :: denseDesc

    !> hamiltonian in sparse storage
    real(dp), intent(in) :: ham(:,:)

    !> sparse overlap matrix
    real(dp), intent(in) :: over(:)

    !> k-points
    real(dp), intent(in) :: kPoint(:,:)

    !> list of neighbours for each atom
    type(TNeighbourList), intent(in) :: neighbourList

    !> Number of neighbours for each of the atoms
    integer, intent(in) :: nNeighbourSK(:)

    !> Index array for the start of atomic blocks in sparse arrays
    integer, intent(in) :: iSparseStart(:,:)

    !> map from image atoms to the original unique atom
    integer, intent(in) :: img2CentCell(:)

    !> Index for which unit cell atoms are associated with
    integer, intent(in) :: iCellVec(:)

    !> Vectors (in units of the lattice constants) to cells of the lattice
    real(dp), intent(in) :: cellVec(:,:)

    !> Electronic solver information
    type(TElectronicSolver), intent(inout) :: electronicSolver

    !> K-points and spins to be handled
    type(TParallelKS), intent(in) :: parallelKS

    !> dense hamitonian matrix
    complex(dp), intent(out) :: HSqrCplx(:,:)

    !> dense overlap matrix
    complex(dp), intent(out) :: SSqrCplx(:,:)

    !> Complex eigenvectors
    complex(dp), intent(out) :: eigvecsCplx(:,:,:)

    !> eigenvalues
    real(dp), intent(out) :: eigen(:,:,:)

    integer :: iKS, iK, iSpin

    eigen(:,:,:) = 0.0_dp
    do iKS = 1, parallelKS%nLocalKS
      iK = parallelKS%localKS(1, iKS)
      iSpin = parallelKS%localKS(2, iKS)
    #:if WITH_SCALAPACK
      call env%globalTimer%startTimer(globalTimers%sparseToDense)
      call unpackHSCplxBlacs(env%blacs, ham(:,iSpin), kPoint(:,iK), neighbourList%iNeighbour,&
          & nNeighbourSK, iCellVec, cellVec, iSparseStart, img2CentCell, denseDesc, HSqrCplx)
      if (.not. electronicSolver%hasCholesky(iKS)) then
        call unpackHSCplxBlacs(env%blacs, over, kPoint(:,iK), neighbourList%iNeighbour,&
            & nNeighbourSK, iCellVec, cellVec, iSparseStart, img2CentCell, denseDesc, SSqrCplx)
      end if
      call env%globalTimer%stopTimer(globalTimers%sparseToDense)
      call diagDenseMtxBlacs(electronicSolver, iKS, 'V', denseDesc%blacsOrbSqr, HSqrCplx, SSqrCplx,&
          & eigen(:,iK,iSpin), eigvecsCplx(:,:,iKS))
    #:else
      call env%globalTimer%startTimer(globalTimers%sparseToDense)
      call unpackHS(HSqrCplx, ham(:,iSpin), kPoint(:,iK), neighbourList%iNeighbour, nNeighbourSK,&
          & iCellVec, cellVec, denseDesc%iAtomStart, iSparseStart, img2CentCell)
      call unpackHS(SSqrCplx, over, kPoint(:,iK), neighbourList%iNeighbour, nNeighbourSK, iCellVec,&
          & cellVec, denseDesc%iAtomStart, iSparseStart, img2CentCell)
      call env%globalTimer%stopTimer(globalTimers%sparseToDense)
      call diagDenseMtx(electronicSolver, 'V', HSqrCplx, SSqrCplx, eigen(:,iK,iSpin))
      eigvecsCplx(:,:,iKS) = HSqrCplx
    #:endif
    end do
  
  #:if WITH_SCALAPACK
    call mpifx_allreduceip(env%mpi%interGroupComm, eigen, MPI_SUM)
  #:endif

  end subroutine buildAndDiagDenseCplxHam


  !> Builds and diagonalizes Pauli two-component Hamiltonians.
  subroutine buildAndDiagDensePauliHam(env, denseDesc, ham, over, kPoint, neighbourList,&
      & nNeighbourSK, iSparseStart, img2CentCell, iCellVec, cellVec, orb, electronicSolver,&
      & parallelKS, eigen, HSqrCplx, SSqrCplx, eigvecsCplx, iHam, xi, species)

    !> Environment settings
    type(TEnvironment), intent(inout) :: env

    !> Dense matrix descriptor
    type(TDenseDescr), intent(in) :: denseDesc

    !> hamiltonian in sparse storage
    real(dp), intent(in) :: ham(:,:)

    !> sparse overlap matrix
    real(dp), intent(in) :: over(:)

    !> k-points
    real(dp), intent(in) :: kPoint(:,:)

    !> list of neighbours for each atom
    type(TNeighbourList), intent(in) :: neighbourList

    !> Number of neighbours for each of the atoms
    integer, intent(in) :: nNeighbourSK(:)

    !> Index array for the start of atomic blocks in sparse arrays
    integer, intent(in) :: iSparseStart(:,:)

    !> map from image atoms to the original unique atom
    integer, intent(in) :: img2CentCell(:)

    !> Index for which unit cell atoms are associated with
    integer, intent(in) :: iCellVec(:)

    !> Vectors (in units of the lattice constants) to cells of the lattice
    real(dp), intent(in) :: cellVec(:,:)

    !> atomic orbital information
    type(TOrbitals), intent(in) :: orb

    !> Electronic solver information
    type(TElectronicSolver), intent(inout) :: electronicSolver

    !> K-points and spins to be handled
    type(TParallelKS), intent(in) :: parallelKS

    !> eigenvalues (orbital, kpoint)
    real(dp), intent(out) :: eigen(:,:)

    !> dense hamitonian matrix
    complex(dp), intent(out) :: HSqrCplx(:,:)

    !> dense overlap matrix
    complex(dp), intent(out) :: SSqrCplx(:,:)

    !> eigenvectors
    complex(dp), intent(out) :: eigvecsCplx(:,:,:)

    !> imaginary part of the hamiltonian
    real(dp), intent(in), allocatable :: iHam(:,:)

    !> spin orbit constants
    real(dp), intent(in), allocatable :: xi(:,:)

    !> species of atoms
    integer, intent(in), optional :: species(:)

    integer :: iKS, iK

    eigen(:,:) = 0.0_dp
    do iKS = 1, parallelKS%nLocalKS
      iK = parallelKS%localKS(1, iKS)
      call env%globalTimer%startTimer(globalTimers%sparseToDense)
    #:if WITH_SCALAPACK
      if (allocated(iHam)) then
        call unpackHPauliBlacs(env%blacs, ham, kPoint(:,iK), neighbourList%iNeighbour,&
            & nNeighbourSK, iCellVec, cellVec, iSparseStart, img2CentCell, orb%mOrb, denseDesc,&
            & HSqrCplx, iorig=iHam)
      else
        call unpackHPauliBlacs(env%blacs, ham, kPoint(:,iK), neighbourList%iNeighbour,&
            & nNeighbourSK, iCellVec, cellVec, iSparseStart, img2CentCell, orb%mOrb, denseDesc,&
            & HSqrCplx)
      end if
      if (.not. electronicSolver%hasCholesky(iKS)) then
        call unpackSPauliBlacs(env%blacs, over, kPoint(:,iK), neighbourList%iNeighbour,&
            & nNeighbourSK, iCellVec, cellVec, iSparseStart, img2CentCell, orb%mOrb, denseDesc,&
            & SSqrCplx)
      end if
    #:else
      if (allocated(iHam)) then
        call unpackHPauli(ham, kPoint(:,iK), neighbourList%iNeighbour, nNeighbourSK, iSparseStart,&
            & denseDesc%iAtomStart, img2CentCell, iCellVec, cellVec, HSqrCplx, iHam=iHam)
      else
        call unpackHPauli(ham, kPoint(:,iK), neighbourList%iNeighbour, nNeighbourSK, iSparseStart,&
            & denseDesc%iAtomStart, img2CentCell, iCellVec, cellVec, HSqrCplx)
      end if
      call unpackSPauli(over, kPoint(:,iK), neighbourList%iNeighbour, nNeighbourSK,&
          & denseDesc%iAtomStart, iSparseStart, img2CentCell, iCellVec, cellVec, SSqrCplx)
    #:endif
      if (allocated(xi) .and. .not. allocated(iHam)) then
        call addOnsiteSpinOrbitHam(env, xi, species, orb, denseDesc, HSqrCplx)
      end if
      call env%globalTimer%stopTimer(globalTimers%sparseToDense)
    #:if WITH_SCALAPACK
      call diagDenseMtxBlacs(electronicSolver, iKS, 'V', denseDesc%blacsOrbSqr, HSqrCplx, SSqrCplx,&
          & eigen(:,iK), eigvecsCplx(:,:,iKS))
    #:else
      call diagDenseMtx(electronicSolver, 'V', HSqrCplx, SSqrCplx, eigen(:,iK))
      eigvecsCplx(:,:,iKS) = HSqrCplx
    #:endif
    end do

  #:if WITH_SCALAPACK
    call mpifx_allreduceip(env%mpi%interGroupComm, eigen, MPI_SUM)
  #:endif

  end subroutine buildAndDiagDensePauliHam


  !> Creates sparse density matrix from real eigenvectors.
  subroutine getDensityFromRealEigvecs(env, denseDesc, filling, neighbourList, nNeighbourSK,&
      & iSparseStart, img2CentCell, orb, eigvecs, parallelKS, rhoPrim, work, rhoSqrReal,&
      & deltaRhoOutSqr)

    !> Environment settings
    type(TEnvironment), intent(inout) :: env

    !> Dense matrix descriptor
    type(TDenseDescr), intent(in) :: denseDesc

    !> Filling
    real(dp), intent(in) :: filling(:,:)

    !> list of neighbours for each atom
    type(TNeighbourList), intent(in) :: neighbourList

    !> Number of neighbours for each of the atoms
    integer, intent(in) :: nNeighbourSK(:)

    !> Index array for the start of atomic blocks in sparse arrays
    integer, intent(in) :: iSparseStart(:,:)

    !> map from image atoms to the original unique atom
    integer, intent(in) :: img2CentCell(:)

    !> Atomic orbital information
    type(TOrbitals), intent(in) :: orb

    !> K-points and spins to process
    type(TParallelKS), intent(in) :: parallelKS

    !> eigenvectors
    real(dp), intent(inout) :: eigvecs(:,:,:)

    !> sparse density matrix
    real(dp), intent(out) :: rhoPrim(:,:)

    !> work space array
    real(dp), intent(out) :: work(:,:)

    !> Dense density matrix if needed
    real(dp), intent(inout), allocatable  :: rhoSqrReal(:,:,:)

    !> Change in density matrix during this SCC step for rangesep
    real(dp), pointer, intent(inout) :: deltaRhoOutSqr(:,:,:)

    integer :: iKS, iSpin

    rhoPrim(:,:) = 0.0_dp
    do iKS = 1, parallelKS%nLocalKS
      iSpin = parallelKS%localKS(2, iKS)

    #:if WITH_SCALAPACK
      call makeDensityMtxRealBlacs(env%blacs%orbitalGrid, denseDesc%blacsOrbSqr, filling(:,iSpin),&
          & eigvecs(:,:,iKS), work)
      call env%globalTimer%startTimer(globalTimers%denseToSparse)
      call packRhoRealBlacs(env%blacs, denseDesc, work, neighbourList%iNeighbour, nNeighbourSK,&
          & orb%mOrb, iSparseStart, img2CentCell, rhoPrim(:,iSpin))
      call env%globalTimer%stopTimer(globalTimers%denseToSparse)
    #:else
      !> Either pack density matrix or delta density matrix
      if(.not. associated(deltaRhoOutSqr)) then
        if (tDensON2) then
          call makeDensityMatrix(work, eigvecs(:,:,iKS), filling(:,iSpin),&
              & neighbourlist%iNeighbour, nNeighbourSK, orb, denseDesc%iAtomStart, img2CentCell)
        else
          call makeDensityMatrix(work, eigvecs(:,:,iKS), filling(:,iSpin))
        end if

        call env%globalTimer%startTimer(globalTimers%denseToSparse)
        call packHS(rhoPrim(:,iSpin), work, neighbourlist%iNeighbour, nNeighbourSK, orb%mOrb,&
            & denseDesc%iAtomStart, iSparseStart, img2CentCell)
        call env%globalTimer%stopTimer(globalTimers%denseToSparse)
      else
        ! Rangeseparated case: pack delta density matrix
        call makeDensityMatrix(deltaRhoOutSqr(:,:,iSpin),&
            & eigvecs(:,:,iKS), filling(:,iSpin))
        call env%globalTimer%startTimer(globalTimers%denseToSparse)
        call packHS(rhoPrim(:,iSpin), deltaRhoOutSqr(:,:,iSpin), neighbourlist%iNeighbour,&
            & nNeighbourSK, orb%mOrb, denseDesc%iAtomStart, iSparseStart, img2CentCell)
        call env%globalTimer%stopTimer(globalTimers%denseToSparse)
      end if
    #:endif

      if (allocated(rhoSqrReal)) then
        rhoSqrReal(:,:,iSpin) = work
      end if
    end do

  #:if WITH_SCALAPACK
    ! Add up and distribute density matrix contribution from each group
    call mpifx_allreduceip(env%mpi%globalComm, rhoPrim, MPI_SUM)
  #:endif

  end subroutine getDensityFromRealEigvecs


  !> Creates sparse density matrix from complex eigenvectors.
  subroutine getDensityFromCplxEigvecs(env, denseDesc, filling, kPoint, kWeight, neighbourList,&
      & nNeighbourSK, iSparseStart, img2CentCell, iCellVec, cellVec, orb, parallelKS, eigvecs,&
      & rhoPrim, work)

    !> Environment settings
    type(TEnvironment), intent(inout) :: env

    !> Dense matrix descriptor
    type(TDenseDescr), intent(in) :: denseDesc

    !> Occupations of single particle states in the ground state
    real(dp), intent(in) :: filling(:,:,:)

    !> k-points
    real(dp), intent(in) :: kPoint(:,:)

    !> Weights for k-points
    real(dp), intent(in) :: kWeight(:)

    !> list of neighbours for each atom
    type(TNeighbourList), intent(in) :: neighbourList

    !> Number of neighbours for each of the atoms
    integer, intent(in) :: nNeighbourSK(:)

    !> Index array for the start of atomic blocks in sparse arrays
    integer, intent(in) :: iSparseStart(:,:)

    !> map from image atoms to the original unique atom
    integer, intent(in) :: img2CentCell(:)

    !> Index for which unit cell atoms are associated with
    integer, intent(in) :: iCellVec(:)

    !> Vectors (in units of the lattice constants) to cells of the lattice
    real(dp), intent(in) :: cellVec(:,:)

    !> Atomic orbital information
    type(TOrbitals), intent(in) :: orb

    !> K-points and spins to process
    type(TParallelKS), intent(in) :: parallelKS

    !> eigenvectors of the system
    complex(dp), intent(inout) :: eigvecs(:,:,:)

    !> density matrix in sparse storage
    real(dp), intent(out) :: rhoPrim(:,:)

    !> workspace array
    complex(dp), intent(out) :: work(:,:)

    integer :: iKS, iK, iSpin

    rhoPrim(:,:) = 0.0_dp

    do iKS = 1, parallelKS%nLocalKS
      iK = parallelKS%localKS(1, iKS)
      iSpin = parallelKS%localKS(2, iKS)
    #:if WITH_SCALAPACK
      call makeDensityMtxCplxBlacs(env%blacs%orbitalGrid, denseDesc%blacsOrbSqr, filling(:,iK&
          &,iSpin), eigvecs(:,:,iKS), work)
      call env%globalTimer%startTimer(globalTimers%denseToSparse)
      call packRhoCplxBlacs(env%blacs, denseDesc, work, kPoint(:,iK), kWeight(iK),&
          & neighbourList%iNeighbour, nNeighbourSK, orb%mOrb, iCellVec, cellVec, iSparseStart,&
          & img2CentCell, rhoPrim(:,iSpin))
      call env%globalTimer%stopTimer(globalTimers%denseToSparse)
    #:else
      if (tDensON2) then
        call makeDensityMatrix(work, eigvecs(:,:,iKS), filling(:,iK,iSpin),&
            & neighbourlist%iNeighbour, nNeighbourSK, orb, denseDesc%iAtomStart, img2CentCell)
      else
        call makeDensityMatrix(work, eigvecs(:,:,iKS), filling(:,iK,iSpin))
      end if
      call env%globalTimer%startTimer(globalTimers%denseToSparse)
      call packHS(rhoPrim(:,iSpin), work, kPoint(:,iK), kWeight(iK), neighbourList%iNeighbour,&
          & nNeighbourSK, orb%mOrb, iCellVec, cellVec, denseDesc%iAtomStart, iSparseStart,&
          & img2CentCell)
      call env%globalTimer%stopTimer(globalTimers%denseToSparse)
    #:endif
    end do

  #:if WITH_SCALAPACK
    ! Add up and distribute density matrix contribution from each group
    call mpifx_allreduceip(env%mpi%globalComm, rhoPrim, MPI_SUM)
  #:endif

  end subroutine getDensityFromCplxEigvecs


  !> Creates sparse density matrix from two component complex eigenvectors.
  subroutine getDensityFromPauliEigvecs(env, denseDesc, tRealHS, tSpinOrbit, tDualSpinOrbit,&
      & tMulliken, kPoint, kWeight, filling, neighbourList, nNeighbourSK, orb, iSparseStart,&
      & img2CentCell, iCellVec, cellVec, species, parallelKS, eigvecs, work, energy, rhoPrim, xi,&
      & orbitalL, iRhoPrim)

    !> Environment settings
    type(TEnvironment), intent(inout) :: env

    !> Dense matrix descriptor
    type(TDenseDescr), intent(in) :: denseDesc

    !> Is the hamitonian real (no k-points/molecule/gamma point)?
    logical, intent(in) :: tRealHS

    !> Are spin orbit interactions present
    logical, intent(in) :: tSpinOrbit

    !> Are block population spin orbit interactions present
    logical, intent(in) :: tDualSpinOrbit

    !> Should Mulliken populations be generated/output
    logical, intent(in) :: tMulliken

    !> k-points
    real(dp), intent(in) :: kPoint(:,:)

    !> Weights for k-points
    real(dp), intent(in) :: kWeight(:)

    !> occupations of molecular orbitals/Bloch states
    real(dp), intent(in) :: filling(:,:)

    !> list of neighbours for each atom
    type(TNeighbourList), intent(in) :: neighbourList

    !> Number of neighbours for each of the atoms
    integer, intent(in) :: nNeighbourSK(:)

    !> Atomic orbital information
    type(TOrbitals), intent(in) :: orb

    !> Index array for the start of atomic blocks in sparse arrays
    integer, intent(in) :: iSparseStart(:,:)

    !> map from image atoms to the original unique atom
    integer, intent(in) :: img2CentCell(:)

    !> Index for which unit cell atoms are associated with
    integer, intent(in) :: iCellVec(:)

    !> Vectors (in units of the lattice constants) to cells of the lattice
    real(dp), intent(in) :: cellVec(:,:)

    !> species of all atoms in the system
    integer, intent(in) :: species(:)

    !> K-points and spins to process
    type(TParallelKS), intent(in) :: parallelKS

    !> eigenvectors
    complex(dp), intent(inout) :: eigvecs(:,:,:)

    !> work space array
    complex(dp), intent(inout) :: work(:,:)

    !> Energy contributions and total
    type(TEnergies), intent(inout) :: energy

    !> sparse stored density matrix
    real(dp), intent(out) :: rhoPrim(:,:)

    !> spin orbit constants
    real(dp), intent(in), allocatable :: xi(:,:)

    !> Angular momentum of atomic shells
    real(dp), intent(inout), allocatable :: orbitalL(:,:,:)

    !> imaginary part of density matrix  if required
    real(dp), intent(inout), allocatable :: iRhoPrim(:,:)


    real(dp), allocatable :: rVecTemp(:), orbitalLPart(:,:,:)
    integer :: nAtom
    integer :: iKS, iK
    logical :: tImHam

    nAtom = size(orb%nOrbAtom)
    tImHam = allocated(iRhoPrim)

    rhoPrim(:,:) = 0.0_dp
    if (allocated(iRhoPrim)) then
      iRhoPrim(:,:) = 0.0_dp
    end if
    work(:,:) = 0.0_dp

    if (tSpinOrbit .and. .not. tDualSpinOrbit) then
      energy%atomLS(:) = 0.0_dp
      allocate(rVecTemp(nAtom))
    end if

    if (tMulliken .and. tSpinOrbit .and. .not. tDualSpinOrbit) then
      allocate(orbitalLPart(3, orb%mShell, nAtom))
      orbitalL(:,:,:) = 0.0_dp
    end if

    do iKS = 1, parallelKS%nLocalKS
      iK = parallelKS%localKS(1, iKS)

    #:if WITH_SCALAPACK
      call makeDensityMtxCplxBlacs(env%blacs%orbitalGrid, denseDesc%blacsOrbSqr, filling(:,iK),&
          & eigvecs(:,:,iKS), work)
    #:else
      call makeDensityMatrix(work, eigvecs(:,:,iKS), filling(:,iK))
    #:endif
      if (tSpinOrbit .and. .not. tDualSpinOrbit) then
        call getOnsiteSpinOrbitEnergy(env, rVecTemp, work, denseDesc, xi, orb, species)
        energy%atomLS = energy%atomLS + kWeight(iK) * rVecTemp
        if (tMulliken) then
          orbitalLPart(:,:,:) = 0.0_dp
          call getLOnsite(env, orbitalLPart, work, denseDesc, orb, species)
          orbitalL(:,:,:) = orbitalL + kWeight(iK) * orbitalLPart
        end if
      end if

      call env%globalTimer%startTimer(globalTimers%denseToSparse)
    #:if WITH_SCALAPACK
      if (tImHam) then
        call packRhoPauliBlacs(env%blacs, denseDesc, work, kPoint(:,iK), kWeight(iK),&
            & neighbourList%iNeighbour, nNeighbourSK, orb%mOrb, iCellVec, cellVec, iSparseStart,&
            & img2CentCell, rhoPrim, iRhoPrim)
      else
        call packRhoPauliBlacs(env%blacs, denseDesc, work, kPoint(:,iK), kWeight(iK),&
            & neighbourList%iNeighbour, nNeighbourSK, orb%mOrb, iCellVec, cellVec, iSparseStart,&
            & img2CentCell, rhoPrim)
      end if
    #:else
      if (tRealHS) then
        call packHSPauli(rhoPrim, work, neighbourlist%iNeighbour, nNeighbourSK, orb%mOrb,&
            & denseDesc%iAtomStart, iSparseStart, img2CentCell)
        if (tImHam) then
          call packHSPauliImag(iRhoPrim, work, neighbourlist%iNeighbour, nNeighbourSK, orb%mOrb,&
              & denseDesc%iAtomStart, iSparseStart, img2CentCell)
        end if
      else
        call packHS(rhoPrim, work, kPoint(:,iK), kWeight(iK), neighbourList%iNeighbour,&
            & nNeighbourSK, orb%mOrb, iCellVec, cellVec, denseDesc%iAtomStart, iSparseStart,&
            & img2CentCell)
        if (tImHam) then
          call iPackHS(iRhoPrim, work, kPoint(:,iK), kWeight(iK), neighbourlist%iNeighbour,&
              & nNeighbourSK, orb%mOrb, iCellVec, cellVec, denseDesc%iAtomStart, iSparseStart,&
              & img2CentCell)
        end if
      end if
    #:endif
      call env%globalTimer%stopTimer(globalTimers%denseToSparse)
    end do

  #:if WITH_SCALAPACK
    call env%globalTimer%startTimer(globalTimers%denseToSparse)
    ! Add up and distribute contributions from each group
    call mpifx_allreduceip(env%mpi%globalComm, rhoPrim, MPI_SUM)
    if (allocated(iRhoPrim)) then
      call mpifx_allreduceip(env%mpi%globalComm, iRhoPrim, MPI_SUM)
    end if
    call mpifx_allreduceip(env%mpi%globalComm, energy%atomLS, MPI_SUM)
    if (tMulliken .and. tSpinOrbit .and. .not. tDualSpinOrbit) then
      call mpifx_allreduceip(env%mpi%globalComm, orbitalL, MPI_SUM)
    end if
    call env%globalTimer%stopTimer(globalTimers%denseToSparse)
  #:endif
    if (tSpinOrbit .and. .not. tDualSpinOrbit) then
      energy%ELS = sum(energy%atomLS)
    end if

  end subroutine getDensityFromPauliEigvecs


  !> Calculates electron fillings and resulting band energy terms.
  subroutine getFillingsAndBandEnergies(eigvals, nElectrons, nSpinBlocks, tempElec, kWeights,&
      & tSpinSharedEf, tFillKSep, tFixEf, iDistribFn, Ef, fillings, Eband, TS, E0)

    !> Eigenvalue of each level, kpoint and spin channel
    real(dp), intent(in) :: eigvals(:,:,:)

    !> Nr. of electrons for each spin channel
    real(dp), intent(in) :: nElectrons(:)

    !> Nr. of spin blocks in the Hamiltonian (1 - spin avg, 2 - colinear, 4 - non-colinear)
    integer, intent(in) :: nSpinBlocks

    !> Electronic temperature
    real(dp), intent(in) :: tempElec

    !> Weight of the k-points.
    real(dp), intent(in) :: kWeights(:)

    !> Whether for colinear spin a common Fermi level for both spin channels should be used
    logical, intent(in) :: tSpinSharedEf

    !> Whether each K-point should be filled separately (individual Fermi-level for each k-point)
    logical, intent(in) :: tFillKSep

    !> Whether fixed Fermi level(s) should be used. (No charge conservation!)
    logical, intent(in) :: tFixEf

    !> Selector for the distribution function
    integer, intent(in) :: iDistribFn

    !> Fixed Fermi levels on entry, if tFixEf is .true., otherwise the Fermi levels found for the
    !> given number of electrons on exit
    real(dp), intent(inout) :: Ef(:)

    !> Fillings (orbital, kpoint, spin)
    real(dp), intent(out) :: fillings(:,:,:)

    !> Band energies
    real(dp), intent(out) :: Eband(:)

    !> Band entropies
    real(dp), intent(out) :: TS(:)

    !> Band energies extrapolated to zero Kelvin
    real(dp), intent(out) :: E0(:)

    real(dp) :: EbandTmp(1), TSTmp(1), E0Tmp(1)
    real(dp) :: EfTmp
    real(dp) :: nElecFill(2)
    integer :: nSpinHams, nKPoints
    integer :: iS, iK

    nKPoints = size(fillings, dim=2)
    nSpinHams = size(fillings, dim=3)

    if (nSpinBlocks == 1) then
      ! Filling functions assume one electron per level, but for spin unpolarised we have two
      nElecFill(1) = nElectrons(1) / 2.0_dp
    else
      nElecFill(1:nSpinHams) = nElectrons(1:nSpinHams)
    end if

    if (tFixEf) then
      ! Fixed value of the Fermi level for each spin channel
      do iS = 1, nSpinHams
        call electronFill(Eband(iS:iS), fillings(:,:,iS:iS), TS(iS:iS), E0(iS:iS), Ef(iS),&
            & eigvals(:,:,iS:iS), tempElec, iDistribFn, kWeights)
      end do
    else if (nSpinHams == 2 .and. tSpinSharedEf) then
      ! Common Fermi level across two colinear spin channels
      call Efilling(Eband, Ef(1), TS, E0, fillings, eigvals, sum(nElecFill), tempElec, kWeights,&
          & iDistribFn)
      Ef(2) = Ef(1)
    else if (tFillKSep) then
      ! Every spin channel and every k-point filled up individually.
      Eband(:) = 0.0_dp
      Ef(:) = 0.0_dp
      TS(:) = 0.0_dp
      E0(:) = 0.0_dp
      do iS = 1, nSpinHams
        do iK = 1, nKPoints
          call Efilling(EbandTmp, EfTmp, TSTmp, E0Tmp, fillings(:, iK:iK, iS:iS),&
              & eigvals(:, iK:iK, iS:iS), nElecFill(iS), tempElec, [1.0_dp], iDistribFn)
          Eband(iS) = Eband(iS) + EbandTmp(1) * kWeights(iK)
          Ef(iS) = Ef(iS) + EfTmp * kWeights(iK)
          TS(iS) = TS(iS) + TSTmp(1) * kWeights(iK)
          E0(iS) = E0(iS) + E0Tmp(1) * kWeights(iK)
        end do
      end do
    else
      ! Every spin channel (but not the k-points) filled up individually
      do iS = 1, nSpinHams
        call Efilling(Eband(iS:iS), Ef(iS), TS(iS:iS), E0(iS:iS), fillings(:,:,iS:iS),&
            & eigvals(:,:,iS:iS), nElecFill(iS), tempElec, kWeights, iDistribFn)
      end do
    end if

    if (nSpinBlocks == 1) then
      ! Prefactor 2 for spin unpolarised calculations
      Eband(:) = 2.0_dp * Eband
      E0(:) = 2.0_dp * E0
      TS(:) = 2.0_dp * TS
      fillings(:,:,:) = 2.0_dp * fillings
    end if

  end subroutine getFillingsAndBandEnergies


  !> Calculate Mulliken population from sparse density matrix.
  subroutine getMullikenPopulation(rhoPrim, over, orb, neighbourList, nNeighbourSK, img2CentCell,&
      & iSparseStart, qOrb, iRhoPrim, qBlock, qiBlock)

    !> sparse density matrix
    real(dp), intent(in) :: rhoPrim(:,:)

    !> sparse overlap matrix
    real(dp), intent(in) :: over(:)

    !> Atomic orbital information
    type(TOrbitals), intent(in) :: orb

    !> Atomic neighbours
    type(TNeighbourList), intent(in) :: neighbourList

    !> Number of neighbours for each atom within overlap distance
    integer, intent(in) :: nNeighbourSK(:)

    !> image to actual atom indexing
    integer, intent(in) :: img2CentCell(:)

    !> sparse matrix indexing array
    integer, intent(in) :: iSparseStart(:,:)

    !> orbital charges
    real(dp), intent(out) :: qOrb(:,:,:)

    !> imaginary part of density matrix
    real(dp), intent(in), allocatable :: iRhoPrim(:,:)

    !> Dual atomic charges
    real(dp), intent(inout), allocatable :: qBlock(:,:,:,:)

    !> Imaginary part of dual atomic charges
    real(dp), intent(inout), allocatable :: qiBlock(:,:,:,:)

    integer :: iSpin

    qOrb(:,:,:) = 0.0_dp
    do iSpin = 1, size(qOrb, dim=3)
      call mulliken(qOrb(:,:,iSpin), over, rhoPrim(:,iSpin), orb, neighbourList%iNeighbour,&
          & nNeighbourSK, img2CentCell, iSparseStart)
    end do

    if (allocated(qBlock)) then
      qBlock(:,:,:,:) = 0.0_dp
      do iSpin = 1, size(qBlock, dim=4)
        call mulliken(qBlock(:,:,:,iSpin), over, rhoPrim(:,iSpin), orb, neighbourList%iNeighbour,&
            & nNeighbourSK, img2CentCell, iSparseStart)
      end do
    end if

    if (allocated(qiBlock)) then
      qiBlock(:,:,:,:) = 0.0_dp
      do iSpin = 1, size(qiBlock, dim=4)
        call skewMulliken(qiBlock(:,:,:,iSpin), over, iRhoPrim(:,iSpin), orb,&
            & neighbourList%iNeighbour, nNeighbourSK, img2CentCell, iSparseStart)
      end do
    end if

  end subroutine getMullikenPopulation


  !> Calculates various energy contribution that can potentially update for the same geometry
  subroutine getEnergies(sccCalc, qOrb, q0, chargePerShell, species, tExtField, isXlbomd, tDftbU,&
      & tDualSpinOrbit, rhoPrim, H0, orb, neighbourList, nNeighbourSK, img2CentCell, iSparseStart,&
      & cellVol, extPressure, TS, potential, energy, thirdOrd, rangeSep, qDepExtPot, qBlock,&
      & qiBlock, nDftbUFunc, UJ, nUJ, iUJ, niUJ, xi, iAtInCentralRegion, tFixEf, Ef, onSiteElements)

    !> SCC module internal variables
    type(TScc), allocatable, intent(in) :: sccCalc

    !> Electrons in each atomic orbital
    real(dp), intent(in) :: qOrb(:,:,:)

    !> reference charges
    real(dp), intent(in) :: q0(:,:,:)

    !> electrons in each atomi shell
    real(dp), intent(in) :: chargePerShell(:,:,:)

    !> chemical species
    integer, intent(in) :: species(:)

    !> is an external electric field present
    logical, intent(in) :: tExtField

    !> Is the extended Lagrangian being used for MD
    logical, intent(in) :: isXlbomd

    !> Are there orbital potentials present
    logical, intent(in) :: tDftbU

    !> Is dual spin orbit being used
    logical, intent(in) :: tDualSpinOrbit

    !> density matrix in sparse storage
    real(dp), intent(in) :: rhoPRim(:,:)

    !> non-self-consistent hamiltonian
    real(dp), intent(in) :: H0(:)

    !> atomic orbital information
    type(TOrbitals), intent(in) :: orb

    !> neighbour list
    type(TNeighbourList), intent(in) :: neighbourList

    !> Number of neighbours within cut-off for each atom
    integer, intent(in) :: nNeighbourSK(:)

    !> image to real atom mapping
    integer, intent(in) :: img2CentCell(:)

    !> index for sparse large matrices
    integer, intent(in) :: iSparseStart(:,:)

    !> unit cell volume
    real(dp), intent(in) :: cellVol

    !> external pressure
    real(dp), intent(in) :: extPressure

    !> electron entropy contribution
    real(dp), intent(in) :: TS(:)

    !> potentials acting
    type(TPotentials), intent(in) :: potential

    !> energy contributions
    type(TEnergies), intent(inout) :: energy

    !> 3rd order settings
    type(TThirdOrder), intent(inout), allocatable :: thirdOrd

    !> Data from rangeseparated calculations
    type(TRangeSepFunc), intent(inout), allocatable ::rangeSep

    !> Proxy for querying Q-dependant external potentials
    type(TQDepExtPotProxy), intent(inout), allocatable :: qDepExtPot

    !> block (dual) atomic populations
    real(dp), intent(in), allocatable :: qBlock(:,:,:,:)

    !> Imaginary part of block atomic populations
    real(dp), intent(in), allocatable :: qiBlock(:,:,:,:)

    !> which DFTB+U functional (if used)
    integer, intent(in), optional :: nDftbUFunc

    !> U-J prefactors in DFTB+U
    real(dp), intent(in), allocatable :: UJ(:,:)

    !> Number DFTB+U blocks of shells for each atom type
    integer, intent(in), allocatable :: nUJ(:)

    !> which shells are in each DFTB+U block
    integer, intent(in), allocatable :: iUJ(:,:,:)

    !> Number of shells in each DFTB+U block
    integer, intent(in), allocatable :: niUJ(:,:)

    !> Spin orbit constants
    real(dp), intent(in), allocatable :: xi(:,:)

    !> Atoms over which to sum the total energies
    integer, intent(in) :: iAtInCentralRegion(:)

    !> Whether fixed Fermi level(s) should be used. (No charge conservation!)
    logical, intent(in) :: tFixEf

    !> If tFixEf is .true. contains reservoir chemical potential, otherwise the Fermi levels found
    !> from the given number of electrons
    real(dp), intent(inout) :: Ef(:)

    !> Corrections terms for on-site elements
    real(dp), intent(in), allocatable :: onSiteElements(:,:,:,:)

    integer :: nSpin
    real(dp) :: nEl(2)

    nSpin = size(rhoPrim, dim=2)

    ! Tr[H0 * Rho] can be done with the same algorithm as Mulliken-analysis
    energy%atomNonSCC(:) = 0.0_dp
    call mulliken(energy%atomNonSCC, rhoPrim(:,1), H0, orb, neighbourList%iNeighbour, nNeighbourSK,&
        & img2CentCell, iSparseStart)
    energy%EnonSCC = sum(energy%atomNonSCC(iAtInCentralRegion(:)))

    energy%atomExt(:) = 0.0_dp
    if (tExtField) then
      energy%atomExt(:) = energy%atomExt&
          & + sum(qOrb(:,:,1) - q0(:,:,1), dim=1) * potential%extAtom(:,1)
    end if
    if (allocated(qDepExtPot)) then
      call qDepExtPot%addEnergy(energy%atomExt)
    end if
    energy%Eext = sum(energy%atomExt)

    if (allocated(sccCalc)) then
      if (isXlbomd) then
        call sccCalc%getEnergyPerAtomXlbomd(species, orb, qOrb, q0, energy%atomSCC)
      else
        call sccCalc%getEnergyPerAtom(energy%atomSCC)
      end if
      energy%Escc = sum(energy%atomSCC(iAtInCentralRegion(:)))

      if (nSpin > 1) then
        energy%atomSpin(:) = 0.5_dp * sum(sum(potential%intShell(:,:,2:nSpin)&
            & * chargePerShell(:,:,2:nSpin), dim=1), dim=2)
        energy%Espin = sum(energy%atomSpin(iAtInCentralRegion(:)))
      end if
    end if

    if (allocated(thirdOrd)) then
      if (isXlbomd) then
        call thirdOrd%getEnergyPerAtomXlbomd(qOrb, q0, species, orb, energy%atom3rd)
      else
        call thirdOrd%getEnergyPerAtom(energy%atom3rd)
      end if
      energy%e3rd = sum(energy%atom3rd(iAtInCentralRegion(:)))
    end if

    if (allocated(onSiteElements)) then
      call getEons(energy%atomOnSite, qBlock, qiBlock, q0, onSiteElements, species, orb)
      energy%eOnSite = sum(energy%atomOnSite)
    end if

    if (tDftbU) then
      if (allocated(qiBlock)) then
        call E_DFTBU(energy%atomDftbu, qBlock, species, orb, nDFTBUfunc, UJ, nUJ, niUJ, iUJ,&
            & qiBlock)
      else
        call E_DFTBU(energy%atomDftbu, qBlock, species, orb, nDFTBUfunc, UJ, nUJ, niUJ, iUJ)
      end if
      energy%Edftbu = sum(energy%atomDftbu(iAtInCentralRegion(:)))
    end if

    if (tDualSpinOrbit) then
      energy%atomLS(:) = 0.0_dp
      call getDualSpinOrbitEnergy(energy%atomLS, qiBlock, xi, orb, species)
      energy%ELS = sum(energy%atomLS(iAtInCentralRegion(:)))
    end if

    energy%Eelec = energy%EnonSCC + energy%ESCC + energy%Espin + energy%ELS + energy%Edftbu&
        & + energy%Eext + energy%e3rd + energy%eOnSite

    !> Add exchange conribution for range separated calculations
    if (allocated(rangeSep)) then
      energy%Efock = 0.0_dp
      call rangeSep%addLREnergy(energy%Efock)
      energy%Eelec = energy%Eelec + energy%Efock
    end if

    energy%atomElec(:) = energy%atomNonSCC + energy%atomSCC + energy%atomSpin + energy%atomDftbu&
        & + energy%atomLS + energy%atomExt + energy%atom3rd + energy%atomOnSite
    energy%atomTotal(:) = energy%atomElec + energy%atomRep + energy%atomDisp + energy%atomHalogenX
    energy%Etotal = energy%Eelec + energy%Erep + energy%eDisp + energy%eHalogenX
    energy%EMermin = energy%Etotal - sum(TS)
    ! extrapolated to 0 K
    energy%Ezero = energy%Etotal - 0.5_dp * sum(TS)
    energy%EGibbs = energy%EMermin + cellVol * extPressure

    energy%EForceRelated = energy%EGibbs
    if (tFixEf) then
      if (nSpin == 2) then
        nEl(:) = sum(sum(qOrb(:,iAtInCentralRegion(:),:),dim=1),dim=1)
        nEl(1) = 0.5_dp * ( nEl(1) + nEl(2) )
        nEl(2) = nEl(1) - nEl(2)
        ! negative sign due to electron charge
        energy%EForceRelated = energy%EForceRelated  - sum(nEl(:2) * Ef(:2))
      else
        nEl = 0.0_dp
        nEl(1) = sum(qOrb(:,iAtInCentralRegion(:),1))
        ! negative sign due to electron charge
        energy%EForceRelated = energy%EForceRelated  - nEl(1) * Ef(1)
      end if
    end if

  end subroutine getEnergies


  !> Checks for the presence of a stop file on disc.
  function hasStopFile(fileName) result(tStop)

    !> name of file to check for
    character(*), intent(in) :: fileName

    !> Is the file present
    logical :: tStop

    inquire(file=fileName, exist=tStop)
    if (tStop) then
      write(stdOut, "(3A)") "Stop file '" // fileName // "' found."
    end if

  end function hasStopFile


  !> Returns input charges for next SCC iteration.
  subroutine getNextInputCharges(env, pChrgMixer, qOutput, qOutRed, orb, nIneqOrb, iEqOrbitals,&
      & iGeoStep, iSccIter, minSccIter, maxSccIter, sccTol, tStopScc, tMixBlockCharges, tReadChrg,&
      & qInput, qInpRed, sccErrorQ, tConverged, qBlockOut, iEqBlockDftbU, qBlockIn, qiBlockOut,&
      & iEqBlockDftbuLS, species0, nUJ, iUJ, niUJ, qiBlockIn, iEqBlockOnSite, iEqBlockOnSiteLS)

    !> Environment settings
    type(TEnvironment), intent(in) :: env

    !> Charge mixing object
    type(TMixer), intent(inout) :: pChrgMixer

    !> Output electrons
    real(dp), intent(inout) :: qOutput(:,:,:)

    !> Output electrons reduced by unique orbital types
    real(dp), intent(inout) :: qOutRed(:)

    !> Atomic orbital data
    type(TOrbitals), intent(in) :: orb

    !> Total number of inequivalent atomic orbitals
    integer, intent(in) :: nIneqOrb

    !> Equivalence relations between orbitals
    integer, intent(in) :: iEqOrbitals(:,:,:)

    !> Number of current geometry step
    integer, intent(in) :: iGeoStep

    !> Number of current SCC step
    integer, intent(in) :: iSccIter

    !> minumum number of SCC iterations to perform
    integer, intent(in) :: minSccIter

    !> maximum number of SCC iterations before terminating loop
    integer, intent(in) :: maxSccIter

    !> Tolerance on SCC charges between input and output
    real(dp), intent(in) :: sccTol

    !> Should the SCC loop stop
    logical, intent(in) :: tStopScc

    !> are orbital potentials being used
    logical, intent(in) :: tMixBlockCharges

    !> Were intial charges read from disc?
    logical, intent(in) :: tReadChrg

    !> Resulting input charges for next SCC iteration
    real(dp), intent(inout) :: qInput(:,:,:)

    !> Equivalence reduced input charges
    real(dp), intent(inout) :: qInpRed(:)

    !> SCC error
    real(dp), intent(out) :: sccErrorQ

    !> Has the calculation converged>
    logical, intent(out) :: tConverged

    !> Dual output charges
    real(dp), intent(inout), allocatable :: qBlockOut(:,:,:,:)

    !> equivalence mapping for dual charge blocks
    integer, intent(in), allocatable :: iEqBlockDftbu(:,:,:,:)

    !> block charge input (if needed for orbital potentials)
    real(dp), intent(inout), allocatable :: qBlockIn(:,:,:,:)

    !> Imaginary part of block charges
    real(dp), intent(in), allocatable :: qiBlockOut(:,:,:,:)

    !> Equivalence mappings in the case of spin orbit and DFTB+U
    integer, intent(in), allocatable :: iEqBlockDftbuLS(:,:,:,:)

    !> atomic species for atoms
    integer, intent(in), allocatable :: species0(:)

    !> Number DFTB+U blocks of shells for each atom type
    integer, intent(in), allocatable :: nUJ(:)

    !> which shells are in each DFTB+U block
    integer, intent(in), allocatable :: iUJ(:,:,:)

    !> Number of shells in each DFTB+U block
    integer, intent(in), allocatable :: niUJ(:,:)

    !> Imaginary part of block atomic input populations
    real(dp), intent(inout), allocatable :: qiBlockIn(:,:,:,:)

    !> Equivalences for onsite block corrections if needed
    integer, intent(in), allocatable :: iEqBlockOnSite(:,:,:,:)

    !> Equivalences for onsite block corrections if needed for imaginary elements
    integer, intent(in), allocatable :: iEqBlockOnSiteLS(:,:,:,:)

    real(dp), allocatable :: qDiffRed(:)
    integer :: nSpin

    nSpin = size(qOutput, dim=3)

    call reduceCharges(orb, nIneqOrb, iEqOrbitals, qOutput, qOutRed, qBlockOut, iEqBlockDftbu,&
        & qiBlockOut, iEqBlockDftbuLS, iEqBlockOnSite, iEqBlockOnSiteLS)
    qDiffRed = qOutRed - qInpRed
    sccErrorQ = maxval(abs(qDiffRed))
    tConverged = (sccErrorQ < sccTol)&
        & .and. (iSccIter >= minSccIter .or. tReadChrg .or. iGeoStep > 0)
    if ((.not. tConverged) .and. (iSccIter /= maxSccIter .and. .not. tStopScc)) then
      ! Avoid mixing of spin unpolarised density for spin polarised cases, this is only a problem in
      ! iteration 1, as there is only the (spin unpolarised!) atomic input density at that
      ! point. (Unless charges had been initialized externally)
      if ((iSCCIter + iGeoStep) == 1 .and. (nSpin > 1 .or. tMixBlockCharges) .and. .not. tReadChrg)&
          & then
        qInpRed(:) = qOutRed
        qInput(:,:,:) = qOutput
        if (allocated(qBlockIn)) then
          qBlockIn(:,:,:,:) = qBlockOut
          if (allocated(qiBlockIn)) then
            qiBlockIn(:,:,:,:) = qiBlockOut
          end if
        end if
      else
        call mix(pChrgMixer, qInpRed, qDiffRed)
      #:if WITH_MPI
        ! Synchronise charges in order to avoid mixers that store a history drifting apart
        call mpifx_allreduceip(env%mpi%globalComm, qInpRed, MPI_SUM)
        qInpRed(:) = qInpRed / env%mpi%globalComm%size
      #:endif
        call expandCharges(qInpRed, orb, nIneqOrb, iEqOrbitals, qInput, qBlockIn, iEqBlockDftbu,&
            & species0, nUJ, iUJ, niUJ, qiBlockIn, iEqBlockDftbuLS, iEqBlockOnSite,&
            & iEqBlockOnSiteLS)
      end if
    end if

  end subroutine getNextInputCharges


  !> Update delta density matrix rather than merely q for rangeseparation
  subroutine getNextInputDensity(SSqrReal, over, neighbourList, nNeighbourSK, iAtomStart,&
      & iSparseStart, img2CentCell, pChrgMixer, qOutput, orb, iGeoStep, iSccIter, minSccIter,&
      & maxSccIter, sccTol, tStopScc, tReadChrg, q0, qInput, sccErrorQ, tConverged, deltaRhoOut,&
      & deltaRhoIn, deltaRhoDiff, qBlockIn, qBlockOut)

    !> Square dense overlap storage
    real(dp), allocatable, intent(inout) :: SSqrReal(:,:)

    !> sparse overlap matrix
    real(dp), intent(in) :: over(:)

    !> list of neighbours for each atom
    type(TNeighbourList), intent(in) :: neighbourList

    !> Number of neighbours for each of the atoms
    integer, intent(in) :: nNeighbourSK(:)

    !>Start of atomic blocks in dense arrays
    integer, allocatable, intent(in) :: iAtomStart(:)

    !> Index array for the start of atomic blocks in sparse arrays
    integer, intent(in) :: iSparseStart(:,:)

    !> map from image atoms to the original unique atom
    integer, intent(in) :: img2CentCell(:)

    !> Charge mixing object
    type(TMixer), intent(inout) :: pChrgMixer

    !> Output electrons
    real(dp), intent(inout) :: qOutput(:,:,:)

    !> Atomic orbital data
    type(TOrbitals), intent(in) :: orb

    !> Number of current geometry step
    integer, intent(in) :: iGeoStep

    !> Number of current SCC step
    integer, intent(in) :: iSccIter

    !> minumum number of SCC iterations to perform
    integer, intent(in) :: minSccIter

    !> maximum number of SCC iterations before terminating loop
    integer, intent(in) :: maxSccIter

    !> Tolerance on SCC charges between input and output
    real(dp), intent(in) :: sccTol

    !> Should the SCC loop stop
    logical, intent(in) :: tStopScc

    !> Were intial charges read from disc?
    logical, intent(in) :: tReadChrg

    !> reference charges
    real(dp), intent(in) :: q0(:,:,:)

    !> Resulting input charges for next SCC iteration
    real(dp), intent(inout) :: qInput(:,:,:)

    !> SCC error
    real(dp), intent(out) :: sccErrorQ

    !> Has the calculation converged>
    logical, intent(out) :: tConverged

    !> delta density matrix for rangeseparated calculations
    real(dp), intent(inout) :: deltaRhoOut(:)

    !> delta density matrix as inpurt for next SCC cycle
    real(dp), target, intent(inout) :: deltaRhoIn(:)

    !> difference of delta density matrix in and out
    real(dp), intent(inout) :: deltaRhoDiff(:)

    !> block charge input (if needed for orbital potentials)
    real(dp), intent(inout), allocatable :: qBlockIn(:,:,:,:)

    !> Dual output charges
    real(dp), intent(inout), allocatable :: qBlockOut(:,:,:,:)


    integer :: nSpin, iSpin, iAt, iOrb
    real(dp), pointer :: deltaRhoInSqr(:,:,:)

    nSpin = size(qOutput, dim=3)

    deltaRhoDiff(:) = deltaRhoOut - deltaRhoIn
    sccErrorQ = maxval(abs(deltaRhoDiff))
    tConverged = (sccErrorQ < sccTol)&
        & .and. (iSCCiter >= minSCCIter .or. tReadChrg .or. iGeoStep > 0)

    if ((.not. tConverged) .and. (iSCCiter /= maxSccIter .and. .not. tStopScc)) then
      if ((iSCCIter + iGeoStep) == 1 .and. (nSpin > 1 .and. .not. tReadChrg)) then
        deltaRhoIn(:) = deltaRhoOut
        qInput(:,:,:) = qOutput
        if (allocated(qBlockIn)) then
          qBlockIn(:,:,:,:) = qBlockOut
        end if
      else
        call mix(pChrgMixer, deltaRhoIn, deltaRhoDiff)
        call unpackHS(SSqrReal, over, neighbourList%iNeighbour, nNeighbourSK, iAtomStart,&
            & iSparseStart, img2CentCell)
        deltaRhoInSqr(1:orb%nOrb, 1:orb%nOrb, 1:nSpin) => deltaRhoIn
        call denseMulliken(deltaRhoInSqr, SSqrReal, iAtomStart, qInput)

        ! RangeSep: for spin-unrestricted calculation the initial guess should be equally
        ! distributed to alpha and beta density matrices
        if(nSpin == 2) then
          qInput(:,:,1) = qInput(:,:,1) + q0(:,:,1) * 0.5_dp
          qInput(:,:,2) = qInput(:,:,2) + q0(:,:,1) * 0.5_dp
        else
          qInput(:,:,:) = qInput + q0
        end if

        if (allocated(qBlockIn)) then
          call denseBlockMulliken(deltaRhoInSqr, SSqrReal, iAtomStart, qBlockIn)
          do iSpin = 1, nSpin
            do iAt = 1, size(qInput, dim=2)
              do iOrb = 1, size(qInput, dim=1)
                qBlockIn(iOrb, iOrb, iAt, iSpin) = qInput(iOrb, iAt, iSpin)
              end do
            end do
          end do
        end if

        call ud2qm(qInput)
        if (allocated(qBlockIn)) then
          call ud2qm(qBlockIn)
        end if
      end if
    end if

  end subroutine getNextInputDensity


  !> Reduce charges according to orbital equivalency rules.
  subroutine reduceCharges(orb, nIneqOrb, iEqOrbitals, qOrb, qRed, qBlock, iEqBlockDftbu, qiBlock,&
      & iEqBlockDftbuLS, iEqBlockOnSite, iEqBlockOnSiteLS)

    !> Atomic orbital information
    type(TOrbitals), intent(in) :: orb

    !> Number of unique types of atomic orbitals
    integer, intent(in) :: nIneqOrb

    !> equivalence index
    integer, intent(in) :: iEqOrbitals(:,:,:)

    !> Electrons in atomic orbitals
    real(dp), intent(in) :: qOrb(:,:,:)

    !> Reduction of atomic populations
    real(dp), intent(out) :: qRed(:)

    !> Block (dual) populations, if also being reduced
    real(dp), intent(in), allocatable :: qBlock(:,:,:,:)

    !> equivalences for block charges
    integer, intent(in), allocatable :: iEqBlockDftbu(:,:,:,:)

    !> Imaginary part of block charges if present
    real(dp), intent(in), allocatable :: qiBlock(:,:,:,:)

    !> Equivalences for spin orbit if needed
    integer, intent(in), allocatable :: iEqBlockDftbuLS(:,:,:,:)

    !> Equivalences for onsite block corrections if needed
    integer, intent(in), allocatable :: iEqBlockOnSite(:,:,:,:)

    !> Equivalences for onsite block corrections if needed for imaginary part
    integer, intent(in), allocatable :: iEqBlockOnSiteLS(:,:,:,:)

    real(dp), allocatable :: qOrbUpDown(:,:,:), qBlockUpDown(:,:,:,:)

    qRed(:) = 0.0_dp
    qOrbUpDown = qOrb
    call qm2ud(qOrbUpDown)
    call orbitalEquiv_reduce(qOrbUpDown, iEqOrbitals, orb, qRed(1:nIneqOrb))
    if (allocated(qBlock)) then
      qBlockUpDown = qBlock
      call qm2ud(qBlockUpDown)
      if (allocated(iEqBlockOnSite)) then
        ! all blocks are full of unique elements
        call onsBlock_reduce(qBlockUpDown, iEqBlockOnSite, orb, qRed)
        if (allocated(qiBlock)) then
          call onsBlock_reduce(qiBlock, iEqBlockOnSiteLS, orb, qRed, skew=.true.)
        end if
      else
        ! only a subset of blocks are covered in +U type operations
        call appendBlock_reduce(qBlockUpDown, iEqBlockDFTBU, orb, qRed)
        if (allocated(qiBlock)) then
          call appendBlock_reduce(qiBlock, iEqBlockDFTBULS, orb, qRed, skew=.true.)
        end if
      end if
    end if

  end subroutine reduceCharges


  !> Expand reduced charges according orbital equivalency rules.
  subroutine expandCharges(qRed, orb, nIneqOrb, iEqOrbitals, qOrb, qBlock, iEqBlockDftbu, species0,&
      & nUJ, iUJ, niUJ, qiBlock, iEqBlockDftbuLS, iEqBlockOnSite, iEqBlockOnSiteLS)

    !> Reduction of atomic populations
    real(dp), intent(in) :: qRed(:)

    !> Atomic orbital information
    type(TOrbitals), intent(in) :: orb

    !> Number of unique types of atomic orbitals
    integer, intent(in) :: nIneqOrb

    !> equivalence index
    integer, intent(in) :: iEqOrbitals(:,:,:)

    !> Electrons in atomic orbitals
    real(dp), intent(out) :: qOrb(:,:,:)

    !> Block (dual) populations, if also stored in reduced form
    real(dp), intent(inout), allocatable :: qBlock(:,:,:,:)

    !> equivalences for block charges
    integer, intent(in), allocatable :: iEqBlockDftbU(:,:,:,:)

    !> species of central cell atoms
    integer, intent(in), allocatable :: species0(:)

    !> Number DFTB+U blocks of shells for each atom type
    integer, intent(in), allocatable :: nUJ(:)

    !> which shells are in each DFTB+U block
    integer, intent(in), allocatable :: iUJ(:,:,:)

    !> Number of shells in each DFTB+U block
    integer, intent(in), allocatable :: niUJ(:,:)

    !> Imaginary part of block atomic populations
    real(dp), intent(inout), allocatable :: qiBlock(:,:,:,:)

    !> Equivalences for spin orbit if needed
    integer, intent(in), allocatable :: iEqBlockDftbULS(:,:,:,:)

    !> Equivalences for onsite block corrections if needed
    integer, intent(in), allocatable :: iEqBlockOnSite(:,:,:,:)

    !> Equivalences for onsite block corrections if needed for imaginary part
    integer, intent(in), allocatable :: iEqBlockOnSiteLS(:,:,:,:)

    integer :: nSpin

    @:ASSERT(allocated(qBlock) .eqv. (allocated(iEqBlockDftbU) .or. allocated(iEqBlockOnSite)))
    @:ASSERT(.not. allocated(qBlock) .or. allocated(species0))
    @:ASSERT(.not. allocated(qBlock) .or. allocated(nUJ))
    @:ASSERT(.not. allocated(qBlock) .or. allocated(iUJ))
    @:ASSERT(.not. allocated(qBlock) .or. allocated(niUJ))
    @:ASSERT(.not. allocated(qiBlock) .or. allocated(qBlock))
    @:ASSERT(allocated(qiBlock) .eqv. (allocated(iEqBlockDftbuLS) .or. allocated(iEqBlockOnSiteLS)))

    nSpin = size(qOrb, dim=3)
    call OrbitalEquiv_expand(qRed(1:nIneqOrb), iEqOrbitals, orb, qOrb)
    if (allocated(qBlock)) then
      qBlock(:,:,:,:) = 0.0_dp
      if (allocated(iEqBlockOnSite)) then
        ! all blocks are full of unique elements
        call Onsblock_expand(qRed, iEqBlockOnSite, orb, qBlock, orbEquiv=iEqOrbitals)
        if (allocated(qiBlock)) then
          call Onsblock_expand(qRed, iEqBlockOnSiteLS, orb, qiBlock, skew=.true.)
        end if
      else
        ! only a subset of blocks are covered in +U type operations
        call Block_expand(qRed, iEqBlockDftbu, orb, qBlock, species0, nUJ, niUJ, iUJ,&
            & orbEquiv=iEqOrbitals)
        if (allocated(qiBlock)) then
          call Block_expand(qRed, iEqBlockDftbuLS, orb, qiBlock, species0, nUJ, niUJ, iUJ,&
              & skew=.true.)
        end if
      end if
    end if
    if (nSpin == 2) then
      call ud2qm(qOrb)
      if (allocated(qBlock)) then
        call ud2qm(qBlock)
      end if
    end if

  end subroutine expandCharges


  !> Get some info about scc convergence.
  subroutine getSccInfo(iSccIter, Eelec, EelecOld, diffElec)

    !> Iteration number
    integer, intent(in) :: iSccIter

    !> Electronic energy
    real(dp), intent(in) :: Eelec

    !> old electronic energy, overwritten on exit with current value
    real(dp), intent(inout) :: EelecOld

    !> difference in electronic energies between iterations
    real(dp), intent(out) :: diffElec

    if (iSccIter > 1) then
      diffElec = Eelec - EelecOld
    else
      diffElec = 0.0_dp
    end if
    EelecOld = Eelec

  end subroutine getSccInfo


  !> Whether restart information needs to be written in the current scc loop.
  function needsSccRestartWriting(restartFreq, iGeoStep, iSccIter, minSccIter, maxSccIter, tMd,&
      & isGeoOpt, tDerivs, tConverged, tReadChrg, tStopScc) result(tRestart)

    !> frequency of charge  write out
    integer, intent(in) :: restartFreq

    !> current geometry step
    integer, intent(in) :: iGeoStep

    !> current SCC step
    integer, intent(in) :: iSccIter

    !> minimum number of SCC cycles to perform
    integer, intent(in) :: minSccIter

    !> maximum number of SCC cycles to perform
    integer, intent(in) :: maxSccIter

    !> is this molecular dynamics
    logical, intent(in) :: tMd

    !> Is there geometry optimisation
    logical, intent(in) :: isGeoOpt

    !> are finite difference changes happening
    logical, intent(in) :: tDerivs

    !> Is this converged SCC
    logical, intent(in) :: tConverged

    !> have the charges been read from disc
    logical, intent(in) :: tReadChrg

    !> Has the SCC cycle been stopped?
    logical, intent(in) :: tStopScc

    !> resulting decision as to whether to write charges to disc
    logical :: tRestart

    logical :: tEnoughIters, tRestartIter

    ! Do we need restart at all?
    tRestart = (restartFreq > 0 .and. .not. (tMD .or. isGeoOpt .or. tDerivs) .and. maxSccIter > 1)
    if (tRestart) then

      ! Do we have enough iterations already?
      tEnoughIters = (iSccIter >= minSccIter .or. tReadChrg .or. iGeoStep > 0)

      ! Is current iteration the right one for writing a restart file?
      tRestartIter = (iSccIter == maxSccIter .or. tStopScc .or. mod(iSccIter, restartFreq) == 0)

      tRestart = (tConverged .or. (tEnoughIters .and. tRestartIter))
    end if

  end function needsSccRestartWriting


  !> Stop if linear response module can not be invoked due to unimplemented combinations of
  !> features.
  subroutine ensureLinRespConditions(t3rd, tRealHS, tPeriodic, tForces)

    !> 3rd order hamiltonian contributions included
    logical, intent(in) :: t3rd

    !> a real hamiltonian
    logical, intent(in) :: tRealHs

    !> periodic boundary conditions
    logical, intent(in) :: tPeriodic

    !> forces being evaluated in the excited state
    logical, intent(in) :: tForces

    if (t3rd) then
      call error("Third order currently incompatible with excited state")
    end if
    if (.not. tRealHS) then
      call error("Only real systems are supported for excited state calculations")
    end if
    if (tPeriodic .and. tForces) then
      call error("Forces in the excited state for periodic geometries are currently unavailable")
    end if

  end subroutine ensureLinRespConditions


  !> Do the linear response excitation calculation.
  subroutine calculateLinRespExcitations(env, lresp, parallelKS, sccCalc, qOutput, q0, over,&
      & eigvecsReal, eigen, filling, coord0, species, speciesName, orb, skHamCont, skOverCont,&
      & autotestTag, taggedWriter, runId, neighbourList, nNeighbourSk, denseDesc, iSparseStart,&
      & img2CentCell, tWriteAutotest, tForces, tLinRespZVect, tPrintExcEigvecs,&
      & tPrintExcEigvecsTxt, nonSccDeriv, energy, energies, work, rhoSqrReal, excitedDerivs,&
      & occNatural)

    !> Environment settings
    type(TEnvironment), intent(in) :: env

    !> excited state settings
    type(TLinResp), intent(inout) :: lresp

    !> K-points and spins to process
    type(TParallelKS), intent(in) :: parallelKS

    !> SCC module internal variables
    type(TScc), intent(in) :: sccCalc

    !> electrons in atomic orbitals
    real(dp), intent(in) :: qOutput(:,:,:)

    !> reference atomic orbital occupations
    real(dp), intent(in) :: q0(:,:,:)

    !> sparse overlap matrix
    real(dp), intent(in) :: over(:)

    !> ground state eigenvectors
    real(dp), intent(in) :: eigvecsReal(:,:,:)

    !> ground state eigenvalues (orbital, kpoint)
    real(dp), intent(in) :: eigen(:,:)

    !> ground state fillings (orbital, kpoint)
    real(dp), intent(in) :: filling(:,:)

    !> central cell coordinates
    real(dp), intent(in) :: coord0(:,:)

    !> species of all atoms in the system
    integer, target, intent(in) :: species(:)

    !> label for each atomic chemical species
    character(*), intent(in) :: speciesName(:)

    !> Atomic orbital information
    type(TOrbitals), intent(in) :: orb

    !> non-SCC hamiltonian information
    type(TSlakoCont), intent(in) :: skHamCont

    !> overlap information
    type(TSlakoCont), intent(in) :: skOverCont

    !> File name for regression data
    character(*), intent(in) :: autotestTag

    !> Tagged writer
    type(TTaggedWriter), intent(inout) :: taggedWriter

    !> Job ID for future identification
    integer, intent(in) :: runId

    !> list of neighbours for each atom
    type(TNeighbourList), intent(in) :: neighbourList

    !> Number of neighbours for each of the atoms
    integer, intent(in) :: nNeighbourSK(:)

    !> Dense matrix descriptor
    type(TDenseDescr), intent(in) :: denseDesc

    !> Index array for the start of atomic blocks in sparse arrays
    integer, intent(in) :: iSparseStart(:,:)

    !> map from image atoms to the original unique atom
    integer, intent(in) :: img2CentCell(:)

    !> should regression test data be written
    logical, intent(in) :: tWriteAutotest

    !> forces to be calculated in the excited state
    logical, intent(in) :: tForces

    !> require the Z vector for excited state properties
    logical, intent(in) :: tLinRespZVect

    !> print natural orbitals of the excited state
    logical, intent(in) :: tPrintExcEigvecs

    !> print natural orbitals also in text form?
    logical, intent(in) :: tPrintExcEigvecsTxt

    !> method for calculating derivatives of S and H0
    type(TNonSccDiff), intent(in) :: nonSccDeriv

    !> Energy contributions and total
    type(TEnergies), intent(inout) :: energy

    !> energes of all solved states
    real(dp), intent(inout), allocatable :: energies(:)

    !> Working array of the size of the dense matrices.
    real(dp), intent(out) :: work(:,:)

    !> density matrix in dense form
    real(dp), intent(inout), allocatable :: rhoSqrReal(:,:,:)

    !> excited state energy derivative with respect to atomic coordinates
    real(dp), intent(inout), allocatable :: excitedDerivs(:,:)

    !> natural orbital occupation numbers
    real(dp), intent(inout), allocatable :: occNatural(:)

    real(dp), allocatable :: dQAtom(:)
    real(dp), allocatable :: naturalOrbs(:,:,:)
    integer, pointer :: pSpecies0(:)
    integer :: iSpin, nSpin, nAtom, fdAutotest
    logical :: tSpin

    nAtom = size(qOutput, dim=2)
    nSpin = size(eigen, dim=2)
    tSpin = (nSpin == 2)
    pSpecies0 => species(1:nAtom)

    energy%Eexcited = 0.0_dp
    allocate(dQAtom(nAtom))
    dQAtom(:) = sum(qOutput(:,:,1) - q0(:,:,1), dim=1)
    call unpackHS(work, over, neighbourList%iNeighbour, nNeighbourSK, denseDesc%iAtomStart,&
        & iSparseStart, img2CentCell)
    call blockSymmetrizeHS(work, denseDesc%iAtomStart)
    if (tForces) then
      do iSpin = 1, nSpin
        call blockSymmetrizeHS(rhoSqrReal(:,:,iSpin), denseDesc%iAtomStart)
      end do
    end if
    if (tWriteAutotest) then
      open(newUnit=fdAutotest, file=autotestTag, position="append")
    end if

    if (tLinRespZVect) then
      if (tPrintExcEigVecs) then
        allocate(naturalOrbs(orb%nOrb, orb%nOrb, 1))
      end if
      call addGradients(tSpin, lresp, denseDesc%iAtomStart, eigvecsReal, eigen, work, filling,&
          & coord0, sccCalc, dQAtom, pSpecies0, neighbourList%iNeighbour, img2CentCell, orb,&
          & skHamCont, skOverCont, tWriteAutotest, fdAutotest, taggedWriter, energy%Eexcited,&
          & energies, excitedDerivs, nonSccDeriv, rhoSqrReal, occNatural, naturalOrbs)
      if (tPrintExcEigvecs) then
        call writeRealEigvecs(env, runId, neighbourList, nNeighbourSK, denseDesc, iSparseStart,&
            & img2CentCell, pSpecies0, speciesName, orb, over, parallelKS, tPrintExcEigvecsTxt,&
            & naturalOrbs, work, fileName="excitedOrbs")
      end if
    else
      call calcExcitations(lresp, tSpin, denseDesc, eigvecsReal, eigen, work, filling, coord0,&
          & sccCalc, dQAtom, pSpecies0, neighbourList%iNeighbour, img2CentCell, orb,&
          & tWriteAutotest, fdAutotest, taggedWriter, energy%Eexcited, energies)
    end if
    energy%Etotal = energy%Etotal + energy%Eexcited
    energy%EMermin = energy%EMermin + energy%Eexcited
    energy%EGibbs = energy%EGibbs + energy%Eexcited
    if (tWriteAutotest) then
      close(fdAutotest)
    end if

  end subroutine calculateLinRespExcitations


  !> Get the XLBOMD charges for the current geometry.
  subroutine getXlbomdCharges(xlbomdIntegrator, qOutRed, pChrgMixer, orb, nIneqOrb, iEqOrbitals,&
      & qInput, qInpRed, iEqBlockDftbu, qBlockIn, species0, nUJ, iUJ, niUJ, iEqBlockDftbuLS,&
      & qiBlockIn, iEqBlockOnSite, iEqBlockOnSiteLS)

    !> integrator for the extended Lagrangian
    type(TXLBOMD), intent(inout) :: xlbomdIntegrator

    !> output charges, reduced by equivalences
    real(dp), intent(in) :: qOutRed(:)

    !> SCC mixer
    type(TMixer), intent(inout) :: pChrgMixer

    !> Atomic orbital information
    type(TOrbitals), intent(in) :: orb

    !> number of inequivalent orbitals
    integer, intent(in) :: nIneqOrb

    !> equivalence map
    integer, intent(in) :: iEqOrbitals(:,:,:)

    !> input charges
    real(dp), intent(out) :: qInput(:,:,:)

    !> input charges reduced by equivalences
    real(dp), intent(out) :: qInpRed(:)

    !> +U equivalences
    integer, intent(in), allocatable :: iEqBlockDftbU(:,:,:,:)

    !> central cell species
    integer, intent(in), allocatable :: species0(:)

    !> block input charges
    real(dp), intent(inout), allocatable :: qBlockIn(:,:,:,:)

    !> Number DFTB+U blocks of shells for each atom type
    integer, intent(in), allocatable :: nUJ(:)

    !> which shells are in each DFTB+U block
    integer, intent(in), allocatable :: iUJ(:,:,:)

    !> Number of shells in each DFTB+U block
    integer, intent(in), allocatable :: niUJ(:,:)

    !> equivalences for spin orbit
    integer, intent(in), allocatable :: iEqBlockDftbuLS(:,:,:,:)

    !> imaginary part of dual charges
    real(dp), intent(inout), allocatable :: qiBlockIn(:,:,:,:)

    !> Equivalences for onsite block corrections if needed
    integer, intent(inout), allocatable :: iEqBlockOnSite(:,:,:,:)

    !> Equivalences for onsite block corrections if needed for imaginary part
    integer, intent(inout), allocatable :: iEqBlockOnSiteLS(:,:,:,:)

    real(dp), allocatable :: invJacobian(:,:)

    if (xlbomdIntegrator%needsInverseJacobian()) then
      write(stdOut, "(A)") ">> Updating XLBOMD Inverse Jacobian"
      allocate(invJacobian(nIneqOrb, nIneqOrb))
      call getInverseJacobian(pChrgMixer, invJacobian)
      call xlbomdIntegrator%setInverseJacobian(invJacobian)
      deallocate(invJacobian)
    end if
    call xlbomdIntegrator%getNextCharges(qOutRed(1:nIneqOrb), qInpRed(1:nIneqOrb))
    call expandCharges(qInpRed, orb, nIneqOrb, iEqOrbitals, qInput, qBlockIn, iEqBlockDftbu,&
        & species0, nUJ, iUJ, niUJ, qiBlockIn, iEqBlockDftbuLS, iEqBlockOnSite, iEqBlockOnSiteLS)

  end subroutine getXlbomdCharges


  !> Calculates dipole moment.
  subroutine getDipoleMoment(qOutput, q0, coord, dipoleMoment, iAtInCentralRegion)

    !> electrons in orbitals
    real(dp), intent(in) :: qOutput(:,:,:)

    !> reference atomic charges
    real(dp), intent(in) :: q0(:,:,:)

    !> atomic coordinates
    real(dp), intent(in) :: coord(:,:)

    !> resulting dipole moment
    real(dp), intent(out) :: dipoleMoment(:)

    !> atoms in the central cell (or device region if transport)
    integer, intent(in) :: iAtInCentralRegion(:)

    integer :: nAtom, ii, iAtom

    nAtom = size(qOutput, dim=2)
    dipoleMoment(:) = 0.0_dp
    do ii = 1, size(iAtInCentralRegion)
      iAtom = iAtInCentralRegion(ii)
      dipoleMoment(:) = dipoleMoment(:)&
          & + sum(q0(:, iAtom, 1) - qOutput(:, iAtom, 1)) * coord(:,iAtom)
    end do

  end subroutine getDipoleMoment


  !> Prints dipole moment calcululated by the derivative of H with respect of the external field.
  subroutine checkDipoleViaHellmannFeynman(rhoPrim, q0, coord0, over, orb, neighbourList,&
      & nNeighbourSK, species, iSparseStart, img2CentCell)

    !> Density matrix in sparse storage
    real(dp), intent(in) :: rhoPrim(:,:)

    !> Reference orbital charges
    real(dp), intent(in) :: q0(:,:,:)

    !> Central cell atomic coordinates
    real(dp), intent(in) :: coord0(:,:)

    !> Overlap matrix in sparse storage
    real(dp), intent(in) :: over(:)

    !> Atomic orbital information
    type(TOrbitals), intent(in) :: orb

    !> list of neighbours for each atom
    type(TNeighbourList), intent(in) :: neighbourList

    !> Number of neighbours for each of the atoms
    integer, intent(in) :: nNeighbourSK(:)

    !> species of all atoms in the system
    integer, intent(in) :: species(:)

    !> Index array for the start of atomic blocks in sparse arrays
    integer, intent(in) :: iSparseStart(:,:)

    !> map from image atoms to the original unique atom
    integer, intent(in) :: img2CentCell(:)

    real(dp), allocatable :: hprime(:,:), dipole(:,:), potentialDerivative(:,:)
    integer :: nAtom, sparseSize, iAt, ii

    sparseSize = size(over)
    nAtom = size(q0, dim=2)
    allocate(hprime(sparseSize, 1))
    allocate(dipole(size(q0, dim=1), nAtom))
    allocate(potentialDerivative(nAtom, 1))
    write(stdOut,*)
    write(stdOut, "(A)", advance='no') 'Hellmann Feynman dipole:'

    ! loop over directions
    do ii = 1, 3
      potentialDerivative(:,:) = 0.0_dp
      ! Potential from dH/dE
      potentialDerivative(:,1) = -coord0(ii,:)
      hprime(:,:) = 0.0_dp
      dipole(:,:) = 0.0_dp
      call add_shift(hprime, over, nNeighbourSK, neighbourList%iNeighbour, species, orb,&
          & iSparseStart, nAtom, img2CentCell, potentialDerivative)

      ! evaluate <psi| dH/dE | psi>
      call mulliken(dipole, hprime(:,1), rhoPrim(:,1), orb, neighbourList%iNeighbour, nNeighbourSK,&
          & img2CentCell, iSparseStart)

      ! add nuclei term for derivative wrt E
      do iAt = 1, nAtom
        dipole(1, iAt) = dipole(1, iAt) + sum(q0(:, iAt, 1)) * coord0(ii, iAt)
      end do
      write(stdOut, "(F12.8)", advance='no') sum(dipole)
    end do
    write(stdOut, *) " au"

  end subroutine checkDipoleViaHellmannFeynman


  !> Calculate the energy weighted density matrix
  !>
  !> NOTE: Dense eigenvector and overlap matrices are overwritten.
  !>
  subroutine getEnergyWeightedDensity(env, electronicSolver, denseDesc, forceType, filling,&
      & eigen, kPoint, kWeight, neighbourList, nNeighbourSK, orb, iSparseStart, img2CentCell,&
      & iCellVEc, cellVec, tRealHS, ham, over, parallelKS, iSCC, mu, ERhoPrim, HSqrReal, SSqrReal,&
      & HSqrCplx, SSqrCplx)

    !> Environment settings
    type(TEnvironment), intent(inout) :: env

    !> Electronic solver information
    type(TElectronicSolver), intent(inout) :: electronicSolver

    !> Dense matrix descriptor
    type(TDenseDescr), intent(in) :: denseDesc

    !> Force type
    integer, intent(in) :: forceType

    !> Occupations of single particle states in the ground state
    real(dp), intent(in) :: filling(:,:,:)

    !> Eigenvalues
    real(dp), intent(in) :: eigen(:,:,:)

    !> K-points
    real(dp), intent(in) :: kPoint(:,:)

    !> Weights for k-points
    real(dp), intent(in) :: kWeight(:)

    !> list of neighbours for each atom
    type(TNeighbourList), intent(in) :: neighbourList

    !> Number of neighbours for each of the atoms
    integer, intent(in) :: nNeighbourSK(:)

    !> Atomic orbital information
    type(TOrbitals), intent(in) :: orb

    !> Index array for the start of atomic blocks in sparse arrays
    integer, intent(in) :: iSparseStart(:,:)

    !> map from image atoms to the original unique atom
    integer, intent(in) :: img2CentCell(:)

    !> Index for which unit cell atoms are associated with
    integer, intent(in) :: iCellVec(:)

    !> Vectors (in units of the lattice constants) to cells of the lattice
    real(dp), intent(in) :: cellVec(:,:)

    !> Is the hamitonian real (no k-points/molecule/gamma point)?
    logical, intent(in) :: tRealHS

    !> Sparse Hamiltonian
    real(dp), intent(in) :: ham(:,:)

    !> Sparse overlap
    real(dp), intent(in) :: over(:)

    !> K-points and spins to process
    type(TParallelKS), intent(in) :: parallelKS

    !> iteration counter
    integer, intent(in) :: iSCC

    !> Electrochemical potentials per contact and spin
    real(dp), allocatable, intent(in) :: mu(:,:)

    !> Energy weighted sparse matrix
    real(dp), intent(out) :: ERhoPrim(:)

    !> Storage for dense hamiltonian matrix
    real(dp), intent(inout), allocatable :: HSqrReal(:,:,:)

    !> Storage for dense overlap matrix
    real(dp), intent(inout), allocatable :: SSqrReal(:,:)

    !> Storage for dense hamitonian matrix (complex case)
    complex(dp), intent(inout), allocatable :: HSqrCplx(:,:,:)

    !> Storage for dense overlap matrix (complex case)
    complex(dp), intent(inout), allocatable :: SSqrCplx(:,:)

    integer :: nSpin

    nSpin = size(ham, dim=2)

    call env%globalTimer%startTimer(globalTimers%energyDensityMatrix)

    select case (electronicSolver%iSolver)

    case (electronicSolverTypes%GF)

      if (forceType /= forceTypes%orig) then
        call error("Alternative force evaluation methods are not supported by this electronic&
            & solver.")
      end if

    #:if WITH_TRANSPORT
      if (electronicSolver%iSolver == electronicSolverTypes%GF) then
        call calcEdensity_green(iSCC, env, parallelKS%localKS, ham, over, neighbourlist%iNeighbour,&
            & nNeighbourSK, denseDesc%iAtomStart, iSparseStart, img2CentCell, iCellVec, cellVec,&
            & orb, kPoint, kWeight, mu, ERhoPrim)
      end if
    #:endif

    case (electronicSolverTypes%onlyTransport)

      call error("The OnlyTransport solver cannot calculate the energy weighted density matrix")

    case (electronicSolverTypes%qr, electronicSolverTypes%divideandconquer,&
        & electronicSolverTypes%relativelyrobust, electronicSolverTypes%elpa, &
        & electronicSolverTypes%magma_gvd)

      call getEDensityMtxFromEigvecs(env, denseDesc, forceType, filling, eigen, kPoint, kWeight,&
          & neighbourList, nNeighbourSK, orb, iSparseStart, img2CentCell, iCellVec, cellVec,&
          & tRealHS, ham, over, parallelKS, ERhoPrim, HSqrReal, SSqrReal, HSqrCplx, SSqrCplx)

    case (electronicSolverTypes%omm, electronicSolverTypes%pexsi, electronicSolverTypes%ntpoly,&
        &electronicSolverTypes%elpadm)

      if (forceType /= forceTypes%orig) then
        call error("Alternative force evaluation methods are not supported by this electronic&
            & solver.")
      end if

      call electronicSolver%elsi%getEDensity(env, denseDesc, nSpin, kPoint, kWeight, neighbourList,&
          & nNeighbourSK, orb, iSparseStart, img2CentCell, iCellVec, cellVec, tRealHS, parallelKS,&
          & ERhoPrim, SSqrReal, SSqrCplx)

    end select

    call env%globalTimer%stopTimer(globalTimers%energyDensityMatrix)

  end subroutine getEnergyWeightedDensity


  !> Calculates the energy weighted density matrix using eigenvectors
  subroutine getEDensityMtxFromEigvecs(env, denseDesc, forceType, filling, eigen, kPoint, kWeight,&
      & neighbourList, nNeighbourSK, orb, iSparseStart, img2CentCell, iCellVec, cellVec, tRealHS,&
      & ham, over, parallelKS, ERhoPrim, HSqrReal, SSqrReal, HSqrCplx, SSqrCplx)

    !> Environment settings
    type(TEnvironment), intent(inout) :: env

    !> Dense matrix descriptor
    type(TDenseDescr), intent(in) :: denseDesc

    !> Force type
    integer, intent(in) :: forceType

    !> Occupations of single particle states in the ground state
    real(dp), intent(in) :: filling(:,:,:)

    !> Eigenvalues
    real(dp), intent(in) :: eigen(:,:,:)

    !> K-points
    real(dp), intent(in) :: kPoint(:,:)

    !> Weights for k-points
    real(dp), intent(in) :: kWeight(:)

    !> list of neighbours for each atom
    type(TNeighbourList), intent(in) :: neighbourList

    !> Number of neighbours for each of the atoms
    integer, intent(in) :: nNeighbourSK(:)

    !> Atomic orbital information
    type(TOrbitals), intent(in) :: orb

    !> Index array for the start of atomic blocks in sparse arrays
    integer, intent(in) :: iSparseStart(:,:)

    !> map from image atoms to the original unique atom
    integer, intent(in) :: img2CentCell(:)

    !> Index for which unit cell atoms are associated with
    integer, intent(in) :: iCellVec(:)

    !> Vectors (in units of the lattice constants) to cells of the lattice
    real(dp), intent(in) :: cellVec(:,:)

    !> Is the hamitonian real (no k-points/molecule/gamma point)?
    logical, intent(in) :: tRealHS

    !> Sparse Hamiltonian
    real(dp), intent(in) :: ham(:,:)

    !> Sparse overlap
    real(dp), intent(in) :: over(:)

    !> K-points and spins to process
    type(TParallelKS), intent(in) :: parallelKS

    !> Energy weighted sparse matrix
    real(dp), intent(out) :: ERhoPrim(:)

    !> Storage for dense hamiltonian matrix
    real(dp), intent(inout), allocatable :: HSqrReal(:,:,:)

    !> Storage for dense overlap matrix
    real(dp), intent(inout), allocatable :: SSqrReal(:,:)

    !> Storage for dense hamitonian matrix (complex case)
    complex(dp), intent(inout), allocatable :: HSqrCplx(:,:,:)

    !> Storage for dense overlap matrix (complex case)
    complex(dp), intent(inout), allocatable :: SSqrCplx(:,:)

    integer :: nSpin

    nSpin = size(ham, dim=2)

    if (nSpin == 4) then
      call getEDensityMtxFromPauliEigvecs(env, denseDesc, filling, eigen, kPoint, kWeight,&
          & neighbourList, nNeighbourSK, orb, iSparseStart, img2CentCell, iCellVec, cellVec,&
          & tRealHS, parallelKS, HSqrCplx, SSqrCplx, ERhoPrim)
    else
      if (tRealHS) then
        call getEDensityMtxFromRealEigvecs(env, denseDesc, forceType, filling, eigen,&
            & neighbourList, nNeighbourSK, orb, iSparseStart, img2CentCell, ham, over,&
            & parallelKS, HSqrReal, SSqrReal, ERhoPrim)
      else
        call getEDensityMtxFromComplexEigvecs(env, denseDesc, forceType, filling, eigen, kPoint,&
            & kWeight, neighbourList, nNeighbourSK, orb, iSparseStart, img2CentCell, iCellVec,&
            & cellVec, ham, over, parallelKS, HSqrCplx, SSqrCplx, ERhoPrim)
      end if
    end if

  end subroutine getEDensityMtxFromEigvecs


  !> Calculates density matrix from real eigenvectors.
  subroutine getEDensityMtxFromRealEigvecs(env, denseDesc, forceType, filling, eigen,&
      & neighbourList, nNeighbourSK, orb, iSparseStart, img2CentCell, ham, over, parallelKS,&
      & eigvecsReal, work, ERhoPrim)

    !> Environment settings
    type(TEnvironment), intent(in) :: env

    !> Dense matrix descriptor
    type(TDenseDescr), intent(in) :: denseDesc

    !> How to calculate the force
    integer, intent(in) :: forceType

    !> Occupations of single particle states in the ground state
    real(dp), intent(in) :: filling(:,:,:)

    !> Eigenvalues
    real(dp), intent(in) :: eigen(:,:,:)

    !> list of neighbours for each atom
    type(TNeighbourList), intent(in) :: neighbourList

    !> Number of neighbours for each of the atoms
    integer, intent(in) :: nNeighbourSK(:)

    !> Atomic orbital information
    type(TOrbitals), intent(in) :: orb

    !> Index array for the start of atomic blocks in sparse arrays
    integer, intent(in) :: iSparseStart(:,:)

    !> map from image atoms to the original unique atom
    integer, intent(in) :: img2CentCell(:)

    !> Sparse Hamiltonian
    real(dp), intent(in) :: ham(:,:)

    !> Sparse overlap
    real(dp), intent(in) :: over(:)

    !> K-points and spins to process
    type(TParallelKS), intent(in) :: parallelKS

    !> Eigenvectors (NOTE: they will be rewritten with work data on exit!)
    real(dp), intent(inout) :: eigvecsReal(:,:,:)

    !> Work array for storing temporary data
    real(dp), intent(out) :: work(:,:)

    !> Energy weighted density matrix
    real(dp), intent(out) :: ERhoPrim(:)

    real(dp), allocatable :: work2(:,:)
    integer :: nLocalRows, nLocalCols
    integer :: iKS, iS

    nLocalRows = size(eigvecsReal, dim=1)
    nLocalCols = size(eigvecsReal, dim=2)
    if (forceType == forceTypes%dynamicT0 .or. forceType == forceTypes%dynamicTFinite) then
      allocate(work2(nLocalRows, nLocalCols))
    end if

    ERhoPrim(:) = 0.0_dp
    do iKS = 1, parallelKS%nLocalKS
      iS = parallelKS%localKS(2, iKS)

      select case (forceType)

      case(forceTypes%orig)
        ! Original (non-consistent) scheme
      #:if WITH_SCALAPACK
        call makeDensityMtxRealBlacs(env%blacs%orbitalGrid, denseDesc%blacsOrbSqr, filling(:,1,iS),&
            & eigvecsReal(:,:,iKS), work, eigen(:,1,iS))
      #:else
        if (tDensON2) then
          call makeDensityMatrix(work, eigvecsReal(:,:,iKS), filling(:,1,iS), eigen(:,1,iS),&
              & neighbourlist%iNeighbour, nNeighbourSK, orb, denseDesc%iAtomStart, img2CentCell)
        else
          call makeDensityMatrix(work, eigvecsReal(:,:,iKS), filling(:,1,iS), eigen(:,1,iS))
        end if
      #:endif

      case(forceTypes%dynamicT0)
        ! Correct force for XLBOMD for T=0K (DHD)
      #:if WITH_SCALAPACK
        call unpackHSRealBlacs(env%blacs, ham(:,iS), neighbourList%iNeighbour, nNeighbourSK,&
            & iSparseStart, img2CentCell, denseDesc, work)
        call makeDensityMtxRealBlacs(env%blacs%orbitalGrid, denseDesc%blacsOrbSqr, filling(:,1,iS),&
            & eigVecsReal(:,:,iKS), work2)
        call pblasfx_psymm(work2, denseDesc%blacsOrbSqr, work, denseDesc%blacsOrbSqr,&
            & eigvecsReal(:,:,iKS), denseDesc%blacsOrbSqr, side="L")
        call pblasfx_psymm(work2, denseDesc%blacsOrbSqr, eigvecsReal(:,:,iKS),&
            & denseDesc%blacsOrbSqr, work, denseDesc%blacsOrbSqr, side="R", alpha=0.5_dp)
      #:else
        call unpackHS(work, ham(:,iS), neighbourlist%iNeighbour, nNeighbourSK,&
            & denseDesc%iAtomStart, iSparseStart, img2CentCell)
        call blockSymmetrizeHS(work, denseDesc%iAtomStart)
        call makeDensityMatrix(work2, eigvecsReal(:,:,iKS), filling(:,1,iS))
        ! D H
        call symm(eigvecsReal(:,:,iKS), "L", work2, work)
        ! (D H) D
        call symm(work, "R", work2, eigvecsReal(:,:,iKS), alpha=0.5_dp)
      #:endif

      case(forceTypes%dynamicTFinite)
        ! Correct force for XLBOMD for T <> 0K (DHS^-1 + S^-1HD)
      #:if WITH_SCALAPACK
        call makeDensityMtxRealBlacs(env%blacs%orbitalGrid, denseDesc%blacsOrbSqr, filling(:,1,iS),&
            & eigVecsReal(:,:,iKS), work)
        call unpackHSRealBlacs(env%blacs, ham(:,iS), neighbourlist%iNeighbour, nNeighbourSK,&
            & iSparseStart, img2CentCell, denseDesc, work2)
        call pblasfx_psymm(work, denseDesc%blacsOrbSqr, work2, denseDesc%blacsOrbSqr,&
            & eigvecsReal(:,:,iKS), denseDesc%blacsOrbSqr, side="L")
        call unpackHSRealBlacs(env%blacs, over, neighbourlist%iNeighbour, nNeighbourSK,&
            & iSparseStart, img2CentCell, denseDesc, work)
        call psymmatinv(denseDesc%blacsOrbSqr, work)
        call pblasfx_psymm(work, denseDesc%blacsOrbSqr, eigvecsReal(:,:,iKS),&
            & denseDesc%blacsOrbSqr, work2, denseDesc%blacsOrbSqr, side="R", alpha=0.5_dp)
        work(:,:) = work2
        call pblasfx_ptran(work2, denseDesc%blacsOrbSqr, work, denseDesc%blacsOrbSqr, alpha=1.0_dp,&
            & beta=1.0_dp)
      #:else
        call makeDensityMatrix(work, eigvecsReal(:,:,iKS), filling(:,1,iS))
        call unpackHS(work2, ham(:,iS), neighbourlist%iNeighbour, nNeighbourSK,&
            & denseDesc%iAtomStart, iSparseStart, img2CentCell)
        call blocksymmetrizeHS(work2, denseDesc%iAtomStart)
        call symm(eigvecsReal(:,:,iKS), "L", work, work2)
        call unpackHS(work, over, neighbourlist%iNeighbour, nNeighbourSK, denseDesc%iAtomStart,&
            & iSparseStart, img2CentCell)
        call symmatinv(work)
        call symm(work2, "R", work, eigvecsReal(:,:,iKS), alpha=0.5_dp)
        work(:,:) = work2 + transpose(work2)
      #:endif
      end select

    #:if WITH_SCALAPACK
      call packRhoRealBlacs(env%blacs, denseDesc, work, neighbourList%iNeighbour, nNeighbourSK,&
          & orb%mOrb, iSparseStart, img2CentCell, ERhoPrim)
    #:else
      call packHS(ERhoPrim, work, neighbourList%iNeighbour, nNeighbourSK, orb%mOrb,&
          & denseDesc%iAtomStart, iSparseStart, img2CentCell)
    #:endif
    end do

  #:if WITH_SCALAPACK
    ! Add up and distribute energy weighted density matrix contribution from each group
    call mpifx_allreduceip(env%mpi%globalComm, ERhoPrim, MPI_SUM)
  #:endif

  end subroutine getEDensityMtxFromRealEigvecs


  !> Calculates density matrix from complex eigenvectors.
  subroutine getEDensityMtxFromComplexEigvecs(env, denseDesc, forceType, filling, eigen, kPoint,&
      & kWeight, neighbourList, nNeighbourSK, orb, iSparseStart, img2CentCell, iCellVec, cellVec,&
      & ham, over, parallelKS, eigvecsCplx, work, ERhoPrim)

    !> Environment settings
    type(TEnvironment), intent(in) :: env

    !> Dense matrix descriptor
    type(TDenseDescr), intent(in) :: denseDesc

    integer, intent(in) :: forceType

    !> Occupations of single particle states in the ground state
    real(dp), intent(in) :: filling(:,:,:)

    !> eigen-values of the system
    real(dp), intent(in) :: eigen(:,:,:)

    !> k-points of the system
    real(dp), intent(in) :: kPoint(:,:)

    !> Weights for k-points
    real(dp), intent(in) :: kWeight(:)

    !> list of neighbours for each atom
    type(TNeighbourList), intent(in) :: neighbourList

    !> Number of neighbours for each of the atoms
    integer, intent(in) :: nNeighbourSK(:)

    !> Atomic orbital information
    type(TOrbitals), intent(in) :: orb

    !> Index array for the start of atomic blocks in sparse arrays
    integer, intent(in) :: iSparseStart(:,:)

    !> map from image atoms to the original unique atom
    integer, intent(in) :: img2CentCell(:)

    !> Index for which unit cell atoms are associated with
    integer, intent(in) :: iCellVec(:)

    !> Vectors (in units of the lattice constants) to cells of the lattice
    real(dp), intent(in) :: cellVec(:,:)

    !> Sparse Hamiltonian
    real(dp), intent(in) :: ham(:,:)

    !> Sparse overlap
    real(dp), intent(in) :: over(:)

    !> K-points and spins to process
    type(TParallelKS), intent(in) :: parallelKS

    !> Eigenvectors of the system
    complex(dp), intent(inout) :: eigvecsCplx(:,:,:)

    !> work array (sized like overlap matrix)
    complex(dp), intent(inout) :: work(:,:)

    !> Energy weighted sparse density matrix (charge only part)
    real(dp), intent(out) :: ERhoPrim(:)

    complex(dp), allocatable :: work2(:,:)
    integer :: nLocalRows, nLocalCols
    integer :: iKS, iS, iK

    nLocalRows = size(eigvecsCplx, dim=1)
    nLocalCols = size(eigvecsCplx, dim=2)

    if (forceType == forceTypes%dynamicT0 .or. forceType == forceTypes%dynamicTFinite) then
      allocate(work2(nLocalRows, nLocalCols))
    end if

    ERhoPrim(:) = 0.0_dp
    do iKS = 1, parallelKS%nLocalKS
      iK = parallelKS%localKS(1, iKS)
      iS = parallelKS%localKS(2, iKS)

      select case (forceType)

      case(forceTypes%orig)
        ! Original (non-consistent) scheme
      #:if WITH_SCALAPACK
        call makeDensityMtxCplxBlacs(env%blacs%orbitalGrid, denseDesc%blacsOrbSqr,&
            & filling(:,iK,iS), eigvecsCplx(:,:,iKS), work, eigen(:,iK,iS))
      #:else
        if (tDensON2) then
          call makeDensityMatrix(work, eigvecsCplx(:,:,iKS), filling(:,iK,iS),&
              & eigen(:,iK, iS), neighbourlist%iNeighbour, nNeighbourSK, orb, denseDesc%iAtomStart,&
              & img2CentCell)
        else
          call makeDensityMatrix(work, eigvecsCplx(:,:,iKS), filling(:,iK,iS), eigen(:,iK, iS))
        end if
      #:endif

      case(forceTypes%dynamicT0)
        ! Correct force for XLBOMD for T=0K (DHD)
      #:if WITH_SCALAPACK
        call unpackHSCplxBlacs(env%blacs, ham(:,iS), kPoint(:,iK), neighbourList%iNeighbour,&
            & nNeighbourSK, iCellVec, cellVec, iSparseStart, img2CentCell, denseDesc, work)
        call makeDensityMtxCplxBlacs(env%blacs%orbitalGrid, denseDesc%blacsOrbSqr, filling(:,1,iS),&
            & eigvecsCplx(:,:,iKS), work2)
        call pblasfx_phemm(work2, denseDesc%blacsOrbSqr, work, denseDesc%blacsOrbSqr,&
            & eigvecsCplx(:,:,iKS), denseDesc%blacsOrbSqr, side="L")
        call pblasfx_phemm(work2, denseDesc%blacsOrbSqr, eigvecsCplx(:,:,iKS),&
            & denseDesc%blacsOrbSqr, work, denseDesc%blacsOrbSqr, side="R", alpha=(0.5_dp, 0.0_dp))
      #:else
        call makeDensityMatrix(work2, eigvecsCplx(:,:,iKS), filling(:,iK,iS))
        call unpackHS(work, ham(:,iS), kPoint(:,iK), neighbourlist%iNeighbour, nNeighbourSK,&
            & iCellVec, cellVec, denseDesc%iAtomStart, iSparseStart, img2CentCell)
        call blockHermitianHS(work, denseDesc%iAtomStart)
        call hemm(eigvecsCplx(:,:,iKS), "L", work2, work)
        call hemm(work, "R", work2, eigvecsCplx(:,:,iKS), alpha=(0.5_dp, 0.0_dp))
      #:endif

      case(forceTypes%dynamicTFinite)
        ! Correct force for XLBOMD for T <> 0K (DHS^-1 + S^-1HD)
      #:if WITH_SCALAPACK
        call makeDensityMtxCplxBlacs(env%blacs%orbitalGrid, denseDesc%blacsOrbSqr,&
            & filling(:,iK,iS), eigVecsCplx(:,:,iKS), work)
        call unpackHSCplxBlacs(env%blacs, ham(:,iS), kPoint(:,iK), neighbourlist%iNeighbour,&
            & nNeighbourSK, iCellVec, cellVec, iSparseStart, img2CentCell, denseDesc, work2)
        call pblasfx_phemm(work, denseDesc%blacsOrbSqr, work2, denseDesc%blacsOrbSqr,&
            & eigvecsCplx(:,:,iKS), denseDesc%blacsOrbSqr, side="L")
        call unpackHSCplxBlacs(env%blacs, over, kPoint(:,iK), neighbourlist%iNeighbour,&
            & nNeighbourSK, iCellVec, cellVec, iSparseStart, img2CentCell, denseDesc, work)
        call phermatinv(denseDesc%blacsOrbSqr, work)
        call pblasfx_phemm(work, denseDesc%blacsOrbSqr, eigvecsCplx(:,:,iKS),&
            & denseDesc%blacsOrbSqr, work2, denseDesc%blacsOrbSqr, side="R", alpha=(0.5_dp, 0.0_dp))
        work(:,:) = work2
        call pblasfx_ptranc(work2, denseDesc%blacsOrbSqr, work, denseDesc%blacsOrbSqr,&
            & alpha=(1.0_dp, 0.0_dp), beta=(1.0_dp, 0.0_dp))
      #:else
        call makeDensityMatrix(work, eigvecsCplx(:,:,iKS), filling(:,iK,iS))
        call unpackHS(work2, ham(:,iS), kPoint(:,iK), neighbourlist%iNeighbour, nNeighbourSK,&
            & iCellVec, cellVec, denseDesc%iAtomStart, iSparseStart, img2CentCell)
        call blockHermitianHS(work2, denseDesc%iAtomStart)
        call hemm(eigvecsCplx(:,:,iKS), "L", work, work2)
        call unpackHS(work, over, kPoint(:,iK), neighbourlist%iNeighbour, nNeighbourSK, iCellVec,&
            & cellVec, denseDesc%iAtomStart, iSparseStart, img2CentCell)
        call hermatinv(work)
        call hemm(work2, "R", work, eigvecsCplx(:,:,iKS), alpha=(0.5_dp, 0.0_dp))
        work(:,:) = work2 + transpose(conjg(work2))
      #:endif
      end select

    #:if WITH_SCALAPACK
      call packRhoCplxBlacs(env%blacs, denseDesc, work, kPoint(:,iK), kWeight(iK),&
          &neighbourList%iNeighbour, nNeighbourSK, orb%mOrb, iCellVec, cellVec, iSparseStart,&
          & img2CentCell, ERhoPrim)
    #:else
      call packHS(ERhoPrim, work, kPoint(:,iK), kWeight(iK), neighbourList%iNeighbour,&
          & nNeighbourSK, orb%mOrb, iCellVec, cellVec, denseDesc%iAtomStart, iSparseStart,&
          & img2CentCell)
    #:endif
    end do

  #:if WITH_SCALAPACK
    ! Add up and distribute energy weighted density matrix contribution from each group
    call mpifx_allreduceip(env%mpi%globalComm, ERhoPrim, MPI_SUM)
  #:endif

  end subroutine getEDensityMtxFromComplexEigvecs


  !> Calculates density matrix from Pauli-type two component eigenvectors.
  subroutine getEDensityMtxFromPauliEigvecs(env, denseDesc, filling, eigen, kPoint, kWeight,&
      & neighbourList, nNeighbourSK, orb, iSparseStart, img2CentCell, iCellVec, cellVec, tRealHS,&
      & parallelKS, eigvecsCplx, work, ERhoPrim)

    !> Environment settings
    type(TEnvironment), intent(in) :: env

    !> Dense matrix descriptor
    type(TDenseDescr), intent(in) :: denseDesc

    !> Occupations of single particle states in the ground state
    real(dp), intent(in) :: filling(:,:,:)

    !> Eigenvalues
    real(dp), intent(in) :: eigen(:,:,:)

    !> K-points
    real(dp), intent(in) :: kPoint(:,:)

    !> Weights for k-points
    real(dp), intent(in) :: kWeight(:)

    !> list of neighbours for each atom
    type(TNeighbourList), intent(in) :: neighbourList

    !> Number of neighbours for each of the atoms
    integer, intent(in) :: nNeighbourSK(:)

    !> Atomic orbital information
    type(TOrbitals), intent(in) :: orb

    !> Index array for the start of atomic blocks in sparse arrays
    integer, intent(in) :: iSparseStart(:,:)

    !> map from image atoms to the original unique atom
    integer, intent(in) :: img2CentCell(:)

    !> Index for which unit cell atoms are associated with
    integer, intent(in) :: iCellVec(:)

    !> Vectors (in units of the lattice constants) to cells of the lattice
    real(dp), intent(in) :: cellVec(:,:)

    !> Is the hamitonian real (no k-points/molecule/gamma point)?
    logical, intent(in) :: tRealHS

    !> K-points and spins to process
    type(TParallelKS), intent(in) :: parallelKS

    !> Eigenvectors
    complex(dp), intent(inout) :: eigvecsCplx(:,:,:)

    !> Work array
    complex(dp), intent(out) :: work(:,:)

    !> Sparse energy weighted density matrix
    real(dp), intent(out) :: ERhoPrim(:)

    integer :: iKS, iK

    ERhoPrim(:) = 0.0_dp
    do iKS = 1, parallelKS%nLocalKS
      iK = parallelKS%localKS(1, iKS)
    #:if WITH_SCALAPACK
      call makeDensityMtxCplxBlacs(env%blacs%orbitalGrid, denseDesc%blacsOrbSqr, filling(:,iK,1),&
          & eigvecsCplx(:,:,iKS), work, eigen(:,iK,1))
      call packERhoPauliBlacs(env%blacs, denseDesc, work, kPoint(:,iK), kWeight(iK),&
          & neighbourList%iNeighbour, nNeighbourSK, orb%mOrb, iCellVec, cellVec, iSparseStart,&
          & img2CentCell, ERhoPrim)
    #:else
      call makeDensityMatrix(work, eigvecsCplx(:,:,iKS), filling(:,iK,1), eigen(:,iK,1))
      if (tRealHS) then
        call packERho(ERhoPrim, work, neighbourList%iNeighbour, nNeighbourSK, orb%mOrb,&
            & denseDesc%iAtomStart, iSparseStart, img2CentCell)
      else
        call packERho(ERhoPrim, work, kPoint(:,iK), kWeight(iK), neighbourList%iNeighbour,&
            & nNeighbourSK, orb%mOrb, iCellVec, cellVec, denseDesc%iAtomStart, iSparseStart,&
            & img2CentCell)
      end if
    #:endif
    end do

  #:if WITH_SCALAPACK
    ! Add up and distribute energy weighted density matrix contribution from each group
    call mpifx_allreduceip(env%mpi%globalComm, ERhoPrim, MPI_SUM)
  #:endif

  end subroutine getEDensityMtxFromPauliEigvecs


  !> Calculates the gradients
  subroutine getGradients(env, sccCalc, tExtField, isXlbomd, nonSccDeriv, EField, rhoPrim, ERhoPrim,&
      & qOutput, q0, skHamCont, skOverCont, pRepCont, neighbourList, nNeighbourSK, nNeighbourRep,&
      & species, img2CentCell, iSparseStart, orb, potential, coord, derivs, iRhoPrim, thirdOrd,&
      & qDepExtPot, chrgForces, dispersion, rangeSep, SSqrReal, over, denseDesc, deltaRhoOutSqr,&
      & tPoisson, halogenXCorrection)

    !> Environment settings
    type(TEnvironment), intent(in) :: env

    !> SCC module internal variables
    type(TScc), allocatable, intent(in) :: sccCalc

    !> external electric field
    logical, intent(in) :: tExtField

    !> extended Lagrangian active?
    logical, intent(in) :: isXlbomd

    !> method for calculating derivatives of S and H0
    type(TNonSccDiff), intent(in) :: nonSccDeriv

    !> Any applied electric field
    real(dp), intent(in) :: Efield(:)

    !> sparse density matrix
    real(dp), intent(in) :: rhoPrim(:,:)

    !> energy  weighted density matrix
    real(dp), intent(in) :: ERhoPrim(:)

    !> electron populations (may be unallocated for non-scc case)
    real(dp), allocatable, intent(in) :: qOutput(:,:,:)

    !> reference atomic charges (may be unallocated for non-scc case)
    real(dp), allocatable, intent(in) :: q0(:,:,:)

    !> non-SCC hamiltonian information
    type(TSlakoCont), intent(in) :: skHamCont

    !> overlap information
    type(TSlakoCont), intent(in) :: skOverCont

    !> repulsive information
    type(TRepCont), intent(in) :: pRepCont

    !> list of neighbours for each atom
    type(TNeighbourList), intent(in) :: neighbourList

    !> Number of neighbours for each of the atoms
    integer, intent(in) :: nNeighbourSK(:)

    !> Number of neighbours for each of the atoms closer than the repulsive cut-off
    integer, intent(in) :: nNeighbourRep(:)

    !> species of all atoms in the system
    integer, intent(in) :: species(:)

    !> map from image atoms to the original unique atom
    integer, intent(in) :: img2CentCell(:)

    !> Index array for the start of atomic blocks in sparse arrays
    integer, intent(in) :: iSparseStart(:,:)

    !> Atomic orbital information
    type(TOrbitals), intent(in) :: orb

    !>  potential acting on the system
    type(TPotentials), intent(in) :: potential

    !> atomic coordinates
    real(dp), intent(in) :: coord(:,:)

    !> derivatives of energy wrt to atomic positions
    real(dp), intent(out) :: derivs(:,:)

    !> imaginary part of density matrix
    real(dp), intent(in), allocatable :: iRhoPrim(:,:)

    !> Is 3rd order SCC being used
    type(TThirdOrder), intent(inout), allocatable :: thirdOrd

    !> Population dependant external potential
    type(TQDepExtPotProxy), intent(inout), allocatable :: qDepExtPot

    !> forces on external charges
    real(dp), intent(inout), allocatable :: chrgForces(:,:)

    !> dispersion interactions
    class(TDispersionIface), intent(inout), allocatable :: dispersion

    !> Data from rangeseparated calculations
    type(TRangeSepFunc), intent(inout), allocatable ::rangeSep

    !> dense overlap matrix, required for rangeSep
    real(dp), intent(inout), allocatable :: SSqrReal(:,:)

    !> sparse overlap matrix, required for rangeSep
    real(dp), intent(in) :: over(:)

    !> Dense matrix descriptor,required for rangeSep
    type(TDenseDescr), intent(in) :: denseDesc

    !> Change in density matrix during this SCC step for rangesep
    real(dp), pointer, intent(in) :: deltaRhoOutSqr(:,:,:)

    !> whether Poisson solver is used
    logical, intent(in) :: tPoisson

    !> Correction for halogen bonds
    type(THalogenX), allocatable, intent(inout) :: halogenXCorrection

    ! Locals
    real(dp), allocatable :: tmpDerivs(:,:)
    real(dp), allocatable :: dummyArray(:,:)
    real(dp), allocatable :: dQ(:,:,:)
    logical :: tImHam, tExtChrg, tSccCalc
    integer :: nAtom, iAt
    integer :: ii

    tSccCalc = allocated(sccCalc)
    tImHam = allocated(iRhoPrim)
    tExtChrg = allocated(chrgForces)
    nAtom = size(derivs, dim=2)

    allocate(tmpDerivs(3, nAtom))
    if (tPoisson) allocate(dummyArray(orb%mshell, nAtom))
    derivs(:,:) = 0.0_dp

    if (.not. (tSccCalc .or. tExtField)) then
      ! No external or internal potentials
      if (tImHam) then
        call derivative_shift(env, derivs, nonSccDeriv, rhoPrim, iRhoPrim, ERhoPrim, skHamCont,&
            & skOverCont, coord, species, neighbourList%iNeighbour, nNeighbourSK, img2CentCell,&
            & iSparseStart, orb, potential%intBlock, potential%iorbitalBlock)
      else
        call derivative_shift(env, derivs, nonSccDeriv, rhoPrim(:,1), ERhoPrim, skHamCont,&
            & skOverCont, coord, species, neighbourList%iNeighbour, nNeighbourSK, img2CentCell,&
            & iSparseStart, orb)
      end if
    else
      if (tImHam) then
        call derivative_shift(env, derivs, nonSccDeriv, rhoPrim, iRhoPrim, ERhoPrim, skHamCont,&
            & skOverCont, coord, species, neighbourList%iNeighbour, nNeighbourSK, img2CentCell,&
            & iSparseStart, orb, potential%intBlock, potential%iorbitalBlock)
      else
        call derivative_shift(env, derivs, nonSccDeriv, rhoPrim, ERhoPrim, skHamCont, skOverCont,&
            & coord, species, neighbourList%iNeighbour, nNeighbourSK, img2CentCell, iSparseStart,&
            & orb, potential%intBlock)
      end if

      if (tPoisson) then
        tmpDerivs = 0.0_dp
      #:if WITH_TRANSPORT
        call poiss_getshift(dummyArray, tmpDerivs)
      #:endif
        derivs(:,:) = derivs + tmpDerivs
      else

        if (tExtChrg) then
          chrgForces(:,:) = 0.0_dp
          if (isXlbomd) then
            call error("XLBOMD does not work with external charges yet!")
          else
            call sccCalc%addForceDc(env, derivs, species, neighbourList%iNeighbour, img2CentCell,&
                & chrgForces)
          end if
        else if (tSccCalc) then
          if (isXlbomd) then
            call sccCalc%addForceDcXlbomd(env, species, orb, neighbourList%iNeighbour,&
                & img2CentCell, qOutput, q0, derivs)
          else
            call sccCalc%addForceDc(env, derivs, species, neighbourList%iNeighbour, img2CentCell)

          end if
        endif

        if (allocated(thirdOrd)) then
          if (isXlbomd) then
            call thirdOrd%addGradientDcXlbomd(neighbourList, species, coord, img2CentCell, qOutput,&
                & q0, orb, derivs)
          else
            call thirdOrd%addGradientDc(neighbourList, species, coord, img2CentCell, derivs)
          end if
        end if

      if (allocated(qDepExtPot)) then
        allocate(dQ(orb%mShell, nAtom, size(qOutput, dim=3)))
        call getChargePerShell(qOutput, orb, species, dQ, qRef=q0)
        call qDepExtPot%addGradientDc(sum(dQ(:,:,1), dim=1), dQ(:,:,1), derivs)
      end if

      if (tExtField) then
        do iAt = 1, nAtom
          derivs(:, iAt) = derivs(:, iAt)&
              & + sum(qOutput(:, iAt, 1) - q0(:, iAt, 1)) * potential%extGrad(:, iAt)
          end do
        end if

      end if
    end if

    if (allocated(dispersion)) then
      call dispersion%addGradients(derivs)
    end if

    if (allocated(halogenXCorrection)) then
      call halogenXCorrection%addGradients(derivs, coord, species, neighbourList, img2CentCell)
    end if

    if (allocated(rangeSep)) then
      call unpackHS(SSqrReal, over, neighbourList%iNeighbour, nNeighbourSK, denseDesc%iAtomStart,&
          & iSparseStart, img2CentCell)
      if (size(deltaRhoOutSqr, dim=3) > 2) then
        call error("Range separated forces do not support non-colinear spin")
      else
        call rangeSep%addLRGradients(derivs, nonSccDeriv, deltaRhoOutSqr, skHamCont,&
            & skOverCont, coord, species, orb, denseDesc%iAtomStart, SSqrReal,&
            & neighbourList%iNeighbour, nNeighbourSK)
      end if
    end if

    call getERepDeriv(tmpDerivs, coord, nNeighbourRep, neighbourList%iNeighbour, species, pRepCont,&
        & img2CentCell)
    derivs(:,:) = derivs + tmpDerivs

  end subroutine getGradients


  !> use plumed to update derivatives
  subroutine updateDerivsByPlumed(env, plumedCalc, nAtom, iGeoStep, derivs, energy, coord0, mass,&
      & tPeriodic, latVecs)

    !> Environment settings
    type(TEnvironment), intent(in) :: env

    !> PLUMED calculator
    type(TPlumedCalc), allocatable, intent(inout) :: plumedCalc

    !> number of atoms
    integer, intent(in) :: nAtom

    !> steps taken during simulation
    integer, intent(in) :: iGeoStep

    !> the derivatives array
    real(dp), intent(inout), target, contiguous :: derivs(:,:)

    !> current energy
    real(dp), intent(in) :: energy

    !> current atomic positions
    real(dp), intent(in), target, contiguous :: coord0(:,:)

    !> atomic masses array
    real(dp), intent(in), target, contiguous :: mass(:)

    !> periodic?
    logical, intent(in) :: tPeriodic

    !> lattice vectors
    real(dp), intent(in), target, contiguous :: latVecs(:,:)

    if (.not. allocated(plumedCalc)) then
      return
    end if
    derivs(:,:) = -derivs
    call plumedCalc%sendCmdVal("setStep", iGeoStep)
    call plumedCalc%sendCmdPtr("setForces", derivs)
    call plumedCalc%sendCmdVal("setEnergy", energy)
    call plumedCalc%sendCmdPtr("setPositions", coord0)
    call plumedCalc%sendCmdPtr("setMasses", mass)
    if (tPeriodic) then
      call plumedCalc%sendCmdPtr("setBox", latVecs)
    end if
    call plumedCalc%sendCmdVal("calc", 0)
    derivs(:,:) = -derivs

  end subroutine updateDerivsByPlumed


  !> Calculates stress tensor and lattice derivatives.
  subroutine getStress(env, sccCalc, thirdOrd, tExtField, nonSccDeriv, rhoPrim, ERhoPrim, qOutput,&
      & q0, skHamCont, skOverCont, pRepCont, neighbourList, nNeighbourSk, nNeighbourRep, species,&
      & img2CentCell, iSparseStart, orb, potential, coord, latVec, invLatVec, cellVol, coord0,&
      & totalStress, totalLatDeriv, intPressure, iRhoPrim, dispersion, halogenXCorrection)

    !> Environment settings
    type(TEnvironment), intent(in) :: env

    !> SCC module internal variables
    type(TScc), allocatable, intent(in) :: sccCalc

    !> Is 3rd order SCC being used
    type(TThirdOrder), intent(inout), allocatable :: thirdOrd

    !> External field
    logical, intent(in) :: tExtField

    !> method for calculating derivatives of S and H0
    type(TNonSccDiff), intent(in) :: nonSccDeriv

    !> density matrix
    real(dp), intent(in) :: rhoPrim(:,:)

    !> energy weighted density matrix
    real(dp), intent(in) :: ERhoPrim(:)

    !> electrons in orbitals
    real(dp), intent(in) :: qOutput(:,:,:)

    !> refernce charges
    real(dp), intent(in) :: q0(:,:,:)

    !> non-SCC hamitonian information
    type(TSlakoCont), intent(in) :: skHamCont

    !> overlap information
    type(TSlakoCont), intent(in) :: skOverCont

    !> repulsive information
    type(TRepCont), intent(in) :: pRepCont

    !> list of neighbours for each atom
    type(TNeighbourList), intent(in) :: neighbourList

    !> Number of neighbours for each of the atoms
    integer, intent(in) :: nNeighbourSK(:)

    !> Number of neighbours for each of the atoms closer than the repulsive cut-off
    integer, intent(in) :: nNeighbourRep(:)

    !> species of all atoms in the system
    integer, intent(in) :: species(:)

    !> map from image atoms to the original unique atom
    integer, intent(in) :: img2CentCell(:)

    !> Index array for the start of atomic blocks in sparse arrays
    integer, intent(in) :: iSparseStart(:,:)

    !> Atomic orbital information
    type(TOrbitals), intent(in) :: orb

    !> potentials acting
    type(TPotentials), intent(in) :: potential

    !> coordinates of all atoms
    real(dp), intent(in) :: coord(:,:)

    !> lattice vectors
    real(dp), intent(in) :: latVec(:,:)

    !> inverse of the lattice vectors
    real(dp), intent(in) :: invLatVec(:,:)

    !> unit cell volume
    real(dp), intent(in) :: cellVol

    !> central cell coordinates of atoms
    real(dp), intent(inout) :: coord0(:,:)

    !> stress tensor
    real(dp), intent(out) :: totalStress(:,:)

    !> energy derivatives with respect to lattice vectors
    real(dp), intent(out) :: totalLatDeriv(:,:)

    !> internal pressure in cell
    real(dp), intent(out) :: intPressure

    !> imaginary part of the density matrix (if present)
    real(dp), intent(in), allocatable :: iRhoPrim(:,:)

    !> dispersion interactions
    class(TDispersionIface), allocatable, intent(inout) :: dispersion

    !> Correction for halogen bonds
    type(THalogenX), allocatable, intent(inout) :: halogenXCorrection

    real(dp) :: tmpStress(3, 3)
    logical :: tImHam

    tImHam = allocated(iRhoPrim)

    if (allocated(sccCalc)) then
      if (tImHam) then
        call getBlockiStress(env, totalStress, nonSccDeriv, rhoPrim, iRhoPrim, ERhoPrim, skHamCont,&
            & skOverCont, coord, species, neighbourList%iNeighbour, nNeighbourSK, img2CentCell,&
            & iSparseStart, orb, potential%intBlock, potential%iorbitalBlock, cellVol)
      else
        call getBlockStress(env, totalStress, nonSccDeriv, rhoPrim, ERhoPrim, skHamCont,&
            & skOverCont, coord, species, neighbourList%iNeighbour, nNeighbourSK, img2CentCell,&
            & iSparseStart, orb, potential%intBlock, cellVol)
      end if
      call sccCalc%addStressDc(totalStress, env, species, neighbourList%iNeighbour, img2CentCell)
      if (allocated(thirdOrd)) then
        call thirdOrd%addStressDc(neighbourList, species, coord, img2CentCell, cellVol, totalStress)
      end if
    else
      if (tImHam) then
        call getBlockiStress(env, totalStress, nonSccDeriv, rhoPrim, iRhoPrim, ERhoPrim, skHamCont,&
            & skOverCont, coord, species, neighbourList%iNeighbour, nNeighbourSK, img2CentCell,&
            & iSparseStart, orb, potential%intBlock, potential%iorbitalBlock, cellVol)
      else
        call getNonSCCStress(env, totalStress, nonSccDeriv, rhoPrim(:,1), ERhoPrim, skHamCont,&
            & skOverCont, coord, species, neighbourList%iNeighbour, nNeighbourSK, img2CentCell,&
            & iSparseStart, orb, cellVol)
      end if
    end if

    if (allocated(dispersion)) then
      call dispersion%getStress(tmpStress)
      totalStress(:,:) = totalStress + tmpStress
    end if

    if (allocated(halogenXCorrection)) then
      call halogenXCorrection%getStress(tmpStress, coord, neighbourList, species, img2CentCell,&
          & cellVol)
      totalStress(:,:) = totalStress + tmpStress
    end if

    if (tExtField) then
      call getExtFieldStress(latVec, cellVol, q0, qOutput, potential%extGrad, coord0, tmpStress)
      totalStress(:,:) = totalStress + tmpStress
    end if

    call getRepulsiveStress(tmpStress, coord, nNeighbourRep, neighbourList%iNeighbour, species,&
        & img2CentCell, pRepCont, cellVol)
    totalStress(:,:) = totalStress + tmpStress

    intPressure = (totalStress(1,1) + totalStress(2,2) + totalStress(3,3)) / 3.0_dp
    totalLatDeriv(:,:) = -cellVol * matmul(totalStress, invLatVec)

  end subroutine getStress


  !> Calculates stress from external electric field.
  subroutine getExtFieldStress(latVec, cellVol, q0, qOutput, extPotGrad, coord0, stress)

    !> lattice vectors
    real(dp), intent(in) :: latVec(:,:)

    !> unit cell volume
    real(dp), intent(in) :: cellVol

    !> reference atomic charges
    real(dp), intent(in) :: q0(:,:,:)

    !> number of electrons in each orbital
    real(dp), intent(in) :: qOutput(:,:,:)

    !> Gradient of the external field
    real(dp), intent(in) :: extPotGrad(:,:)

    !> central cell coordinates of atoms
    real(dp), intent(inout) :: coord0(:,:)

    !> Stress tensor
    real(dp), intent(out) :: stress(:,:)

    real(dp) :: latDerivs(3,3)
    integer :: nAtom
    integer :: iAtom, ii, jj

    nAtom = size(coord0, dim=2)

    latDerivs(:,:) = 0.0_dp
    call cart2frac(coord0, latVec)
    do iAtom = 1, nAtom
      do ii = 1, 3
        do jj = 1, 3
          latDerivs(jj,ii) =  latDerivs(jj,ii)&
              & - sum(q0(:,iAtom,1) - qOutput(:,iAtom,1), dim=1) * extPotGrad(ii, iAtom)&
              & * coord0(jj, iAtom)
        end do
      end do
    end do
    call frac2cart(coord0, latVec)
    stress(:,:) = -matmul(latDerivs, transpose(latVec)) / cellVol

  end subroutine getExtFieldStress


  !> Removes forces components along constraint directions
  subroutine constrainForces(conAtom, conVec, derivs)

    !> atoms being constrained
    integer, intent(in) :: conAtom(:)

    !> vector to project out forces
    real(dp), intent(in) :: conVec(:,:)

    !> on input energy derivatives, on exit resulting projected derivatives
    real(dp), intent(inout) :: derivs(:,:)

    integer :: ii, iAtom

    ! Set force components along constraint vectors zero
    do ii = 1, size(conAtom)
      iAtom = conAtom(ii)
      derivs(:,iAtom) = derivs(:,iAtom)&
          & - conVec(:,ii) * dot_product(conVec(:,ii), derivs(:,iAtom))
    end do

  end subroutine constrainForces


  !> Flattens lattice components and applies lattice optimisation constraints.
  subroutine constrainLatticeDerivs(totalLatDerivs, normLatVecs, tLatOptFixAng,&
      & tLatOptFixLen, tLatOptIsotropic, constrLatDerivs)

    !> energy derivative with respect to lattice vectors
    real(dp), intent(in) :: totalLatDerivs(:,:)

    !> unit normals parallel to lattice vectors
    real(dp), intent(in) :: normLatVecs(:,:)

    !> Are the angles of the lattice being fixed during optimisation?
    logical, intent(in) :: tLatOptFixAng

    !> Are the magnitude of the lattice vectors fixed
    logical, intent(in) :: tLatOptFixLen(:)

    !> is the optimisation isotropic
    logical, intent(in) :: tLatOptIsotropic

    !> lattice vectors returned by the optimizer
    real(dp), intent(out) :: constrLatDerivs(:)

    real(dp) :: tmpLatDerivs(3, 3)
    integer :: ii

    tmpLatDerivs(:,:) = totalLatDerivs
    constrLatDerivs = reshape(tmpLatDerivs, [9])
    if (tLatOptFixAng) then
      ! project forces to be along original lattice
      tmpLatDerivs(:,:) = tmpLatDerivs * normLatVecs
      constrLatDerivs(:) = 0.0_dp
      if (any(tLatOptFixLen)) then
        do ii = 1, 3
          if (.not. tLatOptFixLen(ii)) then
            constrLatDerivs(ii) = sum(tmpLatDerivs(:,ii))
          end if
        end do
      else
        constrLatDerivs(1:3) = sum(tmpLatDerivs, dim=1)
      end if
    elseif (tLatOptIsotropic) then
      tmpLatDerivs(:,:) = tmpLatDerivs * normLatVecs
      constrLatDerivs(:) = 0.0_dp
      constrLatDerivs(1) = sum(tmpLatDerivs)
    end if

  end subroutine constrainLatticeDerivs


  !> Unfold contrained lattice vectors to full one.
  subroutine unconstrainLatticeVectors(constrLatVecs, origLatVecs, tLatOptFixAng, tLatOptFixLen,&
      & tLatOptIsotropic, newLatVecs)

    !> packaged up lattice vectors (depending on optimisation mode)
    real(dp), intent(in) :: constrLatVecs(:)

    !> original vectors at start
    real(dp), intent(in) :: origLatVecs(:,:)

    !> Are the angles of the lattice vectors fixed
    logical, intent(in) :: tLatOptFixAng

    !> are the magnitudes of the lattice vectors fixed
    logical, intent(in) :: tLatOptFixLen(:)

    !> is the optimisation isotropic
    logical, intent(in) :: tLatOptIsotropic

    !> resulting lattice vectors
    real(dp), intent(out) :: newLatVecs(:,:)

    real(dp) :: tmpLatVecs(9)
    integer :: ii

    tmpLatVecs(:) = constrLatVecs
    if (tLatOptFixAng) then
      ! Optimization uses scaling factor of lattice vectors
      if (any(tLatOptFixLen)) then
        do ii = 3, 1, -1
          if (.not. tLatOptFixLen(ii)) then
            tmpLatVecs(3 * ii - 2 : 3 * ii) =  tmpLatVecs(ii) * origLatVecs(:,ii)
          else
            tmpLatVecs(3 * ii - 2 : 3 * ii) =  origLatVecs(:,ii)
          end if
        end do
      else
        tmpLatVecs(7:9) =  tmpLatVecs(3) * origLatVecs(:,3)
        tmpLatVecs(4:6) =  tmpLatVecs(2) * origLatVecs(:,2)
        tmpLatVecs(1:3) =  tmpLatVecs(1) * origLatVecs(:,1)
      end if
    else if (tLatOptIsotropic) then
      ! Optimization uses scaling factor unit cell
      do ii = 3, 1, -1
        tmpLatVecs(3 * ii - 2 : 3 * ii) =  tmpLatVecs(1) * origLatVecs(:,ii)
      end do
    end if
    newLatVecs(:,:) = reshape(tmpLatVecs, [3, 3])

  end subroutine unconstrainLatticeVectors


  !> Returns the coordinates for the next Hessian calculation step.
  subroutine getNextDerivStep(derivDriver, derivs, indMovedAtoms, coords, tGeomEnd)

    !> Driver for the finite difference second derivatives
    type(TNumDerivs), intent(inout) :: derivDriver

    !> first derivatives of energy at the current coordinates
    real(dp), intent(in) :: derivs(:,:)

    !> moving atoms
    integer, intent(in) :: indMovedAtoms(:)

    !> atomic coordinates
    real(dp), intent(out) :: coords(:,:)

    !> has the process terminated
    logical, intent(out) :: tGeomEnd

    real(dp) :: newCoords(3, size(indMovedAtoms))

    call next(derivDriver, newCoords, derivs(:, indMovedAtoms), tGeomEnd)
    coords(:, indMovedAtoms) = newCoords

  end subroutine getNextDerivStep


  !> Returns the coordinates for the next coordinate optimisation step.
  subroutine getNextCoordinateOptStep(pGeoCoordOpt, energy, derivss, indMovedAtom, coords0,&
      & diffGeo, tCoordEnd, tRemoveExcitation)

    !> optimiser for atomic coordinates
    type(TGeoOpt), intent(inout) :: pGeoCoordOpt

    !> energies
    type(TEnergies), intent(in) :: energy

    !> Derivative of energy with respect to atomic coordinates
    real(dp), intent(in) :: derivss(:,:)

    !> numbers of the moving atoms
    integer, intent(in) :: indMovedAtom(:)

    !> central cell atomic coordinates
    real(dp), intent(inout) :: coords0(:,:)

    !> largest change in atomic coordinates
    real(dp), intent(out) :: diffGeo

    !> has the geometry optimisation finished
    logical, intent(out) :: tCoordEnd

    !> remove excited state energy from the step, to be consistent with the forces
    logical, intent(in) :: tRemoveExcitation

    real(dp) :: derivssMoved(3 * size(indMovedAtom))
    real(dp), target :: newCoordsMoved(3 * size(indMovedAtom))
    real(dp), pointer :: pNewCoordsMoved(:,:)

    derivssMoved(:) = reshape(derivss(:, indMovedAtom), [3 * size(indMovedAtom)])
    if (tRemoveExcitation) then
      call next(pGeoCoordOpt, energy%EForceRelated, derivssMoved, newCoordsMoved, tCoordEnd)
    else
      call next(pGeoCoordOpt, energy%EForceRelated + energy%Eexcited, derivssMoved, newCoordsMoved,&
          & tCoordEnd)
    end if
    pNewCoordsMoved(1:3, 1:size(indMovedAtom)) => newCoordsMoved(1 : 3 * size(indMovedAtom))
    diffGeo = maxval(abs(pNewCoordsMoved - coords0(:, indMovedAtom)))
    coords0(:, indMovedAtom) = pNewCoordsMoved

  end subroutine getNextCoordinateOptStep


  !> Returns the coordinates and lattice vectors for the next lattice optimisation step.
  subroutine getNextLatticeOptStep(pGeoLatOpt, energy, constrLatDerivs, origLatVec, tLatOptFixAng,&
      & tLatOptFixLen, tLatOptIsotropic, indMovedAtom, latVec, coord0, diffGeo, tGeomEnd)

    !> lattice vector optimising object
    type(TGeoOpt), intent(inout) :: pGeoLatOpt

    !> Energy contributions and total
    type(TEnergies), intent(inout) :: energy

    !> lattice vectors returned by the optimizer
    real(dp), intent(in) :: constrLatDerivs(:)

    !> Starting lattice vectors
    real(dp), intent(in) :: origLatVec(:,:)

    !> Fix angles between lattice vectors
    logical, intent(in) :: tLatOptFixAng

    !> Fix the magnitudes of lattice vectors
    logical, intent(in) :: tLatOptFixLen(:)

    !> Optimise isotropically
    logical, intent(in) :: tLatOptIsotropic

    !> numbers of the moving atoms
    integer, intent(in) :: indMovedAtom(:)

    !> lattice vectors
    real(dp), intent(inout) :: latVec(:,:)

    !> central cell coordinates of atoms
    real(dp), intent(inout) :: coord0(:,:)

    !> Maximum change in geometry at this step
    real(dp), intent(out) :: diffGeo

    !> has the geometry optimisation finished
    logical, intent(out) :: tGeomEnd

    real(dp) :: newLatVecsFlat(9), newLatVecs(3, 3), oldMovedCoords(3, size(indMovedAtom))

    call next(pGeoLatOpt, energy%EForceRelated, constrLatDerivs, newLatVecsFlat,tGeomEnd)
    call unconstrainLatticeVectors(newLatVecsFlat, origLatVec, tLatOptFixAng, tLatOptFixLen,&
        & tLatOptIsotropic, newLatVecs)
    oldMovedCoords(:,:) = coord0(:, indMovedAtom)
    call cart2frac(coord0, latVec)
    latVec(:,:) = newLatVecs
    call frac2cart(coord0, latVec)
    diffGeo = max(maxval(abs(newLatVecs - latVec)),&
        & maxval(abs(oldMovedCoords - coord0(:, indMovedAtom))))

  end subroutine getNextLatticeOptStep


  !> Delivers data for next MD step (and updates data depending on velocities of current step)
  subroutine getNextMdStep(pMdIntegrator, pMdFrame, temperatureProfile, derivs, movedMass,&
      & mass, cellVol, invLatVec, species0, indMovedAtom, tStress, tBarostat, energy, coord0,&
      & latVec, intPressure, totalStress, totalLatDeriv, velocities, tempIon)

    !> Molecular dynamics integrator
    type(TMdIntegrator), intent(inout) :: pMdIntegrator

    !> Molecular dynamics reference frame information
    type(TMdCommon), intent(in) :: pMdFrame

    !> Temperature profile in MD
    type(TTempProfile), allocatable, intent(inout) :: temperatureProfile

    !> Energy derivative wrt to atom positions
    real(dp), intent(in) :: derivs(:,:)

    !> Masses of moving atoms
    real(dp), intent(in) :: movedMass(:,:)

    !> Masses of each chemical species
    real(dp), intent(in) :: mass(:)

    !> unit cell volume
    real(dp), intent(in) :: cellVol

    !> inverse of the lattice vectors
    real(dp), intent(in) :: invLatVec(:,:)

    !> species of atoms in the central cell
    integer, intent(in) :: species0(:)

    !> numbers of the moving atoms
    integer, intent(in) :: indMovedAtom(:)

    !> Is stress being evaluated?
    logical, intent(in) :: tStress

    !> Is there a barostat
    logical, intent(in) :: tBarostat

    !> Energy contributions and total
    type(TEnergies), intent(inout) :: energy

    !> central cell coordinates of atoms
    real(dp), intent(inout) :: coord0(:,:)

    !> lattice vectors
    real(dp), intent(inout) :: latVec(:,:)

    !> Internal pressure in the unit cell
    real(dp), intent(inout) :: intPressure

    !> Stress tensor
    real(dp), intent(inout) :: totalStress(:,:)

    !> Derivative of energy with respect to lattice vectors
    real(dp), intent(inout) :: totalLatDeriv(:,:)

    !> Atomic velocities
    real(dp), intent(out) :: velocities(:,:)

    !> Atomic kinetic energy
    real(dp), intent(out) :: tempIon

    real(dp) :: movedAccel(3, size(indMovedAtom)), movedVelo(3, size(indMovedAtom))
    real(dp) :: movedCoords(3, size(indMovedAtom))
    real(dp) :: kineticStress(3, 3)

    movedAccel(:,:) = -derivs(:, indMovedAtom) / movedMass
    call next(pMdIntegrator, movedAccel, movedCoords, movedVelo)
    coord0(:, indMovedAtom) = movedCoords
    velocities(:,:) = 0.0_dp
    velocities(:, indMovedAtom) = movedVelo(:,:)

    if (allocated(temperatureProfile)) then
      call next(temperatureProfile)
    end if
    call evalKE(energy%Ekin, movedVelo, movedMass(1,:))
    call evalkT(pMdFrame, tempIon, movedVelo, movedMass(1,:))
    energy%EMerminKin = energy%EMermin + energy%Ekin
    energy%EGibbsKin = energy%EGibbs + energy%Ekin
    energy%EForceRelated = energy%EForceRelated + energy%Ekin

    if (tStress) then
      ! contribution from kinetic energy in MD, now that velocities for this geometry step are
      ! available
      call getKineticStress(kineticStress, mass, species0, velocities, cellVol)
      totalStress = totalStress + kineticStress
      intPressure = (totalStress(1,1) + totalStress(2,2) + totalStress(3,3)) / 3.0_dp
      totalLatDeriv = -cellVol * matmul(totalStress, invLatVec)
    end if

    if (tBarostat) then
      call rescale(pMDIntegrator, coord0, latVec, totalStress)
    end if

  end subroutine getNextMdStep


  !> Calculates and prints Pipek-Mezey localisation
  subroutine calcPipekMezeyLocalisation(env, pipekMezey, tPrintEigvecsTxt, nEl, filling, over,&
      & kPoint, neighbourList, nNeighbourSK, denseDesc,  iSparseStart, img2CentCell, iCellVec,&
      & cellVec, runId, orb, species, speciesName, parallelKS, localisation, eigvecsReal, SSqrReal,&
      & eigvecsCplx, SSqrCplx)

    !> Environment settings
    type(TEnvironment), intent(in) :: env

    !> Localisation methods for single electron states (if used)
    type(TPipekMezey), intent(in) :: pipekMezey

    !> Store eigenvectors as a text file
    logical, intent(in) :: tPrintEigVecsTxt

    !> Number of electrons
    real(dp), intent(in) :: nEl(:)

    !> Occupations of single particle states in the ground state
    real(dp), intent(in) :: filling(:,:,:)

    !> sparse overlap matrix
    real(dp), intent(in) :: over(:)

    !> k-points in the system (0,0,0) if molecular
    real(dp), intent(in) :: kPoint(:,:)

    !> list of neighbours for each atom
    type(TNeighbourList), intent(in) :: neighbourList

    !> Number of neighbours for each of the atoms
    integer, intent(in) :: nNeighbourSK(:)

    !> Dense matrix descriptor
    type(TDenseDescr), intent(in) :: denseDesc

    !> Index array for the start of atomic blocks in sparse arrays
    integer, intent(in) :: iSparseStart(:,:)

    !> map from image atoms to the original unique atom
    integer, intent(in) :: img2CentCell(:)

    !> Index for which unit cell atoms are associated with
    integer, intent(in) :: iCellVec(:)

    !> Vectors (in units of the lattice constants) to cells of the lattice
    real(dp), intent(in) :: cellVec(:,:)

    !> Job ID for future identification
    integer, intent(in) :: runId

    !> Atomic orbital information
    type(TOrbitals), intent(in) :: orb

    !> species of all atoms in the system
    integer, intent(in) :: species(:)

    !> label for each atomic chemical species
    character(*), intent(in) :: speciesName(:)

    !> K-points and spins to process
    type(TParallelKS), intent(in) :: parallelKS

    !> Localisation measure of single particle states
    real(dp), intent(out) :: localisation

    !> Storage for dense hamiltonian matrix
    real(dp), intent(inout), allocatable :: eigvecsReal(:,:,:)

    !> Storage for dense overlap matrix
    real(dp), intent(inout), allocatable :: SSqrReal(:,:)

    !> Storage for dense hamitonian matrix (complex case)
    complex(dp), intent(inout), allocatable :: eigvecsCplx(:,:,:)

    !> Storage for dense overlap matrix (complex case)
    complex(dp), intent(inout), allocatable :: SSqrCplx(:,:)

    integer :: nFilledLev, nAtom, nSpin
    integer :: iSpin, iKS, iK

    nAtom = size(orb%nOrbAtom)
    nSpin = size(nEl)

    if (any(abs(mod(filling, real(3 - nSpin, dp))) > elecTolMax)) then
      call warning("Fractional occupations allocated for electron localisation")
    end if

    if (allocated(eigvecsReal)) then
      call unpackHS(SSqrReal,over,neighbourList%iNeighbour, nNeighbourSK, denseDesc%iAtomStart,&
          & iSparseStart, img2CentCell)
      do iKS = 1, parallelKS%nLocalKS
        iSpin = parallelKS%localKS(2, iKS)
        nFilledLev = nint(nEl(iSpin) / real(3 - nSpin, dp))
        localisation = pipekMezey%getLocalisation(eigvecsReal(:, 1:nFilledLev, iKS), SSqrReal,&
            & denseDesc%iAtomStart)
        write(stdOut, "(A, E15.8)") 'Original localisation', localisation
        call pipekMezey%calcCoeffs(eigvecsReal(:, 1:nFilledLev, iKS), SSqrReal,&
            & denseDesc%iAtomStart)
        localisation = pipekMezey%getLocalisation(eigvecsReal(:,1:nFilledLev,iKS), SSqrReal,&
            & denseDesc%iAtomStart)
        write(stdOut, "(A, E20.12)") 'Final localisation ', localisation
      end do

      call writeRealEigvecs(env, runId, neighbourList, nNeighbourSK, denseDesc, iSparseStart,&
          & img2CentCell, species(:nAtom), speciesName, orb, over, parallelKS, tPrintEigvecsTxt,&
          & eigvecsReal, SSqrReal, fileName="localOrbs")
    else

      localisation = 0.0_dp
      do iKS = 1, parallelKS%nLocalKS
        iK = parallelKS%localKS(1, iKS)
        iSpin = parallelKS%localKS(2, iKS)
        nFilledLev = nint(nEl(iSpin) / real( 3 - nSpin, dp))
        localisation = localisation + pipekMezey%getLocalisation(&
            & eigvecsCplx(:,:nFilledLev,iKS), SSqrCplx, over, kpoint(:,iK), neighbourList,&
            & nNeighbourSK, iCellVec, cellVec, denseDesc%iAtomStart, iSparseStart, img2CentCell)
      end do
      write(stdOut, "(A, E20.12)") 'Original localisation', localisation

      ! actual localisation calls
      do iKS = 1, parallelKS%nLocalKS
        iK = parallelKS%localKS(1, iKS)
        iSpin = parallelKS%localKS(2, iKS)
        nFilledLev = nint(nEl(iSpin) / real( 3 - nSpin, dp))
        call pipekMezey%calcCoeffs(eigvecsCplx(:,:nFilledLev,iKS), SSqrCplx, over, kpoint(:,iK),&
            & neighbourList, nNeighbourSK, iCellVec, cellVec, denseDesc%iAtomStart, iSparseStart,&
            & img2CentCell)
      end do

      localisation = 0.0_dp
      do iKS = 1, parallelKS%nLocalKS
        iK = parallelKS%localKS(1, iKS)
        iSpin = parallelKS%localKS(2, iKS)
        nFilledLev = nint(nEl(iSpin) / real( 3 - nSpin, dp))
        localisation = localisation + pipekMezey%getLocalisation(&
            & eigvecsCplx(:,:nFilledLev,iKS), SSqrCplx, over, kpoint(:,iK), neighbourList,&
            & nNeighbourSK, iCellVec, cellVec, denseDesc%iAtomStart, iSparseStart, img2CentCell)
      end do
      write(stdOut, "(A, E20.12)") 'Final localisation', localisation

      call writeCplxEigvecs(env, runId, neighbourList, nNeighbourSK, cellVec, iCellVec, denseDesc,&
          & iSparseStart, img2CentCell, species, speciesName, orb, kPoint, over, parallelKS,&
          & tPrintEigvecsTxt, eigvecsCplx, SSqrCplx, fileName="localOrbs")

    end if

  end subroutine calcPipekMezeyLocalisation

  subroutine printMaxForces(derivs, constrLatDerivs, tCoordOpt, tLatOpt, indMovedAtoms)
    real(dp), intent(in), allocatable :: derivs(:,:)
    real(dp), intent(in) :: constrLatDerivs(:)
    logical, intent(in) :: tCoordOpt
    logical, intent(in) :: tLatOpt
    integer, intent(in) :: indMovedAtoms(:)

    if (tCoordOpt) then
      call printMaxForce(maxval(abs(derivs(:, indMovedAtoms))))
    end if
    if (tLatOpt) then
      call printMaxLatticeForce(maxval(abs(constrLatDerivs)))
    end if

  end subroutine printMaxForces


#:if WITH_SOCKETS

  subroutine sendEnergyAndForces(env, socket, energy, TS, derivs, totalStress, cellVol)
    type(TEnvironment), intent(in) :: env
    ! Socket may be unallocated (as on slave processes)
    type(ipiSocketComm), allocatable, intent(inout) :: socket
    type(TEnergies), intent(in) :: energy
    real(dp), intent(in) :: TS(:)
    real(dp), intent(in) :: derivs(:,:)
    real(dp), intent(in) :: totalStress(:,:)
    real(dp), intent(in) :: cellVol

    if (env%tGlobalMaster) then
      ! stress was computed above in the force evaluation block or is 0 if aperiodic
      call socket%send(energy%ETotal - sum(TS), -derivs, totalStress * cellVol)
    end if
  end subroutine sendEnergyAndForces

#:endif


  !!!!!!!!!!!!!!!!!!!!!!!!!!!!!!!!!!!!!!!!!!!!!!!!!!!!!!!!!!!!!!!!
  !!!! REKS subroutines
  !!!!!!!!!!!!!!!!!!!!!!!!!!!!!!!!!!!!!!!!!!!!!!!!!!!!!!!!!!!!!!!!

  !> Diagonalize H0 to obtain initial guess of eigenvectors
  !> or read eigenvectors in REKS
  !> Save dense overlap matrix elements
  !> Check Gamma point condition and set filling information
  subroutine getReksInitialSettings(env, denseDesc, h0, over, neighbourList, &
      & nNeighbourSK, iSparseStart, img2CentCell, electronicSolver, &
      & HSqrReal, SSqrReal, eigvecsReal, eigen, reks)

    !> Environment settings
    type(TEnvironment), intent(inout) :: env

    !> Dense matrix descriptor
    type(TDenseDescr), intent(in) :: denseDesc

    !> hamiltonian in sparse storage
    real(dp), intent(in) :: h0(:)

    !> sparse overlap matrix
    real(dp), intent(in) :: over(:)

    !> list of neighbours for each atom
    type(TNeighbourList), intent(in) :: neighbourList

    !> Number of neighbours for each of the atoms
    integer, intent(in) :: nNeighbourSK(:)

    !> Index array for the start of atomic blocks in sparse arrays
    integer, intent(in) :: iSparseStart(:,:)

    !> map from image atoms to the original unique atom
    integer, intent(in) :: img2CentCell(:)

    !> Electronic solver information
    type(TElectronicSolver), intent(inout) :: electronicSolver

    !> dense hamitonian matrix
    real(dp), intent(out) :: HSqrReal(:,:)

    !> dense overlap matrix
    real(dp), intent(out) :: SSqrReal(:,:)

    !> Eigenvectors on eixt
    real(dp), intent(out) :: eigvecsReal(:,:,:)

    !> eigenvalues
    real(dp), intent(out) :: eigen(:,:,:)

    !> data type for REKS
    type(TReksCalc), intent(inout) :: reks

    if (reks%guess == 1) then

      call env%globalTimer%startTimer(globalTimers%diagonalization)
      call buildAndDiagDenseRealH0(env, denseDesc, h0, over, neighbourList, &
          & nNeighbourSK, iSparseStart, img2CentCell, electronicSolver, &
          & HSqrReal, SSqrReal, eigvecsReal, eigen(:,1,:), reks%overSqr)
      call env%globalTimer%stopTimer(globalTimers%diagonalization)

    else if (reks%guess == 2) then

      call readEigenvecs(eigvecsReal(:,:,1))
      ! TODO : renormalize eigenvectors needed!
      call symmetrizeOverlap(env, denseDesc, over, neighbourList, &
          & nNeighbourSK, iSparseStart, img2CentCell, electronicSolver, &
          & SSqrReal, reks%overSqr)

    end if

    call checkGammaPoint(denseDesc, neighbourList%iNeighbour, &
        & nNeighbourSK, iSparseStart, img2CentCell, over, reks)

    call constructMicrostates(reks)

  end subroutine getReksInitialSettings


  !> Diagonalize H0 to obtain initial guess of eigenvectors
  subroutine buildAndDiagDenseRealH0(env, denseDesc, h0, over, neighbourList, &
      & nNeighbourSK, iSparseStart, img2CentCell, electronicSolver, HSqrReal, &
      & SSqrReal, eigvecsReal, eigen, overSqr)

    !> Environment settings
    type(TEnvironment), intent(inout) :: env

    !> Dense matrix descriptor
    type(TDenseDescr), intent(in) :: denseDesc

    !> hamiltonian in sparse storage
    real(dp), intent(in) :: h0(:)

    !> sparse overlap matrix
    real(dp), intent(in) :: over(:)

    !> list of neighbours for each atom
    type(TNeighbourList), intent(in) :: neighbourList

    !> Number of neighbours for each of the atoms
    integer, intent(in) :: nNeighbourSK(:)

    !> Index array for the start of atomic blocks in sparse arrays
    integer, intent(in) :: iSparseStart(:,:)

    !> map from image atoms to the original unique atom
    integer, intent(in) :: img2CentCell(:)

    !> Electronic solver information
    type(TElectronicSolver), intent(inout) :: electronicSolver

    !> dense hamitonian matrix
    real(dp), intent(out) :: HSqrReal(:,:)

    !> dense overlap matrix
    real(dp), intent(out) :: SSqrReal(:,:)

    !> Eigenvectors on eixt
    real(dp), intent(out) :: eigvecsReal(:,:,:)

    !> eigenvalues
    real(dp), intent(out) :: eigen(:,:)

    !> Dense overlap matrix
    real(dp), intent(out) :: overSqr(:,:)

    eigen(:,:) = 0.0_dp
    call env%globalTimer%startTimer(globalTimers%sparseToDense)
    call unpackHS(HSqrReal, h0, neighbourList%iNeighbour, nNeighbourSK, &
        & denseDesc%iAtomStart, iSparseStart, img2CentCell)
    call unpackHS(SSqrReal, over, neighbourList%iNeighbour, nNeighbourSK, &
        & denseDesc%iAtomStart, iSparseStart, img2CentCell)
    call env%globalTimer%stopTimer(globalTimers%sparseToDense)

    overSqr(:,:) = SSqrReal
    call blockSymmetrizeHS(overSqr, denseDesc%iAtomStart)

    call diagDenseMtx(electronicSolver, 'V', HSqrReal, SSqrReal, eigen(:,1))
    eigvecsReal(:,:,1) = HSqrReal

  end subroutine buildAndDiagDenseRealH0


  !> Save dense overlap matrix elements
  subroutine symmetrizeOverlap(env, denseDesc, over, neighbourList, &
      & nNeighbourSK, iSparseStart, img2CentCell, electronicSolver, &
      & SSqrReal, overSqr)

    !> Environment settings
    type(TEnvironment), intent(inout) :: env

    !> Dense matrix descriptor
    type(TDenseDescr), intent(in) :: denseDesc

    !> sparse overlap matrix
    real(dp), intent(in) :: over(:)

    !> list of neighbours for each atom
    type(TNeighbourList), intent(in) :: neighbourList

    !> Number of neighbours for each of the atoms
    integer, intent(in) :: nNeighbourSK(:)

    !> Index array for the start of atomic blocks in sparse arrays
    integer, intent(in) :: iSparseStart(:,:)

    !> map from image atoms to the original unique atom
    integer, intent(in) :: img2CentCell(:)

    !> Electronic solver information
    type(TElectronicSolver), intent(inout) :: electronicSolver

    !> dense overlap matrix
    real(dp), intent(out) :: SSqrReal(:,:)

    !> Dense overlap matrix
    real(dp), intent(out) :: overSqr(:,:)

    call env%globalTimer%startTimer(globalTimers%sparseToDense)
    call unpackHS(SSqrReal, over, neighbourList%iNeighbour, nNeighbourSK, &
        & denseDesc%iAtomStart, iSparseStart, img2CentCell)
    call env%globalTimer%stopTimer(globalTimers%sparseToDense)

    overSqr(:,:) = SSqrReal
    call blockSymmetrizeHS(overSqr, denseDesc%iAtomStart)

  end subroutine symmetrizeOverlap


  !> Creates (delta) density matrix for each microstate from real eigenvectors.
  subroutine getDensityLFromRealEigvecs(env, denseDesc, neighbourList, &
      & nNeighbourSK, iSparseStart, img2CentCell, orb, eigvecs, q0, reks)

    !> Environment settings
    type(TEnvironment), intent(inout) :: env

    !> Dense matrix descriptor
    type(TDenseDescr), intent(in) :: denseDesc

    !> list of neighbours for each atom
    type(TNeighbourList), intent(in) :: neighbourList

    !> Number of neighbours for each of the atoms
    integer, intent(in) :: nNeighbourSK(:)

    !> Index array for the start of atomic blocks in sparse arrays
    integer, intent(in) :: iSparseStart(:,:)

    !> map from image atoms to the original unique atom
    integer, intent(in) :: img2CentCell(:)

    !> Atomic orbital information
    type(TOrbitals), intent(in) :: orb

    !> eigenvectors
    real(dp), intent(inout) :: eigvecs(:,:,:)

    !> reference atomic occupations
    real(dp), intent(in) :: q0(:,:,:)

    !> data type for REKS
    type(TReksCalc), intent(inout) :: reks

    real(dp), allocatable :: tmpRho(:,:)
    integer :: nOrb, iL

    nOrb = size(reks%overSqr,dim=1)

    if (.not. reks%tForces) then
      allocate(tmpRho(nOrb,nOrb))
    end if

    call env%globalTimer%startTimer(globalTimers%densityMatrix)

    if (reks%tForces) then
      reks%rhoSqrL(:,:,:,:) = 0.0_dp
    else
      reks%rhoSpL(:,:,:) = 0.0_dp
    end if

    do iL = 1, reks%Lmax

      if (reks%tForces) then
        ! reks%rhoSqrL has (my_ud) component
        call makeDensityMatrix(reks%rhoSqrL(:,:,1,iL), eigvecs(:,:,1), &
            & reks%fillingL(:,1,iL))
        call symmetrizeHS(reks%rhoSqrL(:,:,1,iL))
        if (reks%tRangeSep) then
          ! reks%deltaRhoSqrL has (my_ud) component
          reks%deltaRhoSqrL(:,:,1,iL) = reks%rhoSqrL(:,:,1,iL)
          call denseSubtractDensityOfAtoms(q0, denseDesc%iAtomStart, &
              & reks%deltaRhoSqrL(:,:,:,iL), 1)
        end if
      else
        tmpRho(:,:) = 0.0_dp
        call makeDensityMatrix(tmpRho, eigvecs(:,:,1), &
            & reks%fillingL(:,1,iL))
        call env%globalTimer%startTimer(globalTimers%denseToSparse)
        ! reks%rhoSpL has (my_ud) component
        call packHS(reks%rhoSpL(:,1,iL), tmpRho, &
            & neighbourlist%iNeighbour, nNeighbourSK, orb%mOrb, &
            & denseDesc%iAtomStart, iSparseStart, img2CentCell)
        call env%globalTimer%stopTimer(globalTimers%denseToSparse)
        if (reks%tRangeSep) then
          ! reks%deltaRhoSqrL has (my_ud) component
          reks%deltaRhoSqrL(:,:,1,iL) = tmpRho
          call symmetrizeHS(reks%deltaRhoSqrL(:,:,1,iL))
          call denseSubtractDensityOfAtoms(q0, denseDesc%iAtomStart, &
              & reks%deltaRhoSqrL(:,:,:,iL), 1)
        end if
      end if

    end do

    if (reks%tForces) then
      ! reks%rhoSqrL has (my_qm) component
      call ud2qmL(reks%rhoSqrL, reks%Lpaired)
    else
      ! reks%rhoSpL has (my_qm) component
      call ud2qmL(reks%rhoSpL, reks%Lpaired)
    end if

    call env%globalTimer%stopTimer(globalTimers%densityMatrix)

  end subroutine getDensityLFromRealEigvecs


  !> Calculate Mulliken population for each microstate from sparse density matrix.
  subroutine getMullikenPopulationL(env, denseDesc, neighbourList, &
      & nNeighbourSK, img2CentCell, iSparseStart, orb, over, reks)

    !> Environment settings
    type(TEnvironment), intent(inout) :: env

    !> Dense matrix descriptor
    type(TDenseDescr), intent(in) :: denseDesc

    !> Atomic neighbours
    type(TNeighbourList), intent(in) :: neighbourList

    !> Number of neighbours for each atom within overlap distance
    integer, intent(in) :: nNeighbourSK(:)

    !> image to actual atom indexing
    integer, intent(in) :: img2CentCell(:)

    !> sparse matrix indexing array
    integer, intent(in) :: iSparseStart(:,:)

    !> Atomic orbital information
    type(TOrbitals), intent(in) :: orb

    !> sparse overlap matrix
    real(dp), intent(in) :: over(:)

    !> data type for REKS
    type(TReksCalc), intent(inout) :: reks

    real(dp), allocatable :: tmpRhoSp(:)
    integer :: sparseSize, iL

    sparseSize = size(over,dim=1)

    if (reks%tForces) then
      allocate(tmpRhoSp(sparseSize))
    end if

    do iL = 1, reks%Lmax

      if (reks%tForces) then

        tmpRhoSp(:) = 0.0_dp
        call env%globalTimer%startTimer(globalTimers%denseToSparse)
        call packHS(tmpRhoSp, reks%rhoSqrL(:,:,1,iL), &
            & neighbourlist%iNeighbour, nNeighbourSK, orb%mOrb, &
            & denseDesc%iAtomStart, iSparseStart, img2CentCell)
        call env%globalTimer%stopTimer(globalTimers%denseToSparse)
        ! reks%qOutputL has (my_qm) component
        reks%qOutputL(:,:,:,iL) = 0.0_dp
        call mulliken(reks%qOutputL(:,:,1,iL), over, tmpRhoSp, &
            & orb, neighbourList%iNeighbour, nNeighbourSK, img2CentCell, iSparseStart)

      else

        ! reks%qOutputL has (my_qm) component
        reks%qOutputL(:,:,:,iL) = 0.0_dp
        call mulliken(reks%qOutputL(:,:,1,iL), over, reks%rhoSpL(:,1,iL), &
            & orb, neighbourList%iNeighbour, nNeighbourSK, img2CentCell, iSparseStart)

      end if

    end do

    ! reks%qOutputL has (qm) component
    call qmExpandL(reks%qOutputL, reks%Lpaired)

  end subroutine getMullikenPopulationL


  !> Build L, spin dependent Hamiltonian with various contributions
  !> and compute the energy of microstates
  subroutine getHamiltonianLandEnergyL(env, denseDesc, sccCalc, orb, &
      & species, neighbourList, nNeighbourSK, iSparseStart, img2CentCell, &
      & electrostatics, H0, over, spinW, cellVol, extPressure, energy, &
      & q0, iAtInCentralRegion, thirdOrd, rangeSep, nNeighbourLC, reks)

    !> Environment settings
    type(TEnvironment), intent(inout) :: env

    !> Dense matrix descriptor
    type(TDenseDescr), intent(in) :: denseDesc

    !> SCC module internal variables
    type(TScc), allocatable, intent(inout) :: sccCalc

    !> atomic orbital information
    type(TOrbitals), intent(in) :: orb

    !> species of all atoms
    integer, target, intent(in) :: species(:)

    !> neighbours to atoms
    type(TNeighbourList), intent(in) :: neighbourList

    !> Number of atomic neighbours
    integer, intent(in) :: nNeighbourSK(:)

    !> Index for atomic blocks in sparse data
    integer, intent(in) :: iSparseStart(:,:)

    !> map from image atom to real atoms
    integer, intent(in) :: img2CentCell(:)

    !> electrostatic solver (poisson or gamma-functional)
    integer, intent(in) :: electrostatics

    !> non-SCC hamitonian (sparse)
    real(dp), intent(in) :: H0(:)

    !> sparse overlap matrix
    real(dp), intent(in) :: over(:)

    !> spin constants
    real(dp), intent(in), allocatable :: spinW(:,:,:)

    !> unit cell volume
    real(dp), intent(in) :: cellVol

    !> external pressure
    real(dp), intent(in) :: extPressure

    !> energy contributions
    type(TEnergies), intent(inout) :: energy

    !> reference atomic occupations
    real(dp), intent(in) :: q0(:,:,:)

    !> Atoms over which to sum the total energies
    integer, intent(in) :: iAtInCentralRegion(:)

    !> third order SCC interactions
    type(TThirdOrder), allocatable, intent(inout) :: thirdOrd

    !> Data for rangeseparated calculation
    type(TRangeSepFunc), intent(inout) :: rangeSep

    !> Nr. of neighbours for each atom in the long-range functional.
    integer, intent(in) :: nNeighbourLC(:)

    !> data type for REKS
    type(TReksCalc), intent(inout) :: reks

    real(dp), allocatable :: tmpHamSp(:,:)
    real(dp), allocatable :: tmpHam(:,:)
    real(dp), allocatable :: tmpEn(:)

    integer :: sparseSize, nOrb, iL

    sparseSize = size(over,dim=1)
    nOrb = size(reks%overSqr,dim=1)

    if (reks%tRangeSep) then
      allocate(tmpHamSp(sparseSize,1))
      allocate(tmpHam(nOrb,nOrb))
      allocate(tmpEn(reks%Lmax))
    end if

    reks%intShellL(:,:,:,:) = 0.0_dp
    reks%intBlockL(:,:,:,:,:) = 0.0_dp
    do iL = 1, reks%Lmax

      reks%intAtom(:,:) = 0.0_dp
      ! reks%chargePerShellL has (qm) component
      call getChargePerShell(reks%qOutputL(:,:,:,iL), orb, species,&
          & reks%chargePerShellL(:,:,:,iL))
      ! reks%intShellL, reks%intBlockL has (qm) component
      call addReksChargePotentials(env, sccCalc, reks%qOutputL(:,:,:,iL), &
          & q0, reks%chargePerShellL(:,:,:,iL), orb, species, &
          & neighbourList, img2CentCell, spinW, thirdOrd, electrostatics, &
          & reks%intAtom, reks%intShellL(:,:,:,iL), reks%intBlockL(:,:,:,:,iL))

      ! Calculate Hamiltonian including SCC, spin
      if(.not. reks%tRangeSep) then
        ! reks%hamSpL has (my_qm) component
        call getReksSccHamiltonian(H0, over, nNeighbourSK, neighbourList, &
            & species, orb, iSparseStart, img2CentCell, reks%hamSpL(:,:,iL), &
            & reks%intBlockL(:,:,:,:,iL), reks%Lpaired, iL)
      else
        tmpHamSp(:,:) = 0.0_dp
        call getReksSccHamiltonian(H0, over, nNeighbourSK, neighbourList, &
            & species, orb, iSparseStart, img2CentCell, tmpHamSp, &
            & reks%intBlockL(:,:,:,:,iL), reks%Lpaired, iL)
        ! Convert Hamiltonian from sparse to dense to calculate
        ! rangeseparated contribution for each microstate
        tmpHam(:,:) = 0.0_dp
        call env%globalTimer%startTimer(globalTimers%sparseToDense)
        call unpackHS(tmpHam, tmpHamSp(:,1), neighbourList%iNeighbour, &
            & nNeighbourSK, denseDesc%iAtomStart, iSparseStart, img2CentCell)
        call env%globalTimer%stopTimer(globalTimers%sparseToDense)
        call blockSymmetrizeHS(tmpHam, denseDesc%iAtomStart)
        ! reks%hamSqrL has (my_qm) component
        reks%hamSqrL(:,:,1,iL) = tmpHam
      end if

    end do

    if(.not. reks%tRangeSep) then
      ! reks%hamSpL has (my_ud) component
      call qm2udL(reks%hamSpL, reks%Lpaired)
    else
      ! reks%hamSqrL has (my_ud) component
      call qm2udL(reks%hamSqrL, reks%Lpaired)
      tmpEn(:) = 0.0_dp
      do iL = 1, reks%Lmax
        ! Add rangeseparated contribution
        call rangeSep%addLRHamiltonian(env, reks%deltaRhoSqrL(:,:,1,iL), &
            & over, neighbourList%iNeighbour, nNeighbourLC, &
            & denseDesc%iAtomStart, iSparseStart, orb, &
            & reks%hamSqrL(:,:,1,iL), reks%overSqr)
        ! Calculate the long-range exchange energy for up spin
        call rangeSep%addLREnergy(tmpEn(iL))
      end do
    end if

    call getReksEnergyL(env, denseDesc, sccCalc, species, H0, &
        & orb, neighbourList, nNeighbourSK, img2CentCell, &
        & iSparseStart, cellVol, extPressure, energy, q0, &
        & iAtInCentralRegion, thirdOrd, reks, tmpEn, sparseSize)

    if (reks%Plevel >= 2) then
      call printReksMicrostates(reks, energy%Erep)
    end if

  end subroutine getHamiltonianLandEnergyL


  !> Add potentials comming from point charges.
  subroutine addReksChargePotentials(env, sccCalc, qOutput, q0, &
      & chargePerShell, orb, species, neighbourList, img2CentCell, &
      & spinW, thirdOrd, electrostatics, intAtom, intShell, intBlock)

    !> Environment settings
    type(TEnvironment), intent(in) :: env

    !> SCC module internal variables
    type(TScc), intent(inout) :: sccCalc

    !> Input atomic populations
    real(dp), intent(in) :: qOutput(:,:,:)

    !> reference atomic occupations
    real(dp), intent(in) :: q0(:,:,:)

    !> charges per atomic shell
    real(dp), intent(in) :: chargePerShell(:,:,:)

    !> atomic orbital information
    type(TOrbitals), intent(in) :: orb

    !> species of all atoms
    integer, target, intent(in) :: species(:)

    !> neighbours to atoms
    type(TNeighbourList), intent(in) :: neighbourList

    !> map from image atom to real atoms
    integer, intent(in) :: img2CentCell(:)

    !> spin constants
    real(dp), intent(in), allocatable :: spinW(:,:,:)

    !> third order SCC interactions
    type(TThirdOrder), allocatable, intent(inout) :: thirdOrd

    !> electrostatic solver (poisson or gamma-functional)
    integer, intent(in) :: electrostatics

    !> internal atom and spin resolved potential
    real(dp), intent(inout) :: intAtom(:,:)

    !> internal shell and spin resolved potential for each microstate
    real(dp), intent(inout) :: intShell(:,:,:)

    !> internal block and spin resolved potential for each microstate
    real(dp), intent(inout) :: intBlock(:,:,:,:)

    ! local variables
    real(dp), allocatable :: atomPot(:,:)
    real(dp), allocatable :: shellPot(:,:,:)

    integer, pointer :: pSpecies0(:)
    integer :: nAtom, nSpin

    nAtom = size(qOutput,dim=2)
    nSpin = size(qOutput,dim=3)
    pSpecies0 => species(1:nAtom)

    allocate(atomPot(nAtom,nSpin))
    allocate(shellPot(orb%mShell,nAtom,nSpin))

    call sccCalc%updateCharges(env, qOutput, q0, orb, species)

    select case(electrostatics)
    case(elstatTypes%gammaFunc)
      call sccCalc%updateShifts(env, orb, species, &
          & neighbourList%iNeighbour, img2CentCell)
      call sccCalc%getShiftPerAtom(atomPot(:,1))
      call sccCalc%getShiftPerL(shellPot(:,:,1))
    case(elstatTypes%poisson)
      call error("poisson solver is not compatible with REKS")
    end select

    intAtom(:,1) = intAtom(:,1) + atomPot(:,1)
    intShell(:,:,1) = intShell(:,:,1) + shellPot(:,:,1)

    if (allocated(thirdOrd)) then
      call thirdOrd%updateCharges(pSpecies0, neighbourList, &
          & qOutput, q0, img2CentCell, orb)
      call thirdOrd%getShifts(atomPot(:,1), shellPot(:,:,1))
      intAtom(:,1) = intAtom(:,1) + atomPot(:,1)
      intShell(:,:,1) = intShell(:,:,1) + shellPot(:,:,1)
    end if

    call getSpinShift(shellPot, chargePerShell, species, orb, spinW)
    intShell(:,:,:) = intShell(:,:,:) + shellPot(:,:,:)

    call total_shift(intShell, intAtom, orb, species)
    call total_shift(intBlock, intShell, orb, species)

  end subroutine addReksChargePotentials


  !> Returns the Hamiltonian for the given scc iteration
  subroutine getReksSccHamiltonian(H0, over, nNeighbourSK, &
      & neighbourList, species, orb, iSparseStart, img2CentCell, &
      & hamSp, intBlock, Lpaired, iL)

    !> non-SCC hamitonian (sparse)
    real(dp), intent(in) :: H0(:)

    !> overlap (sparse)
    real(dp), intent(in) :: over(:)

    !> Number of atomic neighbours
    integer, intent(in) :: nNeighbourSK(:)

    !> list of atomic neighbours
    type(TNeighbourList), intent(in) :: neighbourList

    !> species of atoms
    integer, intent(in) :: species(:)

    !> atomic orbital information
    type(TOrbitals), intent(in) :: orb

    !> Index for atomic blocks in sparse data
    integer, intent(in) :: iSparseStart(:,:)

    !> image atoms to central cell atoms
    integer, intent(in) :: img2CentCell(:)

    !> resulting hamitonian (sparse)
    real(dp), intent(out) :: hamSp(:,:)

    !> internal block and spin resolved potential for each microstate
    real(dp), intent(inout) :: intBlock(:,:,:,:)

    !> Number of spin-paired microstates
    integer, intent(in) :: Lpaired

    !> currect index of loop L
    integer, intent(in) :: iL

    real(dp), allocatable :: tmpBlock(:,:,:,:)
    integer :: nAtom

    nAtom = size(orb%nOrbAtom)

    allocate(tmpBlock(orb%mOrb,orb%mOrb,nAtom,1))

    ! tmpBlock has (my_qm) component
    if (iL <= Lpaired) then
      tmpBlock(:,:,:,1) = intBlock(:,:,:,1)
      hamSp(:,1) = h0(:)
    else
      if (mod(iL,2) == 1) then
        tmpBlock(:,:,:,1) = intBlock(:,:,:,1)
        hamSp(:,1) = h0(:)
      else
        tmpBlock(:,:,:,1) = -intBlock(:,:,:,2)
        hamSp(:,:) = 0.0_dp
      end if
    end if

    ! hamSp has (my_qm) component
    call add_shift(hamSp, over, nNeighbourSK, neighbourList%iNeighbour, &
        & species, orb, iSparseStart, nAtom, img2CentCell, tmpBlock)
    hamSp(:,1) = 2.0_dp * hamSp(:,1)

  end subroutine getReksSccHamiltonian


  !> Calculates various energy contribution that can potentially update for the same geometry
  subroutine getReksEnergyL(env, denseDesc, sccCalc, species, H0, &
      & orb, neighbourList, nNeighbourSK, img2CentCell, iSparseStart, &
      & cellVol, extPressure, energy, q0, iAtInCentralRegion, thirdOrd, &
      & reks, tmpEn, sparseSize)

    !> Environment settings
    type(TEnvironment), intent(inout) :: env

    !> Dense matrix descriptor
    type(TDenseDescr), intent(in) :: denseDesc

    !> SCC module internal variables
    type(TScc), allocatable, intent(inout) :: sccCalc

    !> chemical species
    integer, target, intent(in) :: species(:)

    !> non-self-consistent hamiltonian
    real(dp), intent(in) :: H0(:)

    !> atomic orbital information
    type(TOrbitals), intent(in) :: orb

    !> neighbour list
    type(TNeighbourList), intent(in) :: neighbourList

    !> Number of neighbours within cut-off for each atom
    integer, intent(in) :: nNeighbourSK(:)

    !> image to real atom mapping
    integer, intent(in) :: img2CentCell(:)

    !> index for sparse large matrices
    integer, intent(in) :: iSparseStart(:,:)

    !> unit cell volume
    real(dp), intent(in) :: cellVol

    !> external pressure
    real(dp), intent(in) :: extPressure

    !> energy contributions
    type(TEnergies), intent(inout) :: energy

    !> reference atomic occupations
    real(dp), intent(in) :: q0(:,:,:)

    !> Atoms over which to sum the total energies
    integer, intent(in) :: iAtInCentralRegion(:)

    !> third order SCC interactions
    type(TThirdOrder), allocatable, intent(inout) :: thirdOrd

    !> data type for REKS
    type(TReksCalc), intent(inout) :: reks

    !> spin up part of long-range corrected energy
    real(dp), intent(in) :: tmpEn(:)

    !> Size of the sparse overlap
    integer, intent(in) :: sparseSize

    real(dp), allocatable :: tmpRhoSp(:)
    integer, pointer :: pSpecies0(:)
    integer :: iL, tmpL, nAtom, nSpin

    nAtom = size(reks%qOutputL,dim=2)
    nSpin = size(reks%chargePerShellL,dim=3)
    pSpecies0 => species(1:nAtom)

    if (reks%tForces) then
      allocate(tmpRhoSp(sparseSize))
    end if

    ! set the long-range corrected energy for each microstate
    if (reks%tRangeSep) then
      do iL = 1, reks%Lmax
        if (iL <= reks%Lpaired) then
          energy%Efock = tmpEn(iL) + tmpEn(iL)
        else
          if (mod(iL,2) == 1) then
            energy%Efock = tmpEn(iL) + tmpEn(iL+1)
          else
            energy%Efock = tmpEn(iL) + tmpEn(iL-1)
          end if
        end if
        reks%enLfock(iL) = energy%Efock
      end do
    end if

    do iL = 1, reks%Lmax

      if (iL <= reks%Lpaired) then
        tmpL = iL
      else
        if (mod(iL,2) == 1) then
          tmpL = iL
        else
          tmpL = iL - 1
        end if
      end if

      ! Tr[H0 * Rho] can be done with the same algorithm as Mulliken-analysis
      energy%atomNonSCC(:) = 0.0_dp
      energy%EnonSCC = 0.0_dp
      if (reks%tForces) then
        tmpRhoSp(:) = 0.0_dp
        call env%globalTimer%startTimer(globalTimers%denseToSparse)
        ! reks%rhoSqrL has (my_qm) component
        call packHS(tmpRhoSp, reks%rhoSqrL(:,:,1,tmpL), &
            & neighbourList%iNeighbour, nNeighbourSK, orb%mOrb, &
            & denseDesc%iAtomStart, iSparseStart, img2CentCell)
        call env%globalTimer%stopTimer(globalTimers%denseToSparse)
        call mulliken(energy%atomNonSCC, tmpRhoSp, H0, orb, &
            & neighbourList%iNeighbour, nNeighbourSK, img2CentCell, iSparseStart)
      else
        ! reks%rhoSpL has (my_qm) component
        call mulliken(energy%atomNonSCC, reks%rhoSpL(:,1,tmpL), H0, orb, &
            & neighbourList%iNeighbour, nNeighbourSK, img2CentCell, iSparseStart)
      end if
      energy%EnonSCC = sum(energy%atomNonSCC(iAtInCentralRegion(:)))
      reks%enLnonSCC(iL) = energy%EnonSCC

      call sccCalc%updateCharges(env, reks%qOutputL(:,:,:,iL), &
          & q0, orb, species)
      call sccCalc%updateShifts(env, orb, species, &
          & neighbourList%iNeighbour, img2CentCell)
      energy%atomSCC(:) = 0.0_dp
      energy%Escc = 0.0_dp
      call sccCalc%getEnergyPerAtom(energy%atomSCC)
      energy%Escc = sum(energy%atomSCC(iAtInCentralRegion(:)))
      reks%enLSCC(iL) = energy%Escc

      energy%atomSpin(:) = 0.0_dp
      energy%Espin = 0.0_dp
      if (iL > reks%Lpaired) then
        energy%atomSpin(:) = 0.5_dp * sum(sum(reks%intShellL(:,:,2:nSpin,iL)&
            & * reks%chargePerShellL(:,:,2:nSpin,iL), dim=1), dim=2)
        energy%Espin = sum(energy%atomSpin(iAtInCentralRegion(:)))
        reks%enLspin(iL) = energy%Espin
      end if

      energy%atom3rd(:) = 0.0_dp
      energy%e3rd = 0.0_dp
      if (allocated(thirdOrd)) then
        call thirdOrd%updateCharges(pSpecies0, neighbourList, &
            & reks%qOutputL(:,:,:,iL), q0, img2CentCell, orb)
        call thirdOrd%getEnergyPerAtom(energy%atom3rd)
        energy%e3rd = sum(energy%atom3rd(iAtInCentralRegion(:)))
        reks%enL3rd(iL) = energy%e3rd
      end if

      energy%atomOnSite(:) = 0.0_dp
      energy%eOnSite = 0.0_dp

      energy%Efock = 0.0_dp
      if (reks%tRangeSep) then
        energy%Efock = reks%enLfock(iL)
      end if

      energy%atomExt(:) = 0.0_dp
      energy%Eext = 0.0_dp

      energy%atomDftbu(:) = 0.0_dp
      energy%Edftbu = 0.0_dp

      energy%atomLS(:) = 0.0_dp
      energy%ELS = 0.0_dp

      energy%Eelec = energy%EnonSCC + energy%ESCC + energy%Espin + energy%ELS + energy%Edftbu&
          & + energy%Eext + energy%e3rd + energy%eOnSite + energy%Efock
      energy%atomElec(:) = energy%atomNonSCC + energy%atomSCC + energy%atomSpin + energy%atomDftbu&
          & + energy%atomLS + energy%atomExt + energy%atom3rd + energy%atomOnSite
      energy%atomTotal(:) = energy%atomElec + energy%atomRep + energy%atomDisp
      energy%Etotal = energy%Eelec + energy%Erep + energy%eDisp
      reks%enLtot(iL) = energy%Etotal

      ! REKS is not affected by filling, so TS becmoes 0
      energy%EMermin = energy%Etotal
      ! extrapolated to 0 K
      energy%Ezero = energy%Etotal
      energy%EGibbs = energy%EMermin + cellVol * extPressure
      energy%EForceRelated = energy%EGibbs

    end do

  end subroutine getReksEnergyL


  !> Optimize the fractional occupation numbers (FONs) and weights
  !> Swap the active orbitals when fa < fb
  !> Compute the several energy contributions
  subroutine optimizeFONsAndWeights(eigvecs, filling, energy, reks)

    !> eigenvectors
    real(dp), intent(inout) :: eigvecs(:,:,:)

    !> occupations (level, kpoint, spin)
    real(dp), intent(out) :: filling(:,:,:)

    !> energy contributions
    type(TEnergies), intent(inout) :: energy

    !> data type for REKS
    type(TReksCalc), intent(inout) :: reks

    call optimizeFons(reks)
    call calcWeights(reks)

    call activeOrbSwap(reks, eigvecs(:,:,1))
    call getFilling(reks, filling(:,1,1))

    call calcSaReksEnergy(reks, energy)

    if (reks%Plevel >= 2) then
      call printSaReksEnergy(reks)
    end if

  end subroutine optimizeFONsAndWeights


  !> Creates (delta) density matrix for averaged state from real eigenvectors.
  subroutine getSysDensityFromRealEigvecs(env, denseDesc, neighbourList,&
      & nNeighbourSK, iSparseStart, img2CentCell, orb, eigvecs, filling,&
      & rhoPrim, q0, deltaRhoOutSqr, reks)

    !> Environment settings
    type(TEnvironment), intent(inout) :: env

    !> Dense matrix descriptor
    type(TDenseDescr), intent(in) :: denseDesc

    !> list of neighbours for each atom
    type(TNeighbourList), intent(in) :: neighbourList

    !> Number of neighbours for each of the atoms
    integer, intent(in) :: nNeighbourSK(:)

    !> Index array for the start of atomic blocks in sparse arrays
    integer, intent(in) :: iSparseStart(:,:)

    !> map from image atoms to the original unique atom
    integer, intent(in) :: img2CentCell(:)

    !> Atomic orbital information
    type(TOrbitals), intent(in) :: orb

    !> eigenvectors
    real(dp), intent(inout) :: eigvecs(:,:,:)

    !> occupations (level, kpoint, spin)
    real(dp), intent(in) :: filling(:,:,:)

    !> sparse density matrix
    real(dp), intent(out) :: rhoPrim(:,:)

    !> reference atomic occupations
    real(dp), intent(in) :: q0(:,:,:)

    !> Change in density matrix after SCC step
    real(dp), pointer, intent(inout) :: deltaRhoOutSqr(:,:,:)

    !> data type for REKS
    type(TReksCalc), intent(inout) :: reks

    real(dp), allocatable :: tmpRho(:,:)
    integer :: nOrb

    nOrb = size(reks%overSqr,dim=1)

    allocate(tmpRho(nOrb,nOrb))

    call env%globalTimer%startTimer(globalTimers%densityMatrix)

    tmpRho(:,:) = 0.0_dp
    rhoPrim(:,:) = 0.0_dp
    call makeDensityMatrix(tmpRho, eigvecs(:,:,1), filling(:,1,1))
    call env%globalTimer%startTimer(globalTimers%denseToSparse)
    call packHS(rhoPrim(:,1), tmpRho, neighbourlist%iNeighbour, &
        & nNeighbourSK, orb%mOrb, denseDesc%iAtomStart, &
        & iSparseStart, img2CentCell)
    call env%globalTimer%stopTimer(globalTimers%denseToSparse)
    if (reks%tRangeSep) then
      deltaRhoOutSqr(:,:,1) = tmpRho
      call denseSubtractDensityOfAtoms(q0, denseDesc%iAtomStart, &
          & deltaRhoOutSqr)
    end if

    call env%globalTimer%stopTimer(globalTimers%densityMatrix)

  end subroutine getSysDensityFromRealEigvecs


  !> Returns input charges for next SCC iteration.
  subroutine getReksNextInputCharges(orb, nIneqOrb, iEqOrbitals, qOutput,&
      & qOutRed, qInpRed, qDiffRed, sccErrorQ, sccTol, tConverged, iSccIter,&
      & minSccIter, maxSccIter, iGeoStep, tStopScc, eigvecs, reks)

    !> Atomic orbital data
    type(TOrbitals), intent(in) :: orb

    !> Total number of inequivalent atomic orbitals
    integer, intent(in) :: nIneqOrb

    !> Equivalence relations between orbitals
    integer, intent(in) :: iEqOrbitals(:,:,:)

    !> Output electrons
    real(dp), intent(in) :: qOutput(:,:,:)

    !> Output electrons reduced by unique orbital types
    real(dp), intent(inout) :: qOutRed(:)

    !> Equivalence reduced input charges
    real(dp), intent(inout) :: qInpRed(:)

    !> Difference between Output and input electrons
    real(dp), intent(inout) :: qDiffRed(:)

    !> SCC error
    real(dp), intent(out) :: sccErrorQ

    !> Tolerance on SCC charges between input and output
    real(dp), intent(in) :: sccTol

    !> Has the calculation converged>
    logical, intent(out) :: tConverged

    !> Number of current SCC step
    integer, intent(in) :: iSccIter

    !> minumum number of SCC iterations to perform
    integer, intent(in) :: minSccIter

    !> maximum number of SCC iterations before terminating loop
    integer, intent(in) :: maxSccIter

    !> Number of current geometry step
    integer, intent(in) :: iGeoStep

    !> Should the SCC loop stop
    logical, intent(in) :: tStopScc

    !> Eigenvectors on eixt
    real(dp), intent(inout) :: eigvecs(:,:,:)

    !> data type for REKS
    type(TReksCalc), intent(inout) :: reks

    call reduceReksCharges(orb, nIneqOrb, iEqOrbitals, qOutput, qOutRed)
    qDiffRed(:) = qOutRed - qInpRed
    sccErrorQ = maxval(abs(qDiffRed))

    tConverged = (sccErrorQ < sccTol) &
        & .and. (iSccIter >= minSccIter .or. (reks%guess == 2) .or. iGeoStep > 0)
    if ((.not. tConverged) .and. (iSccIter /= maxSccIter .and. .not. tStopScc)) then
      qInpRed(:) = qOutRed
      call guessNewEigvecs(eigvecs(:,:,1), reks%eigvecsFock)
    end if

  end subroutine getReksNextInputCharges


  !> Update delta density matrix rather than merely q for rangeseparation
  subroutine getReksNextInputDensity(sccErrorQ, sccTol, tConverged, &
      & iSccIter, minSccIter, maxSccIter, iGeoStep, tStopScc, &
      & eigvecs, deltaRhoOut, deltaRhoIn, deltaRhoDiff, reks)

    !> SCC error
    real(dp), intent(out) :: sccErrorQ

    !> Tolerance on SCC charges between input and output
    real(dp), intent(in) :: sccTol

    !> Has the calculation converged>
    logical, intent(out) :: tConverged

    !> Number of current SCC step
    integer, intent(in) :: iSccIter

    !> minumum number of SCC iterations to perform
    integer, intent(in) :: minSccIter

    !> maximum number of SCC iterations before terminating loop
    integer, intent(in) :: maxSccIter

    !> Number of current geometry step
    integer, intent(in) :: iGeoStep

    !> Should the SCC loop stop
    logical, intent(in) :: tStopScc

    !> Eigenvectors on eixt
    real(dp), intent(inout) :: eigvecs(:,:,:)

    !> delta density matrix for rangeseparated calculations
    real(dp), intent(inout) :: deltaRhoOut(:)

    !> delta density matrix as inpurt for next SCC cycle
    real(dp), target, intent(inout) :: deltaRhoIn(:)

    !> difference of delta density matrix in and out
    real(dp), intent(inout) :: deltaRhoDiff(:)

    !> data type for REKS
    type(TReksCalc), intent(inout) :: reks

    deltaRhoDiff(:) = deltaRhoOut - deltaRhoIn
    sccErrorQ = maxval(abs(deltaRhoDiff))

    tConverged = (sccErrorQ < sccTol)&
         & .and. (iSCCiter >= minSCCIter .or. (reks%guess == 2) .or. iGeoStep > 0)
    if ((.not. tConverged) .and. (iSCCiter /= maxSccIter .and. .not. tStopScc)) then
      deltaRhoIn(:) = deltaRhoOut
      call guessNewEigvecs(eigvecs(:,:,1), reks%eigvecsFock)
    end if

  end subroutine getReksNextInputDensity


  !> Reduce charges according to orbital equivalency rules.
  subroutine reduceReksCharges(orb, nIneqOrb, iEqOrbitals, qOutput, qOutRed)

    !> Atomic orbital information
    type(TOrbitals), intent(in) :: orb

    !> Total number of inequivalent atomic orbitals
    integer, intent(in) :: nIneqOrb

    !> Equivalence relations between orbitals
    integer, intent(in) :: iEqOrbitals(:,:,:)

    !> Output electrons
    real(dp), intent(in) :: qOutput(:,:,:)

    !> Reduction of atomic populations
    real(dp), intent(out) :: qOutRed(:)

    qOutRed(:) = 0.0_dp
    call orbitalEquiv_reduce(qOutput, iEqOrbitals, orb, qOutRed(1:nIneqOrb))

  end subroutine reduceReksCharges


  !> Calculate SSR state from SA-REKS states and state-interaction terms
  subroutine getStateInteraction(env, denseDesc, neighbourList, nNeighbourSK,&
      & iSparseStart, img2CentCell, coord, iAtInCentralRegion, eigenvecs,&
      & electronicSolver, eigen, qOutput, q0, tDipole, dipoleMoment, reks)

    !> Environment settings
    type(TEnvironment), intent(inout) :: env

    !> Dense matrix descriptor
    type(TDenseDescr), intent(in) :: denseDesc

    !> list of neighbours for each atom
    type(TNeighbourList), intent(in) :: neighbourList

    !> Number of neighbours for each of the atoms
    integer, intent(in) :: nNeighbourSK(:)

    !> Index array for the start of atomic blocks in sparse arrays
    integer, intent(in) :: iSparseStart(:,:)

    !> map from image atoms to the original unique atom
    integer, intent(in) :: img2CentCell(:)

    !> atomic coordinates
    real(dp), intent(in) :: coord(:,:)

    !> Atoms over which to sum the total energies
    integer, intent(in) :: iAtInCentralRegion(:)

    !> Eigenvectors on eixt
    real(dp), intent(in) :: eigenvecs(:,:,:)

    !> Electronic solver information
    type(TElectronicSolver), intent(inout) :: electronicSolver

    !> eigenvalues
    real(dp), intent(inout) :: eigen(:,:,:)

    !> Output electrons
    real(dp), intent(in) :: qOutput(:,:,:)

    !> reference atomic occupations
    real(dp), intent(in) :: q0(:,:,:)

    !> calculate an electric dipole?
    logical, intent(in) :: tDipole

    !> resulting dipole moment
    real(dp), intent(out) :: dipoleMoment(:)

    !> data type for REKS
    type(TReksCalc), intent(inout) :: reks

    call adjustEigenval(reks, eigen)

    if (reks%Efunction > 1) then
      call solveSecularEqn(env, denseDesc, neighbourList, nNeighbourSK, &
          & iSparseStart, img2CentCell, electronicSolver, eigenvecs, reks)
    else
      ! Get the dipole moment for single-state REKS case
      ! In this case dipole moment can be calculated w/o gradient result
      ! tDipole = (total charge = 0.0) * (non-periodic system) * (mulliken)
      if (tDipole) then
        call getDipoleMoment(qOutput, q0, coord, &
            & dipoleMoment, iAtInCentralRegion)
      end if
    end if


  end subroutine getStateInteraction


  !> get the energy-related properties; unrelaxed density matrix,
  !> dipole integral, transition dipole, oscillator strength
  subroutine getReksEnProperties(eigenvecs, coord0, reks)

    !> Eigenvectors on eixt
    real(dp), intent(inout) :: eigenvecs(:,:,:)

    !> central cell coordinates of atoms
    real(dp), intent(in) :: coord0(:,:)

    !> data type for REKS
    type(TReksCalc), intent(inout) :: reks

    real(dp), allocatable :: dipoleInt(:,:,:)

    integer :: ist, nstHalf, nOrb

    nOrb = size(eigenvecs,dim=1)
    nstHalf = reks%nstates * (reks%nstates - 1) / 2

    allocate(dipoleInt(nOrb,nOrb,3))

    ! Get the unrelaxed density matrix for SA-REKS or SSR state
    ! The matrix that used in this calculation is not relaxed density
    ! matrix, so this unrelaxed FONs are not equal to relaxed FONS,
    ! but this value is easy to calculate without the information of
    ! gradient. Therefore, we can easily guess the behavior of the states.
    if (reks%nstates > 1) then

      call getUnrelaxedDensMatAndTdp(eigenvecs(:,:,1), reks%overSqr, reks%rhoSqrL, &
          & reks%FONs, reks%eigvecsSSR, reks%Lpaired, reks%Nc, reks%Na, &
          & reks%rstate, reks%Lstate, reks%useSSR, reks%tTDP, reks%tSSR22, &
          & reks%tSSR44, reks%unrelRhoSqr, reks%unrelTdm)

      if (reks%tTDP) then
        call getDipoleIntegral(coord0, reks%overSqr, reks%getAtomIndex, dipoleInt)
        ! Get the transition dipole moment between states
        ! For (SI-)SA-REKS dipole moment requires gradient info.
        ! But TDP use only zero-th part without gradient info.
        do ist = 1, nstHalf
          call getDipoleMomentMatrix(reks%unrelTdm(:,:,ist), dipoleInt, reks%tdp(:,ist))
        end do
        call writeReksTDP(reks%tdp)
        call getReksOsc(reks%tdp, reks%energy)
      end if

    end if

  end subroutine getReksEnProperties


end module dftbp_main<|MERGE_RESOLUTION|>--- conflicted
+++ resolved
@@ -501,7 +501,6 @@
             & extPressure, energy, q0, iAtInCentralRegion, thirdOrd, rangeSep, nNeighbourLC, reks)
         call optimizeFONsAndWeights(eigvecsReal, filling, energy, reks)
 
-<<<<<<< HEAD
         call getFockandDiag(env, denseDesc, neighbourList, nNeighbourSK, iSparseStart,&
             & img2CentCell, eigvecsReal, electronicSolver, eigen, reks)
 
@@ -521,13 +520,14 @@
           call getReksNextInputCharges(orb, nIneqOrb, iEqOrbitals, qOutput, qOutRed, qInpRed,&
               & qDiffRed, sccErrorQ, sccTol, tConverged, iSccIter, minSccIter, maxSccIter,&
               & iGeoStep, tStopScc, eigvecsReal, reks)
-=======
+        end if
+
       #:if WITH_TRANSPORT
         ! Overrides input charges with uploaded contact charges
         if (tUpload) then
           call overrideContactCharges(qInput, chargeUp, transpar, qBlockIn, blockUp)
->>>>>>> 92871ac0
         end if
+      #:endif
 
         call getSccInfo(iSccIter, energy%Etotal, Eold, diffElec)
         call printReksSccInfo(iSccIter, energy%Etotal, diffElec, sccErrorQ, reks)
@@ -2758,7 +2758,7 @@
       eigvecsCplx(:,:,iKS) = HSqrCplx
     #:endif
     end do
-  
+
   #:if WITH_SCALAPACK
     call mpifx_allreduceip(env%mpi%interGroupComm, eigen, MPI_SUM)
   #:endif
