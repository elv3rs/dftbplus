!--------------------------------------------------------------------------------------------------!
!  DFTB+: general package for performing fast atomistic simulations                                !
!  Copyright (C) 2006 - 2021  DFTB+ developers group                                               !
!                                                                                                  !
!  See the LICENSE file for terms of usage and distribution.                                       !
!--------------------------------------------------------------------------------------------------!

#:include 'common.fypp'
#:include 'error.fypp'

!> The main routines for DFTB+
module dftbp_dftbplus_main
#:if WITH_MPI
  use dftbp_extlibs_mpifx, only : MPI_SUM, mpifx_allreduceip
#:endif
#:if WITH_SCALAPACK
  use dftbp_extlibs_scalapackfx, only : pblasfx_phemm, pblasfx_ptranc, pblasfx_psymm, pblasfx_ptran
  use dftbp_math_scalafxext, only : phermatinv, psymmatinv
  use dftbp_dftbplus_eigenvects, only : diagDenseMtxBlacs
  use dftbp_dftb_densitymatrix, only : makeDensityMtxCplxBlacs, makeDensityMtxRealBlacs
  use dftbp_dftb_sparse2dense, only : unpackHPauliBlacs, packRhoPauliBlacs, packERhoPauliBlacs,&
      & unpackHSHelicalCplxBlacs, unpackHSCplxBlacs, packRhoHelicalCplxBlacs, packRhoCplxBlacs,&
      & unpackHSHelicalRealBlacs, unpackHSRealBlacs, packRhoHelicalRealBlacs, packRhoRealBlacs,&
      & unpackSPauliBlacs
#:endif
#:if WITH_SOCKETS
  use dftbp_dftbplus_mainio, only : receiveGeometryFromSocket
  use dftbp_io_ipisocket, only : IpiSocketComm
#:endif
  use dftbp_elecsolvers_elecsolvers, only : TElectronicSolver, electronicSolverTypes
  use dftbp_common_assert
  use dftbp_common_accuracy, only : dp, elecTolMax, tolSameDist
  use dftbp_common_constants, only : pi
  use dftbp_common_globalenv, only : stdOut, withMpi
  use dftbp_common_environment, only : TEnvironment, globalTimers
  use dftbp_type_densedescr, only : TDenseDescr
  use dftbp_dftbplus_inputdata, only : TNEGFInfo
  use dftbp_common_hamiltoniantypes, only : hamiltonianTypes
  use dftbp_dftb_nonscc, only : TNonSccDiff, buildS, buildH0
  use dftbp_dftbplus_eigenvects, only : diagDenseMtx
  use dftbp_dftb_repulsive, only : TRepulsive
  use dftbp_dftb_etemp, only : electronFill, Efilling
  use dftbp_dftb_populations, only : getChargePerShell, denseSubtractDensityOfAtoms, mulliken,&
      & denseMulliken, denseBlockMulliken, skewMulliken, getOnsitePopulation
<<<<<<< HEAD
  use dftbp_dftb_densitymatrix, only : makeDensityMatrix
  use dftbp_dftb_forces, only : derivative_shift
  use dftbp_dftb_stress, only : getkineticstress, getBlockStress, getBlockiStress, getNonSCCStress
  use dftbp_dftb_scc, only : TScc
  use dftbp_dftb_hamiltonian, only : resetInternalPotentials, addChargePotentials,&
      & getSccHamiltonian, setUpExternalElectricField, mergeExternalPotentials,&
      & resetExternalPotentials, addBlockChargePotentials
  use dftbp_dftb_getenergies, only : calcEnergies, calcDispersionEnergy, sumEnergies
  !use dftbp_dftb_sccinit
  use dftbp_dftb_onsitecorrection, only : Onsblock_expand, onsBlock_reduce, addOnsShift
  use dftbp_dftb_periodic, only : TNeighbourList, updateNeighbourListAndSpecies, cart2frac,&
=======
  use dftbp_densitymatrix, only : makeDensityMatrix
  use dftbp_forces, only : derivative_shift
  use dftbp_stress, only : getkineticstress, getBlockStress, getBlockiStress, getNonSCCStress
  use dftbp_scc, only : TScc
  use dftbp_hamiltonian, only : resetInternalPotentials, addChargePotentials, getSccHamiltonian
  use dftbp_hamiltonian, only : mergeExternalPotentials
  use dftbp_hamiltonian, only : resetExternalPotentials, addBlockChargePotentials
  use dftbp_getenergies, only : calcEnergies, calcDispersionEnergy, sumEnergies
  use dftbp_onsitecorrection, only : Onsblock_expand, onsBlock_reduce, addOnsShift
  use dftbp_periodic, only : TNeighbourList, updateNeighbourListAndSpecies, cart2frac,&
>>>>>>> 510e0e6b
      & frac2cart, foldCoordToUnitCell, getNrOfNeighboursForAll, getSparseDescriptor,&
      & getCellTranslations
  use dftbp_mixer_mixer, only : TMixer, reset, mix, getInverseJacobian
  use dftbp_geoopt_geoopt, only : TGeoOpt, next, reset
  use dftbp_derivs_numderivs2, only : TNumderivs, next, getHessianMatrix
  use dftbp_dftb_spin, only : ud2qm, qm2ud
  use dftbp_dftb_dftbplusu, only : TDftbU
  use dftbp_md_mdcommon, only : TMdCommon, evalke, evalkt
  use dftbp_dftb_energytypes, only : TEnergies
  use dftbp_dftb_potentials, only : TPotentials
  use dftbp_dftb_orbitalequiv, only : OrbitalEquiv_expand, orbitalEquiv_reduce
  !use dftbp_dftbplus_parser
  use dftbp_dftb_sparse2dense, only : unpackHPauli, unpackHS, blockSymmetrizeHS, packHS,&
      & blockSymmetrizeHS, packHS, SymmetrizeHS, unpackHelicalHS, packerho, blockHermitianHS,&
      & packHSPauli, packHelicalHS, packHSPauliImag, iPackHS, unpackSPauli
#:if not WITH_SCALAPACK
  use dftbp_math_blasroutines, only : symm, hemm
#:endif
  !use dftbp_io_hsdutils
  !use dftbp_io_charmanip
  use dftbp_dftb_shift, only : add_shift
  use dftbp_dftb_spinorbit, only : addOnsiteSpinOrbitHam, getOnsiteSpinOrbitEnergy
  use dftbp_math_angmomentum, only : getLOnsite, getLDual
  !use dftbp_dftb_elecconstraints
  use dftbp_dftb_pmlocalisation, only : TPipekMezey
  use dftbp_timedep_linresp, only : addGradients, linResp_calcExcitations
  use dftbp_timedep_linresptypes, only : TLinResp
  use dftbp_timedep_pprpa, only : ppRPAenergies
#:if WITH_ARPACK
  use dftbp_timedep_rslinresp, only : linRespCalcExcitationsRS
#:endif
  use dftbp_dftbplus_mainio, only : writeRealEigvecs, writeCplxEigVecs, readEigenVecs,&
      & printMaxForce, printMaxLatticeForce, printReksSccHeader, printSccHeader, printMdInfo,&
      & writeMdOut2, writeDetailedOut5, writeMdOut1, openDetailedOut, printReksSccInfo,&
      & writeReksDetailedOut1, writebandout, writehsandstop, printSccInfo, printBlankLine,&
      & writeCharges, writeDetailedOut1, writeDetailedOut2, writeDetailedOut3,&
      & writeEigenVectors, writeProjectedEigenvectors, writeCurrentGeometry, writeDetailedOut4,&
      & writeEsp, printGeostepInfo, writeDetailedOut2dets, printEnergies, printVolume,&
      & printPressureAndFreeEnergy, writeDetailedOut6, writeDetailedOut7,&
      & writeFinalDriverstatus, writeMdOut3, writeHessianout, writeAutotestTag, writeResultsTag,&
      & writeDetailedXml, writeCosmoFile, printForceNorm, printLatticeForceNorm, writeDerivBandOut,&
      & writeDetailedOut8
  use dftbp_type_commontypes, only : TOrbitals, TParallelKS
  use dftbp_dftb_dispersions, only : TDispersionIface
  use dftbp_solvation_solvation, only : TSolvation
  use dftbp_solvation_cm5, only : TChargeModel5
  !use dftbp_extlibs_xmlf90
  use dftbp_dftb_thirdorder, only : TThirdOrder
  use dftbp_dftb_rangeseparated, only : TRangeSepFunc
  use dftbp_math_simplealgebra, only : determinant33, derivDeterminant33
  use dftbp_io_message, only : error, warning
  use dftbp_dftb_repcont, only : TRepCont
  use dftbp_dftb_halogenx, only : THalogenX
  use dftbp_md_xlbomd, only : TXLBOMD
  use dftbp_dftb_slakocont, only : TSlakoCont
  !use dftbp_type_linkedlist
  use dftbp_math_lapackroutines, only : hermatinv, matinv, symmatinv
  use dftbp_md_mdintegrator, only : TMdIntegrator, next, rescale
  use dftbp_md_tempprofile, only : TTempProfile
  use dftbp_dftb_elstatpot, only : TElStatPotentials
  use dftbp_dftbplus_elstattypes, only : elstatTypes
  use dftbp_dftbplus_forcetypes, only : forceTypes
  use dftbp_timedep_timeprop, only : runDynamics
  use dftbp_dftbplus_qdepextpotproxy, only : TQDepExtPotProxy
  use dftbp_io_taggedoutput, only : TTaggedWriter
  use dftbp_reks_reks, only : TReksCalc, guessneweigvecs, optimizeFONs, calcweights, activeorbswap,&
  & getfilling, calcsareksenergy, printsareksenergy, qm2udl, printreksmicrostates, qmexpandl,&
  & ud2qml, constructmicrostates, checkgammapoint, getfockanddiag, printrekssainfo,&
  & getstateinteraction, getreksenproperties, getreksgradients, getreksgradproperties,&
  & getReksStress
  use dftbp_extlibs_plumed, only : TPlumedCalc, TPlumedCalc_final
  use dftbp_dftb_determinants, only : TDftbDeterminants, TDftbDeterminants_init, determinants
#:if WITH_TRANSPORT
  use dftbp_transport_negfvars, only : TTransPar
  use dftbp_transport_negfint, only : TNegfInt_final
#:endif
  use dftbp_dftbplus_transportio, only : readShifts, writeShifts, writeContactShifts
  use dftbp_dftbplus_initprogram, only : TDftbPlusMain, TCutoffs, TNegfInt, autotestTag, bandOut,&
      & fCharges, fShifts, fStopScc, mdOut, userOut, fStopDriver, hessianOut, resultsTag,&
      & derivEBandOut
#:if WITH_TRANSPORT
  use dftbp_dftbplus_initprogram, only : overrideContactCharges
#:endif
<<<<<<< HEAD
  use dftbp_dftb_blockpothelper, only : appendBlockReduced
  use dftbp_derivs_staticperturb, only : staticPerturWrtE
=======
  use dftbp_blockpothelper, only : appendBlockReduced
  use dftbp_staticperturb, only : staticPerturWrtE
  use dftbp_extfields, only : addUpExternalField
>>>>>>> 510e0e6b
  implicit none

  private
  public :: runDftbPlus
  public :: processGeometry

  !> O(N^2) density matrix creation
  logical, parameter :: tDensON2 = .false.

  !> Should further output be appended to detailed.out?
  logical, parameter :: tAppendDetailedOut = .false.


contains

  !> The main DFTB program itself
  subroutine runDftbPlus(this, env)

    !> Global variables
    type(TDftbPlusMain), intent(inout) :: this

    !> Environment settings
    type(TEnvironment), intent(inout) :: env


    !> Geometry steps so far
    integer :: iGeoStep

    !> Lattice geometry steps so far
    integer :: iLatGeoStep

    !> Do we have the final geometry?
    logical :: tGeomEnd

    !> do we take an optimization step on the lattice or the internal coordinates if optimizing both
    !> in a periodic geometry
    logical :: tCoordStep

    !> if scc/geometry driver should be stopped
    logical :: tStopScc, tStopDriver

    !> locality measure for the wavefunction
    real(dp) :: localisation

    !> flag to write out geometries (and charge data if scc) when moving atoms about - in the case
    !> of drivers like conjugate gradient/steepest descent the geometries are written anyway
    logical :: tWriteRestart

    !> lattice vectors returned by the optimizer
    real(dp) :: constrLatDerivs(9)

    !> MD instantaneous thermal energy
    real(dp) :: tempIon

    !> Whether charges should be written
    logical :: tWriteCharges

    !> Should the geometry loop be stopped early
    logical :: tExitGeoOpt

    !> Which state is being calculated in the determinant loop?
    integer :: iDet
    logical :: isUnReduced

    call initGeoOptParameters(this%tCoordOpt, this%nGeoSteps, tGeomEnd, tCoordStep, tStopDriver,&
        & iGeoStep, iLatGeoStep)

    ! If the geometry is periodic, need to update lattice information in geometry loop
    this%tLatticeChanged = this%tPeriodic

    ! As first geometry iteration, require updates for coordinates in dependent routines
    this%tCoordsChanged = .true.

    ! Main geometry loop
    geoOpt: do iGeoStep = 0, this%nGeoSteps
      tWriteRestart = env%tGlobalLead .and. needsRestartWriting(this%isGeoOpt, this%tMd, iGeoStep,&
          & this%nGeoSteps, this%restartFreq)

      if (.not. this%tRestartNoSC) then
        call printGeoStepInfo(this%tCoordOpt, this%tLatOpt, iLatGeoStep, iGeoStep)
      end if

      ! DFTB Determinant Loop
      ! Will pass though loop once, unless specified in input to perform multiple determiants
      lpDets : do iDet = 1, this%nDets

        this%deltaDftb%iDeterminant = iDet

        call preDetCharges(isUnReduced, iDet, this%nDets, iGeoStep, this%deltaDftb, this%qInput,&
            & this%qDets, this%qBlockIn, this%qBlockDets, this%deltaRhoIn, this%deltaRhoDets)
        if (isUnReduced) then
          call reduceCharges(this%orb, this%nIneqOrb, this%iEqOrbitals, this%qInput, this%qInpRed,&
              & this%qBlockIn, this%dftbU, this%iEqBlockDftbu, this%qiBlockIn,&
              & this%iEqBlockDftbuLS, this%iEqBlockOnSite, this%iEqBlockOnSiteLS)
        end if

        call processGeometry(this, env, iGeoStep, iLatGeoStep, tWriteRestart, tStopScc, tExitGeoOpt)

        call postDetCharges(iDet, this%nDets, this%qOutput, this%qDets, this%qBlockDets,&
            & this%qBlockOut, this%deltaRhoDets, this%deltaRhoOut)

      end do lpDets

      call this%deltaDftb%postProcessDets(this%dftbEnergy, this%qOutput, this%qDets,&
          & this%qBlockOut, this%qBlockDets, this%dipoleMoment, this%totalStress,&
          & this%tripletStress, this%mixedStress, this%derivs, this%tripletderivs, this%mixedderivs)

      if (this%tWriteDetailedOut .and. this%deltaDftb%nDeterminant() > 1) then
        call writeDetailedOut2Dets(this%fdDetailedOut, userOut, tAppendDetailedOut,&
            & this%dftbEnergy, this%electronicSolver, this%deltaDftb, this%q0, this%orb,&
            & this%qOutput, this%qDets, this%qBlockDets, this%species, this%iAtInCentralRegion,&
            & this%tPrintMulliken, this%cm5Cont)
      end if

      if (.not.this%tRestartNoSC) then
        call printEnergies(this%dftbEnergy, this%electronicSolver,&
            & this%deltaDftb)
      end if

      if (this%tStress) then

        call printVolume(this%cellVol)

        ! MD case includes the atomic kinetic energy contribution, so print that later
        if (.not. (this%tMD .or. this%tHelical)) then
          call printPressureAndFreeEnergy(this%extPressure, this%intPressure,&
              & this%dftbEnergy(this%deltaDftb%iDeterminant)%EGibbs)
        end if
      end if

      call postprocessDerivs(this%derivs, this%conAtom, this%conVec, this%tLatOpt,&
          & this%totalLatDeriv, this%extLatDerivs, this%normOrigLatVec, this%tLatOptFixAng,&
          & this%tLatOptFixLen, this%tLatOptIsotropic, constrLatDerivs)

      if (tExitGeoOpt) then
        exit geoOpt
      end if

      call printMaxForces(this%derivs, constrLatDerivs, this%tCoordOpt, this%tLatOpt,&
          & this%indMovedAtom)
    #:if WITH_SOCKETS
      if (this%tSocket) then
        call sendEnergyAndForces(env, this%socket, this%dftbEnergy(this%deltaDftb%iFinal),&
            & this%derivs, this%totalStress, this%cellVol)
      end if
    #:endif
      tWriteCharges =  allocated(this%qInput) .and. tWriteRestart .and. this%tMulliken&
          & .and. this%tSccCalc .and. .not. this%tDerivs&
          & .and. this%maxSccIter > 1 .and. this%deltaDftb%nDeterminant() == 1
      if (tWriteCharges) then
        call writeCharges(fCharges, this%tWriteChrgAscii, this%orb, this%qInput, this%qBlockIn,&
            & this%qiBlockIn, this%deltaRhoIn, size(this%iAtInCentralRegion))
      end if

      if (this%tForces) then
        call getNextGeometry(this, env, iGeoStep, tWriteRestart, constrLatDerivs, tCoordStep,&
            & tGeomEnd, tStopDriver, iLatGeoStep, tempIon, tExitGeoOpt)
        if (tExitGeoOpt) then
          exit geoOpt
        end if
      end if

      if (this%tWriteDetailedOut .and. this%tMd) then
        call writeDetailedOut6(this%fdDetailedOut, this%dftbEnergy(this%deltaDftb%iFinal), tempIon)
      end if

      if (tGeomEnd) then
        call env%globalTimer%stopTimer(globalTimers%postSCC)
        exit geoOpt
      end if

      tStopDriver = tStopScc .or. tStopDriver .or. hasStopFile(fStopDriver)
      if (tStopDriver) then
        call env%globalTimer%stopTimer(globalTimers%postSCC)
        exit geoOpt
      end if
      call env%globalTimer%stopTimer(globalTimers%postSCC)
    end do geoOpt

    call env%globalTimer%startTimer(globalTimers%postGeoOpt)

  #:if WITH_SOCKETS
    if (this%tSocket .and. env%tGlobalLead) then
      call this%socket%shutdown()
    end if
  #:endif

    if (allocated(this%plumedCalc)) then
      call TPlumedCalc_final(this%plumedCalc)
    end if

    tGeomEnd = this%tMD .or. tGeomEnd .or. this%tDerivs

    if (env%tGlobalLead) then
      if (this%tWriteDetailedOut) then
        call writeDetailedOut7(this%fdDetailedOut, this%isGeoOpt, tGeomEnd, this%tMd, this%tDerivs,&
            & this%eField, this%dipoleMoment, this%deltaDftb, this%solvation)
      end if

      call writeFinalDriverStatus(this%isGeoOpt, tGeomEnd, this%tMd, this%tDerivs)

      if (this%tMD) then
        call writeMdOut3(this%fdMd, mdOut)
      end if
    end if

    if (env%tGlobalLead .and. this%tDerivs) then
      call getHessianMatrix(this%derivDriver, this%pDynMatrix)
      call writeHessianOut(hessianOut, this%pDynMatrix)
    else
      nullify(this%pDynMatrix)
    end if

    if (this%tWriteShifts) then
      call writeShifts(fShifts, this%orb, this%potential%intShell)
    endif

    ! Here time propagation is called
    if (allocated(this%electronDynamics)) then
      call runDynamics(this%electronDynamics, this%eigvecsReal, this%ham, this%H0, this%species,&
          & this%q0, this%referenceN0, this%over, this%filling, this%neighbourList,&
          & this%nNeighbourSK, this%nNeighbourLC, this%denseDesc%iAtomStart, this%iSparseStart,&
          & this%img2CentCell, this%orb, this%coord0, this%spinW, this%repulsive, env,&
          & this%tDualSpinOrbit, this%xi, this%thirdOrd, this%solvation, this%rangeSep,&
          & this%qDepExtPot, this%dftbU, this%iAtInCentralRegion, this%tFixEf, this%Ef, this%coord,&
          & this%onsiteElements, this%skHamCont, this%skOverCont, this%latVec, this%invLatVec,&
          & this%iCellVec, this%rCellVec, this%cellVec, this%electronicSolver, this%eigvecsCplx,&
          & this%taggedWriter, this%refExtPot)
    end if

  #:if WITH_TRANSPORT

    if (this%isAContactCalc) then
      ! Note: shift and charges are saved in QM representation (not UD)
      call writeContactShifts(this%transpar%contacts(this%transpar%taskContInd)%name, this%orb,&
          & this%potential%coulombShell, this%qOutput, this%Ef, this%qBlockOut,&
          & .not.this%transpar%tWriteBinShift)
    end if

    if (this%tLocalCurrents) then
      call this%negfInt%local_currents(env, this%parallelKS%localKS, this%ham, this%over,&
          & this%neighbourList, this%nNeighbourSK, this%cutOff%skCutoff, this%denseDesc%iAtomStart,&
          & this%iSparseStart, this%img2CentCell, this%iCellVec, this%cellVec, this%rCellVec,&
          & this%orb, this%kPoint, this%kWeight, this%coord0Fold, this%species0, this%speciesName,&
          & this%mu, this%lCurrArray)
    end if

    if (this%tTunn) then
      call this%negfInt%calc_current(env, this%parallelKS%localKS, this%ham, this%over,&
          & this%neighbourList%iNeighbour, this%nNeighbourSK, this%densedesc%iAtomStart,&
          & this%iSparseStart, this%img2CentCell, this%iCellVec, this%cellVec, this%orb,&
          & this%kPoint, this%kWeight, this%tunneling, this%current, this%ldos, this%leadCurrents,&
          & this%writeTunn, this%tWriteLDOS, this%regionLabelLDOS, this%mu)
    end if

  #:endif

    if (this%isDFTBPT) then
      if (this%isStatEResp .and. .not.(this%tPeriodic .or. this%tNegf)) then
        call staticPerturWrtE(env, this%parallelKS, this%filling, this%eigen, this%eigVecsReal,&
            & this%eigvecsCplx, this%ham, this%over, this%orb, this%nAtom, this%species,&
            & this%neighbourList, this%nNeighbourSK, this%denseDesc, this%iSparseStart,&
            & this%img2CentCell, this%coord, this%scc, this%maxSccIter, this%sccTol,&
            & this%isSccConvRequired, this%nMixElements, this%nIneqOrb, this%iEqOrbitals,&
            & this%tempElec, this%Ef, this%tFixEf, this%spinW, this%thirdOrd, this%dftbU,&
            & this%iEqBlockDftbu, this%onSiteElements, this%iEqBlockOnSite, this%rangeSep,&
            & this%nNeighbourLC, this%pChrgMixer, this%kPoint, this%kWeight, this%iCellVec,&
            & this%cellVec, this%tPeriodic, this%polarisability, this%dEidE, this%dqOut,&
            & this%neFermi, this%dEfdE)
        if (this%tWriteBandDat) then
          call writeDerivBandOut(derivEBandOut, this%dEidE, this%kWeight)
        end if
      end if

    end if

    if (env%tGlobalLead) then
      if (this%tWriteDetailedOut) then
        call writeDetailedOut8(this%fdDetailedOut, this%orb, this%polarisability, this%dqOut,&
            & this%neFermi, this%dEfdE)

        close(this%fdDetailedOut)
      end if
    end if

    if (allocated(this%pipekMezey)) then
      ! NOTE: the canonical DFTB ground state orbitals are over-written after this point
      if (withMpi) then
        call error("Pipek-Mezey localisation does not yet work with MPI")
      end if
      if (this%nSpin > 2) then
        call error("Pipek-Mezey localisation not implemented for non-colinear DFTB")
      end if
      call calcPipekMezeyLocalisation(env, this%pipekMezey, this%tPrintEigvecsTxt, this%nEl,&
          & this%filling, this%over, this%kPoint, this%neighbourList, this%nNeighbourSk,&
          & this%denseDesc, this%iSparseStart, this%img2CentCell, this%iCellVec, this%cellVec,&
          & this%runId, this%orb, this%species, this%speciesName, this%parallelKS, localisation,&
          & this%eigvecsReal, this%SSqrReal, this%eigvecsCplx, this%SSqrCplx, this%tHelical,&
          & this%coord)
    end if

    if (this%tWriteAutotest.and..not.this%tRestartNoSC) then
      if (this%tPeriodic) then
        this%cellVol = abs(determinant33(this%latVec))
        this%dftbEnergy(this%deltaDftb%iFinal)%EGibbs =&
            & this%dftbEnergy(this%deltaDftb%iFinal)%EMermin + this%extPressure * this%cellVol
      end if
      call writeAutotestTag(autotestTag, this%electronicSolver, this%tPeriodic, this%cellVol,&
          & this%tMulliken, this%qOutput, this%derivs, this%chrgForces, this%excitedDerivs,&
          & this%tStress, this%totalStress, this%pDynMatrix,&
          & this%dftbEnergy(this%deltaDftb%iFinal), this%extPressure, this%coord0, this%tLocalise,&
          & localisation, this%electrostatPot, this%taggedWriter, this%tunneling, this%ldos,&
          & this%lCurrArray, this%polarisability, this%dEidE)
    end if
    if (this%tWriteResultsTag) then
      call writeResultsTag(resultsTag, this%dftbEnergy(this%deltaDftb%iFinal), this%derivs,&
          & this%chrgForces, this%nEl, this%Ef, this%eigen, this%filling, this%electronicSolver,&
          & this%tStress, this%totalStress, this%pDynMatrix, this%tPeriodic, this%cellVol,&
          & this%tMulliken, this%qOutput, this%q0, this%taggedWriter, this%cm5Cont,&
          & this%polarisability, this%dEidE, this%dqOut, this%neFermi, this%dEfdE)
    end if
    if (this%tWriteCosmoFile .and. allocated(this%solvation)) then
      call writeCosmoFile(this%solvation, this%species0, this%speciesName, this%coord0, &
          & this%dftbEnergy(this%deltaDftb%iFinal)%EMermin)
    end if
    if (this%tWriteDetailedXML) then
      call writeDetailedXml(this%runId, this%speciesName, this%species0, this%pCoord0Out,&
          & this%tPeriodic, this%tHelical, this%latVec, this%origin, this%tRealHS, this%nKPoint,&
          & this%nSpin, size(this%eigen, dim=1), this%nOrb, this%kPoint, this%kWeight,&
          & this%filling, this%occNatural)
    end if

    call env%globalTimer%stopTimer(globalTimers%postGeoOpt)

  #:if WITH_TRANSPORT
    if (this%electronicSolver%iSolver == electronicSolverTypes%GF .or. &
      & this%electronicSolver%iSolver == electronicSolverTypes%OnlyTransport) then
      call TNegfInt_final(this%negfInt)
    end if
  #:endif

  end subroutine runDftbPlus


  !> Set up charges before determinant calculations
  subroutine preDetCharges(isUnReduced, iDet, nDets, iGeoStep, deltaDftb, qInput, qDets, qBlockIn,&
      & qBlockDets, deltaRhoIn, deltaRhoDets)

    !> Are charge reductions required after this routine
    logical, intent(out) :: isUnReduced

    !> The current determinant being processed
    integer, intent(in) :: iDet

    !> Total number of determinants
    integer, intent(in) :: nDets

    !> Geometry step
    integer, intent(in) :: iGeoStep

    !> Determinant derived type
    type(TDftbDeterminants), intent(in) :: deltaDftb

    !> input charges
    real(dp), intent(inout) :: qInput(:,:,:)

    !> input charges from multiple determinants
    real(dp), intent(inout), allocatable :: qDets(:,:,:,:)

    !> block charge input (if needed for orbital potentials)
    real(dp), intent(inout), allocatable :: qBlockIn(:,:,:,:)

    !> block charge input (if needed for orbital potentials), from multiple determinants
    real(dp), intent(inout), allocatable :: qBlockDets(:,:,:,:,:)

    !> delta density matrix as input for next SCC cycle (if needed for range sep. potentials)
    real(dp), intent(inout), allocatable :: deltaRhoIn(:)

    !> delta density matrix (if needed for range sep. potentials), from multiple determinants
    real(dp), intent(inout), allocatable :: deltaRhoDets(:,:)

    isUnReduced = .false.
    if (nDets > 1) then
      if (iGeoStep == 0) then
        if (deltaDftb%iGround > 0 .and. iDet /= deltaDftb%iGround) then
          qInput(:,:,:) = qDets(:,:,:,deltaDftb%iGround)
          if (allocated(qBlockIn)) then
            qBlockIn(:,:,:,:) = qBlockDets(:,:,:,:,deltaDftb%iGround)
          end if
          if (allocated(deltaRhoIn)) then
            deltaRhoIn(:) = deltaRhoDets(:,deltaDftb%iGround)
          end if
          isUnReduced = .true.
        end if
      else
        qInput(:,:,:) = qDets(:,:,:,iDet)
        if (allocated(qBlockIn)) then
          qBlockIn(:,:,:,:) = qBlockDets(:,:,:,:,iDet)
        end if
        if (allocated(deltaRhoIn)) then
          deltaRhoIn(:) = deltaRhoDets(:,iDet)
        end if
        isUnReduced = .true.
      end if
    end if

  end subroutine preDetCharges


  !> Store (if necessary) charges after determinant calculations
  subroutine postDetCharges(iDet, nDets, qOutput, qDets, qBlockDets, qBlockOut, deltaRhoDets,&
      & deltaRhoOut)

    !> The current determinant being processed
    integer, intent(in) :: iDet

    !> Total number of determinants
    integer, intent(in) :: nDets

    !> output charges
    real(dp), intent(inout) :: qOutput(:,:,:)

    !> output charges from multiple determinants
    real(dp), intent(inout), allocatable :: qDets(:,:,:,:)

    !> block charge output (if needed for orbital potentials), from multiple determinants
    real(dp), intent(inout), allocatable :: qBlockDets(:,:,:,:,:)

    !> block charge output (if needed for orbital potentials)
    real(dp), intent(inout), allocatable :: qBlockOut(:,:,:,:)

    !> delta density matrix (if needed for range sep. potentials), from multiple determinants
    real(dp), intent(inout), allocatable :: deltaRhoDets(:,:)

    !> delta density matrix as input for next SCC cycle (if needed for range sep. potentials)
    real(dp), intent(inout), allocatable :: deltaRhoOut(:)

    if (nDets > 1) then
      qDets(:,:,:,iDet) = qOutput(:,:,:)
      if (allocated(qBlockOut)) then
        qBlockDets(:,:,:,:,iDet) = qBlockOut
      end if
      if (allocated(deltaRhoDets)) then
        deltaRhoDets(:,iDet) = deltaRhoOut
      end if
    end if

  end subroutine postDetCharges


  !> Process current geometry
  subroutine processGeometry(this, env, iGeoStep, iLatGeoStep, tWriteRestart, tStopScc,&
      & tExitGeoOpt, stat)

    !> Global variables
    type(TDftbPlusMain), intent(inout) :: this

    !> Environment settings
    type(TEnvironment), intent(inout) :: env

    !> Current geometry step
    integer, intent(in) :: iGeoStep

    !> Current lattice step
    integer, intent(in) :: iLatGeoStep

    !> flag to write out geometries (and charge data if scc)
    logical, intent(in) :: tWriteRestart

    !> if scc driver should be stopped
    logical, intent(out) :: tStopScc

    !> Whether main code should exit the geometry optimisation loop
    logical, intent(out) :: tExitGeoOpt

    !> Status of operation
    integer, intent(out), optional :: stat

    ! Charge error in the last iterations
    real(dp) :: sccErrorQ, diffElec

    ! Loop variables
    integer :: iSccIter

    ! energy in previous scc cycles
    real(dp) :: Eold

    ! whether scc converged
    logical :: tConverged

    ! Whether scc restart info should be written in current iteration
    logical :: tWriteSccRestart

    ! Charge difference
    real(dp), allocatable :: dQ(:,:,:)

    ! loop index
    integer :: iSpin

    real(dp), allocatable :: dipoleTmp(:)

    if (this%tDipole) then
      allocate(dipoleTmp(3))
    end if

    call env%globalTimer%startTimer(globalTimers%preSccInit)

    if (allocated(this%qDepExtPot)) then
      allocate(dQ(this%orb%mShell, this%nAtom, this%nSpin))
    end if

    call this%electronicSolver%reset()
    tExitGeoOpt = .false.

    if (this%tMD .and. tWriteRestart) then
      call writeMdOut1(this%fdMd, mdOut, iGeoStep, this%pMDIntegrator)
    end if

    if (this%tLatticeChanged) then
      call handleLatticeChange(this%latVec, this%scc, this%tStress, this%extPressure,&
          & this%cutOff%mCutOff, this%dispersion, this%solvation, this%cm5Cont, this%recVec,&
          & this%invLatVec, this%cellVol, this%recCellVol, this%extLatDerivs, this%cellVec,&
          & this%rCellVec)
    end if

    if (this%tCoordsChanged) then
      call handleCoordinateChange(env, this%coord0, this%latVec, this%invLatVec, this%species0,&
          & this%cutOff, this%orb, this%tPeriodic, this%tHelical, this%scc, this%repulsive,&
          & this%dispersion,this%solvation, this%thirdOrd, this%rangeSep, this%reks,&
          & this%img2CentCell, this%iCellVec, this%neighbourList, this%nAllAtom, this%coord0Fold,&
          & this%coord,this%species, this%rCellVec, this%nNeighbourSk, this%nNeighbourLC, this%ham,&
          & this%over, this%H0, this%rhoPrim, this%iRhoPrim, this%iHam, this%ERhoPrim,&
          & this%iSparseStart, this%cm5Cont, stat)
        @:HANDLE_ERROR(stat)
    end if

    #:if WITH_TRANSPORT
      if (this%tNegf) then
        call setupNegfStuff(this%negfInt, this%denseDesc, this%transpar, this%ginfo,&
            & this%neighbourList, this%nNeighbourSK, this%img2CentCell, this%orb)
      end if
    #:endif

    if (this%tSccCalc .and. .not. allocated(this%reks) .and. .not.&
        & this%tRestartNoSC) then
      call reset(this%pChrgMixer, this%nMixElements)
    end if

    if (this%electronicSolver%isElsiSolver .and. .not. this%tLargeDenseMatrices) then
      call this%electronicSolver%elsi%updateGeometry(env, this%neighbourList, this%nNeighbourSK,&
          & this%denseDesc%iAtomStart, this%iSparseStart, this%img2CentCell)
    end if

    call env%globalTimer%startTimer(globalTimers%sparseH0S)
    select case(this%hamiltonianType)
    case default
      call error("Invalid Hamiltonian")
    case(hamiltonianTypes%dftb)
      call buildH0(env, this%H0, this%skHamCont, this%atomEigVal, this%coord, this%nNeighbourSk,&
          & this%neighbourList%iNeighbour, this%species, this%iSparseStart, this%orb)
      call buildS(env, this%over, this%skOverCont, this%coord, this%nNeighbourSk,&
          & this%neighbourList%iNeighbour, this%species, this%iSparseStart, this%orb)
    case(hamiltonianTypes%xtb)
      ! TODO
      call error("xTB calculation currently not supported")
    end select
    call env%globalTimer%stopTimer(globalTimers%sparseH0S)

    if (this%tSetFillingTemp) then
      call this%temperatureProfile%getTemperature(this%tempElec)
    end if

    call this%electronicSolver%updateElectronicTemp(this%tempElec)

    if (allocated(this%repulsive)) then
      call this%repulsive%getEnergy(this%coord, this%species, this%img2CentCell,&
          & this%neighbourList,this%dftbEnergy(this%deltaDftb%iDeterminant)%atomRep,&
          & this%dftbEnergy(this%deltaDftb%iDeterminant)%ERep,&
          & iAtInCentralRegion=this%iAtInCentralRegion)
    end if

    if (allocated(this%halogenXCorrection)) then
      call this%halogenXCorrection%getEnergies(this%dftbEnergy(&
          & this%deltaDftb%iDeterminant)%atomHalogenX, this%coord, this%species,&
          & this%neighbourList, this%img2CentCell)
      this%dftbEnergy(this%deltaDftb%iDeterminant)%EHalogenX =&
          & sum(this%dftbEnergy(this%deltaDftb%iDeterminant)%atomHalogenX(this%iAtInCentralRegion))
    end if

    call resetExternalPotentials(this%refExtPot, this%potential)

    if (this%tReadShifts) then
      call readShifts(fShifts, this%orb, this%nAtom, this%nSpin, this%potential%extShell)
    end if

    call addUpExternalField(this%eField, this%tPeriodic, this%neighbourList, this%nNeighbourSk,&
        & this%iCellVec, this%img2CentCell, this%cellVec, this%deltaT, iGeoStep, this%coord0Fold,&
        & this%coord, this%potential)

    call mergeExternalPotentials(this%orb, this%species, this%potential)

    ! For non-scc calculations with transport only, jump out of geometry loop
    if (this%electronicSolver%iSolver == electronicSolverTypes%OnlyTransport) then
      if (this%tWriteDetailedOut) then
        call openDetailedOut(this%fdDetailedOut, userOut, tAppendDetailedOut)
      end if
      ! We need to define hamltonian by adding the potential
      call getSccHamiltonian(this%H0, this%over, this%nNeighbourSK, this%neighbourList,&
          & this%species, this%orb, this%iSparseStart, this%img2CentCell, this%potential,&
          & allocated(this%reks), this%ham, this%iHam)
      tExitGeoOpt = .true.
      return
    end if

    if (this%electronicSolver%iSolver == electronicSolverTypes%pexsi) then
      call this%electronicSolver%elsi%initPexsiDeltaVRanges(this%tSccCalc, this%potential)
    end if

    if (.not.this%tRestartNoSC) then
      call initSccLoop(this%tSccCalc, this%xlbomdIntegrator, this%minSccIter, this%maxSccIter,&
          & this%sccTol, tConverged, this%tNegf, this%reks)
    else
      tConverged = .true.
    end if

    call env%globalTimer%stopTimer(globalTimers%preSccInit)

    call env%globalTimer%startTimer(globalTimers%scc)

    REKS_SCC: if (allocated(this%reks)) then

      lpSCC_REKS: do iSccIter = 1, this%maxSccIter

        if (iSccIter == 1) then
          call getReksInitialSettings(env, this%denseDesc, this%h0, this%over, this%neighbourList,&
              & this%nNeighbourSK, this%iSparseStart, this%img2CentCell, this%electronicSolver,&
              & iGeoStep, this%HSqrReal, this%SSqrReal, this%eigvecsReal, this%eigen, this%reks)
        end if

        call getDensityMatrixL(env, this%denseDesc, this%neighbourList, this%nNeighbourSK,&
            & this%iSparseStart, this%img2CentCell, this%orb, this%species, this%coord,&
            & this%tHelical, this%eigvecsReal, this%parallelKS, this%rhoPrim, this%SSqrReal,&
            & this%rhoSqrReal, this%q0, this%deltaRhoOutSqr, this%reks)
        call getMullikenPopulationL(env, this%denseDesc, this%neighbourList, this%nNeighbourSK,&
            & this%img2CentCell, this%iSparseStart, this%orb, this%rhoPrim, this%over,&
            & this%iRhoPrim, this%qBlockOut, this%qiBlockOut, this%qNetAtom, this%reks)

        call getHamiltonianLandEnergyL(env, this%denseDesc, this%scc, this%orb, this%species,&
            & this%neighbourList, this%nNeighbourSK, this%iSparseStart, this%img2CentCell, this%H0,&
            & this%over, this%spinW, this%cellVol, this%extPressure, this%dftbEnergy(1), this%q0,&
            & this%iAtInCentralRegion, this%solvation, this%thirdOrd, this%potential,&
            & this%rangeSep, this%nNeighbourLC, this%tDualSpinOrbit, this%xi, this %isExtField,&
            & this%isXlbomd, this%dftbU, this%dftbEnergy(1)%TS, this%qDepExtPot, this %qBlockOut,&
            & this%qiBlockOut, this%tFixEf, this%Ef, this%rhoPrim, this%onSiteElements, this%iHam,&
            & this%dispersion, tConverged, this%species0, this%referenceN0, this%qNetAtom,&
            & this%reks)
        call optimizeFONsAndWeights(this%eigvecsReal, this%filling, this%dftbEnergy(1), this%reks)

        call getFockandDiag(env, this%denseDesc, this%neighbourList, this%nNeighbourSK,&
            & this%iSparseStart, this%img2CentCell, this%eigvecsReal, this%electronicSolver,&
            & this%eigen, this%reks)

        ! Creates (delta) density matrix for averaged state from real eigenvectors.
        call getDensityFromRealEigvecs(env, this%denseDesc, this%filling(:,1,:),&
            & this%neighbourList, this%nNeighbourSK, this%iSparseStart, this%img2CentCell,&
            & this%orb, this%species, this%denseDesc%iAtomStart, this%coord, this%tHelical,&
            & this%eigVecsReal, this%parallelKS, this%rhoPrim, this%SSqrReal, this%rhoSqrReal,&
            & this%deltaRhoOutSqr)
        ! For rangeseparated calculations deduct atomic charges from deltaRho
        if (this%isRangeSep) then
          call denseSubtractDensityOfAtoms(this%q0, this%denseDesc%iAtomStart, this%deltaRhoOutSqr)
        end if
        call getMullikenPopulation(this%rhoPrim, this%over, this%orb, this%neighbourList,&
            & this%nNeighbourSK, this%img2CentCell, this%iSparseStart, this%qOutput,&
            & iRhoPrim=this%iRhoPrim, qBlock=this%qBlockOut, qiBlock=this%qiBlockOut,&
            & qNetAtom=this%qNetAtom)

        ! Check charge convergece and guess new eigenvectors
        tStopScc = hasStopFile(fStopScc)
        if (this%isRangeSep) then
          call getReksNextInputDensity(sccErrorQ, this%sccTol, tConverged, iSccIter,&
              & this%minSccIter, this%maxSccIter, iGeoStep, tStopScc, this%eigvecsReal,&
              & this%deltaRhoOut, this%deltaRhoIn, this%deltaRhoDiff, this%reks)
        else
          call getReksNextInputCharges(this%qInput, this%qOutput, this%qDiff, sccErrorQ,&
              & this%sccTol, tConverged, iSccIter, this%minSccIter, this%maxSccIter, iGeoStep,&
              & tStopScc, this%eigvecsReal, this%reks)
        end if

        call getSccInfo(iSccIter, this%dftbEnergy(1)%Eavg, Eold, diffElec)
        call printReksSccInfo(iSccIter, this%dftbEnergy(1)%Eavg, diffElec, sccErrorQ,&
            & this%reks)

        if (tConverged .or. tStopScc) then

          call printReksSAInfo(this%reks, this%dftbEnergy(1)%Etotal)

          call getStateInteraction(env, this%denseDesc, this%neighbourList, this%nNeighbourSK,&
              & this%iSparseStart, this%img2CentCell, this%coord, this%iAtInCentralRegion,&
              & this%eigvecsReal, this%electronicSolver, this%eigen, this%qOutput, this%q0,&
              & this%tDipole, dipoleTmp, this%reks)
          call assignDipoleMoment(dipoleTmp, this%dipoleMoment, this%deltaDftb%iDeterminant,&
              & this%tDipole, this%reks, isSingleState=.true.)

          call getReksEnProperties(env, this%denseDesc, this%neighbourList, this%nNeighbourSK,&
              & this%img2CentCell, this%iSparseStart, this%eigvecsReal, this%coord0, this%reks)

          if (this%tWriteDetailedOut .and. this%deltaDftb%nDeterminant() == 1) then
            ! In this routine the correct Etotal is evaluated.
            ! If TargetStateL > 0, certain microstate
            ! is optimized. If not, SSR state is optimized.
            call openDetailedOut(this%fdDetailedOut, userOut, tAppendDetailedOut)
            call writeReksDetailedOut1(this%fdDetailedOut, this%nGeoSteps, iGeoStep, this%tMD,&
                & this%tDerivs, this%tCoordOpt, this%tLatOpt, iLatGeoStep, iSccIter,&
                & this%dftbEnergy(1), diffElec, sccErrorQ, this%indMovedAtom, this%pCoord0Out,&
                & this%q0, this%qOutput, this%orb, this%species, this%tPrintMulliken,&
                & this%extPressure, this%cellVol, this%dftbEnergy(1)%TS, this%tAtomicEnergy,&
                & this%dispersion, this%tPeriodic, this%tSccCalc, this%invLatVec, this%kPoint,&
                & this%iAtInCentralRegion, this%electronicSolver, this%reks,&
                & allocated(this%thirdOrd), this%isRangeSep, qNetAtom=this%qNetAtom)
          end if
          if (this%tWriteBandDat) then
            call writeBandOut(bandOut, this%eigen, this%filling, this%kWeight)
          end if

          exit lpSCC_REKS
        end if
      end do lpSCC_REKS

    else ! not REKS_SCC

      ! Standard spin free or unrestricted DFTB

      lpSCC: do iSccIter = 1, this%maxSccIter

        call resetInternalPotentials(this%tDualSpinOrbit, this%xi, this%orb, this%species,&
            & this%potential)

        if (this%tSccCalc) then

          call getChargePerShell(this%qInput, this%orb, this%species, this%chargePerShell)

        #:if WITH_TRANSPORT
          ! Overrides input charges with uploaded contact charges
          if (this%tUpload) then
            call overrideContactCharges(this%qInput, this%chargeUp, this%transpar, this%qBlockIn,&
                & this%blockUp)
          end if
        #:endif

          call addChargePotentials(env, this%scc, .true., this%qInput, this%q0,&
              & this%chargePerShell, this%orb, this%species, this%neighbourList, this%img2CentCell,&
              & this%spinW, this%solvation, this%thirdOrd, this%potential, this%dispersion)

          call addBlockChargePotentials(this%qBlockIn, this%qiBlockIn, this%dftbU, this%tImHam,&
              & this%species, this%orb, this%potential)

          if (allocated(this%onSiteElements) .and. (iSCCIter > 1 .or. this%tReadChrg)) then
            call addOnsShift(this%potential%intBlock, this%potential%iOrbitalBlock, this%qBlockIn,&
                & this%qiBlockIn, this%onSiteElements, this%species, this%orb, this%q0)
          end if

        end if

        ! All potentials are added up into intBlock
        this%potential%intBlock = this%potential%intBlock + this%potential%extBlock

        if (allocated(this%qDepExtPot)) then
          call getChargePerShell(this%qInput, this%orb, this%species, dQ, qRef=this%q0)
          call this%qDepExtPot%addPotential(sum(dQ(:,:,1), dim=1), dQ(:,:,1), this%orb,&
              & this%species, this%potential%intBlock)
        end if

        if (this%electronicSolver%iSolver == electronicSolverTypes%pexsi .and. this%tSccCalc) then
          call this%electronicSolver%elsi%updatePexsiDeltaVRanges(this%potential)
        end if

        call getSccHamiltonian(this%H0, this%over, this%nNeighbourSK, this%neighbourList,&
            & this%species, this%orb, this%iSparseStart, this%img2CentCell, this%potential,&
            & allocated(this%reks), this%ham, this%iHam)

        if (this%tWriteRealHS .or. this%tWriteHS&
            & .and. any(this%electronicSolver%iSolver&
            & == [electronicSolverTypes%qr, electronicSolverTypes%divideandconquer,&
            & electronicSolverTypes%relativelyrobust, electronicSolverTypes%magma_gvd])) then
          call writeHSAndStop(env, this%tWriteHS, this%tWriteRealHS, this%tRealHS, this%over,&
              & this%neighbourList, this%nNeighbourSK, this%denseDesc%iAtomStart,&
              & this%iSparseStart, this%img2CentCell, this%kPoint, this%iCellVec, this%cellVec,&
              & this%ham, this%iHam)
        end if

        call convertToUpDownRepr(this%ham, this%iHam)

        call getDensity(env, this%negfInt, iSccIter, this%denseDesc, this%ham, this%over,&
            & this%neighbourList, this%nNeighbourSk, this%iSparseStart, this%img2CentCell,&
            & this%iCellVec, this%cellVec, this%kPoint, this%kWeight, this%orb, this%tHelical,&
            & this%coord, this%species, this%electronicSolver, this%tRealHS, this%tSpinSharedEf,&
            & this%tSpinOrbit, this%tDualSpinOrbit, this%tFillKSep, this%tFixEf, this%tMulliken,&
            & this%iDistribFn, this%tempElec, this%nEl, this%parallelKS, this%Ef, this%mu,&
            & this%dftbEnergy(this%deltaDftb%iDeterminant), this%rangeSep, this%eigen,&
            & this%filling, this%rhoPrim, this%iHam, this%xi, this%orbitalL, this%HSqrReal,&
            & this%SSqrReal, this%eigvecsReal, this%iRhoPrim, this%HSqrCplx, this%SSqrCplx,&
            & this%eigvecsCplx, this%rhoSqrReal, this%deltaRhoInSqr, this%deltaRhoOutSqr,&
            & this%qOutput, this%nNeighbourLC, this%tLargeDenseMatrices, this%deltaDftb)

        !> For rangeseparated calculations deduct atomic charges from deltaRho
        if (this%isRangeSep) then
          select case(this%nSpin)
          case(2)
            do iSpin = 1, 2
              call denseSubtractDensityOfAtoms(this%q0, this%denseDesc%iAtomStart,&
                  & this%deltaRhoOutSqr, iSpin)
            end do
          case(1)
            call denseSubtractDensityOfAtoms(this%q0, this%denseDesc%iAtomStart,&
                & this%deltaRhoOutSqr)
          case default
            call error("Range separation not implemented for non-colinear spin")
          end select
        end if

        if (this%tWriteBandDat .and. this%deltaDftb%nDeterminant() == 1) then
          call writeBandOut(bandOut, this%eigen, this%filling, this%kWeight)
        end if

        if (this%tMulliken) then
          call getMullikenPopulation(this%rhoPrim, this%over, this%orb, this%neighbourList,&
              & this%nNeighbourSk, this%img2CentCell, this%iSparseStart, this%qOutput,&
              & iRhoPrim=this%iRhoPrim, qBlock=this%qBlockOut, qiBlock=this%qiBlockOut,&
              & qNetAtom=this%qNetAtom)
        end if

      #:if WITH_TRANSPORT
        ! Override charges with uploaded contact charges
        if (this%tUpload) then
          call overrideContactCharges(this%qOutput, this%chargeUp, this%transpar, this%qBlockIn,&
              & this%blockUp)
        end if
      #:endif

        ! For non-dual spin-orbit orbitalL is determined during getDensity() call above
        if (this%tDualSpinOrbit) then
          call getLDual(this%orbitalL, this%qiBlockOut, this%orb, this%species)
        end if

        ! Note: if XLBOMD is active, potential created with input charges is needed later,
        ! therefore it should not be overwritten here.
        if (this%tSccCalc .and. .not. this%isXlbomd) then
          call resetInternalPotentials(this%tDualSpinOrbit, this%xi, this%orb, this%species,&
              & this%potential)
          call getChargePerShell(this%qOutput, this%orb, this%species, this%chargePerShell)

          call addChargePotentials(env, this%scc, this%updateSccAfterDiag, this%qOutput,&
              & this%q0, this%chargePerShell, this%orb, this%species, this%neighbourList,&
              & this%img2CentCell, this%spinW, this%solvation, this%thirdOrd, this%potential,&
              & this%dispersion)

          call addBlockChargePotentials(this%qBlockOut, this%qiBlockOut, this%dftbU, this%tImHam,&
              & this%species, this%orb, this%potential)

          if (allocated(this%onSiteElements)) then
            call addOnsShift(this%potential%intBlock, this%potential%iOrbitalBlock, this%qBlockOut,&
                & this%qiBlockOut, this%onSiteElements, this%species, this%orb, this%q0)
          end if

          this%potential%intBlock = this%potential%intBlock + this%potential%extBlock
        end if

        if (allocated(this%qDepExtPot)) then
          call getChargePerShell(this%qOutput, this%orb, this%species, dQ, qRef=this%q0)
          call this%qDepExtPot%addPotential(sum(dQ(:,:,1), dim=1), dQ(:,:,1), this%orb,&
              & this%species, this%potential%intBlock)
        end if

        call calcEnergies(this%scc, this%qOutput, this%q0, this%chargePerShell, this%species,&
            & this%isExtField, this%isXlbomd, this%dftbU, this%tDualSpinOrbit, this%rhoPrim,&
            & this%H0, this%orb, this%neighbourList, this%nNeighbourSk, this%img2CentCell,&
            & this%iSparseStart, this%cellVol, this%extPressure,&
            & this%dftbEnergy(this%deltaDftb%iDeterminant)%TS, this%potential,&
            & this%dftbEnergy(this%deltaDftb%iDeterminant), this%thirdOrd, this%solvation,&
            & this%rangeSep, this%reks, this%qDepExtPot, this%qBlockOut, this%qiBlockOut,&
            & this%xi, this%iAtInCentralRegion, this%tFixEf, this%Ef, this%onSiteElements,&
            & this%qNetAtom, this%potential%intOnSiteAtom, this%potential%extOnSiteAtom)

        tStopScc = hasStopFile(fStopScc)

        ! Mix charges Input/Output
        if (this%tSccCalc) then
          if(.not. this%isRangeSep) then
            call getNextInputCharges(env, this%pChrgMixer, this%qOutput, this%qOutRed, this%orb,&
                & this%nIneqOrb, this%iEqOrbitals, iGeoStep, iSccIter, this%minSccIter,&
                & this%maxSccIter, this%sccTol, tStopScc, this%tMixBlockCharges, this%tReadChrg,&
                & this%qInput, this%qInpRed, sccErrorQ, tConverged, this%dftbU, this%qBlockOut,&
                & this%iEqBlockDftbU, this%qBlockIn, this%qiBlockOut, this%iEqBlockDftbULS,&
                & this%species0, this%qiBlockIn, this%iEqBlockOnSite, this%iEqBlockOnSiteLS)
          else
            call getNextInputDensity(this%SSqrReal, this%over, this%neighbourList,&
                & this%nNeighbourSK, this%denseDesc%iAtomStart, this%iSparseStart,&
                & this%img2CentCell, this%pChrgMixer, this%qOutput, this%orb, this%tHelical,&
                & this%species, this%coord, iGeoStep, iSccIter, this%minSccIter, this%maxSccIter,&
                & this%sccTol, tStopScc, this%tReadChrg, this%q0, this%qInput, sccErrorQ,&
                & tConverged, this%deltaRhoOut, this%deltaRhoIn, this%deltaRhoDiff, this%qBlockIn,&
                & this%qBlockOut)
          end if

          call getSccInfo(iSccIter, this%dftbEnergy(this%deltaDftb%iDeterminant)%Eelec, Eold,&
              & diffElec)
          if (this%tNegf) then
            call printSccHeader()
          end if
          call printSccInfo(allocated(this%dftbU), iSccIter,&
              & this%dftbEnergy(this%deltaDftb%iDeterminant)%Eelec, diffElec, sccErrorQ)

          if (this%tNegf) then
            call printBlankLine()
          end if

          tWriteSccRestart = env%tGlobalLead .and. needsSccRestartWriting(this%restartFreq,&
              & iGeoStep, iSccIter, this%minSccIter, this%maxSccIter, this%tMd, this%isGeoOpt,&
              & this%tDerivs, tConverged, this%tReadChrg, tStopScc)
          if (tWriteSccRestart) then
            call writeCharges(fCharges, this%tWriteChrgAscii, this%orb, this%qInput, this%qBlockIn,&
                & this%qiBlockIn, this%deltaRhoIn, size(this%iAtInCentralRegion))
          end if
        end if

        if (allocated(this%dispersion) .and. .not. tConverged) then
          call this%dispersion%updateOnsiteCharges(this%qNetAtom, this%orb, this%referenceN0,&
              & this%species0, tConverged)
          call calcDispersionEnergy(this%dispersion,&
              & this%dftbEnergy(this%deltaDftb%iDeterminant)%atomDisp,&
              & this%dftbEnergy(this%deltaDftb%iDeterminant)%Edisp, this%iAtInCentralRegion)
        end if
        call sumEnergies(this%dftbEnergy(this%deltaDftb%iDeterminant))

        if (this%tWriteDetailedOut .and. this%deltaDftb%nDeterminant() == 1) then
          call openDetailedOut(this%fdDetailedOut, userOut, tAppendDetailedOut)
          call writeDetailedOut1(this%fdDetailedOut, this%iDistribFn, this%nGeoSteps, iGeoStep,&
              & this%tMD, this%tDerivs, this%tCoordOpt, this%tLatOpt, iLatGeoStep, iSccIter,&
              & this%dftbEnergy(this%deltaDftb%iDeterminant), diffElec, sccErrorQ,&
              & this%indMovedAtom, this%pCoord0Out, this%tPeriodic, this%tSccCalc, this%tNegf,&
              & this%invLatVec, this%kPoint)
          call writeDetailedOut2(this%fdDetailedOut, this%q0, this%qInput, this%qOutput, this%orb,&
              & this%species, allocated(this%dftbU), this%tImHam .or. this%tSpinOrbit,&
              & this%tPrintMulliken, this%orbitalL, this%qBlockOut, this%nSpin,&
              & allocated(this%onSiteElements), this%iAtInCentralRegion, this%cm5Cont,&
              & this%qNetAtom)
          call writeDetailedOut3(this%fdDetailedOut, this%qInput, this%qOutput,&
              & this%dftbEnergy(this%deltaDftb%iDeterminant), this%species, allocated(this%dftbU),&
              & this%tPrintMulliken, this%Ef, this%extPressure, this%cellVol, this%tAtomicEnergy,&
              & this%dispersion, allocated(this%eField), this%tPeriodic, this%nSpin, this%tSpin,&
              & this%tSpinOrbit, this%tSccCalc, allocated(this%onSiteElements), this%tNegf,&
              & this%iAtInCentralRegion, this%electronicSolver, allocated(this%halogenXCorrection),&
              & this%isRangeSep, allocated(this%thirdOrd), allocated(this%solvation))
        end if

        if (tConverged .or. tStopScc) then
          exit lpSCC
        end if

      end do lpSCC

    end if REKS_SCC

    if (allocated(this%dispersion) .and. .not.allocated(this%reks)) then
      ! If we get to this point for a dispersion model, if it is charge dependent it may require
      ! evaluation post-hoc if SCC was not achieved but the input settings are to proceed with
      ! non-converged SCC.
      call this%dispersion%updateOnsiteCharges(this%qNetAtom, this%orb, this%referenceN0,&
          & this%species0, tConverged .or. .not. this%isSccConvRequired)
      call calcDispersionEnergy(this%dispersion,&
          & this%dftbEnergy(this%deltaDftb%iDeterminant)%atomDisp,&
          & this%dftbEnergy(this%deltaDftb%iDeterminant)%Edisp,&
          & this%iAtInCentralRegion)
      call sumEnergies(this%dftbEnergy(this%deltaDftb%iDeterminant))
    end if

    if (this%tWriteDetailedOut .and. this%deltaDftb%nDeterminant() == 1) then
      close(this%fdDetailedOut)
      call openDetailedOut(this%fdDetailedOut, userOut, tAppendDetailedOut)
      if (allocated(this%reks)) then
        call writeReksDetailedOut1(this%fdDetailedOut, this%nGeoSteps, iGeoStep, this%tMD,&
            & this%tDerivs, this%tCoordOpt, this%tLatOpt, iLatGeoStep, iSccIter,&
            & this%dftbEnergy(1), diffElec, sccErrorQ, this%indMovedAtom, this%pCoord0Out,&
            & this%q0, this%qOutput, this%orb, this%species, this%tPrintMulliken,&
            & this%extPressure, this%cellVol, this%dftbEnergy(1)%TS, this%tAtomicEnergy,&
            & this%dispersion, this%tPeriodic, this%tSccCalc, this%invLatVec, this%kPoint,&
            & this%iAtInCentralRegion, this%electronicSolver, this%reks,&
            & allocated(this%thirdOrd), this%isRangeSep, qNetAtom=this%qNetAtom)
      else
        call writeDetailedOut1(this%fdDetailedOut, this%iDistribFn, this%nGeoSteps, iGeoStep,&
            & this%tMD, this%tDerivs, this%tCoordOpt, this%tLatOpt, iLatGeoStep, iSccIter,&
            & this%dftbEnergy(this%deltaDftb%iDeterminant), diffElec, sccErrorQ,&
            & this%indMovedAtom, this%pCoord0Out, this%tPeriodic, this%tSccCalc, this%tNegf,&
            & this%invLatVec, this%kPoint)
        call writeDetailedOut2(this%fdDetailedOut, this%q0, this%qInput, this%qOutput, this%orb,&
            & this%species, allocated(this%dftbU), this%tImHam.or.this%tSpinOrbit,&
            & this%tPrintMulliken, this%orbitalL, this%qBlockOut, this%nSpin,&
            & allocated(this%onSiteElements), this%iAtInCentralRegion, this%cm5Cont, this%qNetAtom)
        call writeDetailedOut3(this%fdDetailedOut, this%qInput, this%qOutput,&
            & this%dftbEnergy(this%deltaDftb%iDeterminant), this%species, allocated(this%dftbU),&
            & this%tPrintMulliken, this%Ef, this%extPressure, this%cellVol, this%tAtomicEnergy,&
            & this%dispersion, allocated(this%eField), this%tPeriodic, this%nSpin, this%tSpin,&
            & this%tSpinOrbit, this%tSccCalc, allocated(this%onSiteElements), this%tNegf,&
            & this%iAtInCentralRegion, this%electronicSolver, allocated(this%halogenXCorrection),&
            & this%isRangeSep, allocated(this%thirdOrd), allocated(this%solvation))
      end if
    end if

    call env%globalTimer%stopTimer(globalTimers%scc)

    if (allocated(this%scc)) then
      call this%scc%finishSccLoop(env)
    end if

    if (allocated(this%dispersion)) then
      if (.not.this%dispersion%energyAvailable()) then
        call warning("Dispersion contributions are not included in the energy")
      end if
    end if

    if (this%tSccCalc .and. .not. this%isXlbomd .and. .not. tConverged&
        & .and. .not. this%tRestartNoSC) then
      call warning("SCC is NOT converged, maximal SCC iterations exceeded")
      if (this%isSccConvRequired) then
        call env%shutdown()
      end if
    end if

    call env%globalTimer%startTimer(globalTimers%postSCC)

    if (this%isLinResp) then
      if (.not. this%isRS_LinResp) then
        call calculateLinRespExcitations(env, this%linearResponse, this%parallelKS, this%scc,&
            & this%qOutput, this%q0, this%over, this%eigvecsReal, this%eigen(:,1,:),&
            & this%filling(:,1,:), this%coord, this%species, this%speciesName, this%orb,&
            & this%skHamCont, this%skOverCont, autotestTag, this%taggedWriter, this%runId,&
            & this%neighbourList, this%nNeighbourSK, this%denseDesc, this%iSparseStart,&
            & this%img2CentCell, this%tWriteAutotest, this%tCasidaForces, this%tLinRespZVect,&
            & this%tPrintExcitedEigvecs, this%tPrintEigvecsTxt, this%nonSccDeriv,&
            & this%dftbEnergy(1), this%energiesCasida, this%SSqrReal, this%rhoSqrReal,&
            & this%excitedDerivs, this%dQAtomEx, this%occNatural)
      else
        call calculateLinRespExcitations_RS(env, this%linearResponse, this%parallelKS,&
            & this%scc, this%qOutput, this%q0, this%over, this%eigvecsReal, this%eigen(:,1,:),&
            & this%filling(:,1,:), this%coord0, this%species, this%speciesName, this%orb,&
            & this%skHamCont, this%skOverCont, autotestTag, this%taggedWriter, this%runId,&
            & this%neighbourList, this%nNeighbourSK, this%denseDesc, this%iSparseStart,&
            & this%img2CentCell, this%tWriteAutotest, this%tCasidaForces, this%tLinRespZVect,&
            & this%tPrintExcitedEigvecs, this%tPrintEigvecsTxt, this%nonSccDeriv,&
            & this%dftbEnergy(1), this%energiesCasida, this%SSqrReal, this%deltaRhoOutSqr,&
            & this%excitedDerivs, this%dQAtomEx, this%occNatural, this%rangeSep)
      end if
    end if

    if (allocated(this%ppRPA)) then
      call unpackHS(this%SSqrReal, this%over, this%neighbourList%iNeighbour, this%nNeighbourSK,&
          & this%denseDesc%iAtomStart, this%iSparseStart, this%img2CentCell)
      call blockSymmetrizeHS(this%SSqrReal, this%denseDesc%iAtomStart)
      if (withMpi) then
        call error("pp-RPA calc. does not work with MPI yet")
      end if
      call ppRPAenergies(this%ppRPA, this%denseDesc, this%eigvecsReal, this%eigen(:,1,:),&
          & this%scc, this%SSqrReal, this%species0, this%nEl(1), this%neighbourList%iNeighbour,&
          & this%img2CentCell, this%orb, this%tWriteAutotest, autotestTag, this%taggedWriter)
    end if

    if (this%isXlbomd) then
      call getXlbomdCharges(this%xlbomdIntegrator, this%qOutRed, this%pChrgMixer, this%orb,&
          & this%nIneqOrb, this%iEqOrbitals, this%qInput, this%qInpRed, this%dftbU,&
          & this%iEqBlockDftbU, this%qBlockIn, this%species0, this%iEqBlockDftbuLs, this%qiBlockIn,&
          & this%iEqBlockOnSite, this%iEqBlockOnSiteLS)
    end if

    if (this%tDipole .and. .not. allocated(this%reks) .and. .not. this%tRestartNoSC) then
      call getDipoleMoment(this%qOutput, this%q0, this%coord,&
          & this%dipoleMoment(:,this%deltaDftb%iDeterminant), this%iAtInCentralRegion)
    #:block DEBUG_CODE
      call checkDipoleViaHellmannFeynman(this%rhoPrim, this%q0, this%coord0, this%over, this%orb,&
          & this%neighbourList, this%nNeighbourSk, this%species, this%iSparseStart,&
          & this%img2CentCell, this%solvation)
    #:endblock DEBUG_CODE
    end if

    call env%globalTimer%startTimer(globalTimers%eigvecWriting)

    if (this%tPrintEigVecs) then
      call writeEigenvectors(env, this%runId, this%neighbourList, this%nNeighbourSk, this%cellVec,&
          & this%iCellVec, this%denseDesc, this%iSparseStart, this%img2CentCell, this%species,&
          & this%speciesName, this%orb, this%kPoint, this%over, this%parallelKS,&
          & this%tPrintEigvecsTxt, this%eigvecsReal, this%SSqrReal, this%eigvecsCplx, this%SSqrCplx)
    end if

    if (this%tProjEigenvecs) then
      call writeProjectedEigenvectors(env, this%regionLabels, this%eigen, this%neighbourList,&
          & this%nNeighbourSk, this%cellVec, this%iCellVec, this%denseDesc, this%iSparseStart,&
          & this%img2CentCell, this%orb, this%over, this%kPoint, this%kWeight, this%iOrbRegion,&
          & this%parallelKS, this%eigvecsReal, this%SSqrReal, this%eigvecsCplx, this%SSqrCplx)
    end if
    call env%globalTimer%stopTimer(globalTimers%eigvecWriting)

    ! MD geometry files are written only later, once velocities for the current geometry are known
    if (this%isGeoOpt .and. tWriteRestart) then
      if (.not. (this%deltaDftb%isSpinPurify .and.&
          & this%deltaDftb%iDeterminant == determinants%triplet)) then
        call writeCurrentGeometry(this%geoOutFile, this%pCoord0Out, this%tLatOpt, this%tMd,&
            & this%tAppendGeo, this%tFracCoord, this%tPeriodic, this%tHelical, this%tPrintMulliken,&
            & this%species0, this%speciesName, this%latVec, this%origin, iGeoStep, iLatGeoStep,&
            & this%nSpin, this%qOutput, this%velocities)
      endif
    end if

    if (this%tForces) then
      call env%globalTimer%startTimer(globalTimers%forceCalc)
      if (allocated(this%reks)) then
        call getReksGradients(env, this%denseDesc, this%scc, this%rangeSep, this%dispersion,&
            & this%neighbourList, this%nNeighbourSK, this%iSparseStart, this%img2CentCell,&
            & this%orb, this%nonSccDeriv, this%skHamCont, this%skOverCont, this%repulsive,&
            & this%coord, this%coord0, this%species, this%q0, this%eigvecsReal,&
            & this%chrgForces, this%over, this%spinW, this%derivs, this%tWriteAutotest,&
            & autotestTag, this%taggedWriter, this%reks)
        call getReksGradProperties(env, this%denseDesc, this%neighbourList, this%nNeighbourSK,&
            & this%iSparseStart, this%img2CentCell, this%eigvecsReal, this%orb,&
            & this%iAtInCentralRegion, this%coord, this%coord0, this%over, this%rhoPrim,&
            & this%qOutput, this%q0, this%tDipole, dipoleTmp, this%chrgForces, this%reks)
        call assignDipoleMoment(dipoleTmp, this%dipoleMoment, this%deltaDftb%iDeterminant,&
            & this%tDipole, this%reks, isSingleState=.false.)
      else
        call env%globalTimer%startTimer(globalTimers%energyDensityMatrix)
        call getEnergyWeightedDensity(env, this%negfInt, this%electronicSolver, this%denseDesc,&
            & this%forceType, this%filling, this%eigen, this%kPoint, this%kWeight,&
            & this%neighbourList, this%nNeighbourSK, this%orb, this%iSparseStart,&
            & this%img2CentCell, this%iCellVec, this%cellVec, this%tRealHS, this%ham, this%over,&
            & this%parallelKS, this%tHelical, this%species, this%coord, iSccIter, this%mu,&
            & this%ERhoPrim, this%eigvecsReal, this%SSqrReal, this%eigvecsCplx, this%SSqrCplx)
        call env%globalTimer%stopTimer(globalTimers%energyDensityMatrix)
        call getGradients(env, this%scc, this%isExtField, this%isXlbomd, this%nonSccDeriv,&
            & this%rhoPrim, this%ERhoPrim, this%qOutput, this%q0, this%skHamCont, this%skOverCont,&
            & this%repulsive, this%neighbourList, this%nNeighbourSk, this%species,&
            & this%img2CentCell, this%iSparseStart, this%orb, this%potential, this%coord,&
            & this%derivs, this%groundDerivs, this%tripletderivs, this%mixedderivs, this%iRhoPrim,&
            & this%thirdOrd, this%solvation, this%qDepExtPot, this%chrgForces, this%dispersion,&
            & this%rangeSep, this%SSqrReal, this%over, this%denseDesc, this%deltaRhoOutSqr,&
            & this%halogenXCorrection, this%tHelical, this%coord0, this%deltaDftb)

        if (this%tCasidaForces) then
          this%derivs(:,:) = this%derivs + this%excitedDerivs
        end if
      end if

      call env%globalTimer%stopTimer(globalTimers%forceCalc)

      call updateDerivsByPlumed(env, this%plumedCalc, this%nAtom, iGeoStep, this%derivs,&
          & this%dftbEnergy(this%deltaDftb%iDeterminant)%EMermin, this%coord0, this%mass,&
          & this%tPeriodic, this%latVec)

      if (this%tStress) then
        call env%globalTimer%startTimer(globalTimers%stressCalc)
        if (allocated(this%reks)) then
          call getReksStress(env, this%denseDesc, this%scc, this%nonSccDeriv, this%skHamCont,&
              & this%skOverCont, this%repulsive, this%neighbourList, this%nNeighbourSk,&
              & this%species, this%img2CentCell, this%iSparseStart, this%orb,&
              & this%dispersion, this%coord, this%q0, this%invLatVec, this%cellVol,&
              & this%totalStress, this%totalLatDeriv, this%intPressure, this%reks)
        else
          call getStress(env, this%scc, this%thirdOrd, this%isExtField, this%nonSccDeriv,&
              & this%rhoPrim, this%ERhoPrim, this%qOutput, this%q0, this%skHamCont,&
              & this%skOverCont, this%repulsive, this%neighbourList, this%nNeighbourSk,&
              & this%species, this%img2CentCell, this%iSparseStart, this%orb,&
              & this%potential, this%coord, this%latVec, this%invLatVec, this%cellVol, this%coord0,&
              & this%totalStress, this%totalLatDeriv, this%intPressure, this%iRhoPrim,&
              & this%solvation, this%dispersion, this%halogenXCorrection, this%deltaDftb,&
              & this%tripletStress, this%mixedStress)
        end if
        call env%globalTimer%stopTimer(globalTimers%stressCalc)

      end if

    end if

    if (this%tWriteDetailedOut  .and. this%deltaDftb%nDeterminant() == 1) then
      call writeDetailedOut4(this%fdDetailedOut, this%tSccCalc, tConverged, this%isXlbomd,&
          & this%isLinResp, this%isGeoOpt, this%tMD, this%tPrintForces, this%tStress,&
          & this%tPeriodic, this%dftbEnergy(this%deltaDftb%iDeterminant), this%totalStress,&
          & this%totalLatDeriv, this%derivs, this%chrgForces, this%indMovedAtom, this%cellVol,&
          & this%intPressure, this%geoOutFile, this%iAtInCentralRegion)
    end if

    if (this%tSccCalc .and. allocated(this%electrostatPot)&
        & .and. (.not. (this%isGeoOpt .or. this%tMD)&
        & .or. needsRestartWriting(this%isGeoOpt, this%tMd, iGeoStep, this%nGeoSteps,&
        & this%restartFreq))) then
      call this%electrostatPot%evaluate(env, this%scc, this%eField)
      call writeEsp(this%electrostatPot, env, iGeoStep, this%nGeoSteps)
    end if

  end subroutine processGeometry


  !> Process geometry for constrains
  subroutine postprocessDerivs(derivs, conAtom, conVec, tLatOpt, totalLatDerivs,&
      & extLatDerivs, normLatVecs, tLatOptFixAng, tLatOptFixLen, tLatOptIsotropic,&
      & constrLatDerivs)

    !> On input energy derivatives, on exit resulting projected derivatives
    real(dp), intent(inout), allocatable :: derivs(:,:)

    !> Atoms being constrained
    integer, allocatable, intent(in) :: conAtom(:)

    !> Vector to project out forces
    real(dp), allocatable, intent(in) :: conVec(:,:)

    !> Whether lattice optimisation is on
    logical, intent(in) :: tLatOpt

    !> Derivative of total energy with respect to lattice vectors
    real(dp), intent(in) :: totalLatDerivs(:,:)

    !> derivative of cell volume wrt to lattice vectors, needed for pV term
    real(dp), intent(in) :: extLatDerivs(:,:)

    !> Unit normals parallel to lattice vectors
    real(dp), intent(in) :: normLatVecs(:,:)

    !> Are the angles of the lattice being fixed during optimisation?
    logical, intent(in) :: tLatOptFixAng

    !> Are the magnitude of the lattice vectors fixed
    logical, intent(in) :: tLatOptFixLen(:)

    !> Is the optimisation isotropic
    logical, intent(in) :: tLatOptIsotropic

    !> Lattice vectors returned by the optimizer
    real(dp), intent(out) :: constrLatDerivs(:)

    if (allocated(conAtom)) then
      call constrainForces(conAtom, conVec, derivs)
    end if

    if (tLatOpt) then
      ! Only include the extLatDerivs contribution if not MD, as the barostat would otherwise
      ! take care of this, hence add it here rather than to totalLatDeriv itself
      call constrainLatticeDerivs(totalLatDerivs + extLatDerivs, normLatVecs, tLatOptFixAng,&
          & tLatOptFixLen, tLatOptIsotropic, constrLatDerivs)
    end if

  end subroutine postprocessDerivs


  !> Next geometry step from driver
  subroutine getNextGeometry(this, env, iGeoStep, tWriteRestart, constrLatDerivs,&
      & tCoordStep, tGeomEnd, tStopDriver, iLatGeoStep, tempIon, tExitGeoOpt)

    !> Global variables
    type(TDftbPlusMain), intent(inout) :: this

    !> Environment settings
    type(TEnvironment), intent(inout) :: env

    !> Current geometry step
    integer, intent(in) :: iGeoStep

    !> flag to write out geometries (and charge data if scc)
    logical, intent(in) :: tWriteRestart

    !> lattice vectors returned by the optimizer
    real(dp), intent(in) :: constrLatDerivs(:)

    !> do we take an optimization step on the lattice or the internal coordinates if optimizing both
    !> in a periodic geometry
    logical, intent(inout) :: tCoordStep

    !> Do we have the final geometry?
    logical, intent(inout) :: tGeomEnd

    !> If geometry driver should be stopped
    logical, intent(inout) :: tStopDriver

    !> Current lattice step
    integer, intent(inout) :: iLatGeoStep

    !> MD instantaneous thermal energy
    real(dp), intent(out) :: tempIon

    !> Whether geometry optimisation should be stop
    logical, intent(out) :: tExitGeoOpt


    !> Difference between last calculated and new geometry.
    real(dp) :: diffGeo

    !> Has this completed?
    logical :: tCoordEnd

    ! initially assume that coordinates and lattice vectors won't be updated
    this%tCoordsChanged = .false.
    this%tLatticeChanged = .false.

    tExitGeoOpt = .false.

    if (this%tDerivs) then
      call getNextDerivStep(this%derivDriver, this%derivs, this%indMovedAtom, this%coord0, tGeomEnd)
      if (tGeomEnd) then
        call env%globalTimer%stopTimer(globalTimers%postSCC)
        tExitGeoOpt = .true.
        return
      end if
      this%tCoordsChanged = .true.
    else if (this%isGeoOpt) then
      this%tCoordsChanged = .true.
      if (tCoordStep) then
        call getNextCoordinateOptStep(this%pGeoCoordOpt, this%dftbEnergy(this%deltaDftb%iFinal),&
            & this%derivs, this%indMovedAtom, this%coord0, diffGeo, tCoordEnd,&
            & .not. this%tCasidaForces)
        if (.not. this%tLatOpt) then
          tGeomEnd = tCoordEnd
        end if
        if (.not. tGeomEnd .and. tCoordEnd .and. diffGeo < tolSameDist) then
          tCoordStep = .false.
        end if
      else
        call getNextLatticeOptStep(this%pGeoLatOpt, this%dftbEnergy(this%deltaDftb%iDeterminant),&
            & constrLatDerivs, this%origLatVec, this%tLatOptFixAng, this%tLatOptFixLen,&
            & this%tLatOptIsotropic, this%indMovedAtom, this%latVec, this%coord0, diffGeo, tGeomEnd)
        iLatGeoStep = iLatGeoStep + 1
        this%tLatticeChanged = .true.
        if (.not. tGeomEnd .and. this%tCoordOpt) then
          tCoordStep = .true.
          call reset(this%pGeoCoordOpt,&
              & reshape(this%coord0(:, this%indMovedAtom), [this%nMovedCoord]))
        end if
      end if
      if (tGeomEnd .and. diffGeo < tolSameDist) then
        call env%globalTimer%stopTimer(globalTimers%postSCC)
        tExitGeoOpt = .true.
        return
      end if
    else if (this%tMD) then
      ! New MD coordinates saved in a temporary variable, as writeCurrentGeometry() below
      ! needs the old ones to write out consistent geometries and velocities.
      this%newCoords(:,:) = this%coord0
      call getNextMdStep(this%pMdIntegrator, this%pMdFrame, this%temperatureProfile, this%derivs,&
          & this%movedMass, this%mass, this%cellVol, this%invLatVec, this%species0,&
          & this%indMovedAtom, this%tStress, this%tBarostat,&
          & this%dftbEnergy(this%deltaDftb%iDeterminant), this%newCoords, this%latVec,&
          & this%intPressure, this%totalStress, this%totalLatDeriv, this%velocities, tempIon)
      this%tCoordsChanged = .true.
      this%tLatticeChanged = this%tBarostat
      call printMdInfo(this%tSetFillingTemp, this%eField, this%tPeriodic, this%tempElec,&
          & tempIon, this%intPressure, this%extPressure,&
          & this%dftbEnergy(this%deltaDftb%iDeterminant))
      if (tWriteRestart) then
        if (this%tPeriodic) then
          this%cellVol = abs(determinant33(this%latVec))
          this%dftbEnergy(this%deltaDftb%iDeterminant)%EGibbs =&
              & this%dftbEnergy(this%deltaDftb%iDeterminant)%EMermin&
              & + this%extPressure * this%cellVol
        end if
        call writeMdOut2(this%fdMd, this%tStress, this%tBarostat, this%tPeriodic, this%isLinResp,&
            & this%eField, this%tFixEf, this%tPrintMulliken,&
            & this%dftbEnergy(this%deltaDftb%iDeterminant), this%energiesCasida, this%latVec,&
            & this%cellVol, this%intPressure, this%extPressure, tempIon, this%qOutput, this%q0,&
            & this%dipoleMoment, this%solvation)
        call writeCurrentGeometry(this%geoOutFile, this%pCoord0Out, .false., .true., .true.,&
            & this%tFracCoord, this%tPeriodic, this%tHelical, this%tPrintMulliken, this%species0,&
            & this%speciesName, this%latVec, this%origin, iGeoStep, iLatGeoStep, this%nSpin,&
            & this%qOutput, this%velocities)
      end if
      this%coord0(:,:) = this%newCoords
      if (this%tWriteDetailedOut  .and. this%deltaDftb%nDeterminant() == 1) then
        call writeDetailedOut5(this%fdDetailedOut, this%tPrintForces, this%tSetFillingTemp,&
            & this%tPeriodic, this%tStress, this%totalStress, this%totalLatDeriv,&
            & this%dftbEnergy(this%deltaDftb%iDeterminant), this%tempElec, this%extPressure,&
            & this%intPressure, tempIon)
      end if
    else if (this%tSocket .and. iGeoStep < this%nGeoSteps) then
      ! Only receive geometry from socket, if there are still geometry iterations left
    #:if WITH_SOCKETS
      call receiveGeometryFromSocket(env, this%socket, this%tPeriodic, this%coord0, this%latVec,&
          & this%tCoordsChanged, this%tLatticeChanged, tStopDriver)
    #:else
      call error("Internal error: code compiled without socket support")
    #:endif
    end if

  end subroutine getNextGeometry



  !> Initialises some parameters before geometry loop starts.
  subroutine initGeoOptParameters(tCoordOpt, nGeoSteps, tGeomEnd, tCoordStep, tStopDriver,&
      & iGeoStep, iLatGeoStep)

    !> Are atomic coordinates changing
    logical, intent(in) :: tCoordOpt

    !> Number of geometry steps
    integer, intent(in) :: nGeoSteps

    !> Have the geometry changes terminated
    logical, intent(out) :: tGeomEnd

    !> Are the atomic coordinates changing
    logical, intent(out) :: tCoordStep

    !> Should the geometry driver stop
    logical, intent(out) :: tStopDriver

    !> Step of the geometry driver
    integer, intent(out) :: iGeoStep

    !> Number of steps changing the lattice vectors
    integer, intent(out) :: iLatGeoStep

    tGeomEnd = (nGeoSteps == 0)

    tCoordStep = .false.
    if (tCoordOpt) then
      tCoordStep = .true.
    end if
    tStopDriver = .false.

    iGeoStep = 0
    iLatGeoStep = 0

  end subroutine initGeoOptParameters


  !> Does the operations that are necessary after a lattice vector update
  subroutine handleLatticeChange(latVecs, sccCalc, tStress, extPressure, mCutOff, dispersion,&
      & solvation, cm5Cont, recVecs, recVecs2p, cellVol, recCellVol, extLatDerivs,&
      & cellVecs, rCellVecs)

    !> lattice vectors
    real(dp), intent(in) :: latVecs(:,:)

    !> Module variables
    type(TScc), allocatable, intent(inout) :: sccCalc

    !> evaluate stress
    logical, intent(in) :: tStress

    !> External presure
    real(dp), intent(in) :: extPressure

    !> Maximum distance for interactions
    real(dp), intent(inout) :: mCutOff

    !> Dispersion interactions object
    class(TDispersionIface), allocatable, intent(inout) :: dispersion

    !> Solvation model
    class(TSolvation), allocatable, intent(inout) :: solvation

    !> Charge model 5
    type(TChargeModel5), allocatable, intent(inout) :: cm5Cont

    !> Reciprocal lattice vectors
    real(dp), intent(out) :: recVecs(:,:)

    !> Reciprocal lattice vectors in units of 2 pi
    real(dp), intent(out) :: recVecs2p(:,:)

    !> Unit cell volume
    real(dp), intent(out) :: cellVol

    !> reciprocal lattice unit cell volume
    real(dp), intent(out) :: recCellVol

    !> derivative of pV term
    real(dp), intent(out) :: extLatDerivs(:,:)

    !> translation vectors to lattice cells in units of lattice constants
    real(dp), allocatable, intent(out) :: cellVecs(:,:)

    !> Vectors to unit cells in absolute units
    real(dp), allocatable, intent(out) :: rCellVecs(:,:)

    cellVol = abs(determinant33(latVecs))
    recVecs2p(:,:) = latVecs
    call matinv(recVecs2p)
    recVecs2p = transpose(recVecs2p)
    recVecs = 2.0_dp * pi * recVecs2p
    recCellVol = abs(determinant33(recVecs))
    if (tStress) then
      call derivDeterminant33(extLatDerivs, latVecs)
      extLatDerivs(:,:) = extPressure * extLatDerivs
    end if
    if (allocated(sccCalc)) then
      call sccCalc%updateLatVecs(latVecs, recVecs, cellVol)
      mCutOff = max(mCutOff, sccCalc%getCutOff())
    end if
    if (allocated(dispersion)) then
      call dispersion%updateLatVecs(latVecs)
      mCutOff = max(mCutOff, dispersion%getRCutOff())
    end if
    if (allocated(solvation)) then
      call solvation%updateLatVecs(latVecs)
      mCutOff = max(mCutOff, solvation%getRCutOff())
    end if
    if (allocated(cm5Cont)) then
       call cm5Cont%updateLatVecs(latVecs)
       mCutoff = max(mCutOff, cm5Cont%getRCutOff())
    end if
    call getCellTranslations(cellVecs, rCellVecs, latVecs, recVecs2p, mCutOff)

  end subroutine handleLatticeChange


  !> Does the operations that are necessary after atomic coordinates change
  subroutine handleCoordinateChange(env, coord0, latVec, invLatVec, species0, cutOff,&
      & orb, tPeriodic, tHelical, sccCalc, repulsive, dispersion, solvation, thirdOrd, rangeSep,&
      & reks, img2CentCell, iCellVec, neighbourList, nAllAtom, coord0Fold, coord, species,&
      & rCellVec, nNeighbourSK, nNeighbourLC, ham, over, H0, rhoPrim, iRhoPrim, iHam, ERhoPrim,&
      & iSparseStart, cm5Cont, stat)

    !> Environment settings
    type(TEnvironment), intent(in) :: env

    !> Central cell coordinates
    real(dp), intent(in) :: coord0(:,:)

    !> Lattice vectors if periodic
    real(dp), intent(in) :: latVec(:,:)

    !> Inverse of the lattice vectors
    real(dp), intent(in) :: invLatVec(:,:)

    !> chemical species of central cell atoms
    integer, intent(in) :: species0(:)

    !> Longest cut-off distances that neighbour maps are generated for
    type(TCutoffs), intent(in) :: cutOff

    !> Atomic orbital information
    type(TOrbitals), intent(in) :: orb

    !> Is the geometry periodic
    logical, intent(in) :: tPeriodic

    !> Is the geometry helical
    logical, intent(in) :: tHelical

    !> SCC module internal variables
    type(TScc), allocatable, intent(inout) :: sccCalc

    !> Repulsive
    class(TRepulsive), allocatable, intent(inout) :: repulsive

    !> Dispersion interactions
    class(TDispersionIface), allocatable, intent(inout) :: dispersion

    !> Solvation model
    class(TSolvation), allocatable, intent(inout) :: solvation

    !> Third order SCC interactions
    type(TThirdOrder), allocatable, intent(inout) :: thirdOrd

    !> Range separation contributions
    type(TRangeSepFunc), allocatable, intent(inout) :: rangeSep

    !> data type for REKS
    type(TReksCalc), allocatable, intent(inout) :: reks

    !> Image atoms to their equivalent in the central cell
    integer, allocatable, intent(inout) :: img2CentCell(:)

    !> Index for which unit cell an atom is in
    integer, allocatable, intent(inout) :: iCellVec(:)

    !> List of neighbouring atoms
    type(TNeighbourList), intent(inout) :: neighbourList

    !> Total number of atoms including images
    integer, intent(out) :: nAllAtom

    !> Central cell atomic coordinates, folded inside the central cell
    real(dp), intent(out) :: coord0Fold(:,:)

    !> Coordinates of all atoms including images
    real(dp), allocatable, intent(inout) :: coord(:,:)

    !> Species of all atoms including images
    integer, allocatable, intent(inout) :: species(:)

    !> Vectors to units cells in absolute units
    real(dp), allocatable, intent(in) :: rCellVec(:,:)

    !> Number of neighbours of each real atom
    integer, intent(out) :: nNeighbourSK(:)

    !> Number of neighbours for each of the atoms for the exchange contributions in the long range
    !> functional
    integer, intent(inout), allocatable :: nNeighbourLC(:)

    !> Sparse hamiltonian storage
    real(dp), allocatable, intent(inout) :: ham(:,:)

    !> sparse overlap storage
    real(dp), allocatable, intent(inout) :: over(:)

    !> Non-SCC hamiltonian storage
    real(dp), allocatable, intent(inout) :: h0(:)

    !> Sparse density matrix storage
    real(dp), allocatable, intent(inout) :: rhoPrim(:,:)

    !> Imaginary part of sparse density matrix storage
    real(dp), allocatable, intent(inout) :: iRhoPrim(:,:)

    !> Imaginary part of sparse hamiltonian storage
    real(dp), allocatable, intent(inout) :: iHam(:,:)

    !> energy weighted density matrix storage
    real(dp), allocatable, intent(inout) :: ERhoPrim(:)

    !> index array for location of atomic blocks in large sparse arrays
    integer, allocatable, intent(inout) :: iSparseStart(:,:)

    !> Charge model 5
    type(TChargeModel5), allocatable, intent(inout) :: cm5Cont

    !> Status of operation
    integer, intent(out), optional :: stat

    !> Total size of orbitals in the sparse data structures, where the decay of the overlap sets the
    !> sparsity pattern
    integer :: sparseSize

    coord0Fold(:,:) = coord0
    if (tPeriodic .or. tHelical) then
      call foldCoordToUnitCell(coord0Fold, latVec, invLatVec)
    end if

    if (tHelical) then
      call updateNeighbourListAndSpecies(coord, species, img2CentCell, iCellVec, neighbourList,&
          & nAllAtom, coord0Fold, species0, cutoff%mCutoff, rCellVec, helicalBoundConds=latVec)
    else
      call updateNeighbourListAndSpecies(coord, species, img2CentCell, iCellVec, neighbourList,&
          & nAllAtom, coord0Fold, species0, cutoff%mCutOff, rCellVec)
    end if

    call getNrOfNeighboursForAll(nNeighbourSK, neighbourList, cutoff%skCutOff)

    call getSparseDescriptor(neighbourList%iNeighbour, nNeighbourSK, img2CentCell, orb,&
        & iSparseStart, sparseSize)
    call reallocateSparseArrays(sparseSize, reks, ham, over, H0,&
        & rhoPrim, iHam, iRhoPrim, ERhoPrim)

    if (allocated(nNeighbourLC)) then
      call getNrOfNeighboursForAll(nNeighbourLC, neighbourList, cutoff%lcCutOff)
    end if

    if (allocated(sccCalc)) then
      call sccCalc%updateCoords(env, coord0, coord, species, neighbourList)
    end if

    if (allocated(repulsive)) then
      call repulsive%updateCoords(coord, species, img2CentCell, neighbourList)
    end if

    if (allocated(dispersion)) then
      call dispersion%updateCoords(env, neighbourList, img2CentCell, coord, species0, stat)
      @:HANDLE_ERROR(stat)
    end if
    if (allocated(solvation)) then
      call solvation%updateCoords(env, neighbourList, img2CentCell, coord, species0)
    end if
    if (allocated(thirdOrd)) then
      call thirdOrd%updateCoords(neighbourList, species)
    end if
    if (allocated(rangeSep)) then
      call rangeSep%updateCoords(coord0)
    end if
    if (allocated(cm5Cont)) then
       call cm5Cont%updateCoords(neighbourList, img2CentCell, coord, species)
    end if


  end subroutine handleCoordinateChange


#:if WITH_TRANSPORT

  !> Initialise transport
  subroutine setupNegfStuff(negfInt, denseDescr, transpar, ginfo, neighbourList, nNeighbourSK,&
      & img2CentCell, orb)

    !> NEGF interface
    type(TNegfInt), intent(inout) :: negfInt

    !> Dense matrix descriptor
    type(TDenseDescr), intent(in) :: denseDescr

    !> Transport settings
    type(TTransPar), intent(in) :: transpar

    !> libNEGF data
    type(TNEGFInfo), intent(in) :: ginfo

    !> Atomic orbital information
    type(TOrbitals), intent(in) :: orb

    !> Image atoms to their equivalent in the central cell
    integer, intent(in) :: img2CentCell(:)

    !> List of neighbouring atoms
    type(TNeighbourList), intent(in) :: neighbourList

    !> Number of neighbours of each real atom
    integer, intent(in) :: nNeighbourSK(:)

    ! known issue about the PLs: We need an automatic partitioning
    call negfInt%setup_csr(denseDescr%iAtomStart, neighbourList%iNeighbour, nNeighbourSK,&
        & img2CentCell, orb)

    call negfInt%setup_str(denseDescr, transpar, ginfo%greendens, neighbourList%iNeighbour,&
        & nNeighbourSK, img2CentCell)

    call negfInt%setup_dephasing(ginfo%tundos)  !? why tundos

  end subroutine setupNegfStuff

#:endif


  !> Decides, whether restart file should be written during the run.
  function needsRestartWriting(isGeoOpt, tMd, iGeoStep, nGeoSteps, restartFreq)&
      & result(tWriteRestart)

    !> Are geometries being optimised
    logical, intent(in) :: isGeoOpt

    !> Is this a molecular dynamics run
    logical, intent(in) :: tMd

    !> Current geometry step
    integer, intent(in) :: iGeoStep

    !> Number of geometry steps in total
    integer, intent(in) :: nGeoSteps

    !> Frequency of restart in geometry steps
    integer, intent(in) :: restartFreq

    !> Should a restart file be written?
    logical :: tWriteRestart

    if (restartFreq > 0 .and. (isGeoOpt .or. tMD)) then
      tWriteRestart = (iGeoStep == nGeoSteps .or. (mod(iGeoStep, restartFreq) == 0))
    else
      tWriteRestart = .false.
    end if

  end function needsRestartWriting


  !> Ensures that sparse array have enough storage to hold all necessary elements.
  subroutine reallocateSparseArrays(sparseSize, reks, ham, over,&
      & H0, rhoPrim, iHam, iRhoPrim, ERhoPrim)

    !> Size of the sparse overlap
    integer, intent(in) :: sparseSize

    !> data type for REKS
    type(TReksCalc), allocatable, intent(inout) :: reks

    !> Sparse storage for hamiltonian (sparseSize,nSpin)
    real(dp), allocatable, intent(inout) :: ham(:,:)

    !> Sparse storage for overlap
    real(dp), allocatable, intent(inout) :: over(:)

    !> Sparse storage for non-SCC hamiltonian
    real(dp), allocatable, intent(inout) :: H0(:)

    !> Sparse storage for density matrix
    real(dp), allocatable, intent(inout) :: rhoPrim(:,:)

    !> Sparse storage for imaginary hamiltonian (not reallocated if not initially allocated)
    real(dp), allocatable, intent(inout) :: iHam(:,:)

    !> Sparse storage for imaginary part of density matrix (not reallocated if not initially
    !> allocated)
    real(dp), allocatable, intent(inout) :: iRhoPrim(:,:)

    !> Sparse storage for energy weighted density matrix (not reallocated if not initially
    !> allocated)
    real(dp), allocatable, intent(inout) :: ERhoPrim(:)

    integer :: nSpin

    #:block DEBUG_CODE
      @:ASSERT(size(H0) == size(over))
      if (.not. allocated(reks)) then
        @:ASSERT(size(ham, dim=1) == size(over))
        @:ASSERT(all(shape(rhoPrim) == shape(ham)))
        if (allocated(iRhoPrim)) then
          @:ASSERT(all(shape(iRhoPrim) == shape(rhoPrim)))
          @:ASSERT(all(shape(iHam) == shape(ham)))
        end if
        if (allocated(ERhoPrim)) then
          @:ASSERT(size(ERhoPrim) == size(rhoPrim, dim=1))
        end if
      end if
    #:endblock DEBUG_CODE

    if (allocated(reks)) then
      if (size(over, dim=1) == sparseSize) then
        ! When the size of sparse matrices are different,
        ! phase of MOs can affect gradient of REKS
        return
      end if
    else
      if (size(ham, dim=1) >= sparseSize) then
        ! Sparse matrices are big enough
        return
      end if
    end if

    nSpin = size(rhoPrim, dim=2)
    if (.not. allocated(reks)) then
      deallocate(ham)
    end if
    deallocate(over)
    deallocate(H0)
    deallocate(rhoPrim)
    if (.not. allocated(reks)) then
      allocate(ham(sparseSize, nSpin))
    end if
    allocate(over(sparseSize))
    allocate(H0(sparseSize))
    allocate(rhoPrim(sparseSize, nSpin))
    if (allocated(iRhoPrim)) then
      deallocate(iRhoPrim)
      deallocate(iHam)
      allocate(iRhoPrim(sparseSize, nSpin))
      allocate(iHam(sparseSize, nSpin))
    end if
    if (allocated(ERhoPrim)) then
      deallocate(ERhoPrim)
      allocate(ERhoPrim(sparseSize))
    end if
    if (allocated(reks)) then
      call reks%reallocate(sparseSize)
    end if

  end subroutine reallocateSparseArrays


  !> Initialise basic variables before the scc loop.
  subroutine initSccLoop(tSccCalc, xlbomdIntegrator, minSccIter, maxSccIter, sccTol, tConverged,&
      & tNegf, reks)

    !> Is this an SCC calculation?
    logical, intent(in) :: tSccCalc

    !> Details for extended Lagrange integrator (of used)
    type(TXLBOMD), allocatable, intent(inout) :: xlbomdIntegrator

    !> Minimum number of SCC cycles that can be used
    integer, intent(inout) :: minSccIter

    !> Maximum number of SCC cycles
    integer, intent(inout) :: maxSccIter

    !> Tolerance for SCC convergence
    real(dp), intent(inout) :: sccTol

    !> Has SCC convergence been achieved?
    logical, intent(out) :: tConverged

    !> Is this a transport calculation?
    logical, intent(in) :: tNegf

    !> data type for REKS
    type(TReksCalc), allocatable, intent(inout) :: reks

    if (allocated(xlbomdIntegrator)) then
      call xlbomdIntegrator%getSCCParameters(minSccIter, maxSccIter, sccTol)
    end if

    tConverged = (.not. tSccCalc)

    if (allocated(reks)) then
      if (tSccCalc) then
        call printReksSccHeader(reks)
      end if
    else
      if (tSccCalc .and. .not. tNegf) then
        call printSccHeader()
      end if
    end if

  end subroutine initSccLoop


  !> Transform the hamiltonian from QM to UD representation
  !> Hack due to not using Pauli-type structure for diagonalisation
  !> For collinear spin, qm2ud will produce the right potential:
  !> (Vq, uB*Bz*\sigma_z) -> (Vq + uB*Bz*\sigma_z, Vq - uB*Bz*\sigma_z)
  !> For non-collinear spin-orbit, all blocks are multiplied by 1/2:
  !> (Vq/2, uL* Lx*\sigma_x/2, uL* Ly*\sigma_y/2, uL* Lz*\sigma_z/2)
  subroutine convertToUpDownRepr(Ham, iHam)
    real(dp), intent(inout) :: Ham(:,:)
    real(dp), intent(inout), allocatable :: iHam(:,:)

    integer :: nSpinBlocks

    nSpinBlocks = size(ham, dim=2)

    if (nSpinBlocks > 1) then
      ham = 2.0_dp * ham
      if (allocated(iHam)) then
        iHam = 2.0_dp * iHam
      end if
    end if

    if (nSpinBlocks /= 4) then
      call qm2ud(ham)
      if (allocated(iHam)) then
        call qm2ud(iHam)
      end if
    end if

  end subroutine convertToUpDownRepr


  !> Returns the sparse density matrix.
  !>
  !> All operations (e.g. non-dual spin orbit coupling), which need access to full (unpacked)
  !> Hamiltonian or the full (unpacked) density matrix, must also invoked from within this routine,
  !> as those unpacked quantities do not exist elsewhere.
  !>
  subroutine getDensity(env, negfInt, iScc, denseDesc, ham, over, neighbourList, nNeighbourSK,&
      & iSparseStart, img2CentCell, iCellVec, cellVec, kPoint, kWeight, orb, tHelical, coord,&
      & species, electronicSolver, tRealHS, tSpinSharedEf, tSpinOrbit, tDualSpinOrbit, tFillKSep,&
      & tFixEf, tMulliken, iDistribFn, tempElec, nEl, parallelKS, Ef, mu, energy, rangeSep, eigen,&
      & filling, rhoPrim, iHam, xi, orbitalL, HSqrReal, SSqrReal, eigvecsReal, iRhoPrim, HSqrCplx,&
      & SSqrCplx, eigvecsCplx, rhoSqrReal, deltaRhoInSqr, deltaRhoOutSqr, qOutput, nNeighbourLC,&
      & tLargeDenseMatrices, deltaDftb)

    !> Environment settings
    type(TEnvironment), intent(inout) :: env

    !> NEGF interface
    type(TNegfInt), intent(inout) :: negfInt

    !> SCC iteration counter (needed by GF)
    integer, intent(in) :: iSCC

    !> Dense matrix descriptor
    type(TDenseDescr), intent(in) :: denseDesc

    !> hamiltonian in sparse storage
    real(dp), intent(in) :: ham(:,:)

    !> sparse overlap matrix
    real(dp), intent(in) :: over(:)

    !> list of neighbours for each atom
    type(TNeighbourList), intent(in) :: neighbourList

    !> Number of neighbours for each of the atoms
    integer, intent(in) :: nNeighbourSK(:)

    !> Index array for the start of atomic blocks in sparse arrays
    integer, intent(in) :: iSparseStart(:,:)

    !> map from image atoms to the original unique atom
    integer, intent(in) :: img2CentCell(:)

    !> Index for which unit cell atoms are associated with
    integer, intent(in) :: iCellVec(:)

    !> Vectors (in units of the lattice constants) to cells of the lattice
    real(dp), intent(in) :: cellVec(:,:)

    !> k-points
    real(dp), intent(in) :: kPoint(:,:)

    !> Weights for k-points
    real(dp), intent(in) :: kWeight(:)

    !> Atomic orbital information
    type(TOrbitals), intent(in) :: orb

    !> Is the geometry helical
    logical, intent(in) :: tHelical

    !> Coordinates of all atoms including images
    real(dp), allocatable, intent(inout) :: coord(:,:)

    !> species of all atoms in the system
    integer, intent(in) :: species(:)

    !> Electronic solver information
    type(TElectronicSolver), intent(inout) :: electronicSolver

    !> Is the hamiltonian real (no k-points/molecule/gamma point)?
    logical, intent(in) :: tRealHS

    !> Is the Fermi level common accross spin channels?
    logical, intent(in) :: tSpinSharedEf

    !> Are spin orbit interactions present
    logical, intent(in) :: tSpinOrbit

    !> Are block population spin orbit interactions present
    logical, intent(in) :: tDualSpinOrbit

    !> Fill k-points separately if true (no charge transfer accross the BZ)
    logical, intent(in) :: tFillKSep

    !> Whether fixed Fermi level(s) should be used. (No charge conservation!)
    logical, intent(in) :: tFixEf

    !> Should Mulliken populations be generated/output
    logical, intent(in) :: tMulliken

    !> occupation function for electronic states
    integer, intent(in) :: iDistribFn

    !> Electronic temperature
    real(dp), intent(in) :: tempElec

    !> Number of electrons
    real(dp), intent(in) :: nEl(:)

    !> K-points and spins to process
    type(TParallelKS), intent(in) :: parallelKS

    !> Fermi level(s)
    real(dp), intent(inout) :: Ef(:)

    !> Electrochemical potentials (contact, spin)
    real(dp), allocatable, intent(in) :: mu(:,:)

    !> Energy contributions and total
    type(TEnergies), intent(inout) :: energy

    !> Data for rangeseparated calculation
    type(TRangeSepFunc), allocatable, intent(inout) :: rangeSep

    !> eigenvalues (level, kpoint, spin)
    real(dp), intent(out) :: eigen(:,:,:)

    !> occupations (level, kpoint, spin)
    real(dp), intent(out) :: filling(:,:,:)

    !> sparse density matrix
    real(dp), intent(out) :: rhoPrim(:,:)

    !> imaginary part of hamiltonian
    real(dp), intent(in), allocatable :: iHam(:,:)

    !> spin orbit constants
    real(dp), intent(in), allocatable :: xi(:,:)

    !> orbital moments of atomic shells
    real(dp), intent(inout), allocatable :: orbitalL(:,:,:)

    !> imaginary part of density matrix
    real(dp), intent(inout), allocatable :: iRhoPrim(:,:)

    !> dense real hamiltonian storage
    real(dp), intent(inout), allocatable :: HSqrReal(:,:)

    !> dense real overlap storage
    real(dp), intent(inout), allocatable :: SSqrReal(:,:)

    !> real eigenvectors on exit
    real(dp), intent(inout), allocatable :: eigvecsReal(:,:,:)

    !> dense complex (k-points) hamiltonian storage
    complex(dp), intent(inout), allocatable :: HSqrCplx(:,:)

    !> dense complex (k-points) overlap storage
    complex(dp), intent(inout), allocatable :: SSqrCplx(:,:)

    !> complex eigenvectors on exit
    complex(dp), intent(inout), allocatable :: eigvecsCplx(:,:,:)

    !> Dense density matrix
    real(dp), intent(inout), allocatable :: rhoSqrReal(:,:,:)

    !> Change in density matrix during last SCC iteration
    real(dp), pointer, intent(inout) :: deltaRhoInSqr(:,:,:)

    !> Change in density matrix after SCC step
    real(dp), pointer, intent(inout) :: deltaRhoOutSqr(:,:,:)

    !> Output electrons
    real(dp), intent(inout) :: qOutput(:,:,:)

    !> Number of neighbours for each of the atoms for the exchange contributions in the long range
    !> functional
    integer, intent(in), allocatable :: nNeighbourLC(:)

    !> Are dense matrices for H, S, etc. being used
    logical, intent(in) :: tLargeDenseMatrices

    !> Determinant derived type
    type(TDftbDeterminants), intent(inout) :: deltaDftb

    integer :: nSpin, iKS, iSp, iK, nAtom
    complex(dp), allocatable :: rhoSqrCplx(:,:)
    logical :: tImHam

    nSpin = size(ham, dim=2)
    tImHam = allocated(iRhoPrim)

    select case (electronicSolver%iSolver)

    case (electronicSolverTypes%GF)

      call env%globalTimer%startTimer(globalTimers%densityMatrix)
    #:if WITH_TRANSPORT
      call negfInt%calcdensity_green(iSCC, env, parallelKS%localKS, ham, over,&
          & neighbourlist%iNeighbour, nNeighbourSK, denseDesc%iAtomStart, iSparseStart,&
          & img2CentCell, iCellVec, cellVec, orb, kPoint, kWeight, mu, rhoPrim, energy%Eband, Ef,&
          & energy%E0, energy%TS)
    #:else
      call error("Internal error: getDensity : GF-solver although code compiled without transport")
    #:endif
      call ud2qm(rhoPrim)
      call env%globalTimer%stopTimer(globalTimers%densityMatrix)

    case (electronicSolverTypes%onlyTransport)

      call error("OnlyTransport solver cannot calculate the density matrix")

    case(electronicSolverTypes%qr, electronicSolverTypes%divideandconquer,&
        & electronicSolverTypes%relativelyrobust, electronicSolverTypes%elpa,&
        & electronicSolverTypes%magma_gvd)

      call getDensityFromDenseDiag(env, denseDesc, ham, over, neighbourList, nNeighbourSK,&
          & iSparseStart, img2CentCell, iCellVec, cellVec, kPoint, kWeight, orb,&
          & denseDesc%iAtomStart, tHelical, coord, species, electronicSolver, tRealHS,&
          & tSpinSharedEf, tSpinOrbit, tDualSpinOrbit, tFillKSep, tFixEf, tMulliken, iDistribFn,&
          & tempElec, nEl, parallelKS, Ef, energy, rangeSep, eigen, filling, rhoPrim, iHam, xi,&
          & orbitalL, HSqrReal, SSqrReal, eigvecsReal, iRhoPrim, HSqrCplx, SSqrCplx, eigvecsCplx,&
          & rhoSqrReal, deltaRhoInSqr, deltaRhoOutSqr, qOutput, nNeighbourLC, deltaDftb)

    case(electronicSolverTypes%omm, electronicSolverTypes%pexsi, electronicSolverTypes%ntpoly,&
        &electronicSolverTypes%elpadm)

      call env%globalTimer%startTimer(globalTimers%densityMatrix)

      call electronicSolver%elsi%getDensity(env, denseDesc, ham, over, neighbourList, nNeighbourSK,&
          & iSparseStart, img2CentCell, iCellVec, cellVec, kPoint, kWeight, tHelical, orb, species,&
          & coord, tRealHS, tSpinSharedEf, tSpinOrbit, tDualSpinOrbit, tMulliken, parallelKS, Ef,&
          & energy, rhoPrim, energy%Eband, energy%TS, iHam, xi, orbitalL, HSqrReal, SSqrReal,&
          & iRhoPrim, HSqrCplx, SSqrCplx)
      call env%globalTimer%stopTimer(globalTimers%densityMatrix)

    end select

  end subroutine getDensity


  !> Returns the density matrix using dense diagonalisation.
  subroutine getDensityFromDenseDiag(env, denseDesc, ham, over, neighbourList, nNeighbourSK,&
      & iSparseStart, img2CentCell, iCellVec, cellVec, kPoint, kWeight, orb, iAtomStart, tHelical,&
      & coord, species, electronicSolver, tRealHS, tSpinSharedEf, tSpinOrbit, tDualSpinOrbit,&
      & tFillKSep, tFixEf, tMulliken, iDistribFn, tempElec, nEl, parallelKS, Ef, energy, rangeSep,&
      & eigen, filling, rhoPrim, iHam, xi, orbitalL, HSqrReal, SSqrReal, eigvecsReal, iRhoPrim,&
      & HSqrCplx, SSqrCplx, eigvecsCplx, rhoSqrReal, deltaRhoInSqr, deltaRhoOutSqr, qOutput,&
      & nNeighbourLC, deltaDftb)

    !> Environment settings
    type(TEnvironment), intent(inout) :: env

    !> Dense matrix descriptor
    type(TDenseDescr), intent(in) :: denseDesc

    !> hamiltonian in sparse storage
    real(dp), intent(in) :: ham(:,:)

    !> sparse overlap matrix
    real(dp), intent(in) :: over(:)

    !> list of neighbours for each atom
    type(TNeighbourList), intent(in) :: neighbourList

    !> Number of neighbours for each of the atoms
    integer, intent(in) :: nNeighbourSK(:)

    !> Index array for the start of atomic blocks in sparse arrays
    integer, intent(in) :: iSparseStart(:,:)

    !> map from image atoms to the original unique atom
    integer, intent(in) :: img2CentCell(:)

    !> Index for which unit cell atoms are associated with
    integer, intent(in) :: iCellVec(:)

    !> Vectors (in units of the lattice constants) to cells of the lattice
    real(dp), intent(in) :: cellVec(:,:)

    !> k-points
    real(dp), intent(in) :: kPoint(:,:)

    !> Weights for k-points
    real(dp), intent(in) :: kWeight(:)

    !> Atomic orbital information
    type(TOrbitals), intent(in) :: orb

    !> Start of atomic blocks in dense arrays
    integer, allocatable, intent(in) :: iAtomStart(:)

    !> Is the geometry helical
    logical, intent(in) :: tHelical

    !> Coordinates of all atoms including images
    real(dp), allocatable, intent(inout) :: coord(:,:)

    !> species of all atoms in the system
    integer, intent(in) :: species(:)

    !> Electronic solver information
    type(TElectronicSolver), intent(inout) :: electronicSolver

    !> Is the hamiltonian real (no k-points/molecule/gamma point)?
    logical, intent(in) :: tRealHS

    !> Is the Fermi level common accross spin channels?
    logical, intent(in) :: tSpinSharedEf

    !> Are spin orbit interactions present
    logical, intent(in) :: tSpinOrbit

    !> Are block population spin orbit interactions present
    logical, intent(in) :: tDualSpinOrbit

    !> Fill k-points separately if true (no charge transfer accross the BZ)
    logical, intent(in) :: tFillKSep

    !> Whether fixed Fermi level(s) should be used. (No charge conservation!)
    logical, intent(in) :: tFixEf

    !> Should Mulliken populations be generated/output
    logical, intent(in) :: tMulliken

    !> occupation function for electronic states
    integer, intent(in) :: iDistribFn

    !> Electronic temperature
    real(dp), intent(in) :: tempElec

    !> Number of electrons
    real(dp), intent(in) :: nEl(:)

    !> K-points and spins to process
    type(TParallelKS), intent(in) :: parallelKS

    !> Fermi level(s)
    real(dp), intent(inout) :: Ef(:)

    !> Energy contributions and total
    type(TEnergies), intent(inout) :: energy

    !> Data for rangeseparated calculation
    type(TRangeSepFunc), allocatable, intent(inout) :: rangeSep

    !> eigenvalues (level, kpoint, spin)
    real(dp), intent(out) :: eigen(:,:,:)

    !> occupations (level, kpoint, spin)
    real(dp), intent(out) :: filling(:,:,:)

    !> sparse density matrix
    real(dp), intent(out) :: rhoPrim(:,:)

    !> imaginary part of hamiltonian
    real(dp), intent(in), allocatable :: iHam(:,:)

    !> spin orbit constants
    real(dp), intent(in), allocatable :: xi(:,:)

    !> orbital moments of atomic shells
    real(dp), intent(inout), allocatable :: orbitalL(:,:,:)

    !> imaginary part of density matrix
    real(dp), intent(inout), allocatable :: iRhoPrim(:,:)

    !> dense real hamiltonian storage
    real(dp), intent(inout), allocatable :: HSqrReal(:,:)

    !> dense real overlap storage
    real(dp), intent(inout), allocatable :: SSqrReal(:,:)

    !> real eigenvectors on exit
    real(dp), intent(inout), allocatable :: eigvecsReal(:,:,:)

    !> dense complex (k-points) hamiltonian storage
    complex(dp), intent(inout), allocatable :: HSqrCplx(:,:)

    !> dense complex (k-points) overlap storage
    complex(dp), intent(inout), allocatable :: SSqrCplx(:,:)

    !> complex eigenvectors on exit
    complex(dp), intent(inout), allocatable :: eigvecsCplx(:,:,:)

    !> Dense density matrix
    real(dp), intent(inout), allocatable :: rhoSqrReal(:,:,:)

    !> Change in density matrix during last rangesep SCC cycle
    real(dp), pointer, intent(in) :: deltaRhoInSqr(:,:,:)

    !> Change in density matrix during this SCC step for rangesep
    real(dp), pointer, intent(inout) :: deltaRhoOutSqr(:,:,:)

    !> Output electrons
    real(dp), intent(inout) :: qOutput(:,:,:)

    !> Number of neighbours for each of the atoms for the exchange contributions in the long range
    !> functional
    integer, intent(in), allocatable :: nNeighbourLC(:)

    !> Determinant derived type
    type(TDftbDeterminants), intent(inout) :: deltaDftb

    integer :: nSpin

    nSpin = size(ham, dim=2)
    call env%globalTimer%startTimer(globalTimers%diagonalization)
    if (nSpin /= 4) then
      if (tRealHS) then
        call buildAndDiagDenseRealHam(env, denseDesc, ham, over, species, neighbourList,&
            & nNeighbourSK, iSparseStart, img2CentCell, orb, iAtomStart, tHelical, coord,&
            & electronicSolver, parallelKS, rangeSep, deltaRhoInSqr, qOutput, nNeighbourLC,&
            & HSqrReal, SSqrReal, eigVecsReal, eigen(:,1,:))
      else
        call buildAndDiagDenseCplxHam(env, denseDesc, ham, over, kPoint, neighbourList,&
            & nNeighbourSK, iSparseStart, img2CentCell, iCellVec, cellVec, electronicSolver,&
            & parallelKS, tHelical, orb, species, coord, HSqrCplx, SSqrCplx, eigVecsCplx, eigen)
      end if
    else
      call buildAndDiagDensePauliHam(env, denseDesc, ham, over, kPoint, neighbourList,&
          & nNeighbourSK, iSparseStart, img2CentCell, iCellVec, cellVec, orb, electronicSolver,&
          & parallelKS, eigen(:,:,1), HSqrCplx, SSqrCplx, eigVecsCplx, iHam, xi, species)
    end if
    call env%globalTimer%stopTimer(globalTimers%diagonalization)

    call getFillingsAndBandEnergies(eigen, nEl, nSpin, tempElec, kWeight, tSpinSharedEf,&
        & tFillKSep, tFixEf, iDistribFn, Ef, filling, energy%Eband, energy%TS, energy%E0, deltaDftb)

    call env%globalTimer%startTimer(globalTimers%densityMatrix)
    if (nSpin /= 4) then
      if (tRealHS) then
        call getDensityFromRealEigvecs(env, denseDesc, filling(:,1,:), neighbourList, nNeighbourSK,&
            & iSparseStart, img2CentCell, orb, species, denseDesc%iAtomStart, coord, tHelical,&
            & eigVecsReal, parallelKS, rhoPrim, SSqrReal, rhoSqrReal, deltaRhoOutSqr)
      else
        call getDensityFromCplxEigvecs(env, denseDesc, filling, kPoint, kWeight, neighbourList,&
            & nNeighbourSK, iSparseStart, img2CentCell, iCellVec, cellVec, orb,&
            & parallelKS, tHelical, species, coord, eigvecsCplx, rhoPrim, SSqrCplx)
      end if
      call ud2qm(rhoPrim)
    else
      ! Pauli structure of eigenvectors
      filling(:,:,1) = 2.0_dp * filling(:,:,1)
      call getDensityFromPauliEigvecs(env, denseDesc, tRealHS, tSpinOrbit, tDualSpinOrbit,&
          & tMulliken, kPoint, kWeight, filling(:,:,1), neighbourList, nNeighbourSK, orb,&
          & iSparseStart, img2CentCell, iCellVec, cellVec, species, parallelKS, deltaDftb,&
          & eigVecsCplx, SSqrCplx, energy, rhoPrim, xi, orbitalL, iRhoPrim)
      filling(:,:,1) = 0.5_dp * filling(:,:,1)
    end if
    call env%globalTimer%stopTimer(globalTimers%densityMatrix)

  end subroutine getDensityFromDenseDiag


  !> Builds and diagonalises dense Hamiltonians.
  subroutine buildAndDiagDenseRealHam(env, denseDesc, ham, over, species, neighbourList,&
      & nNeighbourSK, iSparseStart, img2CentCell, orb, iAtomStart, tHelical, coord,&
      & electronicSolver, parallelKS, rangeSep, deltaRhoInSqr, qOutput, nNeighbourLC, HSqrReal,&
      & SSqrReal, eigvecsReal, eigen)

    !> Environment settings
    type(TEnvironment), intent(inout) :: env

    !> Dense matrix descriptor
    type(TDenseDescr), intent(in) :: denseDesc

    !> hamiltonian in sparse storage
    real(dp), intent(in) :: ham(:,:)

    !> sparse overlap matrix
    real(dp), intent(in) :: over(:)

    !> list of neighbours for each atom
    type(TNeighbourList), intent(in) :: neighbourList

    !> Number of neighbours for each of the atoms
    integer, intent(in) :: nNeighbourSK(:)

    !> Index array for the start of atomic blocks in sparse arrays
    integer, intent(in) :: iSparseStart(:,:)

    !> map from image atoms to the original unique atom
    integer, intent(in) :: img2CentCell(:)

    !> Atomic orbital information
    type(TOrbitals), intent(in) :: orb

    !> species of all atoms in the system
    integer, intent(in) :: species(:)

    !> Start of atomic blocks in dense arrays
    integer, allocatable, intent(in) :: iAtomStart(:)

    !> Is the geometry helical
    logical, intent(in) :: tHelical

    !> Coordinates of all atoms including images
    real(dp), allocatable, intent(inout) :: coord(:,:)

    !> Electronic solver information
    type(TElectronicSolver), intent(inout) :: electronicSolver

    !> K-points and spins to be handled
    type(TParallelKS), intent(in) :: parallelKS

    !>Data for rangeseparated calcualtion
    type(TRangeSepFunc), allocatable, intent(inout) :: rangeSep

    !> Change in density matrix during last rangesep SCC cycle
    real(dp), pointer, intent(in) :: deltaRhoInSqr(:,:,:)

    !> Output electrons
    real(dp), intent(inout) :: qOutput(:,:,:)

    !> Number of neighbours for each of the atoms for the exchange contributions in the long range
    !> functional
    integer, intent(in), allocatable :: nNeighbourLC(:)

    !> dense hamiltonian matrix
    real(dp), intent(out) :: HSqrReal(:,:)

    !> dense overlap matrix
    real(dp), intent(out) :: SSqrReal(:,:)

    !> Eigenvectors on eixt
    real(dp), intent(out) :: eigvecsReal(:,:,:)

    !> eigenvalues
    real(dp), intent(out) :: eigen(:,:)

    integer :: iKS, iSpin

    eigen(:,:) = 0.0_dp
    do iKS = 1, parallelKS%nLocalKS
      iSpin = parallelKS%localKS(2, iKS)
    #:if WITH_SCALAPACK
      call env%globalTimer%startTimer(globalTimers%sparseToDense)
      if (tHelical) then
        call unpackHSHelicalRealBlacs(env%blacs, ham(:,iSpin), neighbourList%iNeighbour,&
            & nNeighbourSK, iSparseStart, img2CentCell, orb, species, coord, denseDesc, HSqrReal)
        if (.not. electronicSolver%hasCholesky(1)) then
          call unpackHSHelicalRealBlacs(env%blacs, over, neighbourList%iNeighbour,&
              & nNeighbourSK, iSparseStart, img2CentCell, orb, species, coord, denseDesc, SSqrReal)
        end if
      else
        call unpackHSRealBlacs(env%blacs, ham(:,iSpin), neighbourList%iNeighbour, nNeighbourSK,&
            & iSparseStart, img2CentCell, denseDesc, HSqrReal)
        if (.not. electronicSolver%hasCholesky(1)) then
          call unpackHSRealBlacs(env%blacs, over, neighbourList%iNeighbour, nNeighbourSK,&
              & iSparseStart, img2CentCell, denseDesc, SSqrReal)
        end if
      end if
      call env%globalTimer%stopTimer(globalTimers%sparseToDense)
      call diagDenseMtxBlacs(electronicSolver, 1, 'V', denseDesc%blacsOrbSqr, HSqrReal, SSqrReal,&
          & eigen(:,iSpin), eigvecsReal(:,:,iKS))
    #:else
      call env%globalTimer%startTimer(globalTimers%sparseToDense)
      if (tHelical) then
        call unpackHelicalHS(HSqrReal, ham(:,iSpin), neighbourList%iNeighbour, nNeighbourSK,&
            & denseDesc%iAtomStart, iSparseStart, img2CentCell, orb, species, coord)
        call unpackHelicalHS(SSqrReal, over, neighbourList%iNeighbour, nNeighbourSK,&
            & denseDesc%iAtomStart, iSparseStart, img2CentCell, orb, species, coord)
      else
        call unpackHS(HSqrReal, ham(:,iSpin), neighbourList%iNeighbour, nNeighbourSK,&
            & denseDesc%iAtomStart, iSparseStart, img2CentCell)
        call unpackHS(SSqrReal, over, neighbourList%iNeighbour, nNeighbourSK, denseDesc%iAtomStart,&
            & iSparseStart, img2CentCell)
      end if
      call env%globalTimer%stopTimer(globalTimers%sparseToDense)

      ! Add rangeseparated contribution
      ! Assumes deltaRhoInSqr only used by rangeseparation
      ! Should this be used elsewhere, need to pass isRangeSep
      if (allocated(rangeSep)) then
        call denseMulliken(deltaRhoInSqr, SSqrReal, denseDesc%iAtomStart, qOutput)
        call rangeSep%addLRHamiltonian(env, deltaRhoInSqr(:,:,iSpin), over,&
            & neighbourList%iNeighbour,  nNeighbourLC, denseDesc%iAtomStart, iSparseStart,&
            & orb, HSqrReal, SSqrReal)
      end if

      call diagDenseMtx(env, electronicSolver, 'V', HSqrReal, SSqrReal, eigen(:,iSpin))
      eigvecsReal(:,:,iKS) = HSqrReal
    #:endif
    end do

  #:if WITH_SCALAPACK
    ! Distribute all eigenvalues to all nodes via global summation
    call mpifx_allreduceip(env%mpi%interGroupComm, eigen, MPI_SUM)
  #:endif

  end subroutine buildAndDiagDenseRealHam


  !> Builds and diagonalises dense k-point dependent Hamiltonians.
  subroutine buildAndDiagDenseCplxHam(env, denseDesc, ham, over, kPoint, neighbourList,&
      & nNeighbourSK, iSparseStart, img2CentCell, iCellVec, cellVec, electronicSolver, parallelKS,&
      & tHelical, orb, species, coord, HSqrCplx, SSqrCplx, eigvecsCplx, eigen)

    !> Environment settings
    type(TEnvironment), intent(inout) :: env

    !> Dense matrix descriptor
    type(TDenseDescr), intent(in) :: denseDesc

    !> hamiltonian in sparse storage
    real(dp), intent(in) :: ham(:,:)

    !> sparse overlap matrix
    real(dp), intent(in) :: over(:)

    !> k-points
    real(dp), intent(in) :: kPoint(:,:)

    !> list of neighbours for each atom
    type(TNeighbourList), intent(in) :: neighbourList

    !> Number of neighbours for each of the atoms
    integer, intent(in) :: nNeighbourSK(:)

    !> Index array for the start of atomic blocks in sparse arrays
    integer, intent(in) :: iSparseStart(:,:)

    !> map from image atoms to the original unique atom
    integer, intent(in) :: img2CentCell(:)

    !> Index for which unit cell atoms are associated with
    integer, intent(in) :: iCellVec(:)

    !> Vectors (in units of the lattice constants) to cells of the lattice
    real(dp), intent(in) :: cellVec(:,:)

    !> Electronic solver information
    type(TElectronicSolver), intent(inout) :: electronicSolver

    !> K-points and spins to be handled
    type(TParallelKS), intent(in) :: parallelKS

    !> Is the geometry helical
    logical, intent(in) :: tHelical

    !> Atomic orbital information
    type(TOrbitals), intent(in) :: orb

    !> species of all atoms in the system
    integer, intent(in) :: species(:)

    !> atomic coordinates
    real(dp), intent(in) :: coord(:,:)

    !> dense hamiltonian matrix
    complex(dp), intent(out) :: HSqrCplx(:,:)

    !> dense overlap matrix
    complex(dp), intent(out) :: SSqrCplx(:,:)

    !> Complex eigenvectors
    complex(dp), intent(out) :: eigvecsCplx(:,:,:)

    !> eigenvalues
    real(dp), intent(out) :: eigen(:,:,:)

    integer :: iKS, iK, iSpin

    eigen(:,:,:) = 0.0_dp
    do iKS = 1, parallelKS%nLocalKS
      iK = parallelKS%localKS(1, iKS)
      iSpin = parallelKS%localKS(2, iKS)
    #:if WITH_SCALAPACK
      call env%globalTimer%startTimer(globalTimers%sparseToDense)
      if (tHelical) then
        call unpackHSHelicalCplxBlacs(env%blacs, ham(:,iSpin), kPoint(:,iK),&
            & neighbourList%iNeighbour, nNeighbourSK, iCellVec, cellVec, iSparseStart,&
            & img2CentCell, orb, species, coord, denseDesc, HSqrCplx)
        if (.not. electronicSolver%hasCholesky(iKS)) then
          call unpackHSHelicalCplxBlacs(env%blacs, over, kPoint(:,iK), neighbourList%iNeighbour,&
              & nNeighbourSK, iCellVec, cellVec, iSparseStart, img2CentCell, orb, species, coord,&
              & denseDesc, SSqrCplx)
        end if
      else
        call unpackHSCplxBlacs(env%blacs, ham(:,iSpin), kPoint(:,iK), neighbourList%iNeighbour,&
            & nNeighbourSK, iCellVec, cellVec, iSparseStart, img2CentCell, denseDesc, HSqrCplx)
        if (.not. electronicSolver%hasCholesky(iKS)) then
          call unpackHSCplxBlacs(env%blacs, over, kPoint(:,iK), neighbourList%iNeighbour,&
              & nNeighbourSK, iCellVec, cellVec, iSparseStart, img2CentCell, denseDesc, SSqrCplx)
        end if
      end if
      call env%globalTimer%stopTimer(globalTimers%sparseToDense)
      call diagDenseMtxBlacs(electronicSolver, iKS, 'V', denseDesc%blacsOrbSqr, HSqrCplx, SSqrCplx,&
          & eigen(:,iK,iSpin), eigvecsCplx(:,:,iKS))
    #:else
      call env%globalTimer%startTimer(globalTimers%sparseToDense)
      if (tHelical) then
        call unpackHelicalHS(HSqrCplx, ham(:,iSpin), kPoint(:,iK), neighbourList%iNeighbour,&
            & nNeighbourSK, iCellVec, cellVec, denseDesc%iAtomStart, iSparseStart, img2CentCell,&
            & orb, species, coord)
        call unpackHelicalHS(SSqrCplx, over, kPoint(:,iK), neighbourList%iNeighbour, nNeighbourSK,&
            & iCellVec, cellVec, denseDesc%iAtomStart, iSparseStart, img2CentCell, orb, species,&
            & coord)
      else
        call unpackHS(HSqrCplx, ham(:,iSpin), kPoint(:,iK), neighbourList%iNeighbour, nNeighbourSK,&
            & iCellVec, cellVec, denseDesc%iAtomStart, iSparseStart, img2CentCell)
        call unpackHS(SSqrCplx, over, kPoint(:,iK), neighbourList%iNeighbour, nNeighbourSK,&
            & iCellVec, cellVec, denseDesc%iAtomStart, iSparseStart, img2CentCell)
      end if
      call env%globalTimer%stopTimer(globalTimers%sparseToDense)
      call diagDenseMtx(env, electronicSolver, 'V', HSqrCplx, SSqrCplx, eigen(:,iK,iSpin))
      eigvecsCplx(:,:,iKS) = HSqrCplx
    #:endif
    end do

  #:if WITH_SCALAPACK
    call mpifx_allreduceip(env%mpi%interGroupComm, eigen, MPI_SUM)
  #:endif

  end subroutine buildAndDiagDenseCplxHam


  !> Builds and diagonalizes Pauli two-component Hamiltonians.
  subroutine buildAndDiagDensePauliHam(env, denseDesc, ham, over, kPoint, neighbourList,&
      & nNeighbourSK, iSparseStart, img2CentCell, iCellVec, cellVec, orb, electronicSolver,&
      & parallelKS, eigen, HSqrCplx, SSqrCplx, eigvecsCplx, iHam, xi, species)

    !> Environment settings
    type(TEnvironment), intent(inout) :: env

    !> Dense matrix descriptor
    type(TDenseDescr), intent(in) :: denseDesc

    !> hamiltonian in sparse storage
    real(dp), intent(in) :: ham(:,:)

    !> sparse overlap matrix
    real(dp), intent(in) :: over(:)

    !> k-points
    real(dp), intent(in) :: kPoint(:,:)

    !> list of neighbours for each atom
    type(TNeighbourList), intent(in) :: neighbourList

    !> Number of neighbours for each of the atoms
    integer, intent(in) :: nNeighbourSK(:)

    !> Index array for the start of atomic blocks in sparse arrays
    integer, intent(in) :: iSparseStart(:,:)

    !> map from image atoms to the original unique atom
    integer, intent(in) :: img2CentCell(:)

    !> Index for which unit cell atoms are associated with
    integer, intent(in) :: iCellVec(:)

    !> Vectors (in units of the lattice constants) to cells of the lattice
    real(dp), intent(in) :: cellVec(:,:)

    !> atomic orbital information
    type(TOrbitals), intent(in) :: orb

    !> Electronic solver information
    type(TElectronicSolver), intent(inout) :: electronicSolver

    !> K-points and spins to be handled
    type(TParallelKS), intent(in) :: parallelKS

    !> eigenvalues (orbital, kpoint)
    real(dp), intent(out) :: eigen(:,:)

    !> dense hamiltonian matrix
    complex(dp), intent(out) :: HSqrCplx(:,:)

    !> dense overlap matrix
    complex(dp), intent(out) :: SSqrCplx(:,:)

    !> eigenvectors
    complex(dp), intent(out) :: eigvecsCplx(:,:,:)

    !> imaginary part of the hamiltonian
    real(dp), intent(in), allocatable :: iHam(:,:)

    !> spin orbit constants
    real(dp), intent(in), allocatable :: xi(:,:)

    !> species of atoms
    integer, intent(in), optional :: species(:)

    integer :: iKS, iK

    eigen(:,:) = 0.0_dp
    do iKS = 1, parallelKS%nLocalKS
      iK = parallelKS%localKS(1, iKS)
      call env%globalTimer%startTimer(globalTimers%sparseToDense)
    #:if WITH_SCALAPACK
      if (allocated(iHam)) then
        call unpackHPauliBlacs(env%blacs, ham, kPoint(:,iK), neighbourList%iNeighbour,&
            & nNeighbourSK, iCellVec, cellVec, iSparseStart, img2CentCell, orb%mOrb, denseDesc,&
            & HSqrCplx, iorig=iHam)
      else
        call unpackHPauliBlacs(env%blacs, ham, kPoint(:,iK), neighbourList%iNeighbour,&
            & nNeighbourSK, iCellVec, cellVec, iSparseStart, img2CentCell, orb%mOrb, denseDesc,&
            & HSqrCplx)
      end if
      if (.not. electronicSolver%hasCholesky(iKS)) then
        call unpackSPauliBlacs(env%blacs, over, kPoint(:,iK), neighbourList%iNeighbour,&
            & nNeighbourSK, iCellVec, cellVec, iSparseStart, img2CentCell, orb%mOrb, denseDesc,&
            & SSqrCplx)
      end if
    #:else
      if (allocated(iHam)) then
        call unpackHPauli(ham, kPoint(:,iK), neighbourList%iNeighbour, nNeighbourSK, iSparseStart,&
            & denseDesc%iAtomStart, img2CentCell, iCellVec, cellVec, HSqrCplx, iHam=iHam)
      else
        call unpackHPauli(ham, kPoint(:,iK), neighbourList%iNeighbour, nNeighbourSK, iSparseStart,&
            & denseDesc%iAtomStart, img2CentCell, iCellVec, cellVec, HSqrCplx)
      end if
      call unpackSPauli(over, kPoint(:,iK), neighbourList%iNeighbour, nNeighbourSK,&
          & denseDesc%iAtomStart, iSparseStart, img2CentCell, iCellVec, cellVec, SSqrCplx)
    #:endif
      if (allocated(xi) .and. .not. allocated(iHam)) then
        call addOnsiteSpinOrbitHam(env, xi, species, orb, denseDesc, HSqrCplx)
      end if
      call env%globalTimer%stopTimer(globalTimers%sparseToDense)
    #:if WITH_SCALAPACK
      call diagDenseMtxBlacs(electronicSolver, iKS, 'V', denseDesc%blacsOrbSqr, HSqrCplx, SSqrCplx,&
          & eigen(:,iK), eigvecsCplx(:,:,iKS))
    #:else
      call diagDenseMtx(env, electronicSolver, 'V', HSqrCplx, SSqrCplx, eigen(:,iK))
      eigvecsCplx(:,:,iKS) = HSqrCplx
    #:endif
    end do

  #:if WITH_SCALAPACK
    call mpifx_allreduceip(env%mpi%interGroupComm, eigen, MPI_SUM)
  #:endif

  end subroutine buildAndDiagDensePauliHam


  !> Creates sparse density matrix from real eigenvectors.
  subroutine getDensityFromRealEigvecs(env, denseDesc, filling, neighbourList, nNeighbourSK,&
      & iSparseStart, img2CentCell, orb, species, iAtomStart, coord, tHelical, eigvecs, parallelKS,&
      & rhoPrim, work, rhoSqrReal, deltaRhoOutSqr)

    !> Environment settings
    type(TEnvironment), intent(inout) :: env

    !> Dense matrix descriptor
    type(TDenseDescr), intent(in) :: denseDesc

    !> Filling
    real(dp), intent(in) :: filling(:,:)

    !> list of neighbours for each atom
    type(TNeighbourList), intent(in) :: neighbourList

    !> Number of neighbours for each of the atoms
    integer, intent(in) :: nNeighbourSK(:)

    !> Index array for the start of atomic blocks in sparse arrays
    integer, intent(in) :: iSparseStart(:,:)

    !> map from image atoms to the original unique atom
    integer, intent(in) :: img2CentCell(:)

    !> Atomic orbital information
    type(TOrbitals), intent(in) :: orb

    !> species of atoms
    integer, intent(in), optional :: species(:)

    !> Start of atomic blocks in dense arrays
    integer, allocatable, intent(in) :: iAtomStart(:)

    !> K-points and spins to process
    type(TParallelKS), intent(in) :: parallelKS

    !> all coordinates
    real(dp), intent(in) :: coord(:,:)

    !> Is the geometry helical
    logical, intent(in) :: tHelical

    !> eigenvectors
    real(dp), intent(inout) :: eigvecs(:,:,:)

    !> sparse density matrix
    real(dp), intent(out) :: rhoPrim(:,:)

    !> work space array
    real(dp), intent(out) :: work(:,:)

    !> Dense density matrix if needed
    real(dp), intent(inout), allocatable  :: rhoSqrReal(:,:,:)

    !> Change in density matrix during this SCC step for rangesep
    real(dp), pointer, intent(inout) :: deltaRhoOutSqr(:,:,:)

    integer :: iKS, iSpin

    rhoPrim(:,:) = 0.0_dp
    do iKS = 1, parallelKS%nLocalKS
      iSpin = parallelKS%localKS(2, iKS)

    #:if WITH_SCALAPACK
      call makeDensityMtxRealBlacs(env%blacs%orbitalGrid, denseDesc%blacsOrbSqr, filling(:,iSpin),&
          & eigvecs(:,:,iKS), work)
      call env%globalTimer%startTimer(globalTimers%denseToSparse)
      if (tHelical) then
        call packRhoHelicalRealBlacs(env%blacs, denseDesc, work, neighbourList%iNeighbour,&
            & nNeighbourSK, iSparseStart, img2CentCell, orb, species, coord, rhoPrim(:,iSpin))
      else
        call packRhoRealBlacs(env%blacs, denseDesc, work, neighbourList%iNeighbour, nNeighbourSK,&
            & orb%mOrb, iSparseStart, img2CentCell, rhoPrim(:,iSpin))
      end if
      call env%globalTimer%stopTimer(globalTimers%denseToSparse)
    #:else
      !> Either pack density matrix or delta density matrix
      if(.not. associated(deltaRhoOutSqr)) then
        if (tDensON2) then
          call makeDensityMatrix(work, eigvecs(:,:,iKS), filling(:,iSpin),&
              & neighbourlist%iNeighbour, nNeighbourSK, orb, denseDesc%iAtomStart, img2CentCell)
        else
          call makeDensityMatrix(work, eigvecs(:,:,iKS), filling(:,iSpin))
        end if
        call env%globalTimer%startTimer(globalTimers%denseToSparse)
        if (tHelical) then
          call packHelicalHS(rhoPrim(:,iSpin), work, neighbourlist%iNeighbour, nNeighbourSK,&
              & denseDesc%iAtomStart, iSparseStart, img2CentCell, orb, species, coord)
        else
          call packHS(rhoPrim(:,iSpin), work, neighbourlist%iNeighbour, nNeighbourSK, orb%mOrb,&
              & denseDesc%iAtomStart, iSparseStart, img2CentCell)
        end if
        call env%globalTimer%stopTimer(globalTimers%denseToSparse)
      else
        ! Rangeseparated case: pack delta density matrix
        call makeDensityMatrix(deltaRhoOutSqr(:,:,iSpin),&
            & eigvecs(:,:,iKS), filling(:,iSpin))
        call env%globalTimer%startTimer(globalTimers%denseToSparse)
        if (tHelical) then
          call packHelicalHS(rhoPrim(:,iSpin), deltaRhoOutSqr(:,:,iSpin), neighbourlist%iNeighbour,&
              & nNeighbourSK, denseDesc%iAtomStart, iSparseStart, img2CentCell, orb, species, coord)
        else
          call packHS(rhoPrim(:,iSpin), deltaRhoOutSqr(:,:,iSpin), neighbourlist%iNeighbour,&
              & nNeighbourSK, orb%mOrb, denseDesc%iAtomStart, iSparseStart, img2CentCell)
        end if
        call env%globalTimer%stopTimer(globalTimers%denseToSparse)
      end if
    #:endif

      if (allocated(rhoSqrReal)) then
        rhoSqrReal(:,:,iSpin) = work
      end if
    end do

  #:if WITH_SCALAPACK
    ! Add up and distribute density matrix contribution from each group
    call mpifx_allreduceip(env%mpi%globalComm, rhoPrim, MPI_SUM)
  #:endif

  end subroutine getDensityFromRealEigvecs


  !> Creates sparse density matrix from complex eigenvectors.
  subroutine getDensityFromCplxEigvecs(env, denseDesc, filling, kPoint, kWeight, neighbourList,&
      & nNeighbourSK, iSparseStart, img2CentCell, iCellVec, cellVec, orb, parallelKS, tHelical,&
      & species, coord, eigvecs, rhoPrim, work)

    !> Environment settings
    type(TEnvironment), intent(inout) :: env

    !> Dense matrix descriptor
    type(TDenseDescr), intent(in) :: denseDesc

    !> Occupations of single particle states in the ground state
    real(dp), intent(in) :: filling(:,:,:)

    !> k-points
    real(dp), intent(in) :: kPoint(:,:)

    !> Weights for k-points
    real(dp), intent(in) :: kWeight(:)

    !> list of neighbours for each atom
    type(TNeighbourList), intent(in) :: neighbourList

    !> Number of neighbours for each of the atoms
    integer, intent(in) :: nNeighbourSK(:)

    !> Index array for the start of atomic blocks in sparse arrays
    integer, intent(in) :: iSparseStart(:,:)

    !> map from image atoms to the original unique atom
    integer, intent(in) :: img2CentCell(:)

    !> Index for which unit cell atoms are associated with
    integer, intent(in) :: iCellVec(:)

    !> Vectors (in units of the lattice constants) to cells of the lattice
    real(dp), intent(in) :: cellVec(:,:)

    !> Atomic orbital information
    type(TOrbitals), intent(in) :: orb

    !> K-points and spins to process
    type(TParallelKS), intent(in) :: parallelKS

    !> Is the geometry helical
    logical, intent(in) :: tHelical

    !> species for atoms
    integer, intent(in) :: species(:)

    !> all coordinates
    real(dp), intent(in) :: coord(:,:)

    !> eigenvectors of the system
    complex(dp), intent(inout) :: eigvecs(:,:,:)

    !> density matrix in sparse storage
    real(dp), intent(out) :: rhoPrim(:,:)

    !> workspace array
    complex(dp), intent(out) :: work(:,:)

    integer :: iKS, iK, iSpin

    rhoPrim(:,:) = 0.0_dp

    do iKS = 1, parallelKS%nLocalKS
      iK = parallelKS%localKS(1, iKS)
      iSpin = parallelKS%localKS(2, iKS)
    #:if WITH_SCALAPACK
      call makeDensityMtxCplxBlacs(env%blacs%orbitalGrid, denseDesc%blacsOrbSqr, filling(:,iK&
          &,iSpin), eigvecs(:,:,iKS), work)
      call env%globalTimer%startTimer(globalTimers%denseToSparse)
      if (tHelical) then
        call packRhoHelicalCplxBlacs(env%blacs, denseDesc, work, kPoint(:,iK), kWeight(iK),&
            & neighbourList%iNeighbour, nNeighbourSK, iCellVec, cellVec, iSparseStart,&
            & img2CentCell, orb, species, coord, rhoPrim(:,iSpin))
      else
        call packRhoCplxBlacs(env%blacs, denseDesc, work, kPoint(:,iK), kWeight(iK),&
            & neighbourList%iNeighbour, nNeighbourSK, orb%mOrb, iCellVec, cellVec, iSparseStart,&
            & img2CentCell, rhoPrim(:,iSpin))
      end if
      call env%globalTimer%stopTimer(globalTimers%denseToSparse)
    #:else
      if (tDensON2) then
        call makeDensityMatrix(work, eigvecs(:,:,iKS), filling(:,iK,iSpin),&
            & neighbourlist%iNeighbour, nNeighbourSK, orb, denseDesc%iAtomStart, img2CentCell)
      else
        call makeDensityMatrix(work, eigvecs(:,:,iKS), filling(:,iK,iSpin))
      end if
      call env%globalTimer%startTimer(globalTimers%denseToSparse)
      if (tHelical) then
        call packHelicalHS(rhoPrim(:,iSpin), work, kPoint(:,iK), kWeight(iK),&
            & neighbourList%iNeighbour, nNeighbourSK, orb%mOrb, iCellVec, cellVec,&
            & denseDesc%iAtomStart, iSparseStart, img2CentCell, orb, species, coord)
      else
        call packHS(rhoPrim(:,iSpin), work, kPoint(:,iK), kWeight(iK), neighbourList%iNeighbour,&
            & nNeighbourSK, orb%mOrb, iCellVec, cellVec, denseDesc%iAtomStart, iSparseStart,&
            & img2CentCell)
      end if
      call env%globalTimer%stopTimer(globalTimers%denseToSparse)
    #:endif
    end do

  #:if WITH_SCALAPACK
    ! Add up and distribute density matrix contribution from each group
    call mpifx_allreduceip(env%mpi%globalComm, rhoPrim, MPI_SUM)
  #:endif

  end subroutine getDensityFromCplxEigvecs


  !> Creates sparse density matrix from two component complex eigenvectors.
  subroutine getDensityFromPauliEigvecs(env, denseDesc, tRealHS, tSpinOrbit, tDualSpinOrbit,&
      & tMulliken, kPoint, kWeight, filling, neighbourList, nNeighbourSK, orb, iSparseStart,&
      & img2CentCell, iCellVec, cellVec, species, parallelKS, deltaDftb, eigvecs, work, dftbEnergy,&
      & rhoPrim, xi, orbitalL, iRhoPrim)

    !> Environment settings
    type(TEnvironment), intent(inout) :: env

    !> Dense matrix descriptor
    type(TDenseDescr), intent(in) :: denseDesc

    !> Is the hamiltonian real (no k-points/molecule/gamma point)?
    logical, intent(in) :: tRealHS

    !> Are spin orbit interactions present
    logical, intent(in) :: tSpinOrbit

    !> Are block population spin orbit interactions present
    logical, intent(in) :: tDualSpinOrbit

    !> Should Mulliken populations be generated/output
    logical, intent(in) :: tMulliken

    !> k-points
    real(dp), intent(in) :: kPoint(:,:)

    !> Weights for k-points
    real(dp), intent(in) :: kWeight(:)

    !> occupations of molecular orbitals/Bloch states
    real(dp), intent(in) :: filling(:,:)

    !> list of neighbours for each atom
    type(TNeighbourList), intent(in) :: neighbourList

    !> Number of neighbours for each of the atoms
    integer, intent(in) :: nNeighbourSK(:)

    !> Atomic orbital information
    type(TOrbitals), intent(in) :: orb

    !> Index array for the start of atomic blocks in sparse arrays
    integer, intent(in) :: iSparseStart(:,:)

    !> map from image atoms to the original unique atom
    integer, intent(in) :: img2CentCell(:)

    !> Index for which unit cell atoms are associated with
    integer, intent(in) :: iCellVec(:)

    !> Vectors (in units of the lattice constants) to cells of the lattice
    real(dp), intent(in) :: cellVec(:,:)

    !> species of all atoms in the system
    integer, intent(in) :: species(:)

    !> K-points and spins to process
    type(TParallelKS), intent(in) :: parallelKS

    !> Determinant derived type
    type(TDftbDeterminants), intent(inout) :: deltaDftb

    !> eigenvectors
    complex(dp), intent(inout) :: eigvecs(:,:,:)

    !> work space array
    complex(dp), intent(inout) :: work(:,:)

    !> Energy contributions and total
    type(TEnergies), intent(inout) :: dftbEnergy

    !> sparse stored density matrix
    real(dp), intent(out) :: rhoPrim(:,:)

    !> spin orbit constants
    real(dp), intent(in), allocatable :: xi(:,:)

    !> Angular momentum of atomic shells
    real(dp), intent(inout), allocatable :: orbitalL(:,:,:)

    !> imaginary part of density matrix  if required
    real(dp), intent(inout), allocatable :: iRhoPrim(:,:)


    real(dp), allocatable :: rVecTemp(:), orbitalLPart(:,:,:)
    integer :: nAtom
    integer :: iKS, iK
    logical :: tImHam

    nAtom = size(orb%nOrbAtom)
    tImHam = allocated(iRhoPrim)

    rhoPrim(:,:) = 0.0_dp
    if (allocated(iRhoPrim)) then
      iRhoPrim(:,:) = 0.0_dp
    end if
    work(:,:) = 0.0_dp

    if (tSpinOrbit .and. .not. tDualSpinOrbit) then
      dftbEnergy%atomLS(:) = 0.0_dp
      allocate(rVecTemp(nAtom))
    end if

    if (tMulliken .and. tSpinOrbit .and. .not. tDualSpinOrbit) then
      allocate(orbitalLPart(3, orb%mShell, nAtom))
      orbitalL(:,:,:) = 0.0_dp
    end if

    do iKS = 1, parallelKS%nLocalKS
      iK = parallelKS%localKS(1, iKS)

    #:if WITH_SCALAPACK
      call makeDensityMtxCplxBlacs(env%blacs%orbitalGrid, denseDesc%blacsOrbSqr, filling(:,iK),&
          & eigvecs(:,:,iKS), work)
    #:else
      call makeDensityMatrix(work, eigvecs(:,:,iKS), filling(:,iK))
    #:endif
      if (tSpinOrbit .and. .not. tDualSpinOrbit) then
        call getOnsiteSpinOrbitEnergy(env, rVecTemp, work, denseDesc, xi, orb, species)
        dftbEnergy%atomLS = dftbEnergy%atomLS + kWeight(iK) * rVecTemp
        if (tMulliken) then
          orbitalLPart(:,:,:) = 0.0_dp
          call getLOnsite(env, orbitalLPart, work, denseDesc, orb, species)
          orbitalL(:,:,:) = orbitalL + kWeight(iK) * orbitalLPart
        end if
      end if

      call env%globalTimer%startTimer(globalTimers%denseToSparse)
    #:if WITH_SCALAPACK
      if (tImHam) then
        call packRhoPauliBlacs(env%blacs, denseDesc, work, kPoint(:,iK), kWeight(iK),&
            & neighbourList%iNeighbour, nNeighbourSK, orb%mOrb, iCellVec, cellVec, iSparseStart,&
            & img2CentCell, rhoPrim, iRhoPrim)
      else
        call packRhoPauliBlacs(env%blacs, denseDesc, work, kPoint(:,iK), kWeight(iK),&
            & neighbourList%iNeighbour, nNeighbourSK, orb%mOrb, iCellVec, cellVec, iSparseStart,&
            & img2CentCell, rhoPrim)
      end if
    #:else
      if (tRealHS) then
        call packHSPauli(rhoPrim, work, neighbourlist%iNeighbour, nNeighbourSK, orb%mOrb,&
            & denseDesc%iAtomStart, iSparseStart, img2CentCell)
        if (tImHam) then
          call packHSPauliImag(iRhoPrim, work, neighbourlist%iNeighbour, nNeighbourSK, orb%mOrb,&
              & denseDesc%iAtomStart, iSparseStart, img2CentCell)
        end if
      else
        call packHS(rhoPrim, work, kPoint(:,iK), kWeight(iK), neighbourList%iNeighbour,&
            & nNeighbourSK, orb%mOrb, iCellVec, cellVec, denseDesc%iAtomStart, iSparseStart,&
            & img2CentCell)
        if (tImHam) then
          call iPackHS(iRhoPrim, work, kPoint(:,iK), kWeight(iK), neighbourlist%iNeighbour,&
              & nNeighbourSK, orb%mOrb, iCellVec, cellVec, denseDesc%iAtomStart, iSparseStart,&
              & img2CentCell)
        end if
      end if
    #:endif
      call env%globalTimer%stopTimer(globalTimers%denseToSparse)
    end do

  #:if WITH_SCALAPACK
    call env%globalTimer%startTimer(globalTimers%denseToSparse)
    ! Add up and distribute contributions from each group
    call mpifx_allreduceip(env%mpi%globalComm, rhoPrim, MPI_SUM)
    if (allocated(iRhoPrim)) then
      call mpifx_allreduceip(env%mpi%globalComm, iRhoPrim, MPI_SUM)
    end if
    call mpifx_allreduceip(env%mpi%globalComm, dftbEnergy%atomLS, MPI_SUM)
    if (tMulliken .and. tSpinOrbit .and. .not. tDualSpinOrbit) then
      call mpifx_allreduceip(env%mpi%globalComm, orbitalL, MPI_SUM)
    end if
    call env%globalTimer%stopTimer(globalTimers%denseToSparse)
  #:endif
    if (tSpinOrbit .and. .not. tDualSpinOrbit) then
      dftbEnergy%ELS = sum(dftbEnergy%atomLS)
    end if

  end subroutine getDensityFromPauliEigvecs


  !> Calculates electron fillings and resulting band energy terms.
  subroutine getFillingsAndBandEnergies(eigvals, nElectrons, nSpinBlocks, tempElec, kWeights,&
      & tSpinSharedEf, tFillKSep, tFixEf, iDistribFn, Ef, fillings, Eband, TS, E0, deltaDftb)

    !> Eigenvalue of each level, kpoint and spin channel
    real(dp), intent(inout) :: eigvals(:,:,:)

    !> Nr. of electrons for each spin channel
    real(dp), intent(in) :: nElectrons(:)

    !> Nr. of spin blocks in the Hamiltonian (1 - spin avg, 2 - colinear, 4 - non-colinear)
    integer, intent(in) :: nSpinBlocks

    !> Electronic temperature
    real(dp), intent(in) :: tempElec

    !> Weight of the k-points.
    real(dp), intent(in) :: kWeights(:)

    !> Whether for colinear spin a common Fermi level for both spin channels should be used
    logical, intent(in) :: tSpinSharedEf

    !> Whether each K-point should be filled separately (individual Fermi-level for each k-point)
    logical, intent(in) :: tFillKSep

    !> Whether fixed Fermi level(s) should be used. (No charge conservation!)
    logical, intent(in) :: tFixEf

    !> Selector for the distribution function
    integer, intent(in) :: iDistribFn

    !> Fixed Fermi levels on entry, if tFixEf is .true., otherwise the Fermi levels found for the
    !> given number of electrons on exit
    real(dp), intent(inout) :: Ef(:)

    !> Fillings (orbital, kpoint, spin)
    real(dp), intent(out) :: fillings(:,:,:)

    !> Band energies
    real(dp), intent(out) :: Eband(:)

    !> Band entropies
    real(dp), intent(out) :: TS(:)

    !> Band energies extrapolated to zero Kelvin
    real(dp), intent(out) :: E0(:)

    !> Determinant derived type
    type(TDftbDeterminants), intent(inout) :: deltaDftb

    real(dp) :: EbandTmp(2), TSTmp(2), E0Tmp(2), EfTmp(2), nElecFill(2), kWeightTmp(2)
    integer :: nSpinHams, nKPoints, nLevels, iS, iK, iConfig

    nLevels = size(fillings, dim=1)
    nKPoints = size(fillings, dim=2)
    nSpinHams = size(fillings, dim=3)

    if (nSpinBlocks == 1) then
      ! Filling functions assume one electron per level, but for spin unpolarised we have two
      nElecFill(1) = 0.5_dp * nElectrons(1)
    else
      nElecFill(:nSpinHams) = nElectrons(:nSpinHams)
    end if

    if (tFixEf) then
      ! Fixed value of the Fermi level for each spin channel
      do iS = 1, nSpinHams
        call electronFill(Eband(iS:iS), fillings(:,:,iS:iS), TS(iS:iS), E0(iS:iS), Ef(iS),&
            & eigvals(:,:,iS:iS), tempElec, iDistribFn, kWeights)
      end do
    else if (nSpinHams == 2 .and. tSpinSharedEf) then
      ! Common Fermi level across two colinear spin channels
      TS(:) = 0.0_dp
      E0(:) = 0.0_dp
      Eband(:) = 0.0_dp
      call Efilling(Eband, Ef(1), TS, E0, fillings, eigvals, sum(nElecFill), tempElec, kWeights,&
          & iDistribFn)
      Ef(2) = Ef(1)
    else if (tFillKSep) then
      ! Every spin channel and every k-point filled up individually.
      Eband(:) = 0.0_dp
      Ef(:) = 0.0_dp
      TS(:) = 0.0_dp
      E0(:) = 0.0_dp
      kWeightTmp(:) = 1.0_dp
      do iK = 1, nKPoints
        call deltaDftb%detFilling(fillings(:,iK:iK,:), EBand, EfTmp, TSTmp, E0Tmp, nElecFill,&
            & eigVals(:,iK:iK,:), tempElec, kWeightTmp(:nSpinHams), iDistribFn)
        Eband(:) = Eband + EbandTmp(1) * kWeights(iK)
        Ef(:) = Ef + EfTmp(:nSpinHams) * kWeights(iK)
        TS(:) = TS + TSTmp(:nSpinHams) * kWeights(iK)
        E0(:) = E0 + E0Tmp(:nSpinHams) * kWeights(iK)
      end do
    else
      call deltaDftb%detFilling(fillings, EBand, Ef, TS, E0, nElecFill, eigVals, tempElec,&
          & kWeights, iDistribFn)
    end if

    if (nSpinBlocks == 1) then
      ! Prefactor 2 for spin unpolarised calculations
      Eband(:) = 2.0_dp * Eband
      E0(:) = 2.0_dp * E0
      TS(:) = 2.0_dp * TS
      fillings(:,:,:) = 2.0_dp * fillings
    end if

  end subroutine getFillingsAndBandEnergies


  !> Calculate Mulliken population from sparse density matrix.
  subroutine getMullikenPopulation(rhoPrim, over, orb, neighbourList, nNeighbourSK, img2CentCell,&
      & iSparseStart, qOrb, iRhoPrim, qBlock, qiBlock, qNetAtom)

    !> sparse density matrix
    real(dp), intent(in) :: rhoPrim(:,:)

    !> sparse overlap matrix
    real(dp), intent(in) :: over(:)

    !> Atomic orbital information
    type(TOrbitals), intent(in) :: orb

    !> Atomic neighbours
    type(TNeighbourList), intent(in) :: neighbourList

    !> Number of neighbours for each atom within overlap distance
    integer, intent(in) :: nNeighbourSK(:)

    !> image to actual atom indexing
    integer, intent(in) :: img2CentCell(:)

    !> sparse matrix indexing array
    integer, intent(in) :: iSparseStart(:,:)

    !> orbital charges
    real(dp), intent(out) :: qOrb(:,:,:)

    !> imaginary part of density matrix
    real(dp), intent(in), allocatable :: iRhoPrim(:,:)

    !> Dual atomic charges
    real(dp), intent(inout), allocatable :: qBlock(:,:,:,:)

    !> Imaginary part of dual atomic charges
    real(dp), intent(inout), allocatable :: qiBlock(:,:,:,:)

    !> Onsite Mulliken charges per atom
    real(dp), intent(inout), allocatable :: qNetAtom(:)

    integer :: iSpin

    qOrb(:,:,:) = 0.0_dp
    do iSpin = 1, size(rhoPrim, dim=2)
      call mulliken(qOrb(:,:,iSpin), over, rhoPrim(:,iSpin), orb, neighbourList%iNeighbour,&
          & nNeighbourSK, img2CentCell, iSparseStart)
    end do

    if (allocated(qBlock)) then
      qBlock(:,:,:,:) = 0.0_dp
      do iSpin = 1, size(rhoPrim, dim=2)
        call mulliken(qBlock(:,:,:,iSpin), over, rhoPrim(:,iSpin), orb, neighbourList%iNeighbour,&
            & nNeighbourSK, img2CentCell, iSparseStart)
      end do
    end if

    if (allocated(qiBlock)) then
      qiBlock(:,:,:,:) = 0.0_dp
      do iSpin = 1, size(iRhoPrim, dim=2)
        call skewMulliken(qiBlock(:,:,:,iSpin), over, iRhoPrim(:,iSpin), orb,&
            & neighbourList%iNeighbour, nNeighbourSK, img2CentCell, iSparseStart)
      end do
    end if

    if (allocated(qNetAtom)) then
      call getOnsitePopulation(rhoPrim(:,1), orb, iSparseStart, qNetAtom)
    end if

  end subroutine getMullikenPopulation


  !> Checks for the presence of a stop file on disc.
  function hasStopFile(fileName) result(tStop)

    !> name of file to check for
    character(*), intent(in) :: fileName

    !> Is the file present
    logical :: tStop

    inquire(file=fileName, exist=tStop)
    if (tStop) then
      write(stdOut, "(3A)") "Stop file '" // fileName // "' found."
    end if

  end function hasStopFile


  !> Returns input charges for next SCC iteration.
  subroutine getNextInputCharges(env, pChrgMixer, qOutput, qOutRed, orb, nIneqOrb, iEqOrbitals,&
      & iGeoStep, iSccIter, minSccIter, maxSccIter, sccTol, tStopScc, tMixBlockCharges, tReadChrg,&
      & qInput, qInpRed, sccErrorQ, tConverged, dftbU, qBlockOut, iEqBlockDftbU, qBlockIn,&
      & qiBlockOut, iEqBlockDftbuLS, species0, qiBlockIn, iEqBlockOnSite, iEqBlockOnSiteLS)

    !> Environment settings
    type(TEnvironment), intent(in) :: env

    !> Charge mixing object
    type(TMixer), intent(inout) :: pChrgMixer

    !> Output electrons
    real(dp), intent(inout) :: qOutput(:,:,:)

    !> Output electrons reduced by unique orbital types
    real(dp), intent(inout) :: qOutRed(:)

    !> Atomic orbital data
    type(TOrbitals), intent(in) :: orb

    !> Total number of inequivalent atomic orbitals
    integer, intent(in) :: nIneqOrb

    !> Equivalence relations between orbitals
    integer, intent(in) :: iEqOrbitals(:,:,:)

    !> Number of current geometry step
    integer, intent(in) :: iGeoStep

    !> Number of current SCC step
    integer, intent(in) :: iSccIter

    !> minumum number of SCC iterations to perform
    integer, intent(in) :: minSccIter

    !> maximum number of SCC iterations before terminating loop
    integer, intent(in) :: maxSccIter

    !> Tolerance on SCC charges between input and output
    real(dp), intent(in) :: sccTol

    !> Should the SCC loop stop
    logical, intent(in) :: tStopScc

    !> are orbital potentials being used
    logical, intent(in) :: tMixBlockCharges

    !> Were intial charges read from disc?
    logical, intent(in) :: tReadChrg

    !> Resulting input charges for next SCC iteration
    real(dp), intent(inout) :: qInput(:,:,:)

    !> Equivalence reduced input charges
    real(dp), intent(inout) :: qInpRed(:)

    !> SCC error
    real(dp), intent(out) :: sccErrorQ

    !> Has the calculation converged
    logical, intent(out) :: tConverged

    !> Are there orbital potentials present
    type(TDftbU), intent(in), allocatable :: dftbU

    !> Dual output charges
    real(dp), intent(inout), allocatable :: qBlockOut(:,:,:,:)

    !> equivalence mapping for dual charge blocks
    integer, intent(in), allocatable :: iEqBlockDftbu(:,:,:,:)

    !> block charge input (if needed for orbital potentials)
    real(dp), intent(inout), allocatable :: qBlockIn(:,:,:,:)

    !> Imaginary part of block charges
    real(dp), intent(in), allocatable :: qiBlockOut(:,:,:,:)

    !> Equivalence mappings in the case of spin orbit and DFTB+U
    integer, intent(in), allocatable :: iEqBlockDftbuLS(:,:,:,:)

    !> atomic species for atoms
    integer, intent(in), allocatable :: species0(:)

    !> Imaginary part of block atomic input populations
    real(dp), intent(inout), allocatable :: qiBlockIn(:,:,:,:)

    !> Equivalences for onsite block corrections if needed
    integer, intent(in), allocatable :: iEqBlockOnSite(:,:,:,:)

    !> Equivalences for onsite block corrections if needed for imaginary elements
    integer, intent(in), allocatable :: iEqBlockOnSiteLS(:,:,:,:)

    real(dp), allocatable :: qDiffRed(:)
    integer :: nSpin

    nSpin = size(qOutput, dim=3)

    call reduceCharges(orb, nIneqOrb, iEqOrbitals, qOutput, qOutRed, qBlockOut, dftbU,&
        & iEqBlockDftbu, qiBlockOut, iEqBlockDftbuLS, iEqBlockOnSite, iEqBlockOnSiteLS)
    qDiffRed = qOutRed - qInpRed
    sccErrorQ = maxval(abs(qDiffRed))
    tConverged = (sccErrorQ < sccTol)&
        & .and. (iSccIter >= minSccIter .or. tReadChrg .or. iGeoStep > 0)
    if ((.not. tConverged) .and. (iSccIter /= maxSccIter .and. .not. tStopScc)) then
      ! Avoid mixing of spin unpolarised density for spin polarised cases, this is only a problem in
      ! iteration 1, as there is only the (spin unpolarised!) atomic input density at that
      ! point. (Unless charges had been initialized externally)
      if ((iSCCIter + iGeoStep) == 1 .and. (nSpin > 1 .or. tMixBlockCharges) .and. .not. tReadChrg)&
          & then
        qInpRed(:) = qOutRed
        qInput(:,:,:) = qOutput
        if (allocated(qBlockIn)) then
          qBlockIn(:,:,:,:) = qBlockOut
          if (allocated(qiBlockIn)) then
            qiBlockIn(:,:,:,:) = qiBlockOut
          end if
        end if
      else
        call mix(pChrgMixer, qInpRed, qDiffRed)
      #:if WITH_MPI
        ! Synchronise charges in order to avoid mixers that store a history drifting apart
        call mpifx_allreduceip(env%mpi%globalComm, qInpRed, MPI_SUM)
        qInpRed(:) = qInpRed / env%mpi%globalComm%size
      #:endif
        call expandCharges(qInpRed, orb, nIneqOrb, iEqOrbitals, qInput, dftbU, qBlockIn,&
            & iEqBlockDftbu, species0, qiBlockIn, iEqBlockDftbuLS, iEqBlockOnSite, iEqBlockOnSiteLS)
      end if
    end if

  end subroutine getNextInputCharges


  !> Update delta density matrix rather than merely q for rangeseparation
  subroutine getNextInputDensity(SSqrReal, over, neighbourList, nNeighbourSK, iAtomStart,&
      & iSparseStart, img2CentCell, pChrgMixer, qOutput, orb, tHelical, species, coord, iGeoStep,&
      & iSccIter, minSccIter, maxSccIter, sccTol, tStopScc, tReadChrg, q0, qInput, sccErrorQ,&
      & tConverged, deltaRhoOut, deltaRhoIn, deltaRhoDiff, qBlockIn, qBlockOut)

    !> Square dense overlap storage
    real(dp), allocatable, intent(inout) :: SSqrReal(:,:)

    !> sparse overlap matrix
    real(dp), intent(in) :: over(:)

    !> list of neighbours for each atom
    type(TNeighbourList), intent(in) :: neighbourList

    !> Number of neighbours for each of the atoms
    integer, intent(in) :: nNeighbourSK(:)

    !> Start of atomic blocks in dense arrays
    integer, allocatable, intent(in) :: iAtomStart(:)

    !> Index array for the start of atomic blocks in sparse arrays
    integer, intent(in) :: iSparseStart(:,:)

    !> map from image atoms to the original unique atom
    integer, intent(in) :: img2CentCell(:)

    !> Charge mixing object
    type(TMixer), intent(inout) :: pChrgMixer

    !> Output electrons
    real(dp), intent(inout) :: qOutput(:,:,:)

    !> Atomic orbital data
    type(TOrbitals), intent(in) :: orb

    !> Is the geometry helical
    logical, intent(in) :: tHelical

    !> species for atoms
    integer, intent(in) :: species(:)

    !> all coordinates
    real(dp), intent(in) :: coord(:,:)

    !> Number of current geometry step
    integer, intent(in) :: iGeoStep

    !> Number of current SCC step
    integer, intent(in) :: iSccIter

    !> minumum number of SCC iterations to perform
    integer, intent(in) :: minSccIter

    !> maximum number of SCC iterations before terminating loop
    integer, intent(in) :: maxSccIter

    !> Tolerance on SCC charges between input and output
    real(dp), intent(in) :: sccTol

    !> Should the SCC loop stop
    logical, intent(in) :: tStopScc

    !> Were intial charges read from disc?
    logical, intent(in) :: tReadChrg

    !> reference charges
    real(dp), intent(in) :: q0(:,:,:)

    !> Resulting input charges for next SCC iteration
    real(dp), intent(inout) :: qInput(:,:,:)

    !> SCC error
    real(dp), intent(out) :: sccErrorQ

    !> Has the calculation converged>
    logical, intent(out) :: tConverged

    !> delta density matrix for rangeseparated calculations
    real(dp), intent(inout) :: deltaRhoOut(:)

    !> delta density matrix as input for next SCC cycle
    real(dp), target, intent(inout) :: deltaRhoIn(:)

    !> difference of delta density matrix in and out
    real(dp), intent(inout) :: deltaRhoDiff(:)

    !> block charge input (if needed for orbital potentials)
    real(dp), intent(inout), allocatable :: qBlockIn(:,:,:,:)

    !> Dual output charges
    real(dp), intent(inout), allocatable :: qBlockOut(:,:,:,:)


    integer :: nSpin, iSpin, iAt, iOrb
    real(dp), pointer :: deltaRhoInSqr(:,:,:)

    nSpin = size(qOutput, dim=3)

    deltaRhoDiff(:) = deltaRhoOut - deltaRhoIn
    sccErrorQ = maxval(abs(deltaRhoDiff))
    tConverged = (sccErrorQ < sccTol)&
        & .and. (iSCCiter >= minSCCIter .or. tReadChrg .or. iGeoStep > 0)

    if ((.not. tConverged) .and. (iSCCiter /= maxSccIter .and. .not. tStopScc)) then
      if ((iSCCIter + iGeoStep) == 1 .and. (nSpin > 1 .and. .not. tReadChrg)) then
        deltaRhoIn(:) = deltaRhoOut
        qInput(:,:,:) = qOutput
        if (allocated(qBlockIn)) then
          qBlockIn(:,:,:,:) = qBlockOut
        end if
      else
        call mix(pChrgMixer, deltaRhoIn, deltaRhoDiff)
        if (tHelical) then
          call unpackHelicalHS(SSqrReal, over, neighbourList%iNeighbour, nNeighbourSK, iAtomStart,&
              & iSparseStart, img2CentCell, orb, species, coord)
        else
          call unpackHS(SSqrReal, over, neighbourList%iNeighbour, nNeighbourSK, iAtomStart,&
              & iSparseStart, img2CentCell)
        end if
        deltaRhoInSqr(1:orb%nOrb, 1:orb%nOrb, 1:nSpin) => deltaRhoIn
        call denseMulliken(deltaRhoInSqr, SSqrReal, iAtomStart, qInput)

        ! RangeSep: for spin-unrestricted calculation the initial guess should be equally
        ! distributed to alpha and beta density matrices
        if(nSpin == 2) then
          qInput(:,:,1) = qInput(:,:,1) + q0(:,:,1) * 0.5_dp
          qInput(:,:,2) = qInput(:,:,2) + q0(:,:,1) * 0.5_dp
        else
          qInput(:,:,:) = qInput + q0
        end if

        if (allocated(qBlockIn)) then
          call denseBlockMulliken(deltaRhoInSqr, SSqrReal, iAtomStart, qBlockIn)
          do iSpin = 1, nSpin
            do iAt = 1, size(qInput, dim=2)
              do iOrb = 1, size(qInput, dim=1)
                qBlockIn(iOrb, iOrb, iAt, iSpin) = qInput(iOrb, iAt, iSpin)
              end do
            end do
          end do
        end if

        call ud2qm(qInput)
        if (allocated(qBlockIn)) then
          call ud2qm(qBlockIn)
        end if
      end if
    end if

  end subroutine getNextInputDensity


  !> Reduce charges according to orbital equivalency rules.
  subroutine reduceCharges(orb, nIneqOrb, iEqOrbitals, qOrb, qRed, qBlock, dftbU, iEqBlockDftbu,&
      & qiBlock, iEqBlockDftbuLS, iEqBlockOnSite, iEqBlockOnSiteLS)

    !> Atomic orbital information
    type(TOrbitals), intent(in) :: orb

    !> Number of unique types of atomic orbitals
    integer, intent(in) :: nIneqOrb

    !> equivalence index
    integer, intent(in) :: iEqOrbitals(:,:,:)

    !> Electrons in atomic orbitals
    real(dp), intent(in) :: qOrb(:,:,:)

    !> Reduction of atomic populations
    real(dp), intent(out) :: qRed(:)

    !> Block (dual) populations, if also being reduced
    real(dp), intent(in), allocatable :: qBlock(:,:,:,:)

    !> Are there orbital potentials present
    type(TDftbU), intent(in), allocatable :: dftbU

    !> equivalences for block charges
    integer, intent(in), allocatable :: iEqBlockDftbu(:,:,:,:)

    !> Imaginary part of block charges if present
    real(dp), intent(in), allocatable :: qiBlock(:,:,:,:)

    !> Equivalences for spin orbit if needed
    integer, intent(in), allocatable :: iEqBlockDftbuLS(:,:,:,:)

    !> Equivalences for onsite block corrections if needed
    integer, intent(in), allocatable :: iEqBlockOnSite(:,:,:,:)

    !> Equivalences for onsite block corrections if needed for imaginary part
    integer, intent(in), allocatable :: iEqBlockOnSiteLS(:,:,:,:)

    real(dp), allocatable :: qOrbUpDown(:,:,:), qBlockUpDown(:,:,:,:)

    qRed(:) = 0.0_dp
    qOrbUpDown = qOrb
    call qm2ud(qOrbUpDown)
    call orbitalEquiv_reduce(qOrbUpDown, iEqOrbitals, orb, qRed(1:nIneqOrb))
    if (allocated(qBlock)) then
      qBlockUpDown = qBlock
      call qm2ud(qBlockUpDown)
      if (allocated(iEqBlockOnSite)) then
        ! all blocks are full of unique elements
        call onsBlock_reduce(qBlockUpDown, iEqBlockOnSite, orb, qRed)
        if (allocated(qiBlock)) then
          call onsBlock_reduce(qiBlock, iEqBlockOnSiteLS, orb, qRed, isSkew=.true.)
        end if
      else
        ! only a subset of blocks are covered in +U type operations
        call appendBlockReduced(qBlockUpDown, iEqBlockDFTBU, orb, qRed)
        if (allocated(qiBlock)) then
          call appendBlockReduced(qiBlock, iEqBlockDFTBULS, orb, qRed, isSkew=.true.)
        end if
      end if
    end if

  end subroutine reduceCharges


  !> Expand reduced charges according orbital equivalency rules.
  subroutine expandCharges(qRed, orb, nIneqOrb, iEqOrbitals, qOrb, dftbU, qBlock, iEqBlockDftbu,&
      & species0, qiBlock, iEqBlockDftbuLS, iEqBlockOnSite, iEqBlockOnSiteLS)

    !> Reduction of atomic populations
    real(dp), intent(in) :: qRed(:)

    !> Atomic orbital information
    type(TOrbitals), intent(in) :: orb

    !> Number of unique types of atomic orbitals
    integer, intent(in) :: nIneqOrb

    !> equivalence index
    integer, intent(in) :: iEqOrbitals(:,:,:)

    !> Electrons in atomic orbitals
    real(dp), intent(out) :: qOrb(:,:,:)

    !> Are there orbital potentials present
    type(TDftbU), intent(in), allocatable :: dftbU

    !> Block (dual) populations, if also stored in reduced form
    real(dp), intent(inout), allocatable :: qBlock(:,:,:,:)

    !> equivalences for block charges
    integer, intent(in), allocatable :: iEqBlockDftbU(:,:,:,:)

    !> species of central cell atoms
    integer, intent(in), allocatable :: species0(:)

    !> Imaginary part of block atomic populations
    real(dp), intent(inout), allocatable :: qiBlock(:,:,:,:)

    !> Equivalences for spin orbit if needed
    integer, intent(in), allocatable :: iEqBlockDftbULS(:,:,:,:)

    !> Equivalences for onsite block corrections if needed
    integer, intent(in), allocatable :: iEqBlockOnSite(:,:,:,:)

    !> Equivalences for onsite block corrections if needed for imaginary part
    integer, intent(in), allocatable :: iEqBlockOnSiteLS(:,:,:,:)

    integer :: nSpin

    @:ASSERT(allocated(qBlock) .eqv. (allocated(iEqBlockDftbU) .or. allocated(iEqBlockOnSite)))
    @:ASSERT(.not. allocated(qBlock) .or. allocated(species0))
    @:ASSERT(.not. allocated(qiBlock) .or. allocated(qBlock))
    @:ASSERT(allocated(qiBlock) .eqv. (allocated(iEqBlockDftbuLS) .or. allocated(iEqBlockOnSiteLS)))

    nSpin = size(qOrb, dim=3)
    call OrbitalEquiv_expand(qRed(1:nIneqOrb), iEqOrbitals, orb, qOrb)
    if (allocated(qBlock)) then
      qBlock(:,:,:,:) = 0.0_dp
      if (allocated(iEqBlockOnSite)) then
        ! all blocks are full of unique elements
        call Onsblock_expand(qRed, iEqBlockOnSite, orb, qBlock, orbEquiv=iEqOrbitals)
        if (allocated(qiBlock)) then
          call Onsblock_expand(qRed, iEqBlockOnSiteLS, orb, qiBlock, isSkew=.true.)
        end if
      else
        ! only a subset of blocks are covered in +U type operations
        call dftbU%expandBlock(qRed, iEqBlockDftbu, orb, qBlock, species0, orbEquiv=iEqOrbitals)
        if (allocated(qiBlock)) then
          call dftbU%expandBlock(qRed, iEqBlockDftbuLS, orb, qiBlock, species0, isSkew=.true.)
        end if
      end if
    end if
    if (nSpin == 2) then
      call ud2qm(qOrb)
      if (allocated(qBlock)) then
        call ud2qm(qBlock)
      end if
    end if

  end subroutine expandCharges


  !> Get some info about scc convergence.
  subroutine getSccInfo(iSccIter, Eelec, EelecOld, diffElec)

    !> Iteration number
    integer, intent(in) :: iSccIter

    !> Electronic energy
    real(dp), intent(in) :: Eelec

    !> old electronic energy, overwritten on exit with current value
    real(dp), intent(inout) :: EelecOld

    !> difference in electronic energies between iterations
    real(dp), intent(out) :: diffElec

    if (iSccIter > 1) then
      diffElec = Eelec - EelecOld
    else
      diffElec = 0.0_dp
    end if
    EelecOld = Eelec

  end subroutine getSccInfo


  !> Whether restart information needs to be written in the current scc loop.
  function needsSccRestartWriting(restartFreq, iGeoStep, iSccIter, minSccIter, maxSccIter, tMd,&
      & isGeoOpt, tDerivs, tConverged, tReadChrg, tStopScc) result(tRestart)

    !> frequency of charge  write out
    integer, intent(in) :: restartFreq

    !> current geometry step
    integer, intent(in) :: iGeoStep

    !> current SCC step
    integer, intent(in) :: iSccIter

    !> minimum number of SCC cycles to perform
    integer, intent(in) :: minSccIter

    !> maximum number of SCC cycles to perform
    integer, intent(in) :: maxSccIter

    !> is this molecular dynamics
    logical, intent(in) :: tMd

    !> Is there geometry optimisation
    logical, intent(in) :: isGeoOpt

    !> are finite difference changes happening
    logical, intent(in) :: tDerivs

    !> Is this converged SCC
    logical, intent(in) :: tConverged

    !> have the charges been read from disc
    logical, intent(in) :: tReadChrg

    !> Has the SCC cycle been stopped?
    logical, intent(in) :: tStopScc

    !> resulting decision as to whether to write charges to disc
    logical :: tRestart

    logical :: tEnoughIters, tRestartIter

    ! Do we need restart at all?
    tRestart = (restartFreq > 0 .and. .not. (tMD .or. isGeoOpt .or. tDerivs) .and. maxSccIter > 1)
    if (tRestart) then

      ! Do we have enough iterations already?
      tEnoughIters = (iSccIter >= minSccIter .or. tReadChrg .or. iGeoStep > 0)

      ! Is current iteration the right one for writing a restart file?
      tRestartIter = (iSccIter == maxSccIter .or. tStopScc .or. mod(iSccIter, restartFreq) == 0)

      tRestart = (tConverged .or. (tEnoughIters .and. tRestartIter))
    end if

  end function needsSccRestartWriting


  !> Do the linear response excitation calculation.
  subroutine calculateLinRespExcitations(env, linearResponse, parallelKS, sccCalc, qOutput, q0,&
      & over, eigvecsReal, eigen, filling, coord, species, speciesName, orb, skHamCont,&
      & skOverCont, autotestTag, taggedWriter, runId, neighbourList, nNeighbourSk, denseDesc,&
      & iSparseStart, img2CentCell, tWriteAutotest, tForces, tLinRespZVect, tPrintExcEigvecs,&
      & tPrintExcEigvecsTxt, nonSccDeriv, dftbEnergy, energies, work, rhoSqrReal, excitedDerivs,&
      & dQAtomEx, occNatural)

    !> Environment settings
    type(TEnvironment), intent(in) :: env

    !> excited state settings
    type(TLinResp), intent(inout), allocatable :: linearResponse

    !> K-points and spins to process
    type(TParallelKS), intent(in) :: parallelKS

    !> SCC module internal variables
    type(TScc), intent(in) :: sccCalc

    !> electrons in atomic orbitals
    real(dp), intent(in) :: qOutput(:,:,:)

    !> reference atomic orbital occupations
    real(dp), intent(in) :: q0(:,:,:)

    !> sparse overlap matrix
    real(dp), intent(in) :: over(:)

    !> ground state eigenvectors
    real(dp), intent(in) :: eigvecsReal(:,:,:)

    !> ground state eigenvalues (orbital, kpoint)
    real(dp), intent(in) :: eigen(:,:)

    !> ground state fillings (orbital, kpoint)
    real(dp), intent(in) :: filling(:,:)

    !> all atomic coordinates
    real(dp), intent(in) :: coord(:,:)

    !> species of all atoms in the system
    integer, target, intent(in) :: species(:)

    !> label for each atomic chemical species
    character(*), intent(in) :: speciesName(:)

    !> Atomic orbital information
    type(TOrbitals), intent(in) :: orb

    !> non-SCC hamiltonian information
    type(TSlakoCont), intent(in) :: skHamCont

    !> overlap information
    type(TSlakoCont), intent(in) :: skOverCont

    !> File name for regression data
    character(*), intent(in) :: autotestTag

    !> Tagged writer
    type(TTaggedWriter), intent(inout) :: taggedWriter

    !> Job ID for future identification
    integer, intent(in) :: runId

    !> list of neighbours for each atom
    type(TNeighbourList), intent(in) :: neighbourList

    !> Number of neighbours for each of the atoms
    integer, intent(in) :: nNeighbourSK(:)

    !> Dense matrix descriptor
    type(TDenseDescr), intent(in) :: denseDesc

    !> Index array for the start of atomic blocks in sparse arrays
    integer, intent(in) :: iSparseStart(:,:)

    !> map from image atoms to the original unique atom
    integer, intent(in) :: img2CentCell(:)

    !> should regression test data be written
    logical, intent(in) :: tWriteAutotest

    !> forces to be calculated in the excited state
    logical, intent(in) :: tForces

    !> require the Z vector for excited state properties
    logical, intent(in) :: tLinRespZVect

    !> print natural orbitals of the excited state
    logical, intent(in) :: tPrintExcEigvecs

    !> print natural orbitals also in text form?
    logical, intent(in) :: tPrintExcEigvecsTxt

    !> method for calculating derivatives of S and H0
    type(TNonSccDiff), intent(in) :: nonSccDeriv

    !> Energy contributions and total
    type(TEnergies), intent(inout) :: dftbEnergy

    !> energes of all solved states
    real(dp), intent(inout), allocatable :: energies(:)

    !> Working array of the size of the dense matrices.
    real(dp), intent(out) :: work(:,:)

    !> density matrix in dense form
    real(dp), intent(inout), allocatable :: rhoSqrReal(:,:,:)

    !> excited state energy derivative with respect to atomic coordinates
    real(dp), intent(inout), allocatable :: excitedDerivs(:,:)

    !> Mulliken charges in excited state
    real(dp), intent(out) :: dQAtomEx(:)

    !> natural orbital occupation numbers
    real(dp), intent(inout), allocatable :: occNatural(:)

    real(dp), allocatable :: dQAtom(:,:)
    real(dp), allocatable :: naturalOrbs(:,:,:)
    integer, pointer :: pSpecies0(:)
    integer :: iSpin, nSpin, nAtom, fdAutotest
    logical :: tSpin

    nAtom = size(qOutput, dim=2)
    nSpin = size(eigen, dim=2)
    tSpin = (nSpin == 2)
    pSpecies0 => species(1:nAtom)

    dftbEnergy%Eexcited = 0.0_dp
    allocate(dQAtom(nAtom, nSpin))
    dQAtom(:,:) = sum(qOutput(:,:,:) - q0(:,:,:), dim=1)
    call unpackHS(work, over, neighbourList%iNeighbour, nNeighbourSK, denseDesc%iAtomStart,&
        & iSparseStart, img2CentCell)
    call blockSymmetrizeHS(work, denseDesc%iAtomStart)
    if (allocated(rhoSqrReal)) then
      do iSpin = 1, nSpin
        call blockSymmetrizeHS(rhoSqrReal(:,:,iSpin), denseDesc%iAtomStart)
      end do
    end if
    if (tWriteAutotest) then
      open(newUnit=fdAutotest, file=autotestTag, position="append")
    end if

    if (tLinRespZVect) then
      if (tPrintExcEigVecs) then
        allocate(naturalOrbs(orb%nOrb, orb%nOrb, 1))
      end if
      call addGradients(tSpin, linearResponse, denseDesc%iAtomStart, eigvecsReal, eigen, work,&
          & filling, coord(:,:nAtom), sccCalc, dQAtom, pSpecies0, neighbourList%iNeighbour,&
          & img2CentCell, orb, skHamCont, skOverCont, tWriteAutotest, fdAutotest, taggedWriter,&
          & dftbEnergy%Eexcited, energies, excitedDerivs, nonSccDeriv,&
          & rhoSqrReal, occNatural, naturalOrbs)
      if (tPrintExcEigvecs) then
        call writeRealEigvecs(env, runId, neighbourList, nNeighbourSK, denseDesc, iSparseStart,&
            & img2CentCell, pSpecies0, speciesName, orb, over, parallelKS, tPrintExcEigvecsTxt,&
            & naturalOrbs, work, fileName="excitedOrbs")
      end if
    else
      call linResp_calcExcitations(linearResponse, tSpin, denseDesc, eigvecsReal, eigen, work,&
          & filling, coord(:,:nAtom), sccCalc, dQAtom, pSpecies0, neighbourList%iNeighbour,&
          & img2CentCell, orb, tWriteAutotest, fdAutotest, taggedWriter,&
          & dftbEnergy%Eexcited, energies)
    end if
    dftbEnergy%Etotal = dftbEnergy%Etotal + dftbEnergy%Eexcited
    dftbEnergy%EMermin = dftbEnergy%EMermin + dftbEnergy%Eexcited
    dftbEnergy%EGibbs = dftbEnergy%EGibbs + dftbEnergy%Eexcited
    if (tWriteAutotest) then
      close(fdAutotest)
    end if

  end subroutine calculateLinRespExcitations


  !> Do the linear response excitation calculation with range-separated Hamiltonian.
  subroutine calculateLinRespExcitations_RS(env, linearResponse, parallelKS, sccCalc, qOutput, q0,&
      & over, eigvecsReal, eigen, filling, coord0, species, speciesName, orb, skHamCont,&
      & skOverCont, autotestTag, taggedWriter, runId, neighbourList, nNeighbourSk, denseDesc,&
      & iSparseStart, img2CentCell, tWriteAutotest, tForces, tLinRespZVect, tPrintExcEigvecs,&
      & tPrintExcEigvecsTxt, nonSccDeriv, dftbEnergy, energies, work, deltaRhoOutSqr,&
      & excitedDerivs, dQAtomEx, occNatural, rangeSep)

    !> Environment settings
    type(TEnvironment), intent(in) :: env

    !> excited state settings
    type(TLinResp), intent(inout) :: linearResponse

    !> K-points and spins to process
    type(TParallelKS), intent(in) :: parallelKS

    !> SCC module internal variables
    type(TScc), intent(in) :: sccCalc

    !> electrons in atomic orbitals
    real(dp), intent(in) :: qOutput(:,:,:)

    !> reference atomic orbital occupations
    real(dp), intent(in) :: q0(:,:,:)

    !> sparse overlap matrix
    real(dp), intent(in) :: over(:)

    !> ground state eigenvectors
    real(dp), intent(inout) :: eigvecsReal(:,:,:)

    !> ground state eigenvalues (orbital, kpoint)
    real(dp), intent(in) :: eigen(:,:)

    !> ground state fillings (orbital, kpoint)
    real(dp), intent(in) :: filling(:,:)

    !> central cell coordinates
    real(dp), intent(in) :: coord0(:,:)

    !> species of all atoms in the system
    integer, target, intent(in) :: species(:)

    !> label for each atomic chemical species
    character(*), intent(in) :: speciesName(:)

    !> Atomic orbital information
    type(TOrbitals), intent(in) :: orb

    !> non-SCC hamiltonian information
    type(TSlakoCont), intent(in) :: skHamCont

    !> overlap information
    type(TSlakoCont), intent(in) :: skOverCont

    !> File name for regression data
    character(*), intent(in) :: autotestTag

    !> Tagged writer
    type(TTaggedWriter), intent(inout) :: taggedWriter

    !> Job ID for future identification
    integer, intent(in) :: runId

    !> list of neighbours for each atom
    type(TNeighbourList), intent(in) :: neighbourList

    !> Number of neighbours for each of the atoms
    integer, intent(in) :: nNeighbourSK(:)

    !> Dense matrix descriptor
    type(TDenseDescr), intent(in) :: denseDesc

    !> Index array for the start of atomic blocks in sparse arrays
    integer, intent(in) :: iSparseStart(:,:)

    !> map from image atoms to the original unique atom
    integer, intent(in) :: img2CentCell(:)

    !> should regression test data be written
    logical, intent(in) :: tWriteAutotest

    !> forces to be calculated in the excited state
    logical, intent(in) :: tForces

    !> require the Z vector for excited state properties
    logical, intent(in) :: tLinRespZVect

    !> print natural orbitals of the excited state
    logical, intent(in) :: tPrintExcEigvecs

    !> print natural orbitals also in text form?
    logical, intent(in) :: tPrintExcEigvecsTxt

    !> method for calculating derivatives of S and H0
    type(TNonSccDiff), intent(in) :: nonSccDeriv

    !> Energy contributions and total
    type(TEnergies), intent(inout) :: dftbEnergy

    !> energes of all solved states
    real(dp), intent(inout), allocatable :: energies(:)

    !> Working array of the size of the dense matrices.
    real(dp), intent(out) :: work(:,:)

    !> density matrix in dense form
   !real(dp), intent(inout), allocatable :: rhoSqrReal(:,:,:)
    real(dp), intent(inout) :: deltaRhoOutSqr(:,:,:)

    !> excited state energy derivative with respect to atomic coordinates
    real(dp), intent(inout), allocatable :: excitedDerivs(:,:)

    !> Mulliken charges in excited state
    real(dp), intent(out) :: dQAtomEx(:)

    !> natural orbital occupation numbers
    real(dp), intent(inout), allocatable :: occNatural(:)

    !> Data from rangeseparated calculations
    type(TRangeSepFunc), intent(inout), allocatable :: rangeSep


    real(dp), allocatable :: dQAtom(:)
    real(dp), allocatable :: naturalOrbs(:,:,:)
    integer, pointer :: pSpecies0(:)
    integer :: iSpin, nSpin, nAtom, fdAutotest
    logical :: tSpin
    ! Onsite corrections -- remain dummy as they are not calculated
    logical, parameter :: tOnsite = .false.
    integer :: norb

    nAtom = size(qOutput, dim=2)
    nSpin = size(eigen, dim=2)
    tSpin = (nSpin == 2)
    pSpecies0 => species(1:nAtom)

    norb = size(eigvecsReal, dim=1)

    dftbEnergy%Eexcited = 0.0_dp
    allocate(dQAtom(nAtom))
    dQAtom(:) = sum(qOutput(:,:,1) - q0(:,:,1), dim=1)
    call unpackHS(work, over, neighbourList%iNeighbour, nNeighbourSK, denseDesc%iAtomStart,&
        & iSparseStart, img2CentCell)
    call blockSymmetrizeHS(work, denseDesc%iAtomStart)
    !call unpackHS(SSqrReal, over, neighbourList%iNeighbour, nNeighbour,&
    !     & denseDesc%iAtomStart, iPair, img2CentCell)
    !call blockSymmetrizeHS(SSqrReal, iAtomStart)
    if (tForces) then
      do iSpin = 1, nSpin
        call blockSymmetrizeHS(deltaRhoOutSqr(:,:,iSpin), denseDesc%iAtomStart)
      end do
    end if

    if (tWriteAutotest) then
      open(newUnit=fdAutotest, file=autotestTag, position="append")
    end if

    if (tLinRespZVect) then
      if (tPrintExcEigVecs) then
        allocate(naturalOrbs(orb%nOrb, orb%nOrb, 1))
      end if
      ! WITH FORCES
      excitedDerivs = 0.0_dp
    #:if WITH_ARPACK
      call linRespCalcExcitationsRS(tSpin, tOnsite, linearResponse, denseDesc%iAtomStart,&
          & eigvecsReal, eigen, sccCalc, work, filling, coord0, dQAtom, pSpecies0,&
          & linearResponse%HubbardU, neighbourList%iNeighbour, img2CentCell, orb, rangeSep,&
          & tWriteAutotest, fdAutotest, taggedWriter, dftbEnergy%Eexcited, skHamCont,&
          & skOverCont, nonSccDeriv, deltaRhoOutSqr(:,:,1), excitedDerivs, dQAtomEx)
    #:else
      call error("Should not be here - compiled without ARPACK")
    #:endif
      if (tPrintExcEigvecs) then
        call writeRealEigvecs(env, runId, neighbourList, nNeighbourSK, denseDesc, iSparseStart,&
            & img2CentCell, pSpecies0, speciesName, orb, over, parallelKS, tPrintExcEigvecsTxt,&
            & naturalOrbs, work, fileName="excitedOrbs")
      end if
    else
      ! NO FORCES
    #:if WITH_ARPACK
      call linRespCalcExcitationsRS(tSpin, tOnsite, linearResponse, denseDesc%iAtomStart,&
          & eigvecsReal, eigen, sccCalc, work, filling, coord0, dQAtom, pSpecies0,&
          & linearResponse%HubbardU, neighbourList%iNeighbour, img2CentCell, orb, rangeSep,&
          & tWriteAutotest, fdAutotest, taggedWriter, dftbEnergy%Eexcited)
    #:else
      call error("Should not be here - compiled without ARPACK")
    #:endif
    end if

    dftbEnergy%Etotal = dftbEnergy%Etotal + dftbEnergy%Eexcited
    dftbEnergy%EMermin = dftbEnergy%EMermin + dftbEnergy%Eexcited
    dftbEnergy%EGibbs = dftbEnergy%EGibbs + dftbEnergy%Eexcited
    if (tWriteAutotest) then
      close(fdAutotest)
    end if

  end subroutine calculateLinRespExcitations_RS

  !> Get the XLBOMD charges for the current geometry.
  subroutine getXlbomdCharges(xlbomdIntegrator, qOutRed, pChrgMixer, orb, nIneqOrb, iEqOrbitals,&
      & qInput, qInpRed, dftbU, iEqBlockDftbu, qBlockIn, species0, iEqBlockDftbuLS, qiBlockIn,&
      & iEqBlockOnSite, iEqBlockOnSiteLS)

    !> integrator for the extended Lagrangian
    type(TXLBOMD), intent(inout) :: xlbomdIntegrator

    !> output charges, reduced by equivalences
    real(dp), intent(in) :: qOutRed(:)

    !> SCC mixer
    type(TMixer), intent(inout) :: pChrgMixer

    !> Atomic orbital information
    type(TOrbitals), intent(in) :: orb

    !> number of inequivalent orbitals
    integer, intent(in) :: nIneqOrb

    !> equivalence map
    integer, intent(in) :: iEqOrbitals(:,:,:)

    !> input charges
    real(dp), intent(out) :: qInput(:,:,:)

    !> input charges reduced by equivalences
    real(dp), intent(out) :: qInpRed(:)

    !> Are there orbital potentials present
    type(TDftbU), intent(in), allocatable :: dftbU

    !> +U equivalences
    integer, intent(in), allocatable :: iEqBlockDftbU(:,:,:,:)

    !> central cell species
    integer, intent(in), allocatable :: species0(:)

    !> block input charges
    real(dp), intent(inout), allocatable :: qBlockIn(:,:,:,:)

    !> equivalences for spin orbit
    integer, intent(in), allocatable :: iEqBlockDftbuLS(:,:,:,:)

    !> imaginary part of dual charges
    real(dp), intent(inout), allocatable :: qiBlockIn(:,:,:,:)

    !> Equivalences for onsite block corrections if needed
    integer, intent(inout), allocatable :: iEqBlockOnSite(:,:,:,:)

    !> Equivalences for onsite block corrections if needed for imaginary part
    integer, intent(inout), allocatable :: iEqBlockOnSiteLS(:,:,:,:)

    real(dp), allocatable :: invJacobian(:,:)

    if (xlbomdIntegrator%needsInverseJacobian()) then
      write(stdOut, "(A)") ">> Updating XLBOMD Inverse Jacobian"
      allocate(invJacobian(nIneqOrb, nIneqOrb))
      call getInverseJacobian(pChrgMixer, invJacobian)
      call xlbomdIntegrator%setInverseJacobian(invJacobian)
      deallocate(invJacobian)
    end if
    call xlbomdIntegrator%getNextCharges(qOutRed(1:nIneqOrb), qInpRed(1:nIneqOrb))
    call expandCharges(qInpRed, orb, nIneqOrb, iEqOrbitals, qInput, dftbU, qBlockIn, iEqBlockDftbu,&
        & species0, qiBlockIn, iEqBlockDftbuLS, iEqBlockOnSite, iEqBlockOnSiteLS)

  end subroutine getXlbomdCharges


  !> Calculates dipole moment.
  subroutine getDipoleMoment(qOutput, q0, coord, dipoleMoment, iAtInCentralRegion)

    !> electrons in orbitals
    real(dp), intent(in) :: qOutput(:,:,:)

    !> reference atomic charges
    real(dp), intent(in) :: q0(:,:,:)

    !> atomic coordinates
    real(dp), intent(in) :: coord(:,:)

    !> resulting dipole moment
    real(dp), intent(out) :: dipoleMoment(:)

    !> atoms in the central cell (or device region if transport)
    integer, intent(in) :: iAtInCentralRegion(:)

    integer :: nAtom, ii, iAtom

    nAtom = size(qOutput, dim=2)
    dipoleMoment(:) = 0.0_dp
    do ii = 1, size(iAtInCentralRegion)
      iAtom = iAtInCentralRegion(ii)
      dipoleMoment(:) = dipoleMoment(:)&
          & + sum(q0(:, iAtom, 1) - qOutput(:, iAtom, 1)) * coord(:,iAtom)
    end do

  end subroutine getDipoleMoment


  !> Prints dipole moment calculated by the derivative of H with respect to the external field.
  subroutine checkDipoleViaHellmannFeynman(rhoPrim, q0, coord0, over, orb, neighbourList,&
      & nNeighbourSK, species, iSparseStart, img2CentCell, solvation)

    !> Density matrix in sparse storage
    real(dp), intent(in) :: rhoPrim(:,:)

    !> Reference orbital charges
    real(dp), intent(in) :: q0(:,:,:)

    !> Central cell atomic coordinates
    real(dp), intent(in) :: coord0(:,:)

    !> Overlap matrix in sparse storage
    real(dp), intent(in) :: over(:)

    !> Atomic orbital information
    type(TOrbitals), intent(in) :: orb

    !> list of neighbours for each atom
    type(TNeighbourList), intent(in) :: neighbourList

    !> Number of neighbours for each of the atoms
    integer, intent(in) :: nNeighbourSK(:)

    !> species of all atoms in the system
    integer, intent(in) :: species(:)

    !> Index array for the start of atomic blocks in sparse arrays
    integer, intent(in) :: iSparseStart(:,:)

    !> map from image atoms to the original unique atom
    integer, intent(in) :: img2CentCell(:)

    !> Instance of the solvation model
    class(TSolvation), intent(in), allocatable :: solvation

    real(dp), allocatable :: hprime(:,:), dipole(:,:), potentialDerivative(:,:)
    integer :: nAtom, sparseSize, iAt, ii

    sparseSize = size(over)
    nAtom = size(q0, dim=2)
    allocate(hprime(sparseSize, 1))
    allocate(dipole(size(q0, dim=1), nAtom))
    allocate(potentialDerivative(nAtom, 1))
    write(stdOut,*)
    write(stdOut, "(A)", advance='no') 'Hellmann Feynman dipole:'

    ! loop over directions
    do ii = 1, 3
      potentialDerivative(:,:) = 0.0_dp
      ! Potential from dH/dE
      potentialDerivative(:,1) = -coord0(ii,:)
      hprime(:,:) = 0.0_dp
      dipole(:,:) = 0.0_dp
      call add_shift(hprime, over, nNeighbourSK, neighbourList%iNeighbour, species, orb,&
          & iSparseStart, nAtom, img2CentCell, potentialDerivative)

      ! evaluate <psi| dH/dE | psi> = Tr_part rho dH/dE
      call mulliken(dipole, hprime(:,1), rhoPrim(:,1), orb, neighbourList%iNeighbour, nNeighbourSK,&
          & img2CentCell, iSparseStart)

      ! add nuclei term for derivative wrt E
      do iAt = 1, nAtom
        dipole(1, iAt) = dipole(1, iAt) + sum(q0(:, iAt, 1)) * coord0(ii, iAt)
      end do
      write(stdOut, "(F12.8)", advance='no') sum(dipole)
    end do
    write(stdOut, *) " au"
    if (allocated(solvation)) then
      if (solvation%isEFieldModified()) then
        write(stdOut, "(A)")'Warning! Unmodified vacuum dielectric used for dipole moment.'
      end if
    end if

  end subroutine checkDipoleViaHellmannFeynman


  !> Calculate the energy weighted density matrix
  !>
  !> NOTE: Dense eigenvector and overlap matrices are overwritten.
  !>
  subroutine getEnergyWeightedDensity(env, negfInt, electronicSolver, denseDesc, forceType,&
      & filling, eigen, kPoint, kWeight, neighbourList, nNeighbourSK, orb, iSparseStart,&
      & img2CentCell, iCellVEc, cellVec, tRealHS, ham, over, parallelKS, tHelical, species, coord,&
      & iSCC, mu, ERhoPrim, HSqrReal, SSqrReal, HSqrCplx, SSqrCplx)

    !> Environment settings
    type(TEnvironment), intent(inout) :: env

    !> NEGF interface
    type(TNegfInt), intent(inout) :: negfInt

    !> Electronic solver information
    type(TElectronicSolver), intent(inout) :: electronicSolver

    !> Dense matrix descriptor
    type(TDenseDescr), intent(in) :: denseDesc

    !> Force type
    integer, intent(in) :: forceType

    !> Occupations of single particle states in the ground state
    real(dp), intent(in) :: filling(:,:,:)

    !> Eigenvalues
    real(dp), intent(in) :: eigen(:,:,:)

    !> K-points
    real(dp), intent(in) :: kPoint(:,:)

    !> Weights for k-points
    real(dp), intent(in) :: kWeight(:)

    !> list of neighbours for each atom
    type(TNeighbourList), intent(in) :: neighbourList

    !> Number of neighbours for each of the atoms
    integer, intent(in) :: nNeighbourSK(:)

    !> Atomic orbital information
    type(TOrbitals), intent(in) :: orb

    !> Index array for the start of atomic blocks in sparse arrays
    integer, intent(in) :: iSparseStart(:,:)

    !> map from image atoms to the original unique atom
    integer, intent(in) :: img2CentCell(:)

    !> Index for which unit cell atoms are associated with
    integer, intent(in) :: iCellVec(:)

    !> Vectors (in units of the lattice constants) to cells of the lattice
    real(dp), intent(in) :: cellVec(:,:)

    !> Is the hamiltonian real (no k-points/molecule/gamma point)?
    logical, intent(in) :: tRealHS

    !> Sparse Hamiltonian
    real(dp), intent(in) :: ham(:,:)

    !> Sparse overlap
    real(dp), intent(in) :: over(:)

    !> K-points and spins to process
    type(TParallelKS), intent(in) :: parallelKS

    !> Is the geometry helical
    logical, intent(in) :: tHelical

    !> species of atoms
    integer, intent(in), optional :: species(:)

    !> all coordinates
    real(dp), intent(in) :: coord(:,:)

    !> iteration counter
    integer, intent(in) :: iSCC

    !> Electrochemical potentials per contact and spin
    real(dp), allocatable, intent(in) :: mu(:,:)

    !> Energy weighted sparse matrix
    real(dp), intent(out) :: ERhoPrim(:)

    !> Storage for dense hamiltonian matrix
    real(dp), intent(inout), allocatable :: HSqrReal(:,:,:)

    !> Storage for dense overlap matrix
    real(dp), intent(inout), allocatable :: SSqrReal(:,:)

    !> Storage for dense hamiltonian matrix (complex case)
    complex(dp), intent(inout), allocatable :: HSqrCplx(:,:,:)

    !> Storage for dense overlap matrix (complex case)
    complex(dp), intent(inout), allocatable :: SSqrCplx(:,:)

    integer :: nSpin

    nSpin = size(ham, dim=2)

    call env%globalTimer%startTimer(globalTimers%energyDensityMatrix)

    select case (electronicSolver%iSolver)

    case (electronicSolverTypes%GF)

      if (forceType /= forceTypes%orig) then
        call error("Alternative force evaluation methods are not supported by this electronic&
            & solver.")
      end if

    #:if WITH_TRANSPORT
      if (electronicSolver%iSolver == electronicSolverTypes%GF) then
        call negfInt%calcEdensity_green(iSCC, env, parallelKS%localKS, ham, over,&
            & neighbourlist%iNeighbour, nNeighbourSK, denseDesc%iAtomStart, iSparseStart,&
            & img2CentCell, iCellVec, cellVec, orb, kPoint, kWeight, mu, ERhoPrim)
      end if
    #:endif

    case (electronicSolverTypes%onlyTransport)

      call error("The OnlyTransport solver cannot calculate the energy weighted density matrix")

    case (electronicSolverTypes%qr, electronicSolverTypes%divideandconquer,&
        & electronicSolverTypes%relativelyrobust, electronicSolverTypes%elpa, &
        & electronicSolverTypes%magma_gvd)

      call getEDensityMtxFromEigvecs(env, denseDesc, forceType, filling, eigen, kPoint, kWeight,&
          & neighbourList, nNeighbourSK, orb, iSparseStart, img2CentCell, iCellVec, cellVec,&
          & tRealHS, ham, over, parallelKS, tHelical, species, coord, ERhoPrim, HSqrReal, SSqrReal,&
          & HSqrCplx, SSqrCplx)

    case (electronicSolverTypes%omm, electronicSolverTypes%pexsi, electronicSolverTypes%ntpoly,&
        &electronicSolverTypes%elpadm)

      if (forceType /= forceTypes%orig) then
        call error("Alternative force evaluation methods are not supported by this electronic&
            & solver.")
      end if

      call electronicSolver%elsi%getEDensity(env, denseDesc, nSpin, kPoint, kWeight, neighbourList,&
          & nNeighbourSK, tHelical, orb, species, coord, iSparseStart, img2CentCell, iCellVec,&
          & cellVec, tRealHS, parallelKS, ERhoPrim, SSqrReal, SSqrCplx)

    end select

    call env%globalTimer%stopTimer(globalTimers%energyDensityMatrix)

  end subroutine getEnergyWeightedDensity


  !> Calculates the energy weighted density matrix using eigenvectors
  subroutine getEDensityMtxFromEigvecs(env, denseDesc, forceType, filling, eigen, kPoint, kWeight,&
      & neighbourList, nNeighbourSK, orb, iSparseStart, img2CentCell, iCellVec, cellVec, tRealHS,&
      & ham, over, parallelKS, tHelical, species, coord, ERhoPrim, HSqrReal, SSqrReal, HSqrCplx,&
      & SSqrCplx)

    !> Environment settings
    type(TEnvironment), intent(inout) :: env

    !> Dense matrix descriptor
    type(TDenseDescr), intent(in) :: denseDesc

    !> Force type
    integer, intent(in) :: forceType

    !> Occupations of single particle states in the ground state
    real(dp), intent(in) :: filling(:,:,:)

    !> Eigenvalues
    real(dp), intent(in) :: eigen(:,:,:)

    !> K-points
    real(dp), intent(in) :: kPoint(:,:)

    !> Weights for k-points
    real(dp), intent(in) :: kWeight(:)

    !> list of neighbours for each atom
    type(TNeighbourList), intent(in) :: neighbourList

    !> Number of neighbours for each of the atoms
    integer, intent(in) :: nNeighbourSK(:)

    !> Atomic orbital information
    type(TOrbitals), intent(in) :: orb

    !> Index array for the start of atomic blocks in sparse arrays
    integer, intent(in) :: iSparseStart(:,:)

    !> map from image atoms to the original unique atom
    integer, intent(in) :: img2CentCell(:)

    !> Index for which unit cell atoms are associated with
    integer, intent(in) :: iCellVec(:)

    !> Vectors (in units of the lattice constants) to cells of the lattice
    real(dp), intent(in) :: cellVec(:,:)

    !> Is the hamiltonian real (no k-points/molecule/gamma point)?
    logical, intent(in) :: tRealHS

    !> Sparse Hamiltonian
    real(dp), intent(in) :: ham(:,:)

    !> Sparse overlap
    real(dp), intent(in) :: over(:)

    !> K-points and spins to process
    type(TParallelKS), intent(in) :: parallelKS

    !> Is the geometry helical
    logical, intent(in) :: tHelical

    !> species of atoms
    integer, intent(in), optional :: species(:)

    !> all coordinates
    real(dp), intent(in) :: coord(:,:)

    !> Energy weighted sparse matrix
    real(dp), intent(out) :: ERhoPrim(:)

    !> Storage for dense hamiltonian matrix
    real(dp), intent(inout), allocatable :: HSqrReal(:,:,:)

    !> Storage for dense overlap matrix
    real(dp), intent(inout), allocatable :: SSqrReal(:,:)

    !> Storage for dense hamiltonian matrix (complex case)
    complex(dp), intent(inout), allocatable :: HSqrCplx(:,:,:)

    !> Storage for dense overlap matrix (complex case)
    complex(dp), intent(inout), allocatable :: SSqrCplx(:,:)

    integer :: nSpin

    nSpin = size(ham, dim=2)

    if (nSpin == 4) then
      call getEDensityMtxFromPauliEigvecs(env, denseDesc, filling, eigen, kPoint, kWeight,&
          & neighbourList, nNeighbourSK, orb, iSparseStart, img2CentCell, iCellVec, cellVec,&
          & tRealHS, parallelKS, HSqrCplx, SSqrCplx, ERhoPrim)
    else
      if (tRealHS) then
        call getEDensityMtxFromRealEigvecs(env, denseDesc, forceType, filling, eigen,&
            & neighbourList, nNeighbourSK, orb, iSparseStart, img2CentCell, ham, over,&
            & parallelKS, tHelical, species, coord, HSqrReal, SSqrReal, ERhoPrim)
      else
        call getEDensityMtxFromComplexEigvecs(env, denseDesc, forceType, filling, eigen, kPoint,&
            & kWeight, neighbourList, nNeighbourSK, orb, iSparseStart, img2CentCell, iCellVec,&
            & cellVec, ham, over, parallelKS, tHelical, species, coord, HSqrCplx, SSqrCplx,&
            & ERhoPrim)
      end if
    end if

  end subroutine getEDensityMtxFromEigvecs


  !> Calculates density matrix from real eigenvectors.
  subroutine getEDensityMtxFromRealEigvecs(env, denseDesc, forceType, filling, eigen,&
      & neighbourList, nNeighbourSK, orb, iSparseStart, img2CentCell, ham, over, parallelKS,&
      & tHelical, species, coord, eigvecsReal, work, ERhoPrim)

    !> Environment settings
    type(TEnvironment), intent(in) :: env

    !> Dense matrix descriptor
    type(TDenseDescr), intent(in) :: denseDesc

    !> How to calculate the force
    integer, intent(in) :: forceType

    !> Occupations of single particle states in the ground state
    real(dp), intent(in) :: filling(:,:,:)

    !> Eigenvalues
    real(dp), intent(in) :: eigen(:,:,:)

    !> list of neighbours for each atom
    type(TNeighbourList), intent(in) :: neighbourList

    !> Number of neighbours for each of the atoms
    integer, intent(in) :: nNeighbourSK(:)

    !> Atomic orbital information
    type(TOrbitals), intent(in) :: orb

    !> Index array for the start of atomic blocks in sparse arrays
    integer, intent(in) :: iSparseStart(:,:)

    !> map from image atoms to the original unique atom
    integer, intent(in) :: img2CentCell(:)

    !> Sparse Hamiltonian
    real(dp), intent(in) :: ham(:,:)

    !> Sparse overlap
    real(dp), intent(in) :: over(:)

    !> K-points and spins to process
    type(TParallelKS), intent(in) :: parallelKS

    !> Is the geometry haelical
    logical, intent(in) :: tHelical

    !> species of atoms
    integer, intent(in), optional :: species(:)

    !> all coordinates
    real(dp), intent(in) :: coord(:,:)

    !> Eigenvectors (NOTE: they will be rewritten with work data on exit!)
    real(dp), intent(inout) :: eigvecsReal(:,:,:)

    !> Work array for storing temporary data
    real(dp), intent(out) :: work(:,:)

    !> Energy weighted density matrix
    real(dp), intent(out) :: ERhoPrim(:)

    real(dp), allocatable :: work2(:,:)
    integer :: nLocalRows, nLocalCols
    integer :: iKS, iS

    nLocalRows = size(eigvecsReal, dim=1)
    nLocalCols = size(eigvecsReal, dim=2)
    if (forceType == forceTypes%dynamicT0 .or. forceType == forceTypes%dynamicTFinite) then
      allocate(work2(nLocalRows, nLocalCols))
    end if

    ERhoPrim(:) = 0.0_dp
    do iKS = 1, parallelKS%nLocalKS
      iS = parallelKS%localKS(2, iKS)

      select case (forceType)

      case(forceTypes%orig)
        ! Original (non-consistent) scheme
      #:if WITH_SCALAPACK
        call makeDensityMtxRealBlacs(env%blacs%orbitalGrid, denseDesc%blacsOrbSqr, filling(:,1,iS),&
            & eigvecsReal(:,:,iKS), work, eigen(:,1,iS))
      #:else
        if (tDensON2) then
          call makeDensityMatrix(work, eigvecsReal(:,:,iKS), filling(:,1,iS), eigen(:,1,iS),&
              & neighbourlist%iNeighbour, nNeighbourSK, orb, denseDesc%iAtomStart, img2CentCell)
        else
          call makeDensityMatrix(work, eigvecsReal(:,:,iKS), filling(:,1,iS), eigen(:,1,iS))
        end if
      #:endif

      case(forceTypes%dynamicT0)
        ! Correct force for XLBOMD for T=0K (DHD)
      #:if WITH_SCALAPACK
        if (tHelical) then
          call unpackHSHelicalRealBlacs(env%blacs, ham(:,iS), neighbourList%iNeighbour,&
              & nNeighbourSK, iSparseStart, img2CentCell, orb, species, coord, denseDesc, work)
        else
          call unpackHSRealBlacs(env%blacs, ham(:,iS), neighbourList%iNeighbour, nNeighbourSK,&
              & iSparseStart, img2CentCell, denseDesc, work)
        end if
        call makeDensityMtxRealBlacs(env%blacs%orbitalGrid, denseDesc%blacsOrbSqr, filling(:,1,iS),&
            & eigVecsReal(:,:,iKS), work2)
        call pblasfx_psymm(work2, denseDesc%blacsOrbSqr, work, denseDesc%blacsOrbSqr,&
            & eigvecsReal(:,:,iKS), denseDesc%blacsOrbSqr, side="L")
        call pblasfx_psymm(work2, denseDesc%blacsOrbSqr, eigvecsReal(:,:,iKS),&
            & denseDesc%blacsOrbSqr, work, denseDesc%blacsOrbSqr, side="R", alpha=0.5_dp)
      #:else
        if (tHelical) then
          call unpackHelicalHS(work, ham(:,iS), neighbourlist%iNeighbour, nNeighbourSK,&
              & denseDesc%iAtomStart, iSparseStart, img2CentCell, orb, species, coord)
        else
          call unpackHS(work, ham(:,iS), neighbourlist%iNeighbour, nNeighbourSK,&
              & denseDesc%iAtomStart, iSparseStart, img2CentCell)
        end if
        call blockSymmetrizeHS(work, denseDesc%iAtomStart)
        call makeDensityMatrix(work2, eigvecsReal(:,:,iKS), filling(:,1,iS))
        ! D H
        call symm(eigvecsReal(:,:,iKS), "L", work2, work)
        ! (D H) D
        call symm(work, "R", work2, eigvecsReal(:,:,iKS), alpha=0.5_dp)
      #:endif

      case(forceTypes%dynamicTFinite)
        ! Correct force for XLBOMD for T <> 0K (DHS^-1 + S^-1HD)
      #:if WITH_SCALAPACK
        call makeDensityMtxRealBlacs(env%blacs%orbitalGrid, denseDesc%blacsOrbSqr, filling(:,1,iS),&
            & eigVecsReal(:,:,iKS), work)
        if (tHelical) then
          call unpackHSHelicalRealBlacs(env%blacs, ham(:,iS), neighbourlist%iNeighbour,&
              & nNeighbourSK, iSparseStart, img2CentCell, orb, species, coord, denseDesc, work2)
        else
          call unpackHSRealBlacs(env%blacs, ham(:,iS), neighbourlist%iNeighbour, nNeighbourSK,&
              & iSparseStart, img2CentCell, denseDesc, work2)
        end if
        call pblasfx_psymm(work, denseDesc%blacsOrbSqr, work2, denseDesc%blacsOrbSqr,&
            & eigvecsReal(:,:,iKS), denseDesc%blacsOrbSqr, side="L")
        if (tHelical) then
          call unpackHSHelicalRealBlacs(env%blacs, over, neighbourlist%iNeighbour, nNeighbourSK,&
              & iSparseStart, img2CentCell, orb, species, coord, denseDesc, work)
        else
          call unpackHSRealBlacs(env%blacs, over, neighbourlist%iNeighbour, nNeighbourSK,&
              & iSparseStart, img2CentCell, denseDesc, work)
        end if
        call psymmatinv(denseDesc%blacsOrbSqr, work)
        call pblasfx_psymm(work, denseDesc%blacsOrbSqr, eigvecsReal(:,:,iKS),&
            & denseDesc%blacsOrbSqr, work2, denseDesc%blacsOrbSqr, side="R", alpha=0.5_dp)
        work(:,:) = work2
        call pblasfx_ptran(work2, denseDesc%blacsOrbSqr, work, denseDesc%blacsOrbSqr, alpha=1.0_dp,&
            & beta=1.0_dp)
      #:else
        call makeDensityMatrix(work, eigvecsReal(:,:,iKS), filling(:,1,iS))
        if (tHelical) then
          call unpackHelicalHS(work2, ham(:,iS), neighbourlist%iNeighbour, nNeighbourSK,&
              & denseDesc%iAtomStart, iSparseStart, img2CentCell, orb, species, coord)
        else
          call unpackHS(work2, ham(:,iS), neighbourlist%iNeighbour, nNeighbourSK,&
              & denseDesc%iAtomStart, iSparseStart, img2CentCell)
        end if
        call blocksymmetrizeHS(work2, denseDesc%iAtomStart)
        call symm(eigvecsReal(:,:,iKS), "L", work, work2)
        if (tHelical) then
          call unpackHelicalHS(work, over, neighbourlist%iNeighbour, nNeighbourSK,&
              & denseDesc%iAtomStart, iSparseStart, img2CentCell, orb, species, coord)
        else
          call unpackHS(work, over, neighbourlist%iNeighbour, nNeighbourSK, denseDesc%iAtomStart,&
              & iSparseStart, img2CentCell)
        end if
        call symmatinv(work)
        call symm(work2, "R", work, eigvecsReal(:,:,iKS), alpha=0.5_dp)
        work(:,:) = work2 + transpose(work2)
      #:endif
      end select

    #:if WITH_SCALAPACK
      if (tHelical) then
        call packRhoHelicalRealBlacs(env%blacs, denseDesc, work, neighbourList%iNeighbour,&
            & nNeighbourSK, iSparseStart, img2CentCell, orb, species, coord, ERhoPrim)
      else
        call packRhoRealBlacs(env%blacs, denseDesc, work, neighbourList%iNeighbour, nNeighbourSK,&
            & orb%mOrb, iSparseStart, img2CentCell, ERhoPrim)
      end if
    #:else
      if (tHelical) then
        call packHelicalHS(ERhoPrim, work, neighbourList%iNeighbour, nNeighbourSK,&
            & denseDesc%iAtomStart, iSparseStart, img2CentCell, orb, species, coord)
      else
        call packHS(ERhoPrim, work, neighbourList%iNeighbour, nNeighbourSK, orb%mOrb,&
            & denseDesc%iAtomStart, iSparseStart, img2CentCell)
      end if
    #:endif
    end do

  #:if WITH_SCALAPACK
    ! Add up and distribute energy weighted density matrix contribution from each group
    call mpifx_allreduceip(env%mpi%globalComm, ERhoPrim, MPI_SUM)
  #:endif

  end subroutine getEDensityMtxFromRealEigvecs


  !> Calculates density matrix from complex eigenvectors.
  subroutine getEDensityMtxFromComplexEigvecs(env, denseDesc, forceType, filling, eigen, kPoint,&
      & kWeight, neighbourList, nNeighbourSK, orb, iSparseStart, img2CentCell, iCellVec, cellVec,&
      & ham, over, parallelKS, tHelical, species, coord, eigvecsCplx, work, ERhoPrim)

    !> Environment settings
    type(TEnvironment), intent(in) :: env

    !> Dense matrix descriptor
    type(TDenseDescr), intent(in) :: denseDesc

    integer, intent(in) :: forceType

    !> Occupations of single particle states in the ground state
    real(dp), intent(in) :: filling(:,:,:)

    !> eigen-values of the system
    real(dp), intent(in) :: eigen(:,:,:)

    !> k-points of the system
    real(dp), intent(in) :: kPoint(:,:)

    !> Weights for k-points
    real(dp), intent(in) :: kWeight(:)

    !> list of neighbours for each atom
    type(TNeighbourList), intent(in) :: neighbourList

    !> Number of neighbours for each of the atoms
    integer, intent(in) :: nNeighbourSK(:)

    !> Atomic orbital information
    type(TOrbitals), intent(in) :: orb

    !> Index array for the start of atomic blocks in sparse arrays
    integer, intent(in) :: iSparseStart(:,:)

    !> map from image atoms to the original unique atom
    integer, intent(in) :: img2CentCell(:)

    !> Index for which unit cell atoms are associated with
    integer, intent(in) :: iCellVec(:)

    !> Vectors (in units of the lattice constants) to cells of the lattice
    real(dp), intent(in) :: cellVec(:,:)

    !> Sparse Hamiltonian
    real(dp), intent(in) :: ham(:,:)

    !> Sparse overlap
    real(dp), intent(in) :: over(:)

    !> K-points and spins to process
    type(TParallelKS), intent(in) :: parallelKS

    !> Is the geometry helical
    logical, intent(in) :: tHelical

    !> species of atoms
    integer, intent(in), optional :: species(:)

    !> all coordinates
    real(dp), intent(in) :: coord(:,:)

    !> Eigenvectors of the system
    complex(dp), intent(inout) :: eigvecsCplx(:,:,:)

    !> work array (sized like overlap matrix)
    complex(dp), intent(inout) :: work(:,:)

    !> Energy weighted sparse density matrix (charge only part)
    real(dp), intent(out) :: ERhoPrim(:)

    complex(dp), allocatable :: work2(:,:)
    integer :: nLocalRows, nLocalCols
    integer :: iKS, iS, iK

    nLocalRows = size(eigvecsCplx, dim=1)
    nLocalCols = size(eigvecsCplx, dim=2)

    if (forceType == forceTypes%dynamicT0 .or. forceType == forceTypes%dynamicTFinite) then
      allocate(work2(nLocalRows, nLocalCols))
    end if

    ERhoPrim(:) = 0.0_dp
    do iKS = 1, parallelKS%nLocalKS
      iK = parallelKS%localKS(1, iKS)
      iS = parallelKS%localKS(2, iKS)

      select case (forceType)

      case(forceTypes%orig)
        ! Original (non-consistent) scheme
      #:if WITH_SCALAPACK
        call makeDensityMtxCplxBlacs(env%blacs%orbitalGrid, denseDesc%blacsOrbSqr,&
            & filling(:,iK,iS), eigvecsCplx(:,:,iKS), work, eigen(:,iK,iS))
      #:else
        if (tDensON2) then
          call makeDensityMatrix(work, eigvecsCplx(:,:,iKS), filling(:,iK,iS),&
              & eigen(:,iK, iS), neighbourlist%iNeighbour, nNeighbourSK, orb, denseDesc%iAtomStart,&
              & img2CentCell)
        else
          call makeDensityMatrix(work, eigvecsCplx(:,:,iKS), filling(:,iK,iS), eigen(:,iK, iS))
        end if
      #:endif

      case(forceTypes%dynamicT0)
        ! Correct force for XLBOMD for T=0K (DHD)
      #:if WITH_SCALAPACK
        if (tHelical) then
          call unpackHSHelicalCplxBlacs(env%blacs, ham(:,iS), kPoint(:,iK),&
              & neighbourList%iNeighbour, nNeighbourSK, iCellVec, cellVec, iSparseStart,&
              & img2CentCell, orb, species, coord, denseDesc, work)
        else
          call unpackHSCplxBlacs(env%blacs, ham(:,iS), kPoint(:,iK), neighbourList%iNeighbour,&
              & nNeighbourSK, iCellVec, cellVec, iSparseStart, img2CentCell, denseDesc, work)
        end if
        call makeDensityMtxCplxBlacs(env%blacs%orbitalGrid, denseDesc%blacsOrbSqr, filling(:,1,iS),&
            & eigvecsCplx(:,:,iKS), work2)
        call pblasfx_phemm(work2, denseDesc%blacsOrbSqr, work, denseDesc%blacsOrbSqr,&
            & eigvecsCplx(:,:,iKS), denseDesc%blacsOrbSqr, side="L")
        call pblasfx_phemm(work2, denseDesc%blacsOrbSqr, eigvecsCplx(:,:,iKS),&
            & denseDesc%blacsOrbSqr, work, denseDesc%blacsOrbSqr, side="R", alpha=(0.5_dp, 0.0_dp))
      #:else
        call makeDensityMatrix(work2, eigvecsCplx(:,:,iKS), filling(:,iK,iS))
        if (tHelical) then
          call unpackHelicalHS(work, ham(:,iS), kPoint(:,iK), neighbourlist%iNeighbour,&
              & nNeighbourSK, iCellVec, cellVec, denseDesc%iAtomStart, iSparseStart, img2CentCell,&
              & orb, species, coord)
        else
          call unpackHS(work, ham(:,iS), kPoint(:,iK), neighbourlist%iNeighbour, nNeighbourSK,&
              & iCellVec, cellVec, denseDesc%iAtomStart, iSparseStart, img2CentCell)
        end if
        call blockHermitianHS(work, denseDesc%iAtomStart)
        call hemm(eigvecsCplx(:,:,iKS), "L", work2, work)
        call hemm(work, "R", work2, eigvecsCplx(:,:,iKS), alpha=(0.5_dp, 0.0_dp))
      #:endif

      case(forceTypes%dynamicTFinite)
        ! Correct force for XLBOMD for T <> 0K (DHS^-1 + S^-1HD)
      #:if WITH_SCALAPACK
        call makeDensityMtxCplxBlacs(env%blacs%orbitalGrid, denseDesc%blacsOrbSqr,&
            & filling(:,iK,iS), eigVecsCplx(:,:,iKS), work)
        if (tHelical) then
          call unpackHSHelicalCplxBlacs(env%blacs, ham(:,iS), kPoint(:,iK),&
              & neighbourlist%iNeighbour, nNeighbourSK, iCellVec, cellVec, iSparseStart,&
              & img2CentCell, orb, species, coord, denseDesc, work2)
        else
          call unpackHSCplxBlacs(env%blacs, ham(:,iS), kPoint(:,iK), neighbourlist%iNeighbour,&
              & nNeighbourSK, iCellVec, cellVec, iSparseStart, img2CentCell, denseDesc, work2)
        end if
        call pblasfx_phemm(work, denseDesc%blacsOrbSqr, work2, denseDesc%blacsOrbSqr,&
            & eigvecsCplx(:,:,iKS), denseDesc%blacsOrbSqr, side="L")
        if (tHelical) then
          call unpackHSHelicalCplxBlacs(env%blacs, over, kPoint(:,iK), neighbourlist%iNeighbour,&
              & nNeighbourSK, iCellVec, cellVec, iSparseStart, img2CentCell, orb, species, coord,&
              & denseDesc, work)
        else
          call unpackHSCplxBlacs(env%blacs, over, kPoint(:,iK), neighbourlist%iNeighbour,&
              & nNeighbourSK, iCellVec, cellVec, iSparseStart, img2CentCell, denseDesc, work)
        end if
        call phermatinv(denseDesc%blacsOrbSqr, work)
        call pblasfx_phemm(work, denseDesc%blacsOrbSqr, eigvecsCplx(:,:,iKS),&
            & denseDesc%blacsOrbSqr, work2, denseDesc%blacsOrbSqr, side="R", alpha=(0.5_dp, 0.0_dp))
        work(:,:) = work2
        call pblasfx_ptranc(work2, denseDesc%blacsOrbSqr, work, denseDesc%blacsOrbSqr,&
            & alpha=(1.0_dp, 0.0_dp), beta=(1.0_dp, 0.0_dp))
      #:else
        call makeDensityMatrix(work, eigvecsCplx(:,:,iKS), filling(:,iK,iS))
        if (tHelical) then
          call unpackHelicalHS(work2, ham(:,iS), kPoint(:,iK), neighbourlist%iNeighbour,&
              & nNeighbourSK, iCellVec, cellVec, denseDesc%iAtomStart, iSparseStart, img2CentCell,&
              & orb, species, coord)
        else
          call unpackHS(work2, ham(:,iS), kPoint(:,iK), neighbourlist%iNeighbour, nNeighbourSK,&
              & iCellVec, cellVec, denseDesc%iAtomStart, iSparseStart, img2CentCell)
        end if
        call blockHermitianHS(work2, denseDesc%iAtomStart)
        call hemm(eigvecsCplx(:,:,iKS), "L", work, work2)
        if  (tHelical) then
          call unpackHelicalHS(work, over, kPoint(:,iK), neighbourlist%iNeighbour, nNeighbourSK,&
              & iCellVec, cellVec, denseDesc%iAtomStart, iSparseStart, img2CentCell, orb, species,&
              & coord)
        else
          call unpackHS(work, over, kPoint(:,iK), neighbourlist%iNeighbour, nNeighbourSK, iCellVec,&
              & cellVec, denseDesc%iAtomStart, iSparseStart, img2CentCell)
        end if
        call hermatinv(work)
        call hemm(work2, "R", work, eigvecsCplx(:,:,iKS), alpha=(0.5_dp, 0.0_dp))
        work(:,:) = work2 + transpose(conjg(work2))
      #:endif
      end select

    #:if WITH_SCALAPACK
      if (tHelical) then
        call packRhoHelicalCplxBlacs(env%blacs, denseDesc, work, kPoint(:,iK), kWeight(iK),&
            & neighbourList%iNeighbour, nNeighbourSK, iCellVec, cellVec, iSparseStart,&
            & img2CentCell, orb, species, coord, ERhoPrim)
      else
        call packRhoCplxBlacs(env%blacs, denseDesc, work, kPoint(:,iK), kWeight(iK),&
            &neighbourList%iNeighbour, nNeighbourSK, orb%mOrb, iCellVec, cellVec, iSparseStart,&
            & img2CentCell, ERhoPrim)
      end if
    #:else
      if (tHelical) then
        call packHelicalHS(ERhoPrim, work, kPoint(:,iK), kWeight(iK), neighbourList%iNeighbour,&
            & nNeighbourSK, orb%mOrb, iCellVec, cellVec, denseDesc%iAtomStart, iSparseStart,&
            & img2CentCell, orb, species, coord)
      else
        call packHS(ERhoPrim, work, kPoint(:,iK), kWeight(iK), neighbourList%iNeighbour,&
            & nNeighbourSK, orb%mOrb, iCellVec, cellVec, denseDesc%iAtomStart, iSparseStart,&
            & img2CentCell)
      end if
    #:endif
    end do

  #:if WITH_SCALAPACK
    ! Add up and distribute energy weighted density matrix contribution from each group
    call mpifx_allreduceip(env%mpi%globalComm, ERhoPrim, MPI_SUM)
  #:endif

  end subroutine getEDensityMtxFromComplexEigvecs


  !> Calculates density matrix from Pauli-type two component eigenvectors.
  subroutine getEDensityMtxFromPauliEigvecs(env, denseDesc, filling, eigen, kPoint, kWeight,&
      & neighbourList, nNeighbourSK, orb, iSparseStart, img2CentCell, iCellVec, cellVec, tRealHS,&
      & parallelKS, eigvecsCplx, work, ERhoPrim)

    !> Environment settings
    type(TEnvironment), intent(in) :: env

    !> Dense matrix descriptor
    type(TDenseDescr), intent(in) :: denseDesc

    !> Occupations of single particle states in the ground state
    real(dp), intent(in) :: filling(:,:,:)

    !> Eigenvalues
    real(dp), intent(in) :: eigen(:,:,:)

    !> K-points
    real(dp), intent(in) :: kPoint(:,:)

    !> Weights for k-points
    real(dp), intent(in) :: kWeight(:)

    !> list of neighbours for each atom
    type(TNeighbourList), intent(in) :: neighbourList

    !> Number of neighbours for each of the atoms
    integer, intent(in) :: nNeighbourSK(:)

    !> Atomic orbital information
    type(TOrbitals), intent(in) :: orb

    !> Index array for the start of atomic blocks in sparse arrays
    integer, intent(in) :: iSparseStart(:,:)

    !> map from image atoms to the original unique atom
    integer, intent(in) :: img2CentCell(:)

    !> Index for which unit cell atoms are associated with
    integer, intent(in) :: iCellVec(:)

    !> Vectors (in units of the lattice constants) to cells of the lattice
    real(dp), intent(in) :: cellVec(:,:)

    !> Is the hamiltonian real (no k-points/molecule/gamma point)?
    logical, intent(in) :: tRealHS

    !> K-points and spins to process
    type(TParallelKS), intent(in) :: parallelKS

    !> Eigenvectors
    complex(dp), intent(inout) :: eigvecsCplx(:,:,:)

    !> Work array
    complex(dp), intent(out) :: work(:,:)

    !> Sparse energy weighted density matrix
    real(dp), intent(out) :: ERhoPrim(:)

    integer :: iKS, iK

    ERhoPrim(:) = 0.0_dp
    do iKS = 1, parallelKS%nLocalKS
      iK = parallelKS%localKS(1, iKS)
    #:if WITH_SCALAPACK
      call makeDensityMtxCplxBlacs(env%blacs%orbitalGrid, denseDesc%blacsOrbSqr, filling(:,iK,1),&
          & eigvecsCplx(:,:,iKS), work, eigen(:,iK,1))
      call packERhoPauliBlacs(env%blacs, denseDesc, work, kPoint(:,iK), kWeight(iK),&
          & neighbourList%iNeighbour, nNeighbourSK, orb%mOrb, iCellVec, cellVec, iSparseStart,&
          & img2CentCell, ERhoPrim)
    #:else
      call makeDensityMatrix(work, eigvecsCplx(:,:,iKS), filling(:,iK,1), eigen(:,iK,1))
      if (tRealHS) then
        call packERho(ERhoPrim, work, neighbourList%iNeighbour, nNeighbourSK, orb%mOrb,&
            & denseDesc%iAtomStart, iSparseStart, img2CentCell)
      else
        call packERho(ERhoPrim, work, kPoint(:,iK), kWeight(iK), neighbourList%iNeighbour,&
            & nNeighbourSK, orb%mOrb, iCellVec, cellVec, denseDesc%iAtomStart, iSparseStart,&
            & img2CentCell)
      end if
    #:endif
    end do

  #:if WITH_SCALAPACK
    ! Add up and distribute energy weighted density matrix contribution from each group
    call mpifx_allreduceip(env%mpi%globalComm, ERhoPrim, MPI_SUM)
  #:endif

  end subroutine getEDensityMtxFromPauliEigvecs


  !> Calculates the gradients
  subroutine getGradients(env, sccCalc, isExtField, isXlbomd, nonSccDeriv, rhoPrim, ERhoPrim,&
      & qOutput, q0, skHamCont, skOverCont, repulsive, neighbourList, nNeighbourSK, species,&
      & img2CentCell, iSparseStart, orb, potential, coord, derivs, groundDerivs, tripletderivs,&
      & mixedderivs, iRhoPrim, thirdOrd, solvation, qDepExtPot, chrgForces, dispersion, rangeSep,&
      & SSqrReal, over, denseDesc, deltaRhoOutSqr, halogenXCorrection, tHelical, coord0, deltaDftb)

    !> Environment settings
    type(TEnvironment), intent(inout) :: env

    !> SCC module internal variables
    type(TScc), allocatable, intent(inout) :: sccCalc

    !> external electric field
    logical, intent(in) :: isExtField

    !> extended Lagrangian active?
    logical, intent(in) :: isXlbomd

    !> method for calculating derivatives of S and H0
    type(TNonSccDiff), intent(in) :: nonSccDeriv

    !> sparse density matrix
    real(dp), intent(in) :: rhoPrim(:,:)

    !> energy  weighted density matrix
    real(dp), intent(in) :: ERhoPrim(:)

    !> electron populations (may be unallocated for non-scc case)
    real(dp), allocatable, intent(in) :: qOutput(:,:,:)

    !> reference atomic charges (may be unallocated for non-scc case)
    real(dp), allocatable, intent(in) :: q0(:,:,:)

    !> non-SCC hamiltonian information
    type(TSlakoCont), intent(in) :: skHamCont

    !> overlap information
    type(TSlakoCont), intent(in) :: skOverCont

    !> repulsive information
    class(TRepulsive), allocatable, intent(in) :: repulsive

    !> list of neighbours for each atom
    type(TNeighbourList), intent(in) :: neighbourList

    !> Number of neighbours for each of the atoms
    integer, intent(in) :: nNeighbourSK(:)

    !> species of all atoms in the system
    integer, intent(in) :: species(:)

    !> map from image atoms to the original unique atom
    integer, intent(in) :: img2CentCell(:)

    !> Index array for the start of atomic blocks in sparse arrays
    integer, intent(in) :: iSparseStart(:,:)

    !> Atomic orbital information
    type(TOrbitals), intent(in) :: orb

    !>  potential acting on the system
    type(TPotentials), intent(in) :: potential

    !> atomic coordinates
    real(dp), intent(in) :: coord(:,:)

    !> derivatives of energy wrt to atomic positions
    real(dp), intent(out) :: derivs(:,:)

    !> derivatives of ground state energy wrt to atomic positions
    real(dp), intent(inout), allocatable :: groundDerivs(:,:)

    !> derivatives of triplet energy wrt to atomic positions (TI-DFTB excited states)
    real(dp), intent(inout), allocatable :: tripletDerivs(:,:)

    !> derivatives of mixed energy wrt to atomic positions (TI-DFTB excited states)
    real(dp), intent(inout), allocatable :: mixedDerivs(:,:)

    !> imaginary part of density matrix
    real(dp), intent(in), allocatable :: iRhoPrim(:,:)

    !> Is 3rd order SCC being used
    type(TThirdOrder), intent(inout), allocatable :: thirdOrd

    !> Solvation model
    class(TSolvation), allocatable, intent(inout) :: solvation

    !> Population dependant external potential
    type(TQDepExtPotProxy), intent(inout), allocatable :: qDepExtPot

    !> forces on external charges
    real(dp), intent(inout), allocatable :: chrgForces(:,:)

    !> dispersion interactions
    class(TDispersionIface), intent(inout), allocatable :: dispersion

    !> Data from rangeseparated calculations
    type(TRangeSepFunc), intent(inout), allocatable :: rangeSep

    !> dense overlap matrix, required for rangeSep
    real(dp), intent(inout), allocatable :: SSqrReal(:,:)

    !> sparse overlap matrix, required for rangeSep
    real(dp), intent(in) :: over(:)

    !> Dense matrix descriptor,required for rangeSep
    type(TDenseDescr), intent(in) :: denseDesc

    !> Change in density matrix during this SCC step for rangesep
    real(dp), pointer, intent(in) :: deltaRhoOutSqr(:,:,:)

    !> Correction for halogen bonds
    type(THalogenX), allocatable, intent(inout) :: halogenXCorrection

    !> Is the geometry helical
    logical, intent(in) :: tHelical

    !> Central cell atomic coordinates
    real(dp), intent(in) :: coord0(:,:)

    !> Determinant derived type
    type(TDftbDeterminants), intent(in) :: deltaDftb

    real(dp), allocatable :: tmpDerivs(:,:)
    real(dp), allocatable :: dQ(:,:,:)
    logical :: tImHam, tExtChrg, tSccCalc
    integer :: nAtom, iAt

    tSccCalc = allocated(sccCalc)
    tImHam = allocated(iRhoPrim)
    tExtChrg = allocated(chrgForces)
    nAtom = size(derivs, dim=2)

    allocate(tmpDerivs(3, nAtom))
    derivs(:,:) = 0.0_dp

    if (.not. (tSccCalc .or. isExtField)) then
      ! No external or internal potentials
      if (tImHam) then
        call derivative_shift(env, derivs, nonSccDeriv, rhoPrim, iRhoPrim, ERhoPrim, skHamCont,&
            & skOverCont, coord, species, neighbourList%iNeighbour, nNeighbourSK, img2CentCell,&
            & iSparseStart, orb, potential%intBlock, potential%iorbitalBlock)
      else
        call derivative_shift(env, derivs, nonSccDeriv, rhoPrim(:,1), ERhoPrim, skHamCont,&
            & skOverCont, coord, species, neighbourList%iNeighbour, nNeighbourSK, img2CentCell,&
            & iSparseStart, orb, tHelical)
      end if
    else
      if (tImHam) then
        call derivative_shift(env, derivs, nonSccDeriv, rhoPrim, iRhoPrim, ERhoPrim, skHamCont,&
            & skOverCont, coord, species, neighbourList%iNeighbour, nNeighbourSK, img2CentCell,&
            & iSparseStart, orb, potential%intBlock, potential%iorbitalBlock)
      else
        call derivative_shift(env, derivs, nonSccDeriv, rhoPrim, ERhoPrim, skHamCont, skOverCont,&
            & coord, species, neighbourList%iNeighbour, nNeighbourSK, img2CentCell, iSparseStart,&
            & orb, potential%intBlock)
      end if

      if (tExtChrg) then
        chrgForces(:,:) = 0.0_dp
        if (isXlbomd) then
          call error("XLBOMD does not work with external charges yet!")
        else
          call sccCalc%addForceDc(env, derivs, species, neighbourList%iNeighbour, img2CentCell,&
              & chrgForces)
        end if
      else if (tSccCalc) then
        if (isXlbomd) then
          call sccCalc%addForceDcXlbomd(env, species, orb, neighbourList%iNeighbour,&
              & img2CentCell, qOutput, q0, derivs)
        else
          call sccCalc%addForceDc(env, derivs, species, neighbourList%iNeighbour, img2CentCell)
        end if
      end if

      if (allocated(thirdOrd)) then
        if (isXlbomd) then
          call thirdOrd%addGradientDcXlbomd(neighbourList, species, coord, img2CentCell, qOutput,&
              & q0, orb, derivs)
        else
          call thirdOrd%addGradientDc(neighbourList, species, coord, img2CentCell, derivs)
        end if
      end if

      if (allocated(qDepExtPot)) then
        allocate(dQ(orb%mShell, nAtom, size(qOutput, dim=3)))
        call getChargePerShell(qOutput, orb, species, dQ, qRef=q0)
        call qDepExtPot%addGradientDc(sum(dQ(:,:,1), dim=1), dQ(:,:,1), derivs)
      end if

      if (isExtField) then
        do iAt = 1, nAtom
          derivs(:, iAt) = derivs(:, iAt)&
              & + sum(qOutput(:, iAt, 1) - q0(:, iAt, 1)) * potential%extGrad(:, iAt)
        end do
      end if

    end if

    if (allocated(solvation)) then
      if (isXlbomd) then
        call error("XLBOMD does not work with solvation yet!")
      else
        call solvation%addGradients(env, neighbourList, species, coord, img2CentCell, derivs)
      end if
    end if

    if (allocated(dispersion)) then
      call dispersion%addGradients(env, neighbourList, img2CentCell, coord, species, derivs)
    end if

    if (allocated(halogenXCorrection)) then
      call halogenXCorrection%addGradients(derivs, coord, species, neighbourList, img2CentCell)
    end if

    if (allocated(rangeSep)) then
      if (tHelical) then
        call unpackHelicalHS(SSqrReal, over, neighbourList%iNeighbour, nNeighbourSK,&
            & denseDesc%iAtomStart, iSparseStart, img2CentCell, orb, species, coord)
      else
        call unpackHS(SSqrReal, over, neighbourList%iNeighbour, nNeighbourSK, denseDesc%iAtomStart,&
            & iSparseStart, img2CentCell)
      end if
      if (size(deltaRhoOutSqr, dim=3) > 2) then
        call error("Range separated forces do not support non-colinear spin")
      else
        call rangeSep%addLRGradients(derivs, nonSccDeriv, deltaRhoOutSqr, skOverCont, coord,&
            & species, orb, denseDesc%iAtomStart, SSqrReal, neighbourList%iNeighbour, nNeighbourSK)
      end if
    end if

    if (allocated(repulsive)) then
      call repulsive%getGradients(coord, species, img2CentCell, neighbourList, tmpDerivs)
    else
      tmpDerivs(:,:) = 0.0_dp
    end if

    derivs(:,:) = derivs + tmpDerivs

    call helicalTwistFolded(derivs, coord, coord0, nAtom, tHelical)

    if(deltaDftb%isNonAufbau) then
      select case (deltaDftb%whichDeterminant(deltaDftb%iDeterminant))
      case (determinants%ground)
        groundDerivs(:,:) = derivs
      case (determinants%triplet)
        tripletDerivs(:,:) = derivs
      case (determinants%mixed)
        mixedDerivs(:,:) = derivs
      end select
    end if

  end subroutine getGradients


  !> Correct for z folding into central unit cell requiring a twist in helical cases
  pure subroutine helicalTwistFolded(derivs, coord, coord0, nAtom, tHelical)

    use dftbp_math_quaternions, only : rotate3
    use dftbp_dftb_boundarycond, only : zAxis

    !> Derivatives
    real(dp), intent(inout) :: derivs(:,:)

    !> Unfolded atoms
    real(dp), intent(in) :: coord(:,:)

    !> Central cell atoms
    real(dp), intent(in) :: coord0(:,:)

    !> number of atoms
    integer, intent(in) :: nAtom

    !> Is this a helical geometry
    logical, intent(in) :: tHelical

    integer :: ii
    real(dp) :: deltaTheta

    if (tHelical) then
      do ii = 1, nAtom
        deltaTheta = atan2(coord0(2,ii),coord0(1,ii)) - atan2(coord(2,ii),coord(1,ii))
        call rotate3(derivs(:,ii), deltaTheta, zAxis)
      end do
    end if

  end subroutine helicalTwistFolded


  !> use plumed to update derivatives
  subroutine updateDerivsByPlumed(env, plumedCalc, nAtom, iGeoStep, derivs, energy, coord0, mass,&
      & tPeriodic, latVecs)

    !> Environment settings
    type(TEnvironment), intent(in) :: env

    !> PLUMED calculator
    type(TPlumedCalc), allocatable, intent(inout) :: plumedCalc

    !> number of atoms
    integer, intent(in) :: nAtom

    !> steps taken during simulation
    integer, intent(in) :: iGeoStep

    !> the derivatives array
    real(dp), intent(inout), target, contiguous :: derivs(:,:)

    !> current energy
    real(dp), intent(in) :: energy

    !> current atomic positions
    real(dp), intent(in), target, contiguous :: coord0(:,:)

    !> atomic masses array
    real(dp), intent(in), target, contiguous :: mass(:)

    !> periodic?
    logical, intent(in) :: tPeriodic

    !> lattice vectors
    real(dp), intent(in), target, contiguous :: latVecs(:,:)

    if (.not. allocated(plumedCalc)) then
      return
    end if
    derivs(:,:) = -derivs
    call plumedCalc%sendCmdVal("setStep", iGeoStep)
    call plumedCalc%sendCmdPtr("setForces", derivs)
    call plumedCalc%sendCmdVal("setEnergy", energy)
    call plumedCalc%sendCmdPtr("setPositions", coord0)
    call plumedCalc%sendCmdPtr("setMasses", mass)
    if (tPeriodic) then
      call plumedCalc%sendCmdPtr("setBox", latVecs)
    end if
    call plumedCalc%sendCmdVal("calc", 0)
    derivs(:,:) = -derivs

  end subroutine updateDerivsByPlumed


  !> Calculates stress tensor and lattice derivatives.
  subroutine getStress(env, sccCalc, thirdOrd, isExtField, nonSccDeriv, rhoPrim, ERhoPrim, qOutput,&
      & q0, skHamCont, skOverCont, repulsive, neighbourList, nNeighbourSk, species,&
      & img2CentCell, iSparseStart, orb, potential, coord, latVec, invLatVec, cellVol, coord0,&
      & totalStress, totalLatDeriv, intPressure, iRhoPrim, solvation, dispersion,&
      & halogenXCorrection, deltaDftb, tripletStress, mixedStress)

    !> Environment settings
    type(TEnvironment), intent(in) :: env

    !> SCC module internal variables
    type(TScc), allocatable, intent(in) :: sccCalc

    !> Is 3rd order SCC being used
    type(TThirdOrder), intent(inout), allocatable :: thirdOrd

    !> External field
    logical, intent(in) :: isExtField

    !> method for calculating derivatives of S and H0
    type(TNonSccDiff), intent(in) :: nonSccDeriv

    !> density matrix
    real(dp), intent(in) :: rhoPrim(:,:)

    !> energy weighted density matrix
    real(dp), intent(in) :: ERhoPrim(:)

    !> electrons in orbitals
    real(dp), intent(in) :: qOutput(:,:,:)

    !> refernce charges
    real(dp), intent(in) :: q0(:,:,:)

    !> non-SCC hamiltonian information
    type(TSlakoCont), intent(in) :: skHamCont

    !> overlap information
    type(TSlakoCont), intent(in) :: skOverCont

    !> repulsive information
    class(TRepulsive), allocatable, intent(in) :: repulsive

    !> list of neighbours for each atom
    type(TNeighbourList), intent(in) :: neighbourList

    !> Number of neighbours for each of the atoms
    integer, intent(in) :: nNeighbourSK(:)

    !> species of all atoms in the system
    integer, intent(in) :: species(:)

    !> map from image atoms to the original unique atom
    integer, intent(in) :: img2CentCell(:)

    !> Index array for the start of atomic blocks in sparse arrays
    integer, intent(in) :: iSparseStart(:,:)

    !> Atomic orbital information
    type(TOrbitals), intent(in) :: orb

    !> potentials acting
    type(TPotentials), intent(in) :: potential

    !> coordinates of all atoms
    real(dp), intent(in) :: coord(:,:)

    !> lattice vectors
    real(dp), intent(in) :: latVec(:,:)

    !> inverse of the lattice vectors
    real(dp), intent(in) :: invLatVec(:,:)

    !> unit cell volume
    real(dp), intent(in) :: cellVol

    !> central cell coordinates of atoms
    real(dp), intent(inout) :: coord0(:,:)

    !> stress tensor
    real(dp), intent(out) :: totalStress(:,:)

    !> energy derivatives with respect to lattice vectors
    real(dp), intent(out) :: totalLatDeriv(:,:)

    !> internal pressure in cell
    real(dp), intent(out) :: intPressure

    !> imaginary part of the density matrix (if present)
    real(dp), intent(in), allocatable :: iRhoPrim(:,:)

    !> Solvation model
    class(TSolvation), allocatable, intent(inout) :: solvation

    !> dispersion interactions
    class(TDispersionIface), allocatable, intent(inout) :: dispersion

    !> Correction for halogen bonds
    type(THalogenX), allocatable, intent(inout) :: halogenXCorrection

    !> Determinant derived type
    type(TDftbDeterminants), intent(in) :: deltaDftb

    !> Stress tensor in triplet state (TI-DFTB excited states)
    real(dp), intent(inout), optional :: tripletStress(:,:)

    !> Stress tensor in mixed state (TI-DFTB excited states)
    real(dp), intent(inout), optional :: mixedStress(:,:)

    real(dp) :: tmpStress(3, 3)
    logical :: tImHam

    tImHam = allocated(iRhoPrim)

    if (allocated(sccCalc)) then
      if (tImHam) then
        call getBlockiStress(env, totalStress, nonSccDeriv, rhoPrim, iRhoPrim, ERhoPrim, skHamCont,&
            & skOverCont, coord, species, neighbourList%iNeighbour, nNeighbourSK, img2CentCell,&
            & iSparseStart, orb, potential%intBlock, potential%iorbitalBlock, cellVol)
      else
        call getBlockStress(env, totalStress, nonSccDeriv, rhoPrim, ERhoPrim, skHamCont,&
            & skOverCont, coord, species, neighbourList%iNeighbour, nNeighbourSK, img2CentCell,&
            & iSparseStart, orb, potential%intBlock, cellVol)
      end if
      call sccCalc%addStressDc(totalStress, env, species, neighbourList%iNeighbour, img2CentCell)
      if (allocated(thirdOrd)) then
        call thirdOrd%addStressDc(neighbourList, species, coord, img2CentCell, cellVol, totalStress)
      end if
    else
      if (tImHam) then
        call getBlockiStress(env, totalStress, nonSccDeriv, rhoPrim, iRhoPrim, ERhoPrim, skHamCont,&
            & skOverCont, coord, species, neighbourList%iNeighbour, nNeighbourSK, img2CentCell,&
            & iSparseStart, orb, potential%intBlock, potential%iorbitalBlock, cellVol)
      else
        call getNonSCCStress(env, totalStress, nonSccDeriv, rhoPrim(:,1), ERhoPrim, skHamCont,&
            & skOverCont, coord, species, neighbourList%iNeighbour, nNeighbourSK, img2CentCell,&
            & iSparseStart, orb, cellVol)
      end if
    end if

    if (allocated(solvation)) then
      call solvation%getStress(tmpStress)
      totalStress(:,:) = totalStress + tmpStress
    end if

    if (allocated(dispersion)) then
      call dispersion%getStress(tmpStress)
      totalStress(:,:) = totalStress + tmpStress
    end if

    if (allocated(halogenXCorrection)) then
      call halogenXCorrection%getStress(tmpStress, coord, neighbourList, species, img2CentCell,&
          & cellVol)
      totalStress(:,:) = totalStress + tmpStress
    end if

    if (isExtField) then
      call getExtFieldStress(latVec, cellVol, q0, qOutput, potential%extGrad, coord0, tmpStress)
      totalStress(:,:) = totalStress + tmpStress
    end if

    if (allocated(repulsive)) then
      call repulsive%getStress(coord, species, img2CentCell, neighbourList, cellVol, tmpStress)
    else
      tmpStress(:,:) = 0.0_dp
    end if
    totalStress(:,:) = totalStress + tmpStress

    if(deltaDftb%isNonAufbau) then
      select case (deltaDftb%whichDeterminant(deltaDftb%iDeterminant))
      case (determinants%triplet)
        tripletStress(:,:) = totalStress
      case (determinants%mixed)
        mixedStress(:,:) = totalStress
      end select
    end if

    intPressure = (totalStress(1,1) + totalStress(2,2) + totalStress(3,3)) / 3.0_dp
    totalLatDeriv(:,:) = -cellVol * matmul(totalStress, invLatVec)

  end subroutine getStress


  !> Calculates stress from external electric field.
  subroutine getExtFieldStress(latVec, cellVol, q0, qOutput, extPotGrad, coord0, stress)

    !> lattice vectors
    real(dp), intent(in) :: latVec(:,:)

    !> unit cell volume
    real(dp), intent(in) :: cellVol

    !> reference atomic charges
    real(dp), intent(in) :: q0(:,:,:)

    !> number of electrons in each orbital
    real(dp), intent(in) :: qOutput(:,:,:)

    !> Gradient of the external field
    real(dp), intent(in) :: extPotGrad(:,:)

    !> central cell coordinates of atoms
    real(dp), intent(inout) :: coord0(:,:)

    !> Stress tensor
    real(dp), intent(out) :: stress(:,:)

    real(dp) :: latDerivs(3,3)
    integer :: nAtom
    integer :: iAtom, ii, jj

    nAtom = size(coord0, dim=2)

    latDerivs(:,:) = 0.0_dp
    call cart2frac(coord0, latVec)
    do iAtom = 1, nAtom
      do ii = 1, 3
        do jj = 1, 3
          latDerivs(jj,ii) =  latDerivs(jj,ii)&
              & - sum(q0(:,iAtom,1) - qOutput(:,iAtom,1), dim=1) * extPotGrad(ii, iAtom)&
              & * coord0(jj, iAtom)
        end do
      end do
    end do
    call frac2cart(coord0, latVec)
    stress(:,:) = -matmul(latDerivs, transpose(latVec)) / cellVol

  end subroutine getExtFieldStress


  !> Removes forces components along constraint directions
  subroutine constrainForces(conAtom, conVec, derivs)

    !> atoms being constrained
    integer, intent(in) :: conAtom(:)

    !> vector to project out forces
    real(dp), intent(in) :: conVec(:,:)

    !> on input energy derivatives, on exit resulting projected derivatives
    real(dp), intent(inout) :: derivs(:,:)

    integer :: ii, iAtom

    ! Set force components along constraint vectors zero
    do ii = 1, size(conAtom)
      iAtom = conAtom(ii)
      derivs(:,iAtom) = derivs(:,iAtom)&
          & - conVec(:,ii) * dot_product(conVec(:,ii), derivs(:,iAtom))
    end do

  end subroutine constrainForces


  !> Flattens lattice components and applies lattice optimisation constraints.
  subroutine constrainLatticeDerivs(totalLatDerivs, normLatVecs, tLatOptFixAng,&
      & tLatOptFixLen, tLatOptIsotropic, constrLatDerivs)

    !> energy derivative with respect to lattice vectors
    real(dp), intent(in) :: totalLatDerivs(:,:)

    !> unit normals parallel to lattice vectors
    real(dp), intent(in) :: normLatVecs(:,:)

    !> Are the angles of the lattice being fixed during optimisation?
    logical, intent(in) :: tLatOptFixAng

    !> Are the magnitude of the lattice vectors fixed
    logical, intent(in) :: tLatOptFixLen(:)

    !> is the optimisation isotropic
    logical, intent(in) :: tLatOptIsotropic

    !> lattice vectors returned by the optimizer
    real(dp), intent(out) :: constrLatDerivs(:)

    real(dp) :: tmpLatDerivs(3, 3)
    integer :: ii

    tmpLatDerivs(:,:) = totalLatDerivs
    constrLatDerivs = reshape(tmpLatDerivs, [9])
    if (tLatOptFixAng) then
      ! project forces to be along original lattice
      tmpLatDerivs(:,:) = tmpLatDerivs * normLatVecs
      constrLatDerivs(:) = 0.0_dp
      if (any(tLatOptFixLen)) then
        do ii = 1, 3
          if (.not. tLatOptFixLen(ii)) then
            constrLatDerivs(ii) = sum(tmpLatDerivs(:,ii))
          end if
        end do
      else
        constrLatDerivs(1:3) = sum(tmpLatDerivs, dim=1)
      end if
    elseif (tLatOptIsotropic) then
      tmpLatDerivs(:,:) = tmpLatDerivs * normLatVecs
      constrLatDerivs(:) = 0.0_dp
      constrLatDerivs(1) = sum(tmpLatDerivs)
    end if

  end subroutine constrainLatticeDerivs


  !> Unfold contrained lattice vectors to full one.
  subroutine unconstrainLatticeVectors(constrLatVecs, origLatVecs, tLatOptFixAng, tLatOptFixLen,&
      & tLatOptIsotropic, newLatVecs)

    !> packaged up lattice vectors (depending on optimisation mode)
    real(dp), intent(in) :: constrLatVecs(:)

    !> original vectors at start
    real(dp), intent(in) :: origLatVecs(:,:)

    !> Are the angles of the lattice vectors fixed
    logical, intent(in) :: tLatOptFixAng

    !> are the magnitudes of the lattice vectors fixed
    logical, intent(in) :: tLatOptFixLen(:)

    !> is the optimisation isotropic
    logical, intent(in) :: tLatOptIsotropic

    !> resulting lattice vectors
    real(dp), intent(out) :: newLatVecs(:,:)

    real(dp) :: tmpLatVecs(9)
    integer :: ii

    tmpLatVecs(:) = constrLatVecs
    if (tLatOptFixAng) then
      ! Optimization uses scaling factor of lattice vectors
      if (any(tLatOptFixLen)) then
        do ii = 3, 1, -1
          if (.not. tLatOptFixLen(ii)) then
            tmpLatVecs(3 * ii - 2 : 3 * ii) =  tmpLatVecs(ii) * origLatVecs(:,ii)
          else
            tmpLatVecs(3 * ii - 2 : 3 * ii) =  origLatVecs(:,ii)
          end if
        end do
      else
        tmpLatVecs(7:9) =  tmpLatVecs(3) * origLatVecs(:,3)
        tmpLatVecs(4:6) =  tmpLatVecs(2) * origLatVecs(:,2)
        tmpLatVecs(1:3) =  tmpLatVecs(1) * origLatVecs(:,1)
      end if
    else if (tLatOptIsotropic) then
      ! Optimization uses scaling factor unit cell
      do ii = 3, 1, -1
        tmpLatVecs(3 * ii - 2 : 3 * ii) =  tmpLatVecs(1) * origLatVecs(:,ii)
      end do
    end if
    newLatVecs(:,:) = reshape(tmpLatVecs, [3, 3])

  end subroutine unconstrainLatticeVectors


  !> Returns the coordinates for the next Hessian calculation step.
  subroutine getNextDerivStep(derivDriver, derivs, indMovedAtoms, coord, tGeomEnd)

    !> Driver for the finite difference second derivatives
    type(TNumDerivs), intent(inout) :: derivDriver

    !> first derivatives of energy at the current coordinates
    real(dp), intent(in) :: derivs(:,:)

    !> moving atoms
    integer, intent(in) :: indMovedAtoms(:)

    !> atomic coordinates
    real(dp), intent(out) :: coord(:,:)

    !> has the process terminated
    logical, intent(out) :: tGeomEnd

    real(dp) :: newCoords(3, size(indMovedAtoms))

    call next(derivDriver, newCoords, derivs(:, indMovedAtoms), tGeomEnd)
    coord(:, indMovedAtoms) = newCoords

  end subroutine getNextDerivStep


  !> Returns the coordinates for the next coordinate optimisation step.
  subroutine getNextCoordinateOptStep(pGeoCoordOpt, energy, derivss, indMovedAtom, coord0,&
      & diffGeo, tCoordEnd, tRemoveExcitation)

    !> optimiser for atomic coordinates
    type(TGeoOpt), intent(inout) :: pGeoCoordOpt

    !> energies
    type(TEnergies), intent(in) :: energy

    !> Derivative of energy with respect to atomic coordinates
    real(dp), intent(in) :: derivss(:,:)

    !> numbers of the moving atoms
    integer, intent(in) :: indMovedAtom(:)

    !> central cell atomic coordinates
    real(dp), intent(inout) :: coord0(:,:)

    !> largest change in atomic coordinates
    real(dp), intent(out) :: diffGeo

    !> has the geometry optimisation finished
    logical, intent(out) :: tCoordEnd

    !> remove excited state energy from the step, to be consistent with the forces
    logical, intent(in) :: tRemoveExcitation

    real(dp) :: derivssMoved(3 * size(indMovedAtom))
    real(dp), target :: newCoordsMoved(3 * size(indMovedAtom))
    real(dp), pointer :: pNewCoordsMoved(:,:)

    derivssMoved(:) = reshape(derivss(:, indMovedAtom), [3 * size(indMovedAtom)])
    if (tRemoveExcitation) then
      call next(pGeoCoordOpt, energy%EForceRelated, derivssMoved, newCoordsMoved, tCoordEnd)
    else
      call next(pGeoCoordOpt, energy%EForceRelated + energy%Eexcited, derivssMoved, newCoordsMoved,&
          & tCoordEnd)
    end if
    pNewCoordsMoved(1:3, 1:size(indMovedAtom)) => newCoordsMoved(1 : 3 * size(indMovedAtom))
    diffGeo = maxval(abs(pNewCoordsMoved - coord0(:, indMovedAtom)))
    coord0(:, indMovedAtom) = pNewCoordsMoved

  end subroutine getNextCoordinateOptStep


  !> Returns the coordinates and lattice vectors for the next lattice optimisation step.
  subroutine getNextLatticeOptStep(pGeoLatOpt, energy, constrLatDerivs, origLatVec, tLatOptFixAng,&
      & tLatOptFixLen, tLatOptIsotropic, indMovedAtom, latVec, coord0, diffGeo, tGeomEnd)

    !> lattice vector optimising object
    type(TGeoOpt), intent(inout) :: pGeoLatOpt

    !> Energy contributions and total
    type(TEnergies), intent(inout) :: energy

    !> lattice vectors returned by the optimizer
    real(dp), intent(in) :: constrLatDerivs(:)

    !> Starting lattice vectors
    real(dp), intent(in) :: origLatVec(:,:)

    !> Fix angles between lattice vectors
    logical, intent(in) :: tLatOptFixAng

    !> Fix the magnitudes of lattice vectors
    logical, intent(in) :: tLatOptFixLen(:)

    !> Optimise isotropically
    logical, intent(in) :: tLatOptIsotropic

    !> numbers of the moving atoms
    integer, intent(in) :: indMovedAtom(:)

    !> lattice vectors
    real(dp), intent(inout) :: latVec(:,:)

    !> central cell coordinates of atoms
    real(dp), intent(inout) :: coord0(:,:)

    !> Maximum change in geometry at this step
    real(dp), intent(out) :: diffGeo

    !> has the geometry optimisation finished
    logical, intent(out) :: tGeomEnd

    real(dp) :: newLatVecsFlat(9), newLatVecs(3, 3), oldMovedCoords(3, size(indMovedAtom))

    call next(pGeoLatOpt, energy%EForceRelated, constrLatDerivs, newLatVecsFlat,tGeomEnd)
    call unconstrainLatticeVectors(newLatVecsFlat, origLatVec, tLatOptFixAng, tLatOptFixLen,&
        & tLatOptIsotropic, newLatVecs)
    oldMovedCoords(:,:) = coord0(:, indMovedAtom)
    call cart2frac(coord0, latVec)
    latVec(:,:) = newLatVecs
    call frac2cart(coord0, latVec)
    diffGeo = max(maxval(abs(newLatVecs - latVec)),&
        & maxval(abs(oldMovedCoords - coord0(:, indMovedAtom))))

  end subroutine getNextLatticeOptStep


  !> Delivers data for next MD step (and updates data depending on velocities of current step)
  subroutine getNextMdStep(pMdIntegrator, pMdFrame, temperatureProfile, derivs, movedMass,&
      & mass, cellVol, invLatVec, species0, indMovedAtom, tStress, tBarostat, energy, coord0,&
      & latVec, intPressure, totalStress, totalLatDeriv, velocities, tempIon)

    !> Molecular dynamics integrator
    type(TMdIntegrator), intent(inout) :: pMdIntegrator

    !> Molecular dynamics reference frame information
    type(TMdCommon), intent(in) :: pMdFrame

    !> Temperature profile in MD
    type(TTempProfile), allocatable, intent(inout) :: temperatureProfile

    !> Energy derivative wrt to atom positions
    real(dp), intent(in) :: derivs(:,:)

    !> Masses of moving atoms
    real(dp), intent(in) :: movedMass(:,:)

    !> Masses of each chemical species
    real(dp), intent(in) :: mass(:)

    !> unit cell volume
    real(dp), intent(in) :: cellVol

    !> inverse of the lattice vectors
    real(dp), intent(in) :: invLatVec(:,:)

    !> species of atoms in the central cell
    integer, intent(in) :: species0(:)

    !> numbers of the moving atoms
    integer, intent(in) :: indMovedAtom(:)

    !> Is stress being evaluated?
    logical, intent(in) :: tStress

    !> Is there a barostat
    logical, intent(in) :: tBarostat

    !> Energy contributions and total
    type(TEnergies), intent(inout) :: energy

    !> central cell coordinates of atoms
    real(dp), intent(inout) :: coord0(:,:)

    !> lattice vectors
    real(dp), intent(inout) :: latVec(:,:)

    !> Internal pressure in the unit cell
    real(dp), intent(inout) :: intPressure

    !> Stress tensor
    real(dp), intent(inout) :: totalStress(:,:)

    !> Derivative of energy with respect to lattice vectors
    real(dp), intent(inout) :: totalLatDeriv(:,:)

    !> Atomic velocities
    real(dp), intent(out) :: velocities(:,:)

    !> Atomic kinetic energy
    real(dp), intent(out) :: tempIon

    real(dp) :: movedAccel(3, size(indMovedAtom)), movedVelo(3, size(indMovedAtom))
    real(dp) :: movedCoords(3, size(indMovedAtom))
    real(dp) :: kineticStress(3, 3)

    movedAccel(:,:) = -derivs(:, indMovedAtom) / movedMass
    call next(pMdIntegrator, movedAccel, movedCoords, movedVelo)
    coord0(:, indMovedAtom) = movedCoords
    velocities(:,:) = 0.0_dp
    velocities(:, indMovedAtom) = movedVelo(:,:)

    if (allocated(temperatureProfile)) then
      call temperatureProfile%next()
    end if
    call evalKE(energy%Ekin, movedVelo, movedMass(1,:))
    call evalkT(pMdFrame, tempIon, movedVelo, movedMass(1,:))
    energy%EMerminKin = energy%EMermin + energy%Ekin
    energy%EGibbsKin = energy%EGibbs + energy%Ekin
    energy%EForceRelated = energy%EForceRelated + energy%Ekin

    if (tStress) then
      ! contribution from kinetic energy in MD, now that velocities for this geometry step are
      ! available
      call getKineticStress(kineticStress, mass, species0, velocities, cellVol)
      totalStress = totalStress + kineticStress
      intPressure = (totalStress(1,1) + totalStress(2,2) + totalStress(3,3)) / 3.0_dp
      totalLatDeriv = -cellVol * matmul(totalStress, invLatVec)
    end if

    if (tBarostat) then
      call rescale(pMDIntegrator, coord0, latVec, totalStress)
    end if

  end subroutine getNextMdStep


  !> Calculates and prints Pipek-Mezey localisation
  subroutine calcPipekMezeyLocalisation(env, pipekMezey, tPrintEigvecsTxt, nEl, filling, over,&
      & kPoint, neighbourList, nNeighbourSK, denseDesc,  iSparseStart, img2CentCell, iCellVec,&
      & cellVec, runId, orb, species, speciesName, parallelKS, localisation, eigvecsReal, SSqrReal,&
      & eigvecsCplx, SSqrCplx, tHelical, coord)

    !> Environment settings
    type(TEnvironment), intent(in) :: env

    !> Localisation methods for single electron states (if used)
    type(TPipekMezey), intent(in) :: pipekMezey

    !> Store eigenvectors as a text file
    logical, intent(in) :: tPrintEigVecsTxt

    !> Number of electrons
    real(dp), intent(in) :: nEl(:)

    !> Occupations of single particle states in the ground state
    real(dp), intent(in) :: filling(:,:,:)

    !> sparse overlap matrix
    real(dp), intent(in) :: over(:)

    !> k-points in the system (0,0,0) if molecular
    real(dp), intent(in) :: kPoint(:,:)

    !> list of neighbours for each atom
    type(TNeighbourList), intent(in) :: neighbourList

    !> Number of neighbours for each of the atoms
    integer, intent(in) :: nNeighbourSK(:)

    !> Dense matrix descriptor
    type(TDenseDescr), intent(in) :: denseDesc

    !> Index array for the start of atomic blocks in sparse arrays
    integer, intent(in) :: iSparseStart(:,:)

    !> map from image atoms to the original unique atom
    integer, intent(in) :: img2CentCell(:)

    !> Index for which unit cell atoms are associated with
    integer, intent(in) :: iCellVec(:)

    !> Vectors (in units of the lattice constants) to cells of the lattice
    real(dp), intent(in) :: cellVec(:,:)

    !> Job ID for future identification
    integer, intent(in) :: runId

    !> Atomic orbital information
    type(TOrbitals), intent(in) :: orb

    !> species of all atoms in the system
    integer, intent(in) :: species(:)

    !> label for each atomic chemical species
    character(*), intent(in) :: speciesName(:)

    !> K-points and spins to process
    type(TParallelKS), intent(in) :: parallelKS

    !> Localisation measure of single particle states
    real(dp), intent(out) :: localisation

    !> Storage for dense hamiltonian matrix
    real(dp), intent(inout), allocatable :: eigvecsReal(:,:,:)

    !> Storage for dense overlap matrix
    real(dp), intent(inout), allocatable :: SSqrReal(:,:)

    !> Storage for dense hamiltonian matrix (complex case)
    complex(dp), intent(inout), allocatable :: eigvecsCplx(:,:,:)

    !> Storage for dense overlap matrix (complex case)
    complex(dp), intent(inout), allocatable :: SSqrCplx(:,:)

    !> Is the geometry helical
    logical, intent(in) :: tHelical

    !> atomic coordinates
    real(dp), intent(in) :: coord(:,:)

    integer :: nFilledLev, nAtom, nSpin
    integer :: iSpin, iKS, iK

    nAtom = size(orb%nOrbAtom)
    nSpin = size(nEl)

    if (any(abs(mod(filling, real(3 - nSpin, dp))) > elecTolMax)) then
      call warning("Fractional occupations allocated for electron localisation")
    end if

    if (allocated(eigvecsReal)) then
      if (tHelical) then
        call unpackHelicalHS(SSqrReal,over,neighbourList%iNeighbour, nNeighbourSK,&
            & denseDesc%iAtomStart, iSparseStart, img2CentCell, orb, species, coord)
      else
        call unpackHS(SSqrReal,over,neighbourList%iNeighbour, nNeighbourSK, denseDesc%iAtomStart,&
            & iSparseStart, img2CentCell)
      end if
      do iKS = 1, parallelKS%nLocalKS
        iSpin = parallelKS%localKS(2, iKS)
        nFilledLev = nint(nEl(iSpin) / real(3 - nSpin, dp))
        localisation = pipekMezey%getLocalisation(eigvecsReal(:, 1:nFilledLev, iKS), SSqrReal,&
            & denseDesc%iAtomStart)
        write(stdOut, "(A, E15.8)") 'Original localisation', localisation
        call pipekMezey%calcCoeffs(eigvecsReal(:, 1:nFilledLev, iKS), SSqrReal,&
            & denseDesc%iAtomStart)
        localisation = pipekMezey%getLocalisation(eigvecsReal(:,1:nFilledLev,iKS), SSqrReal,&
            & denseDesc%iAtomStart)
        write(stdOut, "(A, E20.12)") 'Final localisation ', localisation
      end do

      call writeRealEigvecs(env, runId, neighbourList, nNeighbourSK, denseDesc, iSparseStart,&
          & img2CentCell, species(:nAtom), speciesName, orb, over, parallelKS, tPrintEigvecsTxt,&
          & eigvecsReal, SSqrReal, fileName="localOrbs")
    else

      localisation = 0.0_dp
      do iKS = 1, parallelKS%nLocalKS
        iK = parallelKS%localKS(1, iKS)
        iSpin = parallelKS%localKS(2, iKS)
        nFilledLev = nint(nEl(iSpin) / real( 3 - nSpin, dp))
        localisation = localisation + pipekMezey%getLocalisation(&
            & eigvecsCplx(:,:nFilledLev,iKS), SSqrCplx, over, kpoint(:,iK), neighbourList,&
            & nNeighbourSK, iCellVec, cellVec, denseDesc%iAtomStart, iSparseStart, img2CentCell)
      end do
      write(stdOut, "(A, E20.12)") 'Original localisation', localisation

      ! actual localisation calls
      do iKS = 1, parallelKS%nLocalKS
        iK = parallelKS%localKS(1, iKS)
        iSpin = parallelKS%localKS(2, iKS)
        nFilledLev = nint(nEl(iSpin) / real( 3 - nSpin, dp))
        call pipekMezey%calcCoeffs(eigvecsCplx(:,:nFilledLev,iKS), SSqrCplx, over, kpoint(:,iK),&
            & neighbourList, nNeighbourSK, iCellVec, cellVec, denseDesc%iAtomStart, iSparseStart,&
            & img2CentCell)
      end do

      localisation = 0.0_dp
      do iKS = 1, parallelKS%nLocalKS
        iK = parallelKS%localKS(1, iKS)
        iSpin = parallelKS%localKS(2, iKS)
        nFilledLev = nint(nEl(iSpin) / real( 3 - nSpin, dp))
        localisation = localisation + pipekMezey%getLocalisation(&
            & eigvecsCplx(:,:nFilledLev,iKS), SSqrCplx, over, kpoint(:,iK), neighbourList,&
            & nNeighbourSK, iCellVec, cellVec, denseDesc%iAtomStart, iSparseStart, img2CentCell)
      end do
      write(stdOut, "(A, E20.12)") 'Final localisation', localisation

      call writeCplxEigvecs(env, runId, neighbourList, nNeighbourSK, cellVec, iCellVec, denseDesc,&
          & iSparseStart, img2CentCell, species, speciesName, orb, kPoint, over, parallelKS,&
          & tPrintEigvecsTxt, eigvecsCplx, SSqrCplx, fileName="localOrbs")

    end if

  end subroutine calcPipekMezeyLocalisation


  !> Prints information about maximal forces in the system.
  subroutine printMaxForces(derivs, constrLatDerivs, tCoordOpt, tLatOpt, indMovedAtoms)

    !> Gradients on atoms ]3, nAtom]
    real(dp), intent(in), allocatable :: derivs(:,:)

    !> Lattcie derivatives. Shape: [9]
    real(dp), intent(in) :: constrLatDerivs(:)

    !> Whether coordinate optimization is on.
    logical, intent(in) :: tCoordOpt

    !> Wheter lattice optimization is on.
    logical, intent(in) :: tLatOpt

    !> Indices of moved atoms. Shape [nMovedAtoms].
    integer, intent(in) :: indMovedAtoms(:)

    real(dp) :: normedDeriv

    if (tCoordOpt) then
      call printMaxForce(maxval(abs(derivs(:, indMovedAtoms))))
      normedDeriv = norm2(derivs(:, indMovedAtoms)) / sqrt(real(size(indMovedAtoms), dp))
      call printForceNorm(normedDeriv)
    end if
    if (tLatOpt) then
      call printMaxLatticeForce(maxval(abs(constrLatDerivs)))
      normedDeriv = norm2(constrLatDerivs) / sqrt(3.0_dp)
      call printLatticeForceNorm(normedDeriv)
    end if

  end subroutine printMaxForces


#:if WITH_SOCKETS

  subroutine sendEnergyAndForces(env, socket, energy, derivs, totalStress, cellVol)

    !> Environment
    type(TEnvironment), intent(in) :: env

    !> Socket may be unallocated (as on follower processes)
    type(ipiSocketComm), allocatable, intent(inout) :: socket

    !> energy structure
    type(TEnergies), intent(in) :: energy

    !> energy derivatives
    real(dp), intent(in) :: derivs(:,:)

    !> stress tensor
    real(dp), intent(in) :: totalStress(:,:)

    !> cell volume
    real(dp), intent(in) :: cellVol

    if (env%tGlobalLead) then
      ! stress was computed above in the force evaluation block or is 0 if aperiodic
      call socket%send(energy%ETotal - sum(energy%TS), -derivs, totalStress * cellVol)
    end if
  end subroutine sendEnergyAndForces

#:endif


  !!!!!!!!!!!!!!!!!!!!!!!!!!!!!!!!!!!!!!!!!!!!!!!!!!!!!!!!!!!!!!!!
  !!!! REKS subroutines
  !!!!!!!!!!!!!!!!!!!!!!!!!!!!!!!!!!!!!!!!!!!!!!!!!!!!!!!!!!!!!!!!

  !> Diagonalize H0 to obtain initial guess of eigenvectors
  !> or read eigenvectors in REKS
  !> Save dense overlap matrix elements
  !> Check Gamma point condition and set filling information
  subroutine getReksInitialSettings(env, denseDesc, h0, over, neighbourList, &
      & nNeighbourSK, iSparseStart, img2CentCell, electronicSolver, iGeoStep, &
      & HSqrReal, SSqrReal, eigvecsReal, eigen, reks)

    !> Environment settings
    type(TEnvironment), intent(inout) :: env

    !> Dense matrix descriptor
    type(TDenseDescr), intent(in) :: denseDesc

    !> hamiltonian in sparse storage
    real(dp), intent(in) :: h0(:)

    !> sparse overlap matrix
    real(dp), intent(in) :: over(:)

    !> list of neighbours for each atom
    type(TNeighbourList), intent(in) :: neighbourList

    !> Number of neighbours for each of the atoms
    integer, intent(in) :: nNeighbourSK(:)

    !> Index array for the start of atomic blocks in sparse arrays
    integer, intent(in) :: iSparseStart(:,:)

    !> map from image atoms to the original unique atom
    integer, intent(in) :: img2CentCell(:)

    !> Electronic solver information
    type(TElectronicSolver), intent(inout) :: electronicSolver

    !> Number of current geometry step
    integer, intent(in) :: iGeoStep

    !> dense hamiltonian matrix
    real(dp), intent(out) :: HSqrReal(:,:)

    !> dense overlap matrix
    real(dp), intent(out) :: SSqrReal(:,:)

    !> Eigenvectors on eixt
    real(dp), intent(inout) :: eigvecsReal(:,:,:)

    !> eigenvalues
    real(dp), intent(out) :: eigen(:,:,:)

    !> data type for REKS
    type(TReksCalc), intent(inout) :: reks

    call env%globalTimer%startTimer(globalTimers%sparseToDense)
    call unpackHS(SSqrReal, over, neighbourList%iNeighbour, nNeighbourSK, &
        & denseDesc%iAtomStart, iSparseStart, img2CentCell)
    call env%globalTimer%stopTimer(globalTimers%sparseToDense)

    reks%overSqr(:,:) = SSqrReal
    call blockSymmetrizeHS(reks%overSqr, denseDesc%iAtomStart)

    if (iGeoStep == 0) then

      if (.not. reks%tReadMO) then

        call env%globalTimer%startTimer(globalTimers%sparseToDense)
        call unpackHS(HSqrReal, h0, neighbourList%iNeighbour, nNeighbourSK, &
            & denseDesc%iAtomStart, iSparseStart, img2CentCell)
        call env%globalTimer%stopTimer(globalTimers%sparseToDense)

        eigen(:,:,:) = 0.0_dp
        call env%globalTimer%startTimer(globalTimers%diagonalization)
        call diagDenseMtx(env, electronicSolver, 'V', HSqrReal, SSqrReal, eigen(:,1,1))
        call env%globalTimer%stopTimer(globalTimers%diagonalization)
        eigvecsReal(:,:,1) = HSqrReal

      else

        call readEigenvecs(eigvecsReal(:,:,1))
        call renormalizeEigenvecs(env, electronicSolver, eigvecsReal, reks)

      end if

      call constructMicrostates(reks)

    else

      call renormalizeEigenvecs(env, electronicSolver, eigvecsReal, reks)

    end if

    call checkGammaPoint(denseDesc, neighbourList%iNeighbour, &
        & nNeighbourSK, iSparseStart, img2CentCell, over, reks)

  end subroutine getReksInitialSettings


  !> Normalize eigenvectors with unitary transformation
  subroutine renormalizeEigenvecs(env, electronicSolver, eigvecsReal, reks)

    use dftbp_math_blasroutines, only : gemm
    use dftbp_math_eigensolver, only : heev

    !> Environment settings
    type(TEnvironment), intent(inout) :: env

    !> Electronic solver information
    type(TElectronicSolver), intent(inout) :: electronicSolver

    !> Eigenvectors on eixt
    real(dp), intent(inout) :: eigvecsReal(:,:,:)

    !> data type for REKS
    type(TReksCalc), intent(inout) :: reks

    real(dp), allocatable :: tmpMat(:,:)
    real(dp), allocatable :: tmpS(:,:)
    real(dp), allocatable :: tmpC(:,:)
    real(dp), allocatable :: tmpEigen(:)
    real(dp), allocatable :: unitaryMat(:,:)

    integer :: nOrb, ii

    nOrb = size(reks%overSqr,dim=1)

    allocate(tmpMat(nOrb,nOrb))
    allocate(tmpS(nOrb,nOrb))
    allocate(tmpC(nOrb,nOrb))
    allocate(tmpEigen(nOrb))
    allocate(unitaryMat(nOrb,nOrb))

    ! Calculate CSC = C^T_old * S_new * C_old
    tmpMat(:,:) = 0.0_dp
    call gemm(tmpMat, eigvecsReal(:,:,1), reks%overSqr, transA='T')
    tmpC(:,:) = 0.0_dp
    call gemm(tmpC, tmpMat, eigvecsReal(:,:,1))

    ! Diagonalize CSC to obtain a unitary matrix, U = CSC^(-1/2)

    tmpEigen(:) = 0.0_dp
    call env%globalTimer%startTimer(globalTimers%diagonalization)
    ! tmpC becomes eigenvectors (X) of CSC
    call heev(tmpC, tmpEigen, 'U', 'V')
    call env%globalTimer%stopTimer(globalTimers%diagonalization)

    ! Make inverse square root matrix consisting of eigenvalues (s) of CSC
    tmpS(:,:) = 0.0_dp
    do ii = 1, nOrb
      tmpS(ii,ii) = 1.0_dp / max(sqrt(tmpEigen(ii)), epsilon(0.0_dp))
    end do

    ! Calculate a unitary matrix U = CSC^(-1/2) = X * s^(-1/2) * X^T
    tmpMat(:,:) = 0.0_dp
    call gemm(tmpMat, tmpS, tmpC, transB='T')
    unitaryMat(:,:) = 0.0_dp
    call gemm(unitaryMat, tmpC, tmpMat)

    ! C_new = C_old * U
    tmpC(:,:) = 0.0_dp
    call gemm(tmpC, eigvecsReal(:,:,1), unitaryMat)

    eigvecsReal(:,:,1) = tmpC

  end subroutine renormalizeEigenvecs


  !> Creates (delta) density matrix for each microstate from real eigenvectors.
  subroutine getDensityMatrixL(env, denseDesc, neighbourList, nNeighbourSK, iSparseStart,&
      & img2CentCell, orb, species, coord, tHelical, eigvecs, parallelKS, rhoPrim, work,&
      & rhoSqrReal, q0, deltaRhoOutSqr, reks)

    !> Environment settings
    type(TEnvironment), intent(inout) :: env

    !> Dense matrix descriptor
    type(TDenseDescr), intent(in) :: denseDesc

    !> list of neighbours for each atom
    type(TNeighbourList), intent(in) :: neighbourList

    !> Number of neighbours for each of the atoms
    integer, intent(in) :: nNeighbourSK(:)

    !> Index array for the start of atomic blocks in sparse arrays
    integer, intent(in) :: iSparseStart(:,:)

    !> map from image atoms to the original unique atom
    integer, intent(in) :: img2CentCell(:)

    !> Atomic orbital information
    type(TOrbitals), intent(in) :: orb

    !> species of all atoms
    integer, target, intent(in) :: species(:)

    !> Coordinates of all atoms including images
    real(dp), allocatable, intent(inout) :: coord(:,:)

    !> Is the geometry helical
    logical, intent(in) :: tHelical

    !> eigenvectors
    real(dp), intent(inout) :: eigvecs(:,:,:)

    !> K-points and spins to process
    type(TParallelKS), intent(in) :: parallelKS

    !> sparse density matrix
    real(dp), intent(inout) :: rhoPrim(:,:)

    !> work space array
    real(dp), intent(inout) :: work(:,:)

    !> Dense density matrix if needed
    real(dp), intent(inout), allocatable :: rhoSqrReal(:,:,:)

    !> reference atomic occupations
    real(dp), intent(in) :: q0(:,:,:)

    !> Change in density matrix during this SCC step for rangesep
    real(dp), pointer, intent(inout) :: deltaRhoOutSqr(:,:,:)

    !> data type for REKS
    type(TReksCalc), intent(inout) :: reks

    integer :: iL

    call env%globalTimer%startTimer(globalTimers%densityMatrix)

    if (reks%tForces) then
      reks%rhoSqrL(:,:,:,:) = 0.0_dp
    else
      reks%rhoSpL(:,:,:) = 0.0_dp
    end if

    do iL = 1, reks%Lmax

      call getDensityFromRealEigvecs(env, denseDesc, reks%fillingL(:,:,iL), neighbourList,&
          & nNeighbourSK, iSparseStart, img2CentCell, orb, species, denseDesc%iAtomStart, coord,&
          & tHelical, eigvecs, parallelKS, rhoPrim, work, rhoSqrReal, deltaRhoOutSqr)

      if (reks%tForces) then
        ! reks%rhoSqrL has (my_ud) component
        if (reks%isRangeSep) then
          reks%rhoSqrL(:,:,1,iL) = deltaRhoOutSqr(:,:,1)
        else
          reks%rhoSqrL(:,:,1,iL) = work
        end if
      else
        ! reks%rhoSpL has (my_ud) component
        reks%rhoSpL(:,1,iL) = rhoPrim(:,1)
      end if

      if (reks%isRangeSep) then
        ! reks%deltaRhoSqrL has (my_ud) component
        reks%deltaRhoSqrL(:,:,1,iL) = deltaRhoOutSqr(:,:,1)
      end if

      if (reks%tForces) then
        call symmetrizeHS(reks%rhoSqrL(:,:,1,iL))
      end if
      if (reks%isRangeSep) then
        call symmetrizeHS(reks%deltaRhoSqrL(:,:,1,iL))
        call denseSubtractDensityOfAtoms(q0, denseDesc%iAtomStart, reks%deltaRhoSqrL(:,:,:,iL), 1)
      end if

    end do

    if (reks%tForces) then
      ! reks%rhoSqrL has (my_qm) component
      call ud2qmL(reks%rhoSqrL, reks%Lpaired)
    else
      ! reks%rhoSpL has (my_qm) component
      call ud2qmL(reks%rhoSpL, reks%Lpaired)
    end if

    call env%globalTimer%stopTimer(globalTimers%densityMatrix)

  end subroutine getDensityMatrixL


  !> Calculate Mulliken population for each microstate from sparse density matrix.
  subroutine getMullikenPopulationL(env, denseDesc, neighbourList, nNeighbourSK, &
      & img2CentCell, iSparseStart, orb, rhoPrim, over, iRhoPrim, qBlock, &
      & qiBlock, qNetAtom, reks)

    !> Environment settings
    type(TEnvironment), intent(inout) :: env

    !> Dense matrix descriptor
    type(TDenseDescr), intent(in) :: denseDesc

    !> Atomic neighbours
    type(TNeighbourList), intent(in) :: neighbourList

    !> Number of neighbours for each atom within overlap distance
    integer, intent(in) :: nNeighbourSK(:)

    !> image to actual atom indexing
    integer, intent(in) :: img2CentCell(:)

    !> sparse matrix indexing array
    integer, intent(in) :: iSparseStart(:,:)

    !> Atomic orbital information
    type(TOrbitals), intent(in) :: orb

    !> sparse density matrix
    real(dp), intent(inout) :: rhoPrim(:,:)

    !> sparse overlap matrix
    real(dp), intent(in) :: over(:)

    !> imaginary part of density matrix
    real(dp), intent(in), allocatable :: iRhoPrim(:,:)

    !> Dual atomic charges
    real(dp), intent(inout), allocatable :: qBlock(:,:,:,:)

    !> Imaginary part of dual atomic charges
    real(dp), intent(inout), allocatable :: qiBlock(:,:,:,:)

    !> Onsite Mulliken charges per atom
    real(dp), intent(inout), allocatable :: qNetAtom(:)

    !> data type for REKS
    type(TReksCalc), intent(inout) :: reks

    integer :: iL

    do iL = 1, reks%Lmax

      if (reks%tForces) then
        rhoPrim(:,1) = 0.0_dp
        call env%globalTimer%startTimer(globalTimers%denseToSparse)
        call packHS(rhoPrim(:,1), reks%rhoSqrL(:,:,1,iL), neighbourlist%iNeighbour, &
            & nNeighbourSK, orb%mOrb, denseDesc%iAtomStart, iSparseStart, img2CentCell)
        call env%globalTimer%stopTimer(globalTimers%denseToSparse)
      else
        rhoPrim(:,1) = reks%rhoSpL(:,1,iL)
      end if

      ! reks%qOutputL & reks%qNetAtomL has (my_qm) component
      reks%qOutputL(:,:,:,iL) = 0.0_dp
      call getMullikenPopulation(rhoPrim, over, orb, neighbourList, nNeighbourSK, &
          & img2CentCell, iSparseStart, reks%qOutputL(:,:,:,iL), iRhoPrim=iRhoPrim, &
          & qBlock=qBlock, qiBlock=qiBlock, qNetAtom=qNetAtom)

      ! Get correct net charge per atom
      ! Note that qNetAtomL does not have spin dependency so it does not
      ! correspond to (my_qm) or (my_ud) representation
      if (reks%isQNetAllocated) then
        if (iL > reks%Lpaired) then
          if (mod(iL,2) == 0) then
            reks%qNetAtomL(:,iL) = reks%qNetAtomL(:,iL-1)
          else
            reks%qNetAtomL(:,iL) = qNetAtom
          end if
        else
          reks%qNetAtomL(:,iL) = qNetAtom
        end if
      end if

    end do

    ! reks%qOutputL has (qm) component
    call qmExpandL(reks%qOutputL, reks%Lpaired)

  end subroutine getMullikenPopulationL


  !> Build L, spin dependent Hamiltonian with various contributions
  !> and compute the energy of microstates
  subroutine getHamiltonianLandEnergyL(env, denseDesc, sccCalc, orb, species, neighbourList, &
      & nNeighbourSK, iSparseStart, img2CentCell, H0, over, spinW, cellVol, extPressure, &
      & energy, q0, iAtInCentralRegion, solvation, thirdOrd, potential, rangeSep, nNeighbourLC,&
      & tDualSpinOrbit, xi, isExtField, isXlbomd, dftbU, TS, qDepExtPot, qBlock, qiBlock,&
      & tFixEf, Ef, rhoPrim, onSiteElements, iHam, dispersion, tConverged, species0,&
      & referenceN0, qNetAtom, reks)

    !> Environment settings
    type(TEnvironment), intent(inout) :: env

    !> Dense matrix descriptor
    type(TDenseDescr), intent(in) :: denseDesc

    !> SCC module internal variables
    type(TScc), allocatable, intent(inout) :: sccCalc

    !> atomic orbital information
    type(TOrbitals), intent(in) :: orb

    !> species of all atoms
    integer, target, intent(in) :: species(:)

    !> neighbours to atoms
    type(TNeighbourList), intent(in) :: neighbourList

    !> Number of atomic neighbours
    integer, intent(in) :: nNeighbourSK(:)

    !> Index for atomic blocks in sparse data
    integer, intent(in) :: iSparseStart(:,:)

    !> map from image atom to real atoms
    integer, intent(in) :: img2CentCell(:)

    !> non-SCC hamiltonian (sparse)
    real(dp), intent(in) :: H0(:)

    !> sparse overlap matrix
    real(dp), intent(in) :: over(:)

    !> spin constants
    real(dp), allocatable, intent(in) :: spinW(:,:,:)

    !> unit cell volume
    real(dp), intent(in) :: cellVol

    !> external pressure
    real(dp), intent(in) :: extPressure

    !> energy contributions
    type(TEnergies), intent(inout) :: energy

    !> reference atomic occupations
    real(dp), intent(in) :: q0(:,:,:)

    !> Atoms over which to sum the total energies
    integer, intent(in) :: iAtInCentralRegion(:)

    !> Solvation mode
    class(TSolvation), allocatable, intent(inout) :: solvation

    !> third order SCC interactions
    type(TThirdOrder), allocatable, intent(inout) :: thirdOrd

    !> potentials acting
    type(TPotentials), intent(inout) :: potential

    !> Data for rangeseparated calculation
    type(TRangeSepFunc), allocatable, intent(inout) :: rangeSep

    !> Nr. of neighbours for each atom in the long-range functional.
    integer, allocatable, intent(in) :: nNeighbourLC(:)

    !> Is dual spin orbit being used (block potentials)
    logical, intent(in) :: tDualSpinOrbit

    !> Spin orbit constants if required
    real(dp), allocatable, intent(in) :: xi(:,:)

    !> is an external electric field present
    logical, intent(in) :: isExtField

    !> Is the extended Lagrangian being used for MD
    logical, intent(in) :: isXlbomd

    !> Are there orbital potentials present
    type(TDftbU), intent(in), allocatable :: dftbU

    !> electron entropy contribution
    real(dp), intent(in) :: TS(:)

    !> Proxy for querying Q-dependant external potentials
    type(TQDepExtPotProxy), intent(inout), allocatable :: qDepExtPot

    !> block (dual) atomic populations
    real(dp), intent(in), allocatable :: qBlock(:,:,:,:)

    !> Imaginary part of block atomic populations
    real(dp), intent(in), allocatable :: qiBlock(:,:,:,:)

    !> Whether fixed Fermi level(s) should be used. (No charge conservation!)
    logical, intent(in) :: tFixEf

    !> If tFixEf is .true. contains reservoir chemical potential, otherwise the Fermi levels found
    !> from the given number of electrons
    real(dp), intent(inout) :: Ef(:)

    !> sparse density matrix
    real(dp), intent(inout) :: rhoPrim(:,:)

    !> Corrections terms for on-site elements
    real(dp), intent(in), allocatable :: onSiteElements(:,:,:,:)

    !> imaginary part of hamiltonian (if required, signalled by being allocated)
    real(dp), allocatable, intent(inout) :: iHam(:,:)

    !> dispersion interactions
    class(TDispersionIface), allocatable, intent(inout) :: dispersion

    !> Has the calculation converged>
    logical, intent(in) :: tConverged

    !> species of atoms in the central cell
    integer, intent(in) :: species0(:)

    !> reference n_0 charges for each atom
    real(dp), intent(in) :: referenceN0(:,:)

    !> Onsite Mulliken charges per atom
    real(dp), intent(inout), allocatable :: qNetAtom(:)

    !> data type for REKS
    type(TReksCalc), allocatable, intent(inout) :: reks

    real(dp), allocatable :: tmpHamSp(:,:)
    real(dp), allocatable :: tmpEn(:)

    integer, pointer :: pSpecies0(:)
    integer :: sparseSize, nAtom, nSpin, iL, tmpL, rsL

    sparseSize = size(over,dim=1)
    nAtom = size(reks%qOutputL,dim=2)
    nSpin = size(reks%qOutputL,dim=3)
    pSpecies0 => species(1:nAtom)

    allocate(tmpHamSp(sparseSize,1))
    if (reks%isRangeSep) then
      allocate(tmpEn(reks%Lmax))
    end if

    ! Calculate contribution to Hamiltonian except rangeseparated part
    reks%intShellL(:,:,:,:) = 0.0_dp
    reks%intBlockL(:,:,:,:,:) = 0.0_dp
    do iL = 1, reks%Lmax

      ! reks%chargePerShellL has (qm) component
      call getChargePerShell(reks%qOutputL(:,:,:,iL), orb, species,&
          & reks%chargePerShellL(:,:,:,iL))
      call resetInternalPotentials(tDualSpinOrbit, xi, orb, species, potential)
      call addChargePotentials(env, sccCalc, .true., reks%qOutputL(:,:,:,iL), q0,&
          & reks%chargePerShellL(:,:,:,iL), orb, species, neighbourList, img2CentCell, spinW,&
          & solvation, thirdOrd, potential, dispersion)

      ! reks%intShellL, reks%intBlockL has (qm) component
      reks%intShellL(:,:,:,iL) = potential%intShell
      reks%intBlockL(:,:,:,:,iL) = potential%intBlock

      ! qm representation is converted to my_qm representation
      if (iL <= reks%Lpaired) then
        ! If iL = 1, then qm = 1u + 1d, 1u - 1d and my_qm = 1u + 1d
        ! calculate charge part
        potential%intBlock(:,:,:,1) = reks%intBlockL(:,:,:,1,iL)
        tmpHamSp(:,1) = h0
      else
        if (mod(iL,2) == 1) then
          ! If iL = 3, then qm = 3u + 3d, 3u - 3d and my_qm = 3u + 3d
          ! calculate charge part
          potential%intBlock(:,:,:,1) = reks%intBlockL(:,:,:,1,iL)
          tmpHamSp(:,1) = h0
        else
          ! If iL = 4, then qm = 4u + 4d, 4u - 4d and my_qm = 3u - 3d (= -(4u - 4d))
          ! calculate magnetization part
          potential%intBlock(:,:,:,1) = -reks%intBlockL(:,:,:,2,iL)
          tmpHamSp(:,1) = 0.0_dp
        end if
      end if

      ! tmpHamSp has (my_qm) component
      call getSccHamiltonian(H0, over, nNeighbourSK, neighbourList, species, orb,&
          & iSparseStart, img2CentCell, potential, allocated(reks), tmpHamSp, iHam)
      tmpHamSp(:,1) = 2.0_dp * tmpHamSp(:,1)

      if (reks%isRangeSep) then
        ! reks%hamSqrL has (my_qm) component
        reks%hamSqrL(:,:,1,iL) = 0.0_dp
        call env%globalTimer%startTimer(globalTimers%sparseToDense)
        call unpackHS(reks%hamSqrL(:,:,1,iL), tmpHamSp(:,1), neighbourList%iNeighbour, &
            & nNeighbourSK, denseDesc%iAtomStart, iSparseStart, img2CentCell)
        call env%globalTimer%stopTimer(globalTimers%sparseToDense)
        call blockSymmetrizeHS(reks%hamSqrL(:,:,1,iL), denseDesc%iAtomStart)
      else
        ! reks%hamSpL has (my_qm) component
        reks%hamSpL(:,1,iL) = tmpHamSp(:,1)
      end if

    end do

    ! Calculate contribution to Hamiltonian including rangeseparated part
    if (.not. reks%isRangeSep) then
      ! reks%hamSpL has (my_ud) component
      call qm2udL(reks%hamSpL, reks%Lpaired)
    else
      ! reks%hamSqrL has (my_ud) component
      call qm2udL(reks%hamSqrL, reks%Lpaired)
      tmpEn(:) = 0.0_dp
      do iL = 1, reks%Lmax
        ! Add rangeseparated contribution
        call rangeSep%addLRHamiltonian(env, reks%deltaRhoSqrL(:,:,1,iL), over, &
            & neighbourList%iNeighbour, nNeighbourLC, denseDesc%iAtomStart, &
            & iSparseStart, orb, reks%hamSqrL(:,:,1,iL), reks%overSqr)
        ! Calculate the long-range exchange energy for up spin
        call rangeSep%addLREnergy(tmpEn(iL))
      end do
    end if


    ! Calculate energy contribution corresponding to upper Hamiltonian
    do iL = 1, reks%Lmax

      ! Get microstate index for non-SCC and rangeseparation energy contribution
      if (iL <= reks%Lpaired) then
        tmpL = iL
        rsL = iL
      else
        if (mod(iL,2) == 1) then
          tmpL = iL
          rsL = iL + 1
        else
          tmpL = iL - 1
          rsL = iL - 1
        end if
      end if
      ! Set the long-range corrected energy contribution
      if (reks%isRangeSep) then
        energy%Efock = tmpEn(iL) + tmpEn(rsL)
      end if

      if (reks%tForces) then
        rhoPrim(:,1) = 0.0_dp
        call env%globalTimer%startTimer(globalTimers%denseToSparse)
        ! reks%rhoSqrL has (my_qm) component
        call packHS(rhoPrim(:,1), reks%rhoSqrL(:,:,1,tmpL), &
            & neighbourList%iNeighbour, nNeighbourSK, orb%mOrb, &
            & denseDesc%iAtomStart, iSparseStart, img2CentCell)
        call env%globalTimer%stopTimer(globalTimers%denseToSparse)
      else
        ! reks%rhoSpL has (my_qm) component
        rhoPrim(:,1) = reks%rhoSpL(:,1,tmpL)
      end if

      ! Calculate correct charge contribution for each microstate
      call sccCalc%updateCharges(env, reks%qOutputL(:,:,:,iL), orb, species, q0)
      call sccCalc%updateShifts(env, orb, species, neighbourList%iNeighbour, img2CentCell)
      potential%intShell(:,:,:) = reks%intShellL(:,:,:,iL)
      if (allocated(thirdOrd)) then
        call thirdOrd%updateCharges(pSpecies0, neighbourList, reks%qOutputL(:,:,:,iL), q0,&
            & img2CentCell, orb)
      end if

      call calcEnergies(sccCalc, reks%qOutputL(:,:,:,iL), q0, reks%chargePerShellL(:,:,:,iL),&
          & species, isExtField, isXlbomd, dftbU, tDualSpinOrbit, rhoPrim, H0, orb,&
          & neighbourList, nNeighbourSk, img2CentCell, iSparseStart, cellVol, extPressure, TS,&
          & potential, energy, thirdOrd, solvation, rangeSep, reks, qDepExtPot, qBlock, qiBlock,&
          & xi, iAtInCentralRegion, tFixEf, Ef, onSiteElements)

      if (allocated(dispersion)) then
        ! For dftd4 dispersion, update charges
        call dispersion%updateCharges(env, pSpecies0, neighbourList, reks%qOutputL(:,:,:,iL),&
            & q0, img2CentCell, orb)
        ! For MBD/TS dispersion, update onsite charges
        ! TODO : Currently, reks%qNetAtomL does not affect Hamiltonian
        if (reks%isQNetAllocated) then
          qNetAtom(:) = reks%qNetAtomL(:,iL)
        end if
        call dispersion%updateOnsiteCharges(qNetAtom, orb, referenceN0,&
            & species0, tConverged)
        call calcDispersionEnergy(dispersion, energy%atomDisp, energy%Edisp,&
            & iAtInCentralRegion)
      end if
      call sumEnergies(energy)

      ! Assign energy contribution of each microstate
      reks%enLnonSCC(iL) = energy%EnonSCC
      reks%enLSCC(iL) = energy%Escc
      reks%enLspin(iL) = energy%Espin
      if (allocated(thirdOrd)) then
        reks%enL3rd(iL) = energy%e3rd
      end if
      if (reks%isRangeSep) then
        reks%enLfock(iL) = energy%Efock
      end if
      if (reks%isDispersion) then
        reks%enLdisp(iL) = energy%Edisp
      end if
      reks%enLtot(iL) = energy%Etotal

      ! REKS is not affected by filling, so TS becomes 0
      energy%EMermin = energy%Etotal
      ! extrapolated to 0 K
      energy%Ezero = energy%Etotal
      energy%EGibbs = energy%EMermin + cellVol * extPressure
      energy%EForceRelated = energy%EGibbs

    end do

    if (reks%Plevel >= 2) then
      call printReksMicrostates(reks, energy%Erep)
    end if

  end subroutine getHamiltonianLandEnergyL


  !> Optimize the fractional occupation numbers (FONs) and weights
  !> Swap the active orbitals when fa < fb
  !> Compute the several energy contributions
  subroutine optimizeFONsAndWeights(eigvecs, filling, energy, reks)

    !> eigenvectors
    real(dp), intent(inout) :: eigvecs(:,:,:)

    !> occupations (level, kpoint, spin)
    real(dp), intent(out) :: filling(:,:,:)

    !> energy contributions
    type(TEnergies), intent(inout) :: energy

    !> data type for REKS
    type(TReksCalc), intent(inout) :: reks

    call optimizeFons(reks)
    call calcWeights(reks)

    call activeOrbSwap(reks, eigvecs(:,:,1))
    call getFilling(reks, filling(:,1,1))

    call calcSaReksEnergy(reks, energy)

    if (reks%Plevel >= 2) then
      call printSaReksEnergy(reks)
    end if

  end subroutine optimizeFONsAndWeights


  !> Returns input charges for next SCC iteration.
  subroutine getReksNextInputCharges(qInput, qOutput, qDiff, sccErrorQ, sccTol, tConverged,&
      & iSccIter, minSccIter, maxSccIter, iGeoStep, tStopScc, eigvecs, reks)

    !> input charges (for potentials)
    real(dp), intent(inout) :: qInput(:, :, :)

    !> Output electrons
    real(dp), intent(inout) :: qOutput(:,:,:)

    !> charge differences between input and output charges
    real(dp), intent(inout) :: qDiff(:,:,:)

    !> SCC error
    real(dp), intent(out) :: sccErrorQ

    !> Tolerance on SCC charges between input and output
    real(dp), intent(in) :: sccTol

    !> Has the calculation converged>
    logical, intent(out) :: tConverged

    !> Number of current SCC step
    integer, intent(in) :: iSccIter

    !> minumum number of SCC iterations to perform
    integer, intent(in) :: minSccIter

    !> maximum number of SCC iterations before terminating loop
    integer, intent(in) :: maxSccIter

    !> Number of current geometry step
    integer, intent(in) :: iGeoStep

    !> Should the SCC loop stop
    logical, intent(in) :: tStopScc

    !> Eigenvectors on eixt
    real(dp), intent(inout) :: eigvecs(:,:,:)

    !> data type for REKS
    type(TReksCalc), intent(inout) :: reks

    qDiff(:,:,:) = qOutput - qInput
    sccErrorQ = maxval(abs(qDiff))

    tConverged = (sccErrorQ < sccTol) &
        & .and. (iSccIter >= minSccIter .or. reks%tReadMO .or. iGeoStep > 0)
    if ((.not. tConverged) .and. (iSccIter /= maxSccIter .and. .not. tStopScc)) then
      qInput(:,:,:) = qOutput
      call guessNewEigvecs(eigvecs(:,:,1), reks%eigvecsFock)
    end if

  end subroutine getReksNextInputCharges


  !> Update delta density matrix rather than merely q for rangeseparation
  subroutine getReksNextInputDensity(sccErrorQ, sccTol, tConverged, &
      & iSccIter, minSccIter, maxSccIter, iGeoStep, tStopScc, &
      & eigvecs, deltaRhoOut, deltaRhoIn, deltaRhoDiff, reks)

    !> SCC error
    real(dp), intent(out) :: sccErrorQ

    !> Tolerance on SCC charges between input and output
    real(dp), intent(in) :: sccTol

    !> Has the calculation converged>
    logical, intent(out) :: tConverged

    !> Number of current SCC step
    integer, intent(in) :: iSccIter

    !> minumum number of SCC iterations to perform
    integer, intent(in) :: minSccIter

    !> maximum number of SCC iterations before terminating loop
    integer, intent(in) :: maxSccIter

    !> Number of current geometry step
    integer, intent(in) :: iGeoStep

    !> Should the SCC loop stop
    logical, intent(in) :: tStopScc

    !> Eigenvectors on eixt
    real(dp), intent(inout) :: eigvecs(:,:,:)

    !> delta density matrix for rangeseparated calculations
    real(dp), intent(inout) :: deltaRhoOut(:)

    !> delta density matrix as inpurt for next SCC cycle
    real(dp), target, intent(inout) :: deltaRhoIn(:)

    !> difference of delta density matrix in and out
    real(dp), intent(inout) :: deltaRhoDiff(:)

    !> data type for REKS
    type(TReksCalc), intent(inout) :: reks

    deltaRhoDiff(:) = deltaRhoOut - deltaRhoIn
    sccErrorQ = maxval(abs(deltaRhoDiff))

    tConverged = (sccErrorQ < sccTol) &
        & .and. (iSccIter >= minSccIter .or. reks%tReadMO .or. iGeoStep > 0)
    if ((.not. tConverged) .and. (iSccIter /= maxSccIter .and. .not. tStopScc)) then
      deltaRhoIn(:) = deltaRhoOut
      call guessNewEigvecs(eigvecs(:,:,1), reks%eigvecsFock)
    end if

  end subroutine getReksNextInputDensity
  !> Set correct dipole moment according to type of REKS calculation
  subroutine assignDipoleMoment(dipoleTmp, dipoleMoment, iDet, tDipole, reks, isSingleState)

    !> resulting temporary dipole moment
    real(dp), allocatable, intent(in) :: dipoleTmp(:)

    !> resulting dipole moment
    real(dp), allocatable, intent(inout) :: dipoleMoment(:,:)

    !> Which state is being calculated in the determinant loop?
    integer, intent(in) :: iDet

    !> calculate an electric dipole?
    logical, intent(in) :: tDipole

    !> data type for REKS
    type(TReksCalc), intent(inout) :: reks

    !> calculate a single-state REKS?
    logical, intent(in) :: isSingleState

    ! Set correct dipole moment to this%dipoleMoment
    if (tDipole) then
      if (isSingleState) then
        ! For single-state REKS case, see getStateInteraction routine.
        if (reks%Efunction == 1) then
          dipoleMoment(:,iDet) = dipoleTmp
        end if
      else
        ! (SI)-SA-REKS case, see getReksGradProperties routine.
        if (reks%Efunction > 1) then
          dipoleMoment(:,iDet) = dipoleTmp
        end if
      end if
    end if

  end subroutine assignDipoleMoment

end module dftbp_dftbplus_main<|MERGE_RESOLUTION|>--- conflicted
+++ resolved
@@ -42,30 +42,16 @@
   use dftbp_dftb_etemp, only : electronFill, Efilling
   use dftbp_dftb_populations, only : getChargePerShell, denseSubtractDensityOfAtoms, mulliken,&
       & denseMulliken, denseBlockMulliken, skewMulliken, getOnsitePopulation
-<<<<<<< HEAD
   use dftbp_dftb_densitymatrix, only : makeDensityMatrix
   use dftbp_dftb_forces, only : derivative_shift
   use dftbp_dftb_stress, only : getkineticstress, getBlockStress, getBlockiStress, getNonSCCStress
   use dftbp_dftb_scc, only : TScc
   use dftbp_dftb_hamiltonian, only : resetInternalPotentials, addChargePotentials,&
-      & getSccHamiltonian, setUpExternalElectricField, mergeExternalPotentials,&
-      & resetExternalPotentials, addBlockChargePotentials
+      & getSccHamiltonian, mergeExternalPotentials, resetExternalPotentials,&
+      & addBlockChargePotentials
   use dftbp_dftb_getenergies, only : calcEnergies, calcDispersionEnergy, sumEnergies
-  !use dftbp_dftb_sccinit
   use dftbp_dftb_onsitecorrection, only : Onsblock_expand, onsBlock_reduce, addOnsShift
   use dftbp_dftb_periodic, only : TNeighbourList, updateNeighbourListAndSpecies, cart2frac,&
-=======
-  use dftbp_densitymatrix, only : makeDensityMatrix
-  use dftbp_forces, only : derivative_shift
-  use dftbp_stress, only : getkineticstress, getBlockStress, getBlockiStress, getNonSCCStress
-  use dftbp_scc, only : TScc
-  use dftbp_hamiltonian, only : resetInternalPotentials, addChargePotentials, getSccHamiltonian
-  use dftbp_hamiltonian, only : mergeExternalPotentials
-  use dftbp_hamiltonian, only : resetExternalPotentials, addBlockChargePotentials
-  use dftbp_getenergies, only : calcEnergies, calcDispersionEnergy, sumEnergies
-  use dftbp_onsitecorrection, only : Onsblock_expand, onsBlock_reduce, addOnsShift
-  use dftbp_periodic, only : TNeighbourList, updateNeighbourListAndSpecies, cart2frac,&
->>>>>>> 510e0e6b
       & frac2cart, foldCoordToUnitCell, getNrOfNeighboursForAll, getSparseDescriptor,&
       & getCellTranslations
   use dftbp_mixer_mixer, only : TMixer, reset, mix, getInverseJacobian
@@ -149,14 +135,9 @@
 #:if WITH_TRANSPORT
   use dftbp_dftbplus_initprogram, only : overrideContactCharges
 #:endif
-<<<<<<< HEAD
   use dftbp_dftb_blockpothelper, only : appendBlockReduced
   use dftbp_derivs_staticperturb, only : staticPerturWrtE
-=======
-  use dftbp_blockpothelper, only : appendBlockReduced
-  use dftbp_staticperturb, only : staticPerturWrtE
-  use dftbp_extfields, only : addUpExternalField
->>>>>>> 510e0e6b
+  use dftbp_dftb_extfields, only : addUpExternalField
   implicit none
 
   private
