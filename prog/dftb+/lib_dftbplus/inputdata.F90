--- conflicted
+++ resolved
@@ -14,13 +14,8 @@
   use dftbp_accuracy
   use dftbp_typegeometry
   use dftbp_message
-<<<<<<< HEAD
-  use dftbp_dispersions, only : DispersionInp
-  use dftbp_linresp, only : linrespini
-=======
   use dftbp_dispersions, only : TDispersionInp
   use dftbp_linresp, only : TLinrespini
->>>>>>> 06996e67
   use dftbp_pprpa, only : ppRPAcal
   use dftbp_slakocont
   use dftbp_commontypes
@@ -482,8 +477,6 @@
 
     type(ppRPAcal) :: pprpa
 
-    type(ppRPAcal) :: pprpa
-
     !> LBFGS input
     type(TLbfgsInput), allocatable :: lbfgsInp
 
