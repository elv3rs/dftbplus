--- conflicted
+++ resolved
@@ -14,14 +14,9 @@
   use dftbp_accuracy
   use dftbp_typegeometry
   use dftbp_message
-<<<<<<< HEAD
-  use dftbp_dispersions, only : DispersionInp
-  use dftbp_linresp, only : linrespini
-  use dftbp_pprpa, only : ppRPAcal
-=======
   use dftbp_dispersions, only : TDispersionInp
   use dftbp_linresp, only : TLinrespini
->>>>>>> af4c8a22
+  use dftbp_pprpa, only : ppRPAcal
   use dftbp_slakocont
   use dftbp_commontypes
   use dftbp_repcont
