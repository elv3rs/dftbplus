!--------------------------------------------------------------------------------------------------!
!  DFTB+: general package for performing fast atomistic simulations                                !
!  Copyright (C) 2006 - 2020  DFTB+ developers group                                               !
!                                                                                                  !
!  See the LICENSE file for terms of usage and distribution.                                       !
!--------------------------------------------------------------------------------------------------!

#:include 'common.fypp'

!> Contains data type representing the input data for DFTB
module dftbp_inputdata
  use dftbp_hamiltoniantypes
  use dftbp_assert
  use dftbp_accuracy
  use dftbp_typegeometry
  use dftbp_message
  use dftbp_dispersions, only : TDispersionInp
  use dftbp_linresp, only : TLinrespini
  use dftbp_slakocont
  use dftbp_commontypes
  use dftbp_repcont
  use dftbp_linkedlist
  use dftbp_wrappedintr
  use dftbp_elecsolvers, only : TElectronicSolverInp
  use dftbp_etemp, only : fillingTypes
  use dftbp_xlbomd
#:if WITH_SOCKETS
  use dftbp_ipisocket, only : IpiSocketCommInp
#:endif
  use dftbp_pmlocalisation, only : TPipekMezeyInp
  use dftbp_elstatpot, only : TElStatPotentialsInp
<<<<<<< HEAD
  use dftbp_reks
=======
  use dftbp_solvinput, only : TSolvationInp
>>>>>>> 04cd5e36

#:if WITH_TRANSPORT
  use libnegf_vars
  use poisson_init
#:endif

  implicit none
  private
  save

  public :: TControl, TGeometry, TSlater, TInputData, TXLBOMDInp, TParallelOpts
  public :: TBlacsOpts
  public :: TRangeSepInp
  public :: init, destruct
#:if WITH_TRANSPORT
  public :: TNEGFInfo
#:endif


  !> Contains Blacs specific options.
  type :: TBlacsOpts

    !> Block size for matrix rows and columns.
    integer :: blockSize

  end type TBlacsOpts


  !> Contains the parallel options
  type :: TParallelOpts

    !> Number of processor groups
    integer :: nGroup

    !> Blacs options
    type(TBlacsOpts) :: blacsOpts

    !> Whether hybrid parallelisation is enable
    logical :: tOmpThreads

  end type TParallelOpts


  !> LBFGS input settings
  type TLbfgsInput
    !> Number of stored steps
    integer :: memory
  end type TLbfgsInput


  !> Range separation input
  type TRangeSepInp

    !> Threshold for integral screening
    real(dp) :: screeningThreshold

    !> Reduction of cutoff in spatial screening
    real(dp) :: cutoffRed

    !> Separation parameter
    real(dp) :: omega

    !> Choice of range separation method
    integer :: rangeSepAlg

  end type TRangeSepInp


  !> Main control data for program as extracted by the parser
  type TControl

    !> Choice of electronic hamiltonian
    integer :: hamiltonian = hamiltonianTypes%none

    !> random number generator seed
    integer :: iSeed       = 0

    !> maximum force for geometry convergence
    real(dp) :: maxForce    = 0.0_dp

    !> SCC calculation?
    logical :: tScc        = .false.

    !> l-shell resolved SCC
    logical :: tShellResolved = .false.

    !> SCC tolerance
    real(dp) :: sccTol      = 0.0_dp

    !> Read starting charges from disc
    logical :: tReadChrg = .false.

    logical :: tSkipChrgChecksum = .false.

    !> Disc charges are stored as ascii or binary files
    logical :: tReadChrgAscii = .true.

    !> Disc charges should be written as ascii or binary files
    logical :: tWriteChrgAscii = .true.

    !> should probably be packaged
    logical :: isGeoOpt = .false.

    !> coordinate optimisation
    logical :: tCoordOpt   = .false.

    !> maximum line search step for atoms
    real(dp) :: maxAtomDisp = 0.2_dp

    !> should probably be packaged
    logical :: tLatOpt     = .false.

    !> Fix angles during lattice optimisation
    logical :: tLatOptFixAng = .false.

    !> Fix lengths of specified vectors
    logical :: tLatOptFixLen(3) = .false.

    !> Isotropically scale instead
    logical :: tLatOptIsotropic = .false.

    !> maximum possible linesearch step
    real(dp) :: maxLatDisp = 0.2_dp

    !> add new geometries at the end of files
    logical :: tAppendGeo  = .false.

    !> use converged SCC forces only
    logical :: tConvrgForces = .true.

    !> geometry step
    integer :: iGeoOpt     = 0

    !> used for gDIIS
    real(dp) :: deltaGeoOpt = 0.0_dp

    !> used for gDIIS
    integer :: iGenGeoOpt = 0

    !> internal variable for requirement of Mulliken analysis
    logical :: tMulliken   = .false.

    !> printout of Mulliken
    logical :: tPrintMulliken   = .false.

    !> electrostatic potential evaluation and printing
    type(TElStatPotentialsInp), allocatable :: elStatPotentialsInp

    !> Localise electronic states
    logical :: tLocalise   = .false.

    type(TPipekMezeyInp), allocatable :: pipekMezeyInp

    !> printing of atom resolved energies
    logical :: tAtomicEnergy = .false.

    !> print eigenvectors to disc
    logical :: tPrintEigVecs  = .false.

    !> text file of eigenvectors?
    logical :: tPrintEigVecsTxt = .false.

    !> project eigenvectors spatially
    logical :: tProjEigenvecs = .false.

    !> Evaluate forces
    logical :: tForces = .false.

    !> Evaluate force contributions from the excited state if required and (tForces)
    logical :: tCasidaForces = .false.

    !> force evaluation method
    integer :: forceType

    !> Output forces
    logical :: tPrintForces = .false.

    !> method for calculating derivatives
    integer :: iDerivMethod = 0

    !> 1st derivative finite difference step
    real(dp) :: deriv1stDelta = 0.0_dp


    !> Molecular dynamics
    logical :: tMD         = .false.

    !> Use Plumed
    logical :: tPlumed = .false.

    !> Finite difference derivatives calculation?
    logical :: tDerivs     = .false.

    !> Should central cell coordinates be output?
    logical :: tShowFoldedCoord

    real(dp) :: nrChrg        = 0.0_dp
    real(dp) :: nrSpinPol     = 0.0_dp
    logical :: tSpin         = .false.
    logical :: tSpinSharedEf = .false.
    logical :: tSpinOrbit    = .false.
    logical :: tDualSpinOrbit = .false.
    logical :: t2Component   = .false.

    !> initial spin pattern
    real(dp), allocatable :: initialSpins(:,:)

    !> initial charges
    real(dp), allocatable :: initialCharges(:)
    logical :: tDFTBU        = .false.

    !> Electronic/eigenvalue solver options
    type(TElectronicSolverInp) :: solver

    integer :: iMixSwitch    = 0
    integer :: maxIter       = 0
    real(dp) :: almix         = 0.0_dp
    integer :: iGenerations  = 0
    logical :: tFromStart    = .true.
    real(dp) :: broydenOmega0 = 0.01_dp
    real(dp) :: broydenMinWeight = 1.0_dp
    real(dp) :: broydenMaxWeight = 1.0e5_dp
    real(dp) :: broydenWeightFac = 1.0e-2_dp
    real(dp) :: andersonInitMixing = 0.01_dp
    integer :: andersonNrDynMix = 0
    real(dp), allocatable :: andersonDynMixParams(:,:)
    real(dp) :: andersonOmega0 = 1.0e-2_dp
    integer :: nrMoved       = 0
    integer, allocatable :: indMovedAtom(:)
    integer :: nrConstr      = 0
    integer, allocatable :: conAtom(:)
    real(dp), allocatable :: conVec(:,:)
    character(lc) :: outFile       = ''

    !> do we have MD velocities
    logical :: tReadMDVelocities = .false.

    !> initial MD velocities
    real(dp), allocatable :: initialVelocities(:,:)
    real(dp) :: deltaT        = 0.0_dp

    real(dp) :: tempAtom      = 0.0_dp
    integer :: iThermostat   = 0

    !> whether to initialize internal state of the Nose-Hoover thermostat from input
    logical :: tInitNHC = .false.
    real(dp), allocatable :: xnose(:)
    real(dp), allocatable :: vnose(:)
    real(dp), allocatable :: gnose(:)


    !> whether to shift to a co-moving frame for MD
    logical :: tMDstill
    logical :: tRescale = .false.
    integer, allocatable :: tempMethods(:)
    integer, allocatable :: tempSteps(:)
    real(dp), allocatable :: tempValues(:)
    logical :: tSetFillingTemp = .false.

    real(dp) :: tempElec      = 0.0_dp
    logical :: tFixEf        = .false.
    real(dp), allocatable :: Ef(:)
    logical :: tFillKSep     = .false.
    integer :: iDistribFn    = fillingTypes%Fermi
    real(dp) :: wvScale       = 0.0_dp

    !> default chain length for Nose-Hoover
    integer :: nh_npart      = 3

    !> default order of NH integration
    integer :: nh_nys        = 3

    !> default multiple time steps for N-H propagation
    integer :: nh_nc         = 1

    integer :: maxRun        = -2


    !> second derivative finite difference step
    real(dp) :: deriv2ndDelta    = 0.0_dp

    integer :: nKPoint       = 0
    real(dp), allocatable :: kPoint(:,:)
    real(dp), allocatable :: kWeight(:)


    !> cell presure if periodic
    real(dp) :: pressure       = 0.0_dp
    logical :: tBarostat = .false.

    !> use isotropic scaling if barostatting
    logical :: tIsotropic = .true.
    real(dp) :: BarostatStrength = 0.0_dp


    !> read atomic masses from the input not the SK data
    real(dp), allocatable :: masses(:)


    !> spin constants
    real(dp), allocatable :: spinW(:,:,:)

    !> customised Hubbard U values
    real(dp), allocatable :: hubbU(:,:)

    !> spin-orbit constants
    real(dp), allocatable :: xi(:,:)


    !> choice of the DFTB+U functional
    integer :: DFTBUfunc     = 0

    !> list of U-J for species
    real(dp), allocatable :: UJ(:,:)

    !> How many U-J for each species
    integer, allocatable :: nUJ(:)

    !> number of l-values of U-J for each block
    integer, allocatable :: niUJ(:,:)

    !> l-values of U-J for each block
    integer, allocatable :: iUJ(:,:,:)

    !> Correction to energy from on-site matrix elements
    real(dp), allocatable :: onSiteElements(:,:,:,:)

    !> Correction to dipole momements on-site matrix elements
    real(dp), allocatable :: onSiteDipole(:,:)

    !> Number of external charges
    integer :: nExtChrg = 0

    !> external charge values and locations
    real(dp), allocatable :: extChrg(:,:)

    !> finite charge width if needed
    real(dp), allocatable :: extChrgBlurWidth(:)


    !> External homogeneous electric field
    logical :: tEField = .false.

    !> time dependent field in MD
    logical :: tTDEfield = .false.

    !> strength
    real(dp) :: EFieldStrength = 0.0_dp

    !> direction
    real(dp) :: EfieldVector(3)

    !> frequency of time dependent field
    real(dp) :: EfieldOmega

    !> relative phase of field
    integer :: EfieldPhase = 0


    !> Projection of eigenvectors
    type(TListIntR1) :: iAtInRegion
    logical, allocatable :: tShellResInRegion(:)
    logical, allocatable :: tOrbResInRegion(:)
    character(lc), allocatable :: RegionLabel(:)


    !> H short range damping
    logical :: tDampH = .false.
    real(dp) :: dampExp = 0.0_dp


    ! H5 correction
    !> H5 correction On/Off(default) flag
    logical ::h5SwitchedOn = .false.
    !> Global parameters - set to -1 to identify they were not initialized
    real(dp) :: h5RScale = -1.0_dp
    real(dp) :: h5WScale = -1.0_dp
    real(dp), allocatable :: h5ElementPara(:)
    ! H5 correction end

    !> Halogen X correction
    logical :: tHalogenX = .false.

    !> Old repulsive
    logical :: useBuggyRepSum


    !> Old kinetic energy stress contribution in MD
    logical :: useBuggyKEStress = .false.


    !> Ewald alpha
    real(dp) :: ewaldAlpha = 0.0_dp

    !> Ewald tolerance
    real(dp) :: tolEwald = 1.0E-9_dp

    !> Various options
    logical :: tWriteTagged = .false.

    !> Nr. of SCC iterations without restart info
    integer :: restartFreq  = 20
    logical :: tWriteDetailedXML = .false.
    logical :: tWriteResultsTag = .false.
    logical :: tWriteDetailedOut = .true.
    logical :: tWriteBandDat = .true.
    logical :: oldSKInter = .false.
    logical :: tWriteHS = .false.
    logical :: tWriteRealHS = .false.
    logical :: tMinMemory = .false.

    !> potential shifts are read from file
    logical :: tReadShifts = .false.
    !> potential shifts are written on file
    logical :: tWriteShifts = .false.

    !> use Poisson solver for electrostatics
    logical :: tPoisson = .false.


    !> Dispersion related stuff
    type(TDispersionInp), allocatable :: dispInp

    !> Solvation
    class(TSolvationInp), allocatable :: solvInp


    !> Local potentials
    real(dp), allocatable :: chrgConstr(:,:)
    real(dp), allocatable :: thirdOrderOn(:,:)


    !> 3rd order
    real(dp), allocatable :: hubDerivs(:,:)
    logical :: t3rd, t3rdFull


    !> XLBOMD
    type(TXLBOMDInp), allocatable :: xlbomd

    !> TD Linear response input
    type(TLinrespini) :: lrespini

    !> LBFGS input
    type(TLbfgsInput), allocatable :: lbfgsInp

    !> Range separated input
    type(TRangeSepInp), allocatable :: rangeSepInp


  #:if WITH_SOCKETS
    !> socket communication
    type(ipiSocketCommInp), allocatable :: socketInput
  #:endif

    type(TParallelOpts), allocatable :: parallelOpts

    !> Maximal timing level to show in output
    integer :: timingLevel
    
    ! Custom occupations
    type(TWrappedInt1), allocatable :: customOccAtoms(:)
    real(dp), allocatable :: customOccFillings(:,:)

    !> REKS input
    type(TReksIni) :: reksIni

  end type TControl


  !> Slater-Koster data
  type TSlater
    real(dp), allocatable :: skSelf(:, :)
    real(dp), allocatable :: skHubbU(:, :)
    real(dp), allocatable :: skOcc(:, :)
    real(dp), allocatable :: mass(:)

    type(TSlakoCont), allocatable :: skHamCont
    type(TSlakoCont), allocatable :: skOverCont
    type(TRepCont), allocatable :: repCont
    type(TOrbitals), allocatable :: orb

  end type TSlater

#:if WITH_TRANSPORT
  !> container for data needed by libNEGF
  type TNEGFInfo
    type(TNEGFTunDos) :: tundos  !Transport section informations
    type(TNEGFGreenDensInfo) :: greendens  !NEGF solver section informations
  end type TNEGFInfo
#:endif


  !> container for input data constituents
  type TInputData
    logical :: tInitialized = .false.
    type(TControl) :: ctrl
    type(TGeometry) :: geom
    type(TSlater) :: slako
  #:if WITH_TRANSPORT
    type(TTransPar) :: transpar
    type(TNEGFInfo) :: ginfo
    type(TPoissonInfo) :: poisson
  #:endif
  end type TInputData


  !> Initialise the input data
  interface init
    module procedure InputData_init
  end interface init


  !> destroy input data for variables that do not go out of scope
  interface destruct
    module procedure InputData_destruct
  end interface destruct

contains


  !> Mark data structure as initialised
  subroutine InputData_init(self)

    !> Instance
    type(TInputData), intent(out) :: self

    self%tInitialized = .true.

  end subroutine InputData_init


  !> destructor for parts that are not cleaned up when going out of scope
  subroutine InputData_destruct(self)

    !> Instance
    type(TInputData), intent(inout) :: self

    call Control_destruct(self%ctrl)

  end subroutine InputData_destruct


  !> destructor for parts that are not cleaned up when going out of scope
  subroutine Control_destruct(self)

    !> Instance
    type(TControl), intent(inout) :: self

    if (allocated(self%tShellResInRegion)) then
      call destruct(self%iAtInRegion)
    end if

  end subroutine Control_destruct

end module dftbp_inputdata<|MERGE_RESOLUTION|>--- conflicted
+++ resolved
@@ -29,11 +29,8 @@
 #:endif
   use dftbp_pmlocalisation, only : TPipekMezeyInp
   use dftbp_elstatpot, only : TElStatPotentialsInp
-<<<<<<< HEAD
   use dftbp_reks
-=======
   use dftbp_solvinput, only : TSolvationInp
->>>>>>> 04cd5e36
 
 #:if WITH_TRANSPORT
   use libnegf_vars
