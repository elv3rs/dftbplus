!--------------------------------------------------------------------------------------------------!
!  DFTB+: general package for performing fast atomistic simulations                                !
!  Copyright (C) 2006 - 2020  DFTB+ developers group                                               !
!                                                                                                  !
!  See the LICENSE file for terms of usage and distribution.                                       !
!--------------------------------------------------------------------------------------------------!

#:include 'common.fypp'

!> Contains data type representing the input data for DFTB
module dftbp_inputdata
  use dftbp_hamiltoniantypes
  use dftbp_assert
  use dftbp_accuracy
  use dftbp_typegeometry
  use dftbp_message
  use dftbp_dispersions, only : TDispersionInp
  use dftbp_linresp, only : TLinrespini
  use dftbp_pprpa, only : TppRPAcal
  use dftbp_slakocont
  use dftbp_commontypes
  use dftbp_repcont
  use dftbp_linkedlist
  use dftbp_wrappedintr
  use dftbp_elecsolvers, only : TElectronicSolverInp
  use dftbp_timeprop
  use dftbp_etemp, only : fillingTypes
  use dftbp_xlbomd
#:if WITH_SOCKETS
  use dftbp_ipisocket, only : IpiSocketCommInp
#:endif
  use dftbp_pmlocalisation, only : TPipekMezeyInp
  use dftbp_elstatpot, only : TElStatPotentialsInp
  use dftbp_reks
  use dftbp_cm5, only : TCM5Input
  use dftbp_solvinput, only : TSolvationInp

#:if WITH_TRANSPORT
  use libnegf_vars
#:endif
  use poisson_init

  implicit none
  private
  save

  public :: TControl, TGeometry, TSlater, TInputData, TXLBOMDInp, TParallelOpts
  public :: TBlacsOpts
  public :: TRangeSepInp
  public :: init, destruct
#:if WITH_TRANSPORT
  public :: TNEGFInfo
#:endif


  !> Contains Blacs specific options.
  type :: TBlacsOpts

    !> Block size for matrix rows and columns.
    integer :: blockSize

  end type TBlacsOpts


  !> Contains the parallel options
  type :: TParallelOpts

    !> Number of processor groups
    integer :: nGroup

    !> Blacs options
    type(TBlacsOpts) :: blacsOpts

    !> Whether hybrid parallelisation is enable
    logical :: tOmpThreads

  end type TParallelOpts


  !> LBFGS input settings
  type TLbfgsInput
    !> Number of stored steps
    integer :: memory
  end type TLbfgsInput


  !> Range separation input
  type TRangeSepInp

    !> Threshold for integral screening
    real(dp) :: screeningThreshold

    !> Reduction of cutoff in spatial screening
    real(dp) :: cutoffRed

    !> Separation parameter
    real(dp) :: omega

    !> Choice of range separation method
    integer :: rangeSepAlg

  end type TRangeSepInp


  !> Main control data for program as extracted by the parser
  type TControl

    !> Choice of electronic hamiltonian
    integer :: hamiltonian = hamiltonianTypes%none

    !> random number generator seed
    integer :: iSeed       = 0

    !> maximum force for geometry convergence
    real(dp) :: maxForce    = 0.0_dp

    !> SCC calculation?
    logical :: tScc        = .false.

    !> l-shell resolved SCC
    logical :: tShellResolved = .false.

    !> SCC tolerance
    real(dp) :: sccTol      = 0.0_dp

    !> Read starting charges from disc
    logical :: tReadChrg = .false.

    logical :: tSkipChrgChecksum = .false.

    !> Disc charges are stored as ascii or binary files
    logical :: tReadChrgAscii = .true.

    !> Disc charges should be written as ascii or binary files
    logical :: tWriteChrgAscii = .true.

    !> should probably be packaged
    logical :: isGeoOpt = .false.

    !> coordinate optimisation
    logical :: tCoordOpt   = .false.

    !> maximum line search step for atoms
    real(dp) :: maxAtomDisp = 0.2_dp

    !> should probably be packaged
    logical :: tLatOpt     = .false.

    !> Fix angles during lattice optimisation
    logical :: tLatOptFixAng = .false.

    !> Fix lengths of specified vectors
    logical :: tLatOptFixLen(3) = .false.

    !> Isotropically scale instead
    logical :: tLatOptIsotropic = .false.

    !> maximum possible linesearch step
    real(dp) :: maxLatDisp = 0.2_dp

    !> add new geometries at the end of files
    logical :: tAppendGeo  = .false.

    !> use converged SCC forces only
    logical :: tConvrgForces = .true.

    !> geometry step
    integer :: iGeoOpt     = 0

    !> used for gDIIS
    real(dp) :: deltaGeoOpt = 0.0_dp

    !> used for gDIIS
    integer :: iGenGeoOpt = 0

    !> internal variable for requirement of Mulliken analysis
    logical :: tMulliken   = .false.

    !> printout of Mulliken
    logical :: tPrintMulliken   = .false.

    !> Input for CM5 corrected Mulliken charges
    type(TCM5Input), allocatable :: cm5Input

    !> electrostatic potential evaluation and printing
    type(TElStatPotentialsInp), allocatable :: elStatPotentialsInp

    !> Localise electronic states
    logical :: tLocalise   = .false.

    type(TPipekMezeyInp), allocatable :: pipekMezeyInp

    !> printing of atom resolved energies
    logical :: tAtomicEnergy = .false.

    !> print eigenvectors to disc
    logical :: tPrintEigVecs  = .false.

    !> text file of eigenvectors?
    logical :: tPrintEigVecsTxt = .false.

    !> project eigenvectors spatially
    logical :: tProjEigenvecs = .false.

    !> Evaluate forces
    logical :: tForces = .false.

    !> Evaluate force contributions from the excited state if required and (tForces)
    logical :: tCasidaForces = .false.

    !> force evaluation method
    integer :: forceType

    !> Output forces
    logical :: tPrintForces = .false.

    !> method for calculating derivatives
    integer :: iDerivMethod = 0

    !> 1st derivative finite difference step
    real(dp) :: deriv1stDelta = 0.0_dp


    !> Molecular dynamics
    logical :: tMD         = .false.

    !> Use Plumed
    logical :: tPlumed = .false.

    !> Finite difference derivatives calculation?
    logical :: tDerivs     = .false.

    !> Should central cell coordinates be output?
    logical :: tShowFoldedCoord

    real(dp) :: nrChrg        = 0.0_dp
    real(dp) :: nrSpinPol     = 0.0_dp
    logical :: tSpin         = .false.
    logical :: tSpinSharedEf = .false.
    logical :: tSpinOrbit    = .false.
    logical :: tDualSpinOrbit = .false.
    logical :: t2Component   = .false.

    !> initial spin pattern
    real(dp), allocatable :: initialSpins(:,:)

    !> initial charges
    real(dp), allocatable :: initialCharges(:)
    logical :: tDFTBU        = .false.

    !> Electronic/eigenvalue solver options
    type(TElectronicSolverInp) :: solver

    integer :: iMixSwitch    = 0
    integer :: maxIter       = 0
    real(dp) :: almix         = 0.0_dp
    integer :: iGenerations  = 0
    logical :: tFromStart    = .true.
    real(dp) :: broydenOmega0 = 0.01_dp
    real(dp) :: broydenMinWeight = 1.0_dp
    real(dp) :: broydenMaxWeight = 1.0e5_dp
    real(dp) :: broydenWeightFac = 1.0e-2_dp
    real(dp) :: andersonInitMixing = 0.01_dp
    integer :: andersonNrDynMix = 0
    real(dp), allocatable :: andersonDynMixParams(:,:)
    real(dp) :: andersonOmega0 = 1.0e-2_dp
    integer :: nrMoved       = 0
    integer, allocatable :: indMovedAtom(:)
    integer :: nrConstr      = 0
    integer, allocatable :: conAtom(:)
    real(dp), allocatable :: conVec(:,:)
    character(lc) :: outFile       = ''

    !> do we have MD velocities
    logical :: tReadMDVelocities = .false.

    !> initial MD velocities
    real(dp), allocatable :: initialVelocities(:,:)
    real(dp) :: deltaT        = 0.0_dp

    real(dp) :: tempAtom      = 0.0_dp
    integer :: iThermostat   = 0

    !> whether to initialize internal state of the Nose-Hoover thermostat from input
    logical :: tInitNHC = .false.
    real(dp), allocatable :: xnose(:)
    real(dp), allocatable :: vnose(:)
    real(dp), allocatable :: gnose(:)


    !> whether to shift to a co-moving frame for MD
    logical :: tMDstill
    logical :: tRescale = .false.
    integer, allocatable :: tempMethods(:)
    integer, allocatable :: tempSteps(:)
    real(dp), allocatable :: tempValues(:)
    logical :: tSetFillingTemp = .false.

    real(dp) :: tempElec      = 0.0_dp
    logical :: tFixEf        = .false.
    real(dp), allocatable :: Ef(:)
    logical :: tFillKSep     = .false.
    integer :: iDistribFn    = fillingTypes%Fermi
    real(dp) :: wvScale       = 0.0_dp

    !> default chain length for Nose-Hoover
    integer :: nh_npart      = 3

    !> default order of NH integration
    integer :: nh_nys        = 3

    !> default multiple time steps for N-H propagation
    integer :: nh_nc         = 1

    integer :: maxRun        = -2


    !> second derivative finite difference step
    real(dp) :: deriv2ndDelta    = 0.0_dp

    integer :: nKPoint       = 0
    real(dp), allocatable :: kPoint(:,:)
    real(dp), allocatable :: kWeight(:)


    !> cell presure if periodic
    real(dp) :: pressure       = 0.0_dp
    logical :: tBarostat = .false.

    !> use isotropic scaling if barostatting
    logical :: tIsotropic = .true.
    real(dp) :: BarostatStrength = 0.0_dp


    !> read atomic masses from the input not the SK data
    real(dp), allocatable :: masses(:)


    !> spin constants
    real(dp), allocatable :: spinW(:,:,:)

    !> customised Hubbard U values
    real(dp), allocatable :: hubbU(:,:)

    !> spin-orbit constants
    real(dp), allocatable :: xi(:,:)


    !> choice of the DFTB+U functional
    integer :: DFTBUfunc     = 0

    !> list of U-J for species
    real(dp), allocatable :: UJ(:,:)

    !> How many U-J for each species
    integer, allocatable :: nUJ(:)

    !> number of l-values of U-J for each block
    integer, allocatable :: niUJ(:,:)

    !> l-values of U-J for each block
    integer, allocatable :: iUJ(:,:,:)

    !> Correction to energy from on-site matrix elements
    real(dp), allocatable :: onSiteElements(:,:,:,:)

    !> Correction to dipole momements on-site matrix elements
    real(dp), allocatable :: onSiteDipole(:,:)

    !> Number of external charges
    integer :: nExtChrg = 0

    !> external charge values and locations
    real(dp), allocatable :: extChrg(:,:)

    !> finite charge width if needed
    real(dp), allocatable :: extChrgBlurWidth(:)


    !> External homogeneous electric field
    logical :: tEField = .false.

    !> time dependent field in MD
    logical :: tTDEfield = .false.

    !> strength
    real(dp) :: EFieldStrength = 0.0_dp

    !> direction
    real(dp) :: EfieldVector(3)

    !> frequency of time dependent field
    real(dp) :: EfieldOmega

    !> relative phase of field
    integer :: EfieldPhase = 0


    !> Projection of eigenvectors
    type(TListIntR1) :: iAtInRegion
    logical, allocatable :: tShellResInRegion(:)
    logical, allocatable :: tOrbResInRegion(:)
    character(lc), allocatable :: RegionLabel(:)


    !> H short range damping
    logical :: tDampH = .false.
    real(dp) :: dampExp = 0.0_dp


    ! H5 correction
    !> H5 correction On/Off(default) flag
    logical ::h5SwitchedOn = .false.
    !> Global parameters - set to -1 to identify they were not initialized
    real(dp) :: h5RScale = -1.0_dp
    real(dp) :: h5WScale = -1.0_dp
    real(dp), allocatable :: h5ElementPara(:)
    ! H5 correction end

    !> Halogen X correction
    logical :: tHalogenX = .false.

    !> Old repulsive
    logical :: useBuggyRepSum


    !> Old kinetic energy stress contribution in MD
    logical :: useBuggyKEStress = .false.


    !> Ewald alpha
    real(dp) :: ewaldAlpha = 0.0_dp

    !> Ewald tolerance
    real(dp) :: tolEwald = 1.0E-9_dp

    !> Various options
    logical :: tWriteTagged = .false.

    !> Nr. of SCC iterations without restart info
    integer :: restartFreq  = 20
    logical :: tWriteDetailedXML = .false.
    logical :: tWriteResultsTag = .false.
    logical :: tWriteDetailedOut = .true.
    logical :: tWriteBandDat = .true.
    logical :: oldSKInter = .false.
    logical :: tWriteHS = .false.
    logical :: tWriteRealHS = .false.
    logical :: tMinMemory = .false.

    !> potential shifts are read from file
    logical :: tReadShifts = .false.
    !> potential shifts are written on file
    logical :: tWriteShifts = .false.

    !> use Poisson solver for electrostatics
    logical :: tPoisson = .false.


    !> Dispersion related stuff
    type(TDispersionInp), allocatable :: dispInp

    !> Solvation
    class(TSolvationInp), allocatable :: solvInp


    !> Local potentials
    real(dp), allocatable :: chrgConstr(:,:)
    real(dp), allocatable :: thirdOrderOn(:,:)


    !> 3rd order
    real(dp), allocatable :: hubDerivs(:,:)
    logical :: t3rd, t3rdFull


    !> XLBOMD
    type(TXLBOMDInp), allocatable :: xlbomd

    !> TD Linear response input
    type(TLinrespini) :: lrespini

<<<<<<< HEAD
    !> ElectronDynamics
    type(TElecDynamicsInp), allocatable :: elecDynInp
=======
    !> input for particle-particle RPA
    type(TppRPAcal), allocatable :: ppRPA
>>>>>>> 8b4e5123

    !> LBFGS input
    type(TLbfgsInput), allocatable :: lbfgsInp

    !> Range separated input
    type(TRangeSepInp), allocatable :: rangeSepInp

  #:if WITH_SOCKETS
    !> socket communication
    type(ipiSocketCommInp), allocatable :: socketInput
  #:endif

    type(TParallelOpts), allocatable :: parallelOpts

    !> Maximal timing level to show in output
    integer :: timingLevel

    ! Custom occupations
    type(TWrappedInt1), allocatable :: customOccAtoms(:)
    real(dp), allocatable :: customOccFillings(:,:)

    !> REKS input
    type(TReksIni) :: reksIni

  end type TControl


  !> Slater-Koster data
  type TSlater
    real(dp), allocatable :: skSelf(:, :)
    real(dp), allocatable :: skHubbU(:, :)
    real(dp), allocatable :: skOcc(:, :)
    real(dp), allocatable :: mass(:)

    type(TSlakoCont), allocatable :: skHamCont
    type(TSlakoCont), allocatable :: skOverCont
    type(TRepCont), allocatable :: repCont
    type(TOrbitals), allocatable :: orb

  end type TSlater

#:if WITH_TRANSPORT
  !> container for data needed by libNEGF
  type TNEGFInfo
    type(TNEGFTunDos) :: tundos  !Transport section informations
    type(TNEGFGreenDensInfo) :: greendens  !NEGF solver section informations
  end type TNEGFInfo
#:endif


  !> container for input data constituents
  type TInputData
    logical :: tInitialized = .false.
    type(TControl) :: ctrl
    type(TGeometry) :: geom
    type(TSlater) :: slako
  #:if WITH_TRANSPORT
    type(TTransPar) :: transpar
    type(TNEGFInfo) :: ginfo
  #:endif
    type(TPoissonInfo) :: poisson
  end type TInputData


  !> Initialise the input data
  interface init
    module procedure InputData_init
  end interface init


  !> destroy input data for variables that do not go out of scope
  interface destruct
    module procedure InputData_destruct
  end interface destruct

contains


  !> Mark data structure as initialised
  subroutine InputData_init(self)

    !> Instance
    type(TInputData), intent(out) :: self

    self%tInitialized = .true.

  end subroutine InputData_init


  !> destructor for parts that are not cleaned up when going out of scope
  subroutine InputData_destruct(self)

    !> Instance
    type(TInputData), intent(inout) :: self

    call Control_destruct(self%ctrl)

  end subroutine InputData_destruct


  !> destructor for parts that are not cleaned up when going out of scope
  subroutine Control_destruct(self)

    !> Instance
    type(TControl), intent(inout) :: self

    if (allocated(self%tShellResInRegion)) then
      call destruct(self%iAtInRegion)
    end if

  end subroutine Control_destruct

end module dftbp_inputdata<|MERGE_RESOLUTION|>--- conflicted
+++ resolved
@@ -480,13 +480,11 @@
     !> TD Linear response input
     type(TLinrespini) :: lrespini
 
-<<<<<<< HEAD
     !> ElectronDynamics
     type(TElecDynamicsInp), allocatable :: elecDynInp
-=======
+
     !> input for particle-particle RPA
     type(TppRPAcal), allocatable :: ppRPA
->>>>>>> 8b4e5123
 
     !> LBFGS input
     type(TLbfgsInput), allocatable :: lbfgsInp
