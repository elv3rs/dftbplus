!--------------------------------------------------------------------------------------------------!
!  DFTB+: general package for performing fast atomistic simulations                                !
!  Copyright (C) 2006 - 2020  DFTB+ developers group                                               !
!                                                                                                  !
!  See the LICENSE file for terms of usage and distribution.                                       !
!--------------------------------------------------------------------------------------------------!

#:include 'common.fypp'


!> Global variables and initialization for the main program.
module dftbp_initprogram
#:if WITH_OMP
  use omp_lib
#:endif
  use dftbp_mainio, only : initOutputFile
  use dftbp_assert
  use dftbp_globalenv
  use dftbp_coherence
  use dftbp_environment
  use dftbp_scalapackfx
  use dftbp_inputdata
  use dftbp_densedescr
  use dftbp_constants
  use dftbp_elecsolvers
  use dftbp_elsisolver, only : TElsiSolver_init, TElsiSolver_final
  use dftbp_gpuinfo, only : gpuInfo
  use dftbp_elsiiface
  use dftbp_arpack, only : withArpack
  use dftbp_gpuinfo, only : gpuInfo
  use dftbp_periodic
  use dftbp_accuracy
  use dftbp_intrinsicpr
  use dftbp_shortgamma
  use dftbp_message
  use dftbp_mixer
  use dftbp_simplemixer
  use dftbp_andersonmixer
  use dftbp_broydenmixer
  use dftbp_diismixer

  use dftbp_geoopt
  use dftbp_conjgrad
  use dftbp_steepdesc
  use dftbp_gdiis
  use dftbp_lbfgs

  use dftbp_hamiltoniantypes

  use dftbp_randomgenpool
  use dftbp_ranlux
  use dftbp_mdcommon
  use dftbp_mdintegrator
  use dftbp_velocityverlet
  use dftbp_thermostat
  use dftbp_dummytherm
  use dftbp_andersentherm
  use dftbp_berendsentherm
  use dftbp_nhctherm
  use dftbp_tempprofile, only : TTempProfile, TempProfile_init
  use dftbp_numderivs2
  use dftbp_lapackroutines
  use dftbp_simplealgebra
  use dftbp_nonscc
  use dftbp_scc
  use dftbp_sccinit
  use dftbp_onsitecorrection
  use dftbp_hamiltonian, only : TRefExtPot
  use dftbp_h5correction
  use dftbp_halogenx
  use dftbp_slakocont
  use dftbp_repcont
  use dftbp_fileid
  use dftbp_spin, only: Spin_getOrbitalEquiv, ud2qm, qm2ud
  use dftbp_dftbplusu
  use dftbp_dispersions
  use dftbp_thirdorder
  use dftbp_linresp
  use dftbp_linresptypes
  use dftbp_pprpa, only : TppRPAcal
  use dftbp_RangeSeparated
  use dftbp_stress
  use dftbp_orbitalequiv
  use dftbp_orbitals
  use dftbp_commontypes
  use dftbp_sorting, only : heap_sort
  use dftbp_linkedlist
  use dftbp_wrappedintr
  use dftbp_timeprop
  use dftbp_xlbomd
  use dftbp_etemp, only : fillingTypes
#:if WITH_SOCKETS
  use dftbp_mainio, only : receiveGeometryFromSocket
  use dftbp_ipisocket
#:endif
  use dftbp_elstatpot
  use dftbp_pmlocalisation
  use dftbp_energytypes
  use dftbp_potentials
  use dftbp_taggedoutput
  use dftbp_formatout
  use dftbp_qdepextpotproxy, only : TQDepExtPotProxy
  use dftbp_forcetypes, only : forceTypes
  use dftbp_elstattypes, only : elstatTypes
  use dftbp_reks
  use dftbp_plumed, only : withPlumed, TPlumedCalc, TPlumedCalc_init
  use dftbp_magmahelper
  use dftbp_cm5, only : TChargeModel5, TChargeModel5_init
  use dftbp_solvation, only : TSolvation
  use dftbp_solvinput, only : createSolvationModel, writeSolvationInfo

#:if WITH_TRANSPORT
  use libnegf_vars
  use negf_int
#:endif
  use poisson_init
  use dftbp_transportio
  implicit none


  !> Tagged output files (machine readable)
  character(*), parameter :: autotestTag = "autotest.tag"

  !> Detailed user output
  character(*), parameter :: userOut = "detailed.out"

  !> band structure and filling information
  character(*), parameter :: bandOut = "band.out"

  !> File accumulating data during an MD run
  character(*), parameter :: mdOut = "md.out"

  !> Machine readable tagged output
  character(*), parameter :: resultsTag = "results.tag"

  !> Second derivative of the energy with respect to atomic positions
  character(*), parameter :: hessianOut = "hessian.out"

  !> file name prefix for charge data
  character(*), parameter :: fCharges = "charges"

  !> file to stop code during geometry driver
  character(*), parameter :: fStopDriver = "stop_driver"

  !> file to stop code during scc cycle
  character(*), parameter :: fStopSCC = "stop_scc"

  !> file name for shift data
  character(*), parameter :: fShifts = "shifts.dat"

  !> Is the calculation SCC?
  logical :: tSccCalc

  !> SCC module internal variables
  type(TScc), allocatable :: sccCalc

  !> nr. of atoms
  integer :: nAtom

  !> nr. of all (boundary condition images and original) atoms
  integer :: nAllAtom

  !> nr. of original atom in central cell
  integer, allocatable :: Img2CentCell(:)

  !> nr of different types (nAtom)
  integer :: nType

  !> data type for atomic orbital information
  type(TOrbitals), target :: orb

  !> nr. of orbitals in the system
  integer :: nOrb

  !> types of the atoms (nAllAtom)
  integer, allocatable :: species(:)

  !> type of the atoms (nAtom)
  integer, allocatable, target :: species0(:)

  !> Coords of the atoms (3, nAllAtom)
  real(dp), allocatable :: coord(:,:)

  !> Coords in central cell (3, nAtom)
  real(dp), allocatable, target :: coord0(:,:)

  !> if calculation is periodic
  logical :: tPeriodic

  !> If the calculation is helical geometry
  logical :: tHelical

  !> Should central cell coordinates be output?
  logical :: tShowFoldedCoord

  !> How to calculate forces
  integer :: forceType

  !> are atomic coordinates fractional?
  logical :: tFracCoord

  !> Tolerance for SCC cycle
  real(dp) :: sccTol

  !> lattice vectors as columns
  real(dp), allocatable, target :: latVec(:,:)

  !> Origin of coordinate system for periodic systems
  real(dp), allocatable :: origin(:)

  !> reciprocal lattice vectors as columns
  real(dp), allocatable, target :: recVec(:,:)

  !> original lattice vectors used for optimizing
  real(dp) :: origLatVec(3,3)

  !> normalized vectors in those directions
  real(dp) :: normOrigLatVec(3,3)


  !> reciprocal vectors in 2 pi units
  real(dp), allocatable :: invLatVec(:,:)

  !> cell volume
  real(dp) :: CellVol

  !> reciprocal cell volume
  real(dp) :: recCellVol

  !> translation vecs for interacting image cells (3, nImgCell + 1)
  real(dp), allocatable :: cellVec(:,:)

  !> cell vectors in absolute units
  real(dp), allocatable :: rCellVec(:,:)

  !> index in cellVec for each atom
  integer, allocatable :: iCellVec(:)


  !> ADT for neighbour parameters
  type(TNeighbourList), allocatable :: neighbourList

  !> nr. of neighbours for atoms out to max interaction distance (excluding Ewald terms)
  integer, allocatable :: nNeighbourSK(:)

  !> nr. of neighbours for atoms within Erep interaction distance (usually short)
  integer, allocatable :: nNeighbourRep(:)

  !> Number of neighbours for each of the atoms for the exchange contributions in the long range
  !> functional
  integer, allocatable :: nNeighbourLC(:)

  !> H/S sparse matrices indexing array for atomic blocks
  integer, allocatable :: iSparseStart(:,:)

  !> Hubbard Us (orbital, atom)
  real(dp), allocatable, target :: hubbU(:,:)

  !> self energy (orbital, atom)
  real(dp), allocatable :: atomEigVal(:,:)

  !> reference n_0 charges for each atom
  real(dp), allocatable :: referenceN0(:,:)

  !> list of atomic masses
  real(dp), allocatable :: mass(:)

  !> list of atomic masses for each species
  real(dp), allocatable :: speciesMass(:)

  !> Hamiltonian type
  integer :: hamiltonianType

  !> Raw H^0 hamiltonian data
  type(TSlakoCont) :: skHamCont

  !> Raw overlap hamiltonian data
  type(TSlakoCont) :: skOverCont

  !> Repulsive interaction raw data
  type(TRepCont) :: pRepCont

  !> Interaction cutoff distances
  type TCutoffs
    real(dp) :: skCutOff
    real(dp) :: repCutOff
    real(dp) :: lcCutOff
    real(dp) :: mCutOff
  end type TCutoffs

  !> Cut off distances for various types of interaction
  type(TCutoffs) :: cutOff

  !> Cut off distance for repulsive interactions
  real(dp) :: repCutOff

  !> Sparse hamiltonian matrix
  real(dp), allocatable :: ham(:,:)

  !> imaginary part of the Hamiltonian
  real(dp), allocatable :: iHam(:,:)

  !> Charge per atomic shell (shell, atom, spin channel)
  real(dp), allocatable :: chargePerShell(:,:,:)

  !> Charge par atom (atom, spin channel)
  real(dp), allocatable :: chargePerAtom(:,:)

  !> sparse overlap
  real(dp), allocatable :: over(:)


  !> nr. of K-points
  integer :: nKPoint

  !> K-points
  real(dp), allocatable :: kPoint(:,:)

  !> weight of the K-Points
  real(dp), allocatable :: KWeight(:)


  !> external pressure if periodic
  real(dp) :: extPressure

  !> Barostat used if MD and periodic
  logical :: tBarostat

  !> Barostat coupling strength
  real(dp) :: BarostatStrength


  !> H and S are real
  logical :: tRealHS


  !> nr. of electrons
  real(dp), allocatable :: nEl(:)

  !> Nr. of all electrons if neutral
  real(dp) :: nEl0


  !> Spin W values
  real(dp), allocatable :: spinW(:,:,:)

  !> Spin orbit constants
  real(dp), allocatable :: xi(:,:)


  !> is this a DFTB+U calculation?
  logical :: tDFTBU

  !> Choice of orbital functional
  integer :: nDFTBUfunc

  !> list of U-J for species
  real(dp), allocatable :: UJ(:,:)

  !> How many U-J for each species
  integer, allocatable :: nUJ(:)

  !> number of l-values of U-J for each block
  integer, allocatable :: niUJ(:,:)

  !> l-values of U-J for each block
  integer, allocatable :: iUJ(:,:,:)

  !> electron temperature
  real(dp) :: tempElec

  !> If K points should filled separately
  logical :: tFillKSep

  !> Fix Fermi energy at specified value
  logical :: tFixEf

  !> Fermi energy per spin
  real(dp), allocatable :: Ef(:)

  !> Filling temp updated by MD.
  logical :: tSetFillingTemp

  !> Choice of electron distribution function, defaults to Fermi
  integer :: iDistribFn = fillingTypes%Fermi

  !> atomic kinetic temperature
  real(dp) :: tempAtom

  !> MD stepsize
  real(dp) :: deltaT

  !> maximal number of SCC iterations
  integer :: maxSccIter

  !> Minimal number of SCC iterations
  integer :: minSccIter

  !> is this a spin polarized calculation?
  logical :: tSpin

  !> Number of spin components, 1 is unpolarised, 2 is polarised, 4 is noncolinear / spin-orbit
  integer :: nSpin

  !> is there spin-orbit coupling
  logical :: tSpinOrbit

  !> Use block like dual representation for spin orbit
  logical :: tDualSpinOrbit

  !> Is there a complex hamiltonian contribution in real space
  logical :: tImHam

  !> is this a two component calculation (spin orbit or non-collinear spin)
  logical :: t2Component

  !> Common Fermi level accross spin channels
  logical :: tSpinSharedEf


  !> Geometry optimization needed?
  logical :: isGeoOpt

  !> optimize coordinates inside unit cell (periodic)?
  logical :: tCoordOpt

  !> optimize lattice constants?
  logical :: tLatOpt

  !> Fix angles between lattice vectors when optimizing?
  logical :: tLatOptFixAng

  !> Fix length of specified lattice vectors when optimizing?
  logical :: tLatOptFixLen(3)

  !> Optimise lattice isotropically
  logical :: tLatOptIsotropic

  !> Is this a MD calculation?
  logical :: tMD

  !> Is this a derivatives calc?
  logical :: tDerivs

  !> Do we need Mulliken charges?
  logical :: tMulliken

  !> Electrostatic potentials if requested
  type(TElStatPotentials), allocatable :: esp

  !> Calculate localised orbitals?
  logical :: tLocalise

  !> Do we need to show Mulliken charges?
  logical :: tPrintMulliken

  !> Do we need to show net atomic charges?
  logical :: tNetAtomCharges

  !> calculate an electric dipole?
  logical :: tDipole

  !> Do we need atom resolved E?
  logical :: tAtomicEnergy

  !> Print out eigenvectors?
  logical :: tPrintEigVecs

  !> Store eigenvectors as a text file
  logical :: tPrintEigVecsTxt

  !> Print eigenvector projections?
  logical :: tProjEigenvecs

  !> Do we need forces?
  logical :: tForces

  !> Is the contribution from an excited state needed for the forces
  logical :: tCasidaForces

  !> are forces being returned
  logical :: tPrintForces

  !> Number of moved atoms
  integer :: nMovedAtom

  !> Index of the moved atoms
  integer, allocatable :: indMovedAtom(:)

  !> Nr. of moved coordinates
  integer :: nMovedCoord

  !> Nr. of geo movements to do
  integer :: nGeoSteps

  !> Index of constrained atoms
  integer, allocatable :: conAtom(:)

  !> Constraint vectors
  real(dp), allocatable :: conVec(:,:)

  !> Pipek-Mezey localisation calculator
  type(TPipekMezey), allocatable :: pipekMezey

  !> use commands from socket communication to control the run
  logical :: tSocket

  !> socket details
#:if WITH_SOCKETS
  type(ipiSocketComm), allocatable :: socket
#:endif

  !> File containing output geometry
  character(lc) :: geoOutFile

  !> Append geometries in the output?
  logical :: tAppendGeo

  !> Use converged SCC charges for properties like forces or charge dependent dispersion
  logical :: isSccConvRequired

  !> labels of atomic species
  character(mc), allocatable :: speciesName(:)

  !> General geometry optimizer
  type(TGeoOpt), allocatable :: pGeoCoordOpt

  !> Geometry optimizer for lattice consts
  type(TGeoOpt), allocatable :: pGeoLatOpt

  !> Charge mixer
  type(TMixer), allocatable :: pChrgMixer

  !> MD Framework
  type(TMDCommon), allocatable :: pMDFrame

  !> MD integrator
  type(TMDIntegrator), allocatable :: pMDIntegrator

  !> Temperature profile driver in MD
  type(TTempProfile), allocatable, target :: temperatureProfile

  !> geometry optimiser
  type(TNumDerivs), allocatable, target :: derivDriver

  !> Total charge
  real(dp) :: nrChrg

  !> Spin polarisation
  real(dp) :: nrSpinPol

  !> Is the check-sum for charges read externally to be used?
  logical :: tSkipChrgChecksum

  !> reference neutral atomic occupations
  real(dp), allocatable :: q0(:, :, :)

  !> shell resolved neutral reference
  real(dp), allocatable :: qShell0(:,:)

  !> input charges (for potentials)
  real(dp), allocatable :: qInput(:, :, :)

  !> output charges
  real(dp), allocatable :: qOutput(:, :, :)

<<<<<<< HEAD
  !> charge differences between input and output charges
  real(dp), allocatable :: qDiff(:, :, :)

  !> onsite charge per atom
  real(dp), allocatable :: qOnsite(:)
=======
  !> net (on-site only contributions) charge per atom
  real(dp), allocatable :: qNetAtom(:)
>>>>>>> 9eed533a

  !> input Mulliken block charges (diagonal part == Mulliken charges)
  real(dp), allocatable :: qBlockIn(:, :, :, :)

  !> Output Mulliken block charges
  real(dp), allocatable :: qBlockOut(:, :, :, :)

  !> Imaginary part of input Mulliken block charges
  real(dp), allocatable :: qiBlockIn(:, :, :, :)

  !> Imaginary part of output Mulliken block charges
  real(dp), allocatable :: qiBlockOut(:, :, :, :)

  !> input charges packed into unique equivalence elements
  real(dp), allocatable :: qInpRed(:)

  !> output charges packed into unique equivalence elements
  real(dp), allocatable :: qOutRed(:)

  !> charge differences packed into unique equivalence elements
  real(dp), allocatable :: qDiffRed(:)

  !> Orbital equivalence relations
  integer, allocatable :: iEqOrbitals(:,:,:)

  !> nr. of inequivalent orbitals
  integer :: nIneqOrb

  !> nr. of elements to go through the mixer - may contain reduced orbitals and also orbital blocks
  !> (if tDFTBU or onsite corrections)
  integer :: nMixElements

  !> Orbital equivalency for orbital blocks
  integer, allocatable :: iEqBlockDFTBU(:,:,:,:)

  !> Equivalences for onsite block corrections if needed
  integer, allocatable :: iEqBlockOnSite(:,:,:,:)

  !> Orbital equivalency for orbital blocks with spin-orbit
  integer, allocatable :: iEqBlockDFTBULS(:,:,:,:)

  !> Equivalences for onsite block corrections if needed with spin orbit
  integer, allocatable :: iEqBlockOnSiteLS(:,:,:,:)


  ! External charges

  !> If external charges must be considered
  logical :: tExtChrg

  !> Nr. of external charges
  integer :: nExtChrg

  !> external electric field
  logical :: tEField

  !> Arbitrary external field (including electric)
  logical :: tExtField

  !> field strength
  real(dp) :: EFieldStrength

  !> field direction
  real(dp) :: EfieldVector(3)

  !> time dependent
  logical :: tTDEfield

  !> angular frequency
  real(dp) :: EfieldOmega

  !> phase of field at step 0
  integer :: EfieldPhase


  !> Partial density of states (PDOS) projection regions
  type(TListIntR1) :: iOrbRegion

  !> PDOS region labels
  type(TListCharLc) :: regionLabels

  !> Third order DFTB
  logical :: t3rd

  !> Full 3rd order or only atomic site
  logical :: t3rdFull

  !> data structure for 3rd order
  type(TThirdOrder), allocatable :: thirdOrd

  !> Correction to energy from on-site matrix elements
  real(dp), allocatable :: onSiteElements(:,:,:,:)

  !> Correction to dipole momements on-site matrix elements
  real(dp), allocatable :: onSiteDipole(:,:)

  !> Should block charges be mixed as well as charges
  logical :: tMixBlockCharges

  !> Calculate Casida linear response excitations
  logical :: isLinResp

  !> calculate Z vector for excited properties
  logical :: tLinRespZVect

  !> data type for pp-RPA
  type(TppRPAcal), allocatable :: ppRPA

  !> Print eigenvectors
  logical :: tPrintExcitedEigVecs

  !> data type for linear response
  type(TLinResp), allocatable :: linearResponse

  !> Whether to run a range separated calculation
  logical :: isRangeSep

  !> Range Separation data
  type(TRangeSepFunc), allocatable :: rangeSep

  !> DeltaRho input for calculation of range separated Hamiltonian
  real(dp), allocatable, target :: deltaRhoIn(:)

  !> DeltaRho output from calculation of range separated Hamiltonian
  real(dp), allocatable, target :: deltaRhoOut(:)

  !> Holds change in deltaRho between SCC steps for range separation
  real(dp), allocatable :: deltaRhoDiff(:)

  !> DeltaRho input for range separation in matrix form
  real(dp), pointer :: deltaRhoInSqr(:,:,:) => null()

  !> DeltaRho output from range separation in matrix form
  real(dp), pointer :: deltaRhoOutSqr(:,:,:) => null()

  !> Linear response calculation with range-separated functional
  logical :: isRS_LinResp

  !> If initial charges/dens mtx. from external file.
  logical :: tReadChrg

  !> Whether potential shifts are read from file
  logical :: tReadShifts

  !> Should charges be read in ascii format?
  logical :: tReadChrgAscii

  !> Whether potential shifts are read from file
  logical :: tWriteShifts

  !> should charges written to disc be in ascii or binary format?
  logical :: tWriteChrgAscii

  !> produce tagged output?
  logical :: tWriteAutotest

  !> Produce detailed.xml
  logical :: tWriteDetailedXML

  !> Produce detailed.tag
  logical :: tWriteResultsTag

  !> Produce detailed.out
  logical :: tWriteDetailedOut

  !> Produce band.dat
  logical :: tWriteBandDat

  !> Should HS (square) be printed?
  logical :: tWriteHS

  !> Should HS (sparse) be printed?
  logical :: tWriteRealHS

  !> Program run id
  integer :: runId

  !> Frequency for saving restart info
  integer :: restartFreq

  !> dispersion data and calculations
  class(TDispersionIface), allocatable :: dispersion

  !> Solvation data and calculations
  class(TSolvation), allocatable :: solvation

  !> Charge Model 5 for printout
  type(TChargeModel5), allocatable :: cm5Cont

  !> Can stress be calculated?
  logical :: tStress

  !> should XLBOMD be used in MD
  logical :: isXlbomd

  !> XLBOMD related parameters
  type(TXLBOMD), allocatable :: xlbomdIntegrator

  !> Differentiation method for (H^0,S)
  type(TNonSccDiff) :: nonSccDeriv

  !> Whether lattice has changed since last geometry iteration
  logical :: tLatticeChanged

  !> Whether atomic coordindates have changed since last geometry iteration
  logical :: tCoordsChanged

  !> Plumed calculator
  type(TPlumedCalc), allocatable :: plumedCalc

  !> Dense matrix descriptor for H and S
  type(TDenseDescr) :: denseDesc

  !> MD velocities
  real(dp), allocatable :: velocities(:,:)

  !> MD velocities for moved atoms
  real(dp), allocatable :: movedVelo(:,:)

  !> MD acceleration for moved atoms
  real(dp), allocatable :: movedAccel(:,:)

  !> Mass of the moved atoms
  real(dp), allocatable :: movedMass(:,:)

  !> Sparse storage of density matrix
  real(dp), allocatable :: rhoPrim(:,:)

  !> Imaginary part of density matrix in sparse storage
  real(dp), allocatable :: iRhoPrim(:,:)

  !> Energy weighted density matrix
  real(dp), allocatable :: ERhoPrim(:)

  !> Non-SCC part of the hamiltonian in sparse storage
  real(dp), allocatable :: h0(:)

  !> electronic filling
  real(dp), allocatable :: filling(:,:,:)

  !> band structure energy
  real(dp), allocatable :: Eband(:)

  !> entropy of electrons at temperature T
  real(dp), allocatable :: TS(:)

  !> zero temperature electronic energy
  real(dp), allocatable :: E0(:)

  !> Square dense hamiltonian storage for cases with k-points
  complex(dp), allocatable :: HSqrCplx(:,:)

  !> Square dense overlap storage for cases with k-points
  complex(dp), allocatable :: SSqrCplx(:,:)

  !> Complex eigenvectors
  complex(dp), allocatable :: eigvecsCplx(:,:,:)

  !> Square dense hamiltonian storage
  real(dp), allocatable :: HSqrReal(:,:)

  !> Square dense overlap storage
  real(dp), allocatable :: SSqrReal(:,:)

  !> Real eigenvectors
  real(dp), allocatable :: eigvecsReal(:,:,:)

  !> Eigenvalues
  real(dp), allocatable :: eigen(:,:,:)

  !> density matrix
  real(dp), allocatable :: rhoSqrReal(:,:,:)

  !> Total energy components
  type(TEnergies) :: energy

  !> Potentials for orbitals
  type(TPotentials) :: potential

  !> Reference external potential (usual provided via API)
  type(TRefExtPot) :: refExtPot

  !> Proxy for querying population dependant external potenials
  type(TQDepExtPotProxy), allocatable :: qDepExtPot

  !> Energy derivative with respect to atomic positions
  real(dp), allocatable :: derivs(:,:)

  !> Forces on any external charges
  real(dp), allocatable :: chrgForces(:,:)

  !> excited state force addition
  real(dp), allocatable :: excitedDerivs(:,:)

  !> dipole moments when available
  real(dp), allocatable :: dipoleMoment(:)

  !> Coordinates to print out
  real(dp), pointer :: pCoord0Out(:,:)

  !> Folded coords (3, nAtom)
  real(dp), allocatable, target :: coord0Fold(:,:)

  !> New coordinates returned by the MD routines
  real(dp), allocatable :: newCoords(:,:)

  !> Orbital angular momentum
  real(dp), allocatable :: orbitalL(:,:,:)

  !> Natural orbitals for excited state density matrix, if requested
  real(dp), allocatable, target :: occNatural(:)

  !> Dynamical (Hessian) matrix
  real(dp), pointer :: pDynMatrix(:,:)

  !> File descriptor for the human readable output
  integer :: fdDetailedOut

  !> File descriptor for extra MD output
  integer :: fdMD

  !> Contains (iK, iS) tuples to be processed in parallel by various processor groups
  type(TParallelKS) :: parallelKS

  !> Electron dynamics
  type(TElecDynamics), allocatable :: electronDynamics

  !> external electric field
  real(dp) :: Efield(3), absEfield

  !> Electronic structure solver
  type(TElectronicSolver) :: electronicSolver

  !> Are large dense matrices required?
  logical :: tLargeDenseMatrices

  !> derivative of cell volume wrt to lattice vectors, needed for pV term
  real(dp) :: extLatDerivs(3,3)

  !> internal pressure within the cell
  real(dp) :: intPressure

  !> Derivative of total energy with respect to lattice vectors
  !> Sign convention: This is in the uphill energy direction for the lattice vectors (each row
  !> pertaining to a separate lattice vector), i.e. opposite to the force.
  !>
  !> The component of a derivative vector that is orthogonal to the plane containing the other two
  !> lattice vectors will expand (contract) the supercell if it is on the opposite (same) same
  !> side of the plane as its associated lattice vector.
  !>
  !> In the special case of cartesian axis aligned orthorhombic lattice vectors, negative diagonal
  !> elements expand the supercell.
  real(dp) :: totalLatDeriv(3,3)

  !> Stress tensors for various contribution in periodic calculations
  !> Sign convention: Positive diagonal elements expand the supercell
  real(dp) :: totalStress(3,3)

  ! Tagged writer
  type(TTaggedWriter) :: taggedWriter

  private :: createRandomGenerators

  !> Container for the atomistic structure for poisson
  type(TPoissonStructure) :: poissStr

#:if WITH_TRANSPORT
  !> Transport variables
  type(TTransPar) :: transpar
  type(TNEGFInfo) :: ginfo

#:endif

  !> Whether contact Hamiltonians are uploaded
  !> Synonym for G.F. calculation of density
  logical :: tUpload

  !> Whether contact Hamiltonians are computed
  logical :: tContCalc

  !> Whether Poisson solver is invoked
  logical :: tPoisson

  !> Whether recompute Poisson after every SCC
  logical :: tPoissonTwice

  !> Calculate terminal tunneling and current
  logical :: tTunn

  !> True if we use any part of Negf (green solver, landauer etc.)
  logical :: tNegf

  !> Whether local currents are computed
  logical :: tLocalCurrents

  !> True if LDOS is stored on separate files for k-points
  logical :: tWriteLDOS

  !> Labels for LDOS regions, if needed
  character(lc), allocatable :: regionLabelLDOS(:)

  !> True if Tunneling is stored on separate files
  logical :: writeTunn

  !> Holds spin-dependent electrochemical potentials of contacts
  !> This is because libNEGF is not spin-aware
  real(dp), allocatable :: mu(:,:)

  !> Variables for Transport NEGF/Poisson solver
  !> Tunneling, local DOS and current
  real(dp), allocatable :: tunneling(:,:), ldos(:,:), current(:,:)
  real(dp), allocatable :: leadCurrents(:)
  !> Array storing local (bond) currents
  real(dp), allocatable :: lCurrArray(:,:)

  !> Shell-resolved Potential shifts uploaded from contacts
  real(dp), allocatable :: shiftPerLUp(:,:)

  !> Orbital-resolved charges uploaded from contacts
  real(dp), allocatable :: chargeUp(:,:,:)

  !> Shell-resolved block potential shifts uploaded from contacts
  real(dp), allocatable :: shiftBlockUp(:,:,:,:)

  !> Block populations uploaded from contacts
  real(dp), allocatable :: blockUp(:,:,:,:)

  !> Details of energy interval for tunneling used in output
  real(dp) :: Emin, Emax, Estep

  !> Electrostatics type (either gammafunctional or poisson)
  integer :: electrostatics

  !> list of atoms in the central cell (or device region if transport)
  integer, allocatable :: iAtInCentralRegion(:)

  !> Correction for {O,N}-X bonds
  type(THalogenX), allocatable :: halogenXCorrection

  !> All of the excited energies actuall solved by Casida routines (if used)
  real(dp), allocatable :: energiesCasida(:)

  !> data type for REKS
  type(TReksCalc), allocatable :: reks

  !> atomic charge contribution in excited state
  real(dp), allocatable :: dQAtomEx(:)

contains


  !> Initializes the variables in the module based on the parsed input
  subroutine initProgramVariables(input, env)

    !> Holds the parsed input data.
    type(TInputData), intent(inout), target :: input

    !> Environment settings
    type(TEnvironment), intent(inout) :: env

    ! Mixer related local variables
    integer :: nGeneration
    real(dp) :: mixParam

    !> mixer number
    integer :: iMixer

    !> simple mixer (if used)
    type(TSimpleMixer), allocatable :: pSimpleMixer

    !> Anderson mixer (if used)
    type(TAndersonMixer), allocatable :: pAndersonMixer

    !> Broyden mixer (if used)
    type(TBroydenMixer), allocatable :: pBroydenMixer

    !> DIIS mixer (if used)
    type(TDIISMixer), allocatable :: pDIISMixer

    ! Geometry optimizer related local variables

    !> Conjugate gradient driver
    type(TConjGrad), allocatable :: pConjGrad

    !> Steepest descent driver
    type(TSteepDesc), allocatable :: pSteepDesc

    !> Conjugate gradient driver
    type(TConjGrad), allocatable :: pConjGradLat

    !> Steepest descent driver
    type(TSteepDesc), allocatable :: pSteepDescLat

    !> gradient DIIS driver
    type(TDIIS), allocatable :: pDIIS

    !> lBFGS driver for geometry  optimisation
    type(TLbfgs), allocatable :: pLbfgs

    !> lBFGS driver for lattice optimisation
    type(TLbfgs), allocatable :: pLbfgsLat

    ! MD related local variables
    type(TThermostat), allocatable :: pThermostat
    type(TDummyThermostat), allocatable :: pDummyTherm
    type(TAndersenThermostat), allocatable :: pAndersenTherm
    type(TBerendsenThermostat), allocatable :: pBerendsenTherm
    type(TNHCThermostat), allocatable :: pNHCTherm

    type(TVelocityVerlet), allocatable :: pVelocityVerlet
    type(TTempProfile), pointer :: pTempProfile

    real(dp), allocatable :: tmpCoords(:), tmpWeight(:), tmp3Coords(:,:)

    type(TRanlux), allocatable :: randomInit, randomThermostat
    integer :: iSeed

    integer :: ind, ii, jj, kk, iAt, iSp, iSh, iOrb

    ! Dispersion
    type(TDispSlaKirk), allocatable :: slaKirk
    type(TDispUFF), allocatable :: uff
  #:if WITH_DFTD3
    type(TDispDftD3), allocatable :: dftd3
  #:endif
    type(TSimpleDftD3), allocatable :: sdftd3
    type(TDispDftD4), allocatable :: dftd4
  #:if WITH_MBD
    type(TDispMbd), allocatable :: mbd
  #:endif

    ! H5 correction
    type(TH5Corr), allocatable :: pH5Correction
    logical :: tHHRepulsion

    character(lc) :: tmpStr
    integer, allocatable :: tmpir1(:)

    character(lc) :: strTmp, strTmp2

    !> flag to check for first cycle through a loop
    logical :: tFirst

    !> Nr. of Hamiltonians to diagonalise independently
    integer :: nIndepHam

    real(dp) :: rTmp

    !> Flag if some files do exist or not
    logical :: tExist

    ! Damped interactions
    logical, allocatable, target :: tDampedShort(:)
    type(TThirdOrderInp) :: thirdInp

    ! PDOS stuff
    integer :: iReg, nAtomRegion, nOrbRegion, iTmp
    integer, allocatable :: iAtomRegion(:)
    integer :: valshape(1)

    !> Is SCC cycle initialised
    type(TSccInp), allocatable :: sccInp

    !> Used for indexing linear response
    integer :: homoLoc(1)

    !> Whether seed was randomly created
    logical :: tRandomSeed

    !> First guess for nr. of neighbours.
    integer, parameter :: nInitNeighbour = 40

    !> Spin loop index
    integer :: iSpin

    !> Nr. of buffered Cholesky-decompositions
    integer :: nBufferedCholesky

    character(sc), allocatable :: shellNamesTmp(:)
    logical :: tRequireDerivator

    logical :: tInitialized

    !> Format for two using exponential notation values with units
    character(len=*), parameter :: format2Ue = "(A, ':', T30, E14.6, 1X, A, T50, E14.6, 1X, A)"

    @:ASSERT(input%tInitialized)

    write(stdOut, "(/, A)") "Starting initialization..."
    write(stdOut, "(A80)") repeat("-", 80)

    call env%initGlobalTimer(input%ctrl%timingLevel, "DFTB+ running times", stdOut)
    call env%globalTimer%startTimer(globalTimers%globalInit)

    ! Basic variables
    hamiltonianType = input%ctrl%hamiltonian
    tSccCalc = input%ctrl%tScc
    tDFTBU = input%ctrl%tDFTBU
    tSpin = input%ctrl%tSpin
    nSpin = 1
    if (input%ctrl%reksInp%reksAlg /= reksTypes%noReks) then
      ! REKS follows spin-restricted open-shell scheme so nSpin should be two in the main code, but
      ! some variables such as qOutput should be treated in a restricted scheme. Here nSpin is set
      ! to one and changes to two later in the initialization.
      allocate(reks)
    else if (tSpin) then
      ! unrestricted spin polarisation
      nSpin = 2
    end if
    nIndepHam = nSpin

    tSpinSharedEf = input%ctrl%tSpinSharedEf
    tSpinOrbit = input%ctrl%tSpinOrbit
    tDualSpinOrbit = input%ctrl%tDualSpinOrbit
    t2Component = input%ctrl%t2Component
    isRangeSep = allocated(input%ctrl%rangeSepInp)

    if (t2Component) then
      nSpin = 4
      nIndepHam = 1
    end if

    if (nSpin /= 2 .and. tSpinSharedEf) then
      call error("Colinear spin polarization required for shared Ef over spin channels")
    end if

    nAtom = input%geom%nAtom
    nType = input%geom%nSpecies
    select case(hamiltonianType)
    case default
      call error("Invalid Hamiltonian")
    case(hamiltonianTypes%dftb)
      orb = input%slako%orb
    case(hamiltonianTypes%xtb)
      ! TODO
      call error("xTB calculation currently not supported")
    end select
    nOrb = orb%nOrb
    tPeriodic = input%geom%tPeriodic
    tHelical = input%geom%tHelical

    ! start by assuming stress can be calculated if periodic
    tStress = tPeriodic ! .or. tHelical

    ! Brillouin zone sampling
    if (tPeriodic .or. tHelical) then
      nKPoint = input%ctrl%nKPoint
      allocate(kPoint(size(input%ctrl%KPoint,dim=1), nKPoint))
      allocate(kWeight(nKPoint))
      kPoint(:,:) = input%ctrl%KPoint
      if (sum(input%ctrl%kWeight(:)) < epsilon(1.0_dp)) then
        call error("Sum of k-point weights should be greater than zero!")
      end if
      kWeight(:) = input%ctrl%kWeight / sum(input%ctrl%kWeight)
    else
      nKPoint = 1
      allocate(kPoint(3, nKPoint))
      allocate(kWeight(nKpoint))
      kPoint(:,1) = 0.0_dp
      kWeight(1) = 1.0_dp
    end if

    tRealHS = .true.
    if (tPeriodic .or. tHelical) then
      if ( size(kPoint,dim=2) == 1 .and. all(kPoint(:, 1) == 0.0_dp)) then
        tRealHS = .true.
      else
        tRealHS = .false.
      end if
    end if

  #:if WITH_MPI

    if (input%ctrl%parallelOpts%nGroup > nIndepHam * nKPoint) then
      write(stdOut, *)"Parallel groups only relevant for tasks split over sufficent spins and/or&
          & k-points"
      write(tmpStr,"('Nr. groups:',I4,', Nr. indepdendent spins times k-points:',I4)")&
          & input%ctrl%parallelOpts%nGroup, nIndepHam * nKPoint
      call error(trim(tmpStr))
    end if

    call env%initMpi(input%ctrl%parallelOpts%nGroup)
  #:endif


  #:if WITH_SCALAPACK
    call initScalapack(input%ctrl%parallelOpts%blacsOpts, nAtom, nOrb, t2Component, env)
  #:endif
    call TParallelKS_init(parallelKS, env, nKPoint, nIndepHam)

    sccTol = input%ctrl%sccTol
    tShowFoldedCoord = input%ctrl%tShowFoldedCoord
    if (tShowFoldedCoord .and. .not. (tPeriodic .or. tHelical)) then
      call error("Folding coordinates back into the central cell is meaningless for molecular&
          & boundary conditions!")
    end if
    tFracCoord = input%geom%tFracCoord

    if (tSccCalc) then
      maxSccIter = input%ctrl%maxIter
    else
      maxSccIter = 1
    end if
    if (maxSccIter < 1) then
      call error("SCC iterations must be larger than 0")
    end if

    tWriteHS = input%ctrl%tWriteHS
    tWriteRealHS = input%ctrl%tWriteRealHS

    if (tPeriodic) then
      tLatticeChanged = .true.
      allocate(latVec(3, 3))
      @:ASSERT(all(shape(input%geom%latVecs) == shape(latVec)))
      latVec(:,:) = input%geom%latVecs(:,:)
      allocate(origin(3))
      origin(:) = input%geom%origin
      allocate(recVec(3, 3))
      allocate(invLatVec(3, 3))
      invLatVec = latVec(:,:)
      call matinv(invLatVec)
      invLatVec = reshape(invLatVec, (/3, 3/), order=(/2, 1/))
      recVec = 2.0_dp * pi * invLatVec
      CellVol = abs(determinant33(latVec))
      recCellVol = abs(determinant33(recVec))
    else if (tHelical) then
      origin = input%geom%origin
      latVec = input%geom%latVecs(:,:)
      allocate(recVec(1, 1))
      recVec = 1.0_dp / latVec(1,1)
      allocate(invLatVec(0, 0))
    else
      allocate(latVec(0, 0))
      allocate(origin(0))
      allocate(recVec(0, 0))
      allocate(invLatVec(0, 0))
      CellVol = 0.0_dp
      recCellVol = 0.0_dp
      tLatticeChanged = .false.
    end if

    select case(hamiltonianType)
    case default
      call error("Invalid Hamiltonian")
    case(hamiltonianTypes%dftb)
      ! Slater-Koster tables
      skHamCont = input%slako%skHamCont
      skOverCont = input%slako%skOverCont
      pRepCont = input%slako%repCont

      allocate(atomEigVal(orb%mShell, nType))
      @:ASSERT(size(input%slako%skSelf, dim=1) == orb%mShell)
      @:ASSERT(size(input%slako%skSelf, dim=2) == size(atomEigVal, dim=2))
      atomEigVal(:,:) = input%slako%skSelf(1:orb%mShell, :)

      @:ASSERT(size(input%slako%skOcc, dim=1) >= orb%mShell)
      @:ASSERT(size(input%slako%mass) == nType)
      allocate(speciesMass(nType))
      speciesMass(:) = input%slako%mass(:)
    case(hamiltonianTypes%xtb)
      ! TODO
      call error("xTB calculation currently not supported")
    end select

    ! Spin W's !'
    if (allocated(input%ctrl%spinW)) then
      allocate(spinW(orb%mShell, orb%mShell, nType))
      spinW(:,:,:) = 0.0_dp
      do iSp = 1, nType
        do jj = 1, orb%nShell(iSp)
          do kk = 1, orb%nShell(iSp)
            spinW(jj, kk, iSp) = input%ctrl%spinW(jj, kk, iSp)
          end do
        end do
      end do
    end if

    if (tSpinOrbit) then
      allocate(xi(orb%mShell,nType))
      xi(:,:) = 0.0_dp
      do iSp=1,nType
        do jj=1, orb%nShell(iSp)
          xi(jj,iSp)=input%ctrl%xi(jj,iSp)
        end do
      end do
    end if

    ! on-site corrections
    if (allocated(input%ctrl%onSiteElements)) then
      allocate(onSiteElements(orb%mShell, orb%mShell, 2, nType))
      onSiteElements(:,:,:,:) = input%ctrl%onSiteElements(:,:,:,:)
    end if

    tMixBlockCharges = tDFTBU .or. allocated(onSiteElements)

    ! DFTB+U parameters
    if (tDFTBU) then
      nDFTBUfunc = input%ctrl%DFTBUfunc
      allocate(UJ(size(input%ctrl%UJ,dim=1),size(input%ctrl%UJ,dim=2)))
      allocate(nUJ(size(input%ctrl%nUJ)))
      allocate(niUJ(size(input%ctrl%niUJ,dim=1),size(input%ctrl%niUJ,dim=2)))
      allocate(iUJ(size(input%ctrl%iUJ,dim=1), size(input%ctrl%iUJ,dim=2),&
          & size(input%ctrl%iUJ,dim=3)))

      UJ(:,:) = input%ctrl%UJ(:,:)
      nUJ(:) = input%ctrl%nUJ(:)
      niUJ(:,:) = input%ctrl%niUJ(:,:)
      iUJ(:,:,:) = input%ctrl%iUJ(:,:,:)
      do iSp = 1, nType
        do jj = 1, nUJ(iSp)
          if (niUJ(jj,iSp)>1) then
            call heap_sort(iUJ(1:niUJ(jj,iSp),jj,iSp))
          end if
        end do
      end do
    else
      allocate(UJ(0,0))
      allocate(nUJ(0))
      allocate(niUJ(0,0))
      allocate(iUJ(0,0,0))
    end if

    select case(hamiltonianType)
    case default
      call error("Invalid Hamiltonian")
    case(hamiltonianTypes%dftb)
      ! Cut-offs for SlaKo, repulsive
      cutOff%skCutOff = max(getCutOff(skHamCont), getCutOff(skOverCont))
      cutOff%repCutOff = getCutOff(pRepCont)
      cutOff%mCutOff = maxval([cutOff%skCutOff, cutOff%repCutOff])
    case(hamiltonianTypes%xtb)
      ! TODO
      call error("xTB calculation currently not supported")
    end select

    ! Get species names and output file
    geoOutFile = input%ctrl%outFile
    allocate(speciesName(size(input%geom%speciesNames)))
    speciesName(:) = input%geom%speciesNames(:)

    do iSp = 1, nType
      do jj = iSp+1, nType
        if (speciesName(iSp) == speciesName(jj)) then
          write(tmpStr,"('Duplicate identical species labels in the geometry: ',A)")speciesName(iSp)
          call error(tmpStr)
        end if
      end do
    end do

    ! Initialise the SCC module (the two copies of the Hubbard Us are rather
    ! artifical, since the copy for the main program is only used for dumping
    ! into the tagged format for autotest)
    allocate(hubbU(orb%mShell, nType))

    select case(hamiltonianType)
    case default
      call error("Invalid Hamiltonian")
    case(hamiltonianTypes%dftb)
      @:ASSERT(size(input%slako%skHubbU, dim=1) >= orb%mShell)
      @:ASSERT(size(input%slako%skHubbU, dim=2) == nType)
      hubbU(:,:) = input%slako%skHubbU(1:orb%mShell, :)
    case(hamiltonianTypes%xtb)
      ! TODO
      call error("xTB calculation currently not supported")
    end select

    if (allocated(input%ctrl%hubbU)) then
      where (input%ctrl%hubbU > 0.0_dp)
        hubbU = input%ctrl%hubbU
      end where
    end if

    tPoisson = input%ctrl%tPoisson

    if (tSccCalc) then
      allocate(sccInp)
      allocate(sccCalc)
      sccInp%orb => orb

      sccInp%hasExternalShifts = tPoisson

      if (tPeriodic) then
        sccInp%latVecs = latVec
        sccInp%recVecs = recVec
        sccInp%volume = CellVol
      else if (tHelical) then
        call error("Scc calculations not currently supported for helical boundary conditions")
      end if
      sccInp%hubbU = hubbU
      allocate(tDampedShort(nType))
      if (input%ctrl%tDampH) then
        tDampedShort = (speciesMass < 3.5_dp * amu__au)
        !tDampedShort(:) = (speciesName == "H" .or. speciesName == "h")
      else
        tDampedShort(:) = .false.
      end if
      sccInp%tDampedShort = tDampedShort
      sccInp%dampExp = input%ctrl%dampExp

      ! H5 correction
      if (input%ctrl%h5SwitchedOn) then
        if (.not. any(speciesMass < 3.5_dp * amu__au)) then
          call error("H5 correction used without H atoms present")
        end if
        if (any(tDampedShort)) then
          call error("H5 correction is not compatible with X-H damping")
        end if
        allocate(pH5Correction)
        call H5Corr_init(pH5Correction, speciesName, input%ctrl%h5RScale, input%ctrl%h5WScale,&
            & input%ctrl%h5ElementPara)
        sccInp%h5Correction = pH5Correction
      end if

      nExtChrg = input%ctrl%nExtChrg
      tExtChrg = (nExtChrg > 0)
      if (tExtChrg) then
        if (.not.tSccCalc) then
          call error("External charges can only be used in an SCC calculation")
        end if
        tStress = .false. ! Stress calculations not allowed
        @:ASSERT(size(input%ctrl%extChrg, dim=1) == 4)
        @:ASSERT(size(input%ctrl%extChrg, dim=2) == nExtChrg)
        sccInp%extCharges = input%ctrl%extChrg
        if (allocated(input%ctrl%extChrgBlurWidth)) then
          sccInp%blurWidths = input%ctrl%extChrgblurWidth
          if (any(sccInp%blurWidths < 0.0_dp)) then
            call error("Gaussian blur widths for charges may not be negative")
          end if
        end if
      end if
      if (allocated(input%ctrl%chrgConstr)) then
        @:ASSERT(all(shape(input%ctrl%chrgConstr) == (/ nAtom, 2 /)))
        if (any(abs(input%ctrl%chrgConstr(:,2)) > epsilon(1.0_dp))) then
          sccInp%chrgConstraints = input%ctrl%chrgConstr
        end if
      end if

      if (allocated(input%ctrl%thirdOrderOn)) then
        @:ASSERT(tSccCalc)
        @:ASSERT(all(shape(input%ctrl%thirdOrderOn) == (/ nAtom, 2 /)))
        sccInp%thirdOrderOn = input%ctrl%thirdOrderOn
      end if

      sccInp%coulombInput%ewaldAlpha = input%ctrl%ewaldAlpha
      sccInp%coulombInput%tolEwald = input%ctrl%tolEwald
      call initialize(sccCalc, env, sccInp)
      deallocate(sccInp)

      ! Longest cut-off including the softening part of gamma
      cutOff%mCutOff = max(cutOff%mCutOff, sccCalc%getCutOff())

      if (input%ctrl%t3rd .and. input%ctrl%tShellResolved) then
        call error("Onsite third order DFTB only compatible with shell non-resolved SCC")
      end if

      ! Initialize full 3rd order module
      t3rd = input%ctrl%t3rd
      t3rdFull = input%ctrl%t3rdFull
      if (t3rdFull) then
        @:ASSERT(tSccCalc)
        thirdInp%orb => orb
        thirdInp%hubbUs = hubbU
        thirdInp%hubbUDerivs = input%ctrl%hubDerivs
        allocate(thirdInp%damped(nType))
        thirdInp%damped(:) = tDampedShort
        thirdInp%dampExp = input%ctrl%dampExp
        thirdInp%shellResolved = input%ctrl%tShellResolved
        allocate(thirdOrd)
        call ThirdOrder_init(thirdOrd, thirdInp)
        cutOff%mCutOff = max(cutOff%mCutOff, thirdOrd%getCutOff())
      end if
    end if

    ! Initial coordinates
    allocate(coord0(3, nAtom))
    @:ASSERT(all(shape(coord0) == shape(input%geom%coords)))
    coord0(:,:) = input%geom%coords(:,:)

    tCoordsChanged = .true.

    allocate(species0(nAtom))
    @:ASSERT(all(shape(species0) == shape(input%geom%species)))
    species0(:) = input%geom%species(:)

  #:block DEBUG_CODE
    call inputCoherenceCheck(env, hamiltonianType, nSpin, nAtom, coord0, species0, &
       & speciesName, tSccCalc, tPeriodic, tFracCoord, latVec, origin)
  #:endblock DEBUG_CODE

    if (input%ctrl%tHalogenX) then
      if (.not. (t3rd .or. t3rdFull)) then
        call error("Halogen correction only fitted for 3rd order models")
      end if
      if (tPeriodic) then
        call error("Halogen correction was not fitted in periodic systems in original paper")
      end if
      allocate(halogenXCorrection)
      call THalogenX_init(halogenXCorrection, species0, speciesName)
    end if

    allocate(referenceN0(orb%mShell, nType))
    allocate(mass(nAtom))
    mass = speciesMass(species0)
    if (allocated(input%ctrl%masses)) then
      @:ASSERT(size(input%ctrl%masses) == nAtom)
      where (input%ctrl%masses >= 0.0_dp)
        mass = input%ctrl%masses
      end where
    end if

    if (tPeriodic) then
      ! Make some guess for the nr. of all interacting atoms
      nAllAtom = int((real(nAtom, dp)**(1.0_dp/3.0_dp) + 3.0_dp)**3)
    else if (tHelical) then
      ! 1D system, so much lower number of initial interactions
      nAllAtom = nAtom + 3
      if (size(latVec,dim=1)==3) then
        nAllAtom = nAllAtom * nint(latVec(3,1))
      end if
    else
      nAllAtom = nAtom
    end if
    allocate(coord(3, nAllAtom))
    allocate(species(nAllAtom))
    allocate(img2CentCell(nAllAtom))
    allocate(iCellVec(nAllAtom))

    ! Intialize Hamilton and overlap
    tImHam = tDualSpinOrbit .or. (tSpinOrbit .and. tDFTBU) ! .or. tBField
    if (tSccCalc .and. .not.allocated(reks)) then
      allocate(chargePerShell(orb%mShell,nAtom,nSpin))
    else
      allocate(chargePerShell(0,0,0))
    end if
    if (.not.allocated(reks)) then
      allocate(ham(0, nSpin))
    end if
    if (tImHam) then
      allocate(iHam(0, nSpin))
    end if
    allocate(over(0))
    allocate(iSparseStart(0, nAtom))

    if (nSpin == 4) then
      allocate(nEl(1))
      allocate(Ef(1))
    else
      allocate(nEl(nSpin))
      allocate(Ef(nSpin))
    end if

    iDistribFn = input%ctrl%iDistribFn
    tempElec = input%ctrl%tempElec

    tFixEf = input%ctrl%tFixEf
    if (allocated(input%ctrl%Ef)) then
      Ef(:) = input%ctrl%Ef
    else
      Ef(:) = 0.0_dp
    end if
    tSetFillingTemp = input%ctrl%tSetFillingTemp
    tFillKSep = input%ctrl%tFillKSep
    tempAtom = input%ctrl%tempAtom
    deltaT = input%ctrl%deltaT

    ! Orbital equivalency relations
    call setEquivalencyRelations(species0, sccCalc, orb, onSiteElements, iEqOrbitals, &
         & iEqBlockDFTBU, iEqBlockOnSite, iEqBlockDFTBULS, iEqBlockOnSiteLS, nIneqOrb, nMixElements)

    ! Initialize mixer
    ! (at the moment, the mixer does not need to know about the size of the
    ! vector to mix.)
    if (tSccCalc .and. .not.allocated(reks)) then
      allocate(pChrgMixer)
      iMixer = input%ctrl%iMixSwitch
      nGeneration = input%ctrl%iGenerations
      mixParam = input%ctrl%almix
      select case (iMixer)
      case (mixerTypes%simple)
        allocate(pSimplemixer)
        call init(pSimpleMixer, mixParam)
        call init(pChrgMixer, pSimpleMixer)
      case (mixerTypes%anderson)
        allocate(pAndersonMixer)
        if (input%ctrl%andersonNrDynMix > 0) then
          call init(pAndersonMixer, nGeneration, mixParam, input%ctrl%andersonInitMixing,&
              & input%ctrl%andersonDynMixParams, input%ctrl%andersonOmega0)
        else
          call init(pAndersonMixer, nGeneration, mixParam, input%ctrl%andersonInitMixing,&
              & omega0=input%ctrl%andersonOmega0)
        end if
        call init(pChrgMixer, pAndersonMixer)
      case (mixerTypes%broyden)
        allocate(pBroydenMixer)
        call init(pBroydenMixer, maxSccIter, mixParam, input%ctrl%broydenOmega0,&
            & input%ctrl%broydenMinWeight, input%ctrl%broydenMaxWeight, input%ctrl%broydenWeightFac)
        call init(pChrgMixer, pBroydenMixer)
      case(mixerTypes%diis)
        allocate(pDIISMixer)
        call init(pDIISMixer,nGeneration, mixParam, input%ctrl%tFromStart)
        call init(pChrgMixer, pDIISMixer)
      case default
        call error("Unknown charge mixer type.")
      end select
    end if

    ! initialise in cases where atoms move
    isGeoOpt = input%ctrl%isGeoOpt
    tCoordOpt = input%ctrl%tCoordOpt
    tLatOpt = (input%ctrl%tLatOpt .and. tPeriodic)
    if (tLatOpt) then
      if (tExtChrg) then
        ! Stop as not sure, what to do with the coordinates of the
        ! external charges, when the lattice changes.
        call error("External charges and lattice optimisation can not be used together.")
      end if
    end if
    if (tLatOpt) then
      tLatOptFixAng = input%ctrl%tLatOptFixAng
      tLatOptFixLen = input%ctrl%tLatOptFixLen
      tLatOptIsotropic = input%ctrl%tLatOptIsotropic
      if (tLatOptFixAng .or. any(tLatOptFixLen) .or. tLatOptIsotropic) then
        origLatVec(:,:) = latVec(:,:)
        do ii = 1, 3
           normOrigLatVec(:,ii) = origLatVec(:,ii) / sqrt(sum(origLatVec(:,ii)**2))
        end do
      end if
    end if
    extPressure = input%ctrl%pressure
    tBarostat = input%ctrl%tBarostat
    BarostatStrength = input%ctrl%BarostatStrength

  #:if WITH_SOCKETS
    tSocket = allocated(input%ctrl%socketInput)
    if (tSocket) then
      input%ctrl%socketInput%nAtom = nAtom
      call initSocket(env, input%ctrl%socketInput, tPeriodic, coord0, latVec, socket,&
          & tCoordsChanged, tLatticeChanged)
      tForces = .true.
      isGeoOpt = .false.
      tMD = .false.
    end if
  #:else
    tSocket = .false.
  #:endif

    tAppendGeo = input%ctrl%tAppendGeo
    isSccConvRequired = input%ctrl%isSccConvRequired
    tMD = input%ctrl%tMD
    tDerivs = input%ctrl%tDerivs
    tPrintMulliken = input%ctrl%tPrintMulliken
    tEField = input%ctrl%tEfield ! external electric field
    tExtField = tEField
    tMulliken = input%ctrl%tMulliken .or. tPrintMulliken .or. tExtField .or. tFixEf .or. isRangeSep
    tAtomicEnergy = input%ctrl%tAtomicEnergy
    tPrintEigVecs = input%ctrl%tPrintEigVecs
    tPrintEigVecsTxt = input%ctrl%tPrintEigVecsTxt

    tPrintForces = input%ctrl%tPrintForces
    tForces = input%ctrl%tForces .or. tPrintForces
    isLinResp = input%ctrl%lrespini%tInit
    if (isLinResp) then
      allocate(linearResponse)
    end if

    select case(hamiltonianType)
    case default
      call error("Invalid Hamiltonian")
    case(hamiltonianTypes%dftb)
      referenceN0(:,:) = input%slako%skOcc(1:orb%mShell, :)
    case(hamiltonianTypes%xtb)
      ! TODO
      call error("xTB calculation currently not supported")
    end select

    nrChrg = input%ctrl%nrChrg
    nrSpinPol = input%ctrl%nrSpinPol

    if (isLinResp) then
      allocate(dQAtomEx(nAtom))
      dQAtomEx(:) = 0.0_dp
    end if

    call initializeReferenceCharges(species0, referenceN0, orb, input%ctrl%customOccAtoms, &
         & input%ctrl%customOccFillings, q0, qShell0)
    call setNElectrons(q0, nrChrg, nrSpinPol, nEl, nEl0)

    if (tForces) then
      tCasidaForces = input%ctrl%tCasidaForces
    else
      tCasidaForces = .false.
    end if
    if (tSccCalc) then
      forceType = input%ctrl%forceType
    else
      if (input%ctrl%forceType /= forceTypes%orig) then
        call error("Invalid force evaluation method for non-SCC calculations.")
      end if
    end if
    if (forceType == forceTypes%dynamicT0 .and. tempElec > minTemp) then
       call error("This ForceEvaluation method requires the electron temperature to be zero")
     end if

     tRequireDerivator = tForces
     if (.not. tRequireDerivator .and. allocated(input%ctrl%elecDynInp)) then
       tRequireDerivator = input%ctrl%elecDynInp%tIons
     end if
     if (tRequireDerivator) then
      select case(input%ctrl%iDerivMethod)
      case (1)
        ! set step size from input
        if (input%ctrl%deriv1stDelta < epsilon(1.0_dp)) then
          write(tmpStr, "(A,E12.4)") 'Too small value for finite difference step :',&
              & input%ctrl%deriv1stDelta
          call error(tmpStr)
        end if
        call NonSccDiff_init(nonSccDeriv, diffTypes%finiteDiff, input%ctrl%deriv1stDelta)
      case (2)
        call NonSccDiff_init(nonSccDeriv, diffTypes%richardson)
      end select
    end if

    call getDenseDescCommon(orb, nAtom, t2Component, denseDesc)

    call ensureSolverCompatibility(input%ctrl%solver%iSolver, tSpin, kPoint,&
        & input%ctrl%parallelOpts, nIndepHam, tempElec)

    if (tRealHS) then
      nBufferedCholesky = 1
    else
      nBufferedCholesky = parallelKS%nLocalKS
    end if
    call TElectronicSolver_init(electronicSolver, input%ctrl%solver%iSolver, nBufferedCholesky)

    if (electronicSolver%isElsiSolver) then
      @:ASSERT(parallelKS%nLocalKS == 1)

      if (input%ctrl%parallelOpts%nGroup /= nIndepHam * nKPoint) then
        if (nSpin == 2) then
          write(tmpStr, "(A,I0,A,I0,A)")"ELSI solvers require as many groups as spin and k-point&
              & combinations. There are ", nIndepHam * nKPoint, " spin times k-point combinations&
              & and ", input%ctrl%parallelOpts%nGroup, " groups"
        else
          write(tmpStr, "(A,I0,A,I0,A)")"ELSI solvers require as many groups as k-points. There&
              & are ", nIndepHam * nKPoint, " k-points and ", input%ctrl%parallelOpts%nGroup,&
              & " groups"
        end if
        call error(tmpStr)
      end if

      #:if WITH_OMP
        if (omp_get_max_threads() > 1) then
          call error("The ELSI-solvers should not be run with multiple threads. Set the&
              & environment variable OMP_NUM_THREADS to 1 in order to disable multi-threading.")
        end if
      #:endif

      ! Would be using the ELSI matrix writing mechanism, so set this as always false
        tWriteHS = .false.

      call TElsiSolver_init(electronicSolver%elsi, input%ctrl%solver%elsi, env, denseDesc%fullSize,&
          & nEl, iDistribFn, nSpin, parallelKS%localKS(2, 1), nKpoint, parallelKS%localKS(1, 1),&
          & kWeight(parallelKS%localKS(1, 1)), input%ctrl%tWriteHS,&
          & electronicSolver%providesElectronEntropy)

    end if

    if (allocated(reks)) then
      electronicSolver%providesElectronEntropy = .false.
    end if

    if (forceType /= forceTypes%orig .and. .not. electronicSolver%providesEigenvals) then
      call error("Alternative force evaluation methods are not supported by this electronic&
          & solver.")
    end if

  #:if WITH_TRANSPORT
    ! whether tunneling is computed
    tTunn = input%ginfo%tundos%defined
    ! whether local currents are computed
    tLocalCurrents = input%ginfo%greendens%doLocalCurr

    ! Do we use any part of negf (solver, tunnelling etc.)?
    tNegf = (electronicSolver%iSolver == electronicSolverTypes%GF) .or. tTunn .or. tLocalCurrents

  #:else

    tTunn = .false.
    tNegf = .false.

  #:endif

    ! temporary disables for various issues with NEGF
    if (tNegf) then
      if (tSpin) then
        call error("Spin polarization temporarily disabled for transport calculations.")
      end if
      if (tExtChrg) then
        call error("External charges temporarily disabled for transport calculations&
            & (electrostatic gates are available).")
      end if
    #:if WITH_TRANSPORT
      if (isRangeSep .and. transpar%nCont > 0) then
        call error("Range separated calculations do not work with transport calculations yet")
      end if
    #:endif
    end if


    ! requires stress to already be possible and it being a periodic calculation
    ! with forces
    tStress = (tPeriodic .and. tForces .and. .not.tNegf .and. tStress)

    nMovedAtom = input%ctrl%nrMoved
    nMovedCoord = 3 * nMovedAtom

    if (input%ctrl%maxRun == -1) then
      nGeoSteps = huge(1) - 1
      ! Workaround:PGI 17.10 -> do i = 0, huge(1) executes 0 times
      ! nGeoSteps = huge(1)
    else
      nGeoSteps = input%ctrl%maxRun
    end if

    if (nMovedAtom > 0) then
      allocate(indMovedAtom(size(input%ctrl%indMovedAtom)))
      indMovedAtom(:) = input%ctrl%indMovedAtom(:)
    else
      allocate(indMovedAtom(0))
    end if

    allocate(pGeoCoordOpt)
    if (tCoordOpt) then
      allocate(tmpCoords(nMovedCoord))
      tmpCoords(1:nMovedCoord) = reshape(coord0(:, indMovedAtom), (/ nMovedCoord /))
      select case (input%ctrl%iGeoOpt)
      case(geoOptTypes%steepestDesc)
        allocate(tmpWeight(nMovedCoord))
        tmpWeight(1:nMovedCoord) = 0.5_dp * deltaT**2 / reshape(spread(mass(indMovedAtom), 1, 3),&
            & (/nMovedCoord/))
        allocate(pSteepDesc)
        call init(pSteepDesc, size(tmpCoords), input%ctrl%maxForce, input%ctrl%maxAtomDisp,&
            & tmpWeight )
        deallocate(tmpWeight)
        call init(pGeoCoordOpt, pSteepDesc)
      case (geoOptTypes%conjugateGrad)
        allocate(pConjGrad)
        call init(pConjGrad, size(tmpCoords), input%ctrl%maxForce, input%ctrl%maxAtomDisp)
        call init(pGeoCoordOpt, pConjGrad)
      case (geoOptTypes%diis)
        allocate(pDIIS)
        call init(pDIIS, size(tmpCoords), input%ctrl%maxForce, input%ctrl%deltaGeoOpt,&
            & input%ctrl%iGenGeoOpt)
        call init(pGeoCoordOpt, pDIIS)
      case (geoOptTypes%lbfgs)
        allocate(pLbfgs)
        call TLbfgs_init(pLbfgs, size(tmpCoords), input%ctrl%maxForce, tolSameDist,&
            & input%ctrl%maxAtomDisp, input%ctrl%lbfgsInp%memory)
        call init(pGeoCoordOpt, pLbfgs)
      end select
      call reset(pGeoCoordOpt, tmpCoords)
    end if

    allocate(pGeoLatOpt)
    if (tLatOpt) then
      select case (input%ctrl%iGeoOpt)
      case(geoOptTypes%steepestDesc)
        allocate(tmpWeight(9))
        tmpWeight = 1.0_dp
        allocate(pSteepDescLat)
        call init(pSteepDescLat, 9, input%ctrl%maxForce, input%ctrl%maxLatDisp, tmpWeight)
        deallocate(tmpWeight)
        call init(pGeoLatOpt, pSteepDescLat)
      case(geoOptTypes%conjugateGrad, geoOptTypes%diis) ! use CG lattice for both DIIS and CG
        allocate(pConjGradLat)
        call init(pConjGradLat, 9, input%ctrl%maxForce, input%ctrl%maxLatDisp)
        call init(pGeoLatOpt, pConjGradLat)
      case (geoOptTypes%LBFGS)
        allocate(pLbfgsLat)
        call TLbfgs_init(pLbfgsLat, 9, input%ctrl%maxForce, tolSameDist, input%ctrl%maxLatDisp,&
            & input%ctrl%lbfgsInp%memory)
        call init(pGeoLatOpt, pLbfgsLat)
      end select
      if (tLatOptIsotropic ) then
        ! optimization uses scaling factor of unit cell
        call reset(pGeoLatOpt, (/1.0_dp,0.0_dp,0.0_dp,0.0_dp,0.0_dp,0.0_dp,0.0_dp,0.0_dp,0.0_dp/))
      else if (tLatOptFixAng) then
        ! optimization uses scaling factor of lattice vectors
        call reset( pGeoLatOpt, (/1.0_dp,1.0_dp,1.0_dp,0.0_dp,0.0_dp,0.0_dp,0.0_dp,0.0_dp,0.0_dp/))
      else
        call reset( pGeoLatOpt, reshape(latVec, (/ 9 /)) )
      end if
    end if

    if (.not.(isGeoOpt.or.tMD.or.tSocket)) then
      nGeoSteps = 0
    end if

    if (tSocket .and. tHelical) then
      call error("The socket protocol does not understand helical geometries")
    end if

    ! Initialize constraints
    if (input%ctrl%nrConstr > 0) then
      allocate(conAtom(input%ctrl%nrConstr))
      allocate(conVec(3, input%ctrl%nrConstr))
      conAtom(:) = input%ctrl%conAtom
      conVec(:,:) = input%ctrl%conVec
      do ii = 1, input%ctrl%nrConstr
        conVec(:,ii) = conVec(:,ii) / sqrt(sum(conVec(:,ii)**2))
      end do
    end if

    ! Dispersion
    tHHRepulsion = .false.
    if (allocated(input%ctrl%dispInp)) then
      if (tHelical) then
        call error("Dispersion not currently supported for helical boundary conditions")
      end if
      if (allocated(input%ctrl%dispInp%slakirk)) then
        allocate(slaKirk)
        if (tPeriodic) then
          call DispSlaKirk_init(slaKirk, input%ctrl%dispInp%slakirk, latVec)
        else if (tHelical) then
          call error("Slater-Kirkwood incompatible with helical boundary conditions")
        else
          call DispSlaKirk_init(slaKirk, input%ctrl%dispInp%slakirk)
        end if
        call move_alloc(slaKirk, dispersion)

      elseif (allocated(input%ctrl%dispInp%uff)) then
        allocate(uff)
        if (tPeriodic) then
          call DispUff_init(uff, input%ctrl%dispInp%uff, nAtom, species0, latVec)
        else
          call DispUff_init(uff, input%ctrl%dispInp%uff, nAtom)
        end if
        call move_alloc(uff, dispersion)

    #:if WITH_DFTD3
      elseif (allocated(input%ctrl%dispInp%dftd3)) then
        allocate(dftd3)
        tHHRepulsion = input%ctrl%dispInp%dftd3%hhrepulsion
        if (tHHRepulsion .and. .not. any(speciesMass < 3.5_dp * amu__au)) then
          call error("H-H repulsion correction used without H atoms present")
        end if
        if (tPeriodic) then
          call DispDftD3_init(dftd3, input%ctrl%dispInp%dftd3, nAtom, species0, speciesName, latVec)
        else
          call DispDftD3_init(dftd3, input%ctrl%dispInp%dftd3, nAtom, species0, speciesName)
        end if
        call move_alloc(dftd3, dispersion)
    #:endif
      else if (allocated(input%ctrl%dispInp%sdftd3)) then
        allocate(sdftd3)
        if (tPeriodic) then
          call init(sdftd3, input%ctrl%dispInp%sdftd3, nAtom, species0, speciesName, LatVec)
        else
          call init(sdftd3, input%ctrl%dispInp%sdftd3, nAtom, species0, speciesName)
        end if
        call move_alloc(sdftd3, dispersion)
      else if (allocated(input%ctrl%dispInp%dftd4)) then
        allocate(dftd4)
        if (tPeriodic) then
          call init(dftd4, input%ctrl%dispInp%dftd4, nAtom, speciesName, latVec)
        else
          call init(dftd4, input%ctrl%dispInp%dftd4, nAtom, speciesName)
        end if
        call move_alloc(dftd4, dispersion)
    #:if WITH_MBD
      elseif (allocated(input%ctrl%dispInp%mbd)) then
        if (isLinResp) then
          call error("MBD model not currently supported for Casida linear response")
        end if
        allocate (mbd)
        associate (inp => input%ctrl%dispInp%mbd)
            inp%calculate_forces = tForces
            inp%atom_types = speciesName(species0)
            inp%coords = coord0
            if (tPeriodic) then
              inp%lattice_vectors = latVec
            end if
            call TDispMbd_init(mbd, inp, input%geom, isPostHoc=.true.)
        end associate
        call mbd%checkError()
        call move_alloc(mbd, dispersion)
     #:endif
      end if
      cutOff%mCutOff = max(cutOff%mCutOff, dispersion%getRCutOff())
    end if

    if (allocated(input%ctrl%solvInp)) then
      if (allocated(input%ctrl%solvInp%GBInp)) then
        if (tPeriodic) then
          call createSolvationModel(solvation, input%ctrl%solvInp%GBInp, &
              & nAtom, species0, speciesName, latVec)
        else
          call createSolvationModel(solvation, input%ctrl%solvInp%GBInp, &
              & nAtom, species0, speciesName)
        end if
      else if (allocated(input%ctrl%solvInp%SASAInp)) then
        if (tPeriodic) then
          call createSolvationModel(solvation, input%ctrl%solvInp%SASAInp, &
              & nAtom, species0, speciesName, latVec)
        else
          call createSolvationModel(solvation, input%ctrl%solvInp%SASAInp, &
              & nAtom, species0, speciesName)
        end if
      end if
      if (.not.allocated(solvation)) then
        call error("Could not initialize solvation model!")
      end if
      cutOff%mCutOff = max(cutOff%mCutOff, solvation%getRCutOff())
    end if

    if (allocated(halogenXCorrection)) then
      cutOff%mCutOff = max(cutOff%mCutOff, halogenXCorrection%getRCutOff())
    end if

    if (input%ctrl%nrChrg == 0.0_dp .and. .not.(tPeriodic.or.tHelical) .and. tMulliken) then
      tDipole = .true.
    else
      tDipole = .false.
    end if

    if (tMulliken) then
      tNetAtomCharges = input%ctrl%tNetAtomCharges
      if (allocated(input%ctrl%cm5Input)) then
        allocate(cm5Cont)
        if (tPeriodic) then
          call TChargeModel5_init(cm5Cont, input%ctrl%cm5Input, input%geom%nAtom, &
              & input%geom%speciesNames, .false., input%geom%latVecs)
        else
          call TChargeModel5_init(cm5Cont, input%ctrl%cm5Input, input%geom%nAtom, &
              & input%geom%speciesNames, .false.)
        end if
        cutOff%mCutOff = max(cutOff%mCutOff, cm5Cont%getRCutOff())
      end if
    else
      tNetAtomCharges = .false.
    end if

    if (allocated(input%ctrl%elStatPotentialsInp)) then
      if (.not.tSccCalc) then
        call error("Electrostatic potentials only available for SCC calculations")
      end if
      allocate(esp)
      call TElStatPotentials_init(esp, input%ctrl%elStatPotentialsInp, tEField .or. tExtChrg)
    end if

    if (allocated(input%ctrl%pipekMezeyInp)) then
      allocate(pipekMezey)
      call initialise(pipekMezey, input%ctrl%pipekMezeyInp)
    end if
    tLocalise = allocated(pipekMezey)
    if (tLocalise .and. (nSpin > 2 .or. t2Component)) then
      call error("Localisation of electronic states currently unsupported for non-collinear and&
          & spin orbit calculations")
    end if

    if (isLinResp) then

      ! input checking for linear response
      if (.not. withArpack) then
        call error("This binary has been compiled without support for linear response&
            & calculations.")
      end if
      call ensureLinRespConditions(tSccCalc, t3rd .or. t3rdFull, tRealHS, tPeriodic, tCasidaForces,&
          & solvation, isRS_LinResp, nSpin, tSpin, tHelical, tSpinOrbit, tDFTBU, tempElec, input)

      ! Hubbard U and spin constants for excitations (W only needed for triplet/spin polarised)
      allocate(input%ctrl%lrespini%HubbardU(nType))
      allocate(input%ctrl%lrespini%spinW(nType))
      input%ctrl%lrespini%HubbardU = 0.0_dp
      input%ctrl%lrespini%spinW = 0.0_dp

      ! calculate linear response Gamma values from HOAO shell Hubbard U (non
      ! shell resolved)
      do iSp = 1, nType
        homoLoc = maxloc(atomEigVal(:orb%nShell(iSp), iSp),&
            & mask=referenceN0(:orb%nShell(iSp), iSp) > 0.0_dp)
        input%ctrl%lrespini%HubbardU(iSp) = hubbU(homoLoc(1), iSp)
      end do

      ! and atomic HOAO spin W value if needed
      input%ctrl%lrespini%spinW(:) = 0.0_dp
      select case(input%ctrl%lrespini%sym)
      case("S")
        ! Singlet case, no need for spin constants
      case("T","B"," ")
        ! triplet or spin-polarised
        do iSp = 1, nType
          homoLoc = maxloc(atomEigVal(:orb%nShell(iSp), iSp),&
              & mask=referenceN0(:orb%nShell(iSp), iSp) > 0.0_dp)
          input%ctrl%lrespini%spinW(iSp) = spinW(homoLoc(1), homoLoc(1), iSp)
        end do
      case default
        call error("Unknown excitation type requested")
      end select

      tPrintExcitedEigVecs = input%ctrl%lrespini%tPrintEigVecs
      tLinRespZVect = (input%ctrl%lrespini%tMulliken .or. tCasidaForces .or.&
          & input%ctrl%lrespini%tCoeffs .or. tPrintExcitedEigVecs .or.&
          & input%ctrl%lrespini%tWriteDensityMatrix)

      if (allocated(onSiteElements) .and. tLinRespZVect) then
        call error("Excited state property evaluation currently incompatible with onsite&
            & corrections")
      end if

      call LinResp_init(linearResponse, input%ctrl%lrespini, nAtom, nEl(1), onSiteElements)

    end if

    ! turn on if LinResp and RangSep turned on, no extra input required for now
    isRS_LinResp = isLinResp .and. isRangeSep

    ! ppRPA stuff
    if (allocated(input%ctrl%ppRPA)) then

      if (abs(input%ctrl%nrChrg - 2.0_dp) > elecTolMax) then
        call warning("Particle-particle RPA should be for a reference system with a charge of +2.")
      end if

    #:for VAR, ERR in [("tSpinOrbit","spin orbit coupling"), ("tDFTBU","DFTB+U/pSIC"),&
      & ("tSpin","spin polarised ground state"), ("t3rd","third order"),&
      & ("any(kPoint /= 0.0_dp)","non-gamma k-points"), ("tFixEf", "a fixed Fermi level"),&
      & ("tPoisson", "use of the Poisson solver")]
      if (${VAR}$) then
        call error("PP-RPA does not support ${ERR}$")
      end if
    #:endfor
    #:for VAR, ERR in [("tShellResolved","shell resolved hamiltonians"),&
      & ("h5SwitchedOn","H5"), ("tDampH","H damping")]
      if (input%ctrl%${VAR}$) then
        call error("PP-RPA does not support ${ERR}$")
      end if
    #:endfor
    #:for VAR, ERR in [("solvation","solvation"), ("onSiteElements","onsite corrections"),&
      & ("reks","REKS")]
      if (allocated(${VAR}$)) then
        call error("PP-RPA does not support ${ERR}$")
      end if
    #:endfor
    #:if WITH_TRANSPORT
      if (input%transpar%defined) then
        call error("PP-RPA does not support transport calculations")
      end if
    #:endif

      if (isGeoOpt .or. tMD .or. tSocket) then
        call warning ("Geometry optimisation with ppRPA is probably not what you want - forces in&
            & the (N-2) electron ground state system do not match the targeted system for the&
            & excited states")
      end if

      call move_alloc(input%ctrl%ppRPA, ppRPA)

    end if

    iSeed = input%ctrl%iSeed
    tRandomSeed = (iSeed < 1)
    ! Note: This routine may not be called multiple times. If you need further random generators,
    ! extend the routine and create them within this call.
    call createRandomGenerators(env, iSeed, randomInit, randomThermostat)

    call getRandom(randomInit, rTmp)
    runId = int(real(huge(runId) - 1, dp) * rTmp) + 1


    ! MD stuff
    if (tMD) then
      ! Create MD framework.
      allocate(pMDFrame)
      call init(pMDFrame, nMovedAtom, nAtom, input%ctrl%tMDstill)

      ! Create temperature profile, if thermostat is not the dummy one
      if (input%ctrl%iThermostat /= 0) then
        allocate(temperatureProfile)
        call TempProfile_init(temperatureProfile, input%ctrl%tempMethods, input%ctrl%tempSteps,&
            & input%ctrl%tempValues)
        pTempProfile => temperatureProfile
      else
        nullify(pTempProfile)
      end if

      ! Create thermostat
      allocate(pThermostat)
      select case (input%ctrl%iThermostat)
      case (0) ! No thermostat
        allocate(pDummyTherm)
        call init(pDummyTherm, tempAtom, mass(indMovedAtom), randomThermostat, pMDFrame)
        call init(pThermostat, pDummyTherm)
      case (1) ! Andersen thermostat
        allocate(pAndersenTherm)
        call init(pAndersenTherm, randomThermostat, mass(indMovedAtom), pTempProfile,&
            & input%ctrl%tRescale, input%ctrl%wvScale, pMDFrame)
        call init(pThermostat, pAndersenTherm)
      case (2) ! Berendsen thermostat
        allocate(pBerendsenTherm)
        call init(pBerendsenTherm, randomThermostat, mass(indMovedAtom), pTempProfile,&
            & input%ctrl%wvScale, pMDFrame)
        call init(pThermostat, pBerendsenTherm)
      case (3) ! Nose-Hoover-Chain thermostat
        allocate(pNHCTherm)
        if (input%ctrl%tInitNHC) then
          call init(pNHCTherm, randomThermostat, mass(indMovedAtom), pTempProfile,&
              & input%ctrl%wvScale, pMDFrame, input%ctrl%deltaT, input%ctrl%nh_npart,&
              & input%ctrl%nh_nys, input%ctrl%nh_nc, input%ctrl%xnose, input%ctrl%vnose,&
              & input%ctrl%gnose)
        else
          call init(pNHCTherm, randomThermostat, mass(indMovedAtom), pTempProfile,&
              & input%ctrl%wvScale, pMDFrame, input%ctrl%deltaT, input%ctrl%nh_npart,&
              & input%ctrl%nh_nys, input%ctrl%nh_nc)
        end if
        call init(pThermostat, pNHCTherm)
      end select

      ! Create MD integrator
      allocate(pVelocityVerlet)
      if (input%ctrl%tReadMDVelocities) then
        if (tBarostat) then
          call init(pVelocityVerlet, deltaT, coord0(:,indMovedAtom), pThermostat,&
              & input%ctrl%initialVelocities, BarostatStrength, extPressure, input%ctrl%tIsotropic)
        else
          call init(pVelocityVerlet, deltaT, coord0(:,indMovedAtom), pThermostat,&
              & input%ctrl%initialVelocities, .true., .false.)
        end if
      else
        if (tBarostat) then
          call init(pVelocityVerlet, deltaT, coord0(:,indMovedAtom), pThermostat, BarostatStrength,&
              & extPressure, input%ctrl%tIsotropic)
        else
          call init(pVelocityVerlet, deltaT, coord0(:,indMovedAtom), pThermostat,&
              & input%ctrl%initialVelocities, .false., .false.)
        end if
      end if
      allocate(pMDIntegrator)
      call init(pMDIntegrator, pVelocityVerlet)
    end if

    call initPlumed(env, input%ctrl%tPlumed, tMD, plumedCalc)

    ! Check for extended Born-Oppenheimer MD
    isXlbomd = allocated(input%ctrl%xlbomd)
    if (isXlbomd) then
      if (input%ctrl%iThermostat /= 0) then
        call error("XLBOMD does not work with thermostats yet")
      elseif (tBarostat) then
        call error("XLBOMD does not work with barostats yet")
      elseif (nSpin /= 1 .or. tDFTBU .or. allocated(onSiteElements)) then
        call error("XLBOMD does not work for spin, DFTB+U or onsites yet")
      elseif (forceType /= forceTypes%dynamicT0 .and. forceType /= forceTypes%dynamicTFinite) then
        call error("Force evaluation method incompatible with XLBOMD")
      elseif (iDistribFn /= fillingTypes%Fermi) then
        call error("Filling function incompatible with XLBOMD")
      end if
      allocate(xlbomdIntegrator)
      call Xlbomd_init(xlbomdIntegrator, input%ctrl%xlbomd, nIneqOrb)
    end if

    minSccIter = getMinSccIters(tSccCalc, tDftbU, nSpin)
    if (isXlbomd) then
      call xlbomdIntegrator%setDefaultSCCParameters(minSccIter, maxSccIter, sccTol)
    end if

    if (tDerivs) then
      allocate(tmp3Coords(3,nMovedAtom))
      tmp3Coords = coord0(:,indMovedAtom)
      call create(derivDriver, tmp3Coords, input%ctrl%deriv2ndDelta)
      coord0(:,indMovedAtom) = tmp3Coords
      deallocate(tmp3Coords)
      nGeoSteps = 2 * 3 * nMovedAtom - 1
    end if

    if (tEField) then
      EFieldStrength = input%ctrl%EFieldStrength
      EfieldVector(:) = input%ctrl%EfieldVector(:)
      tTDEfield = input%ctrl%tTDEfield
      EfieldOmega = input%ctrl%EfieldOmega
      EfieldPhase = input%ctrl%EfieldPhase
      if (tTDEfield .and. .not. tMD) then
        call error ("Time dependent electric fields only possible for MD!")
      end if
      ! parser should catch all of these:
      @:ASSERT(.not.tTDEfield .or. tMD)
    else
      EFieldStrength = 0.0_dp
      EfieldVector(:) = 0.0_dp
      tTDEfield = .false.
      EfieldOmega = 0.0_dp
      EfieldPhase = 0
    end if

    tReadChrg = input%ctrl%tReadChrg

    if (isRangeSep) then
      call ensureRangeSeparatedReqs(tPeriodic, tHelical, tReadChrg, input%ctrl%tShellResolved,&
          & tAtomicEnergy, input%ctrl%rangeSepInp, isRS_LinResp, linearResponse, onSiteElements)
      call getRangeSeparatedCutoff(input%ctrl%rangeSepInp%cutoffRed, cutOff)
      call initRangeSeparated(nAtom, species0, hubbU, input%ctrl%rangeSepInp,&
          & tSpin, allocated(reks), rangeSep, deltaRhoIn, deltaRhoOut, deltaRhoDiff, deltaRhoInSqr,&
          & deltaRhoOutSqr, nMixElements)
    end if

    tReadShifts = input%ctrl%tReadShifts
    tWriteShifts = input%ctrl%tWriteShifts

    ! Both temporarily removed until debugged:
    @:ASSERT(.not. tReadShifts)
    @:ASSERT(.not. tWriteShifts)

    tReadChrgAscii  = input%ctrl%tReadChrgAscii
    tWriteChrgAscii = input%ctrl%tWriteChrgAscii
    tSkipChrgChecksum = input%ctrl%tSkipChrgChecksum .or. tNegf

    call initializeCharges(species0, speciesName, orb, nEl, iEqOrbitals, nIneqOrb, &
         & nMixElements, input%ctrl%initialSpins, input%ctrl%initialCharges, nrChrg, &
         & q0, qInput, qOutput, qDiff, qInpRed, qOutRed, qDiffRed, qBlockIn, qBlockOut, &
         & qiBlockIn, qiBlockOut)

    ! Initialise images (translations)
    if (tPeriodic .or. tHelical) then
      call getCellTranslations(cellVec, rCellVec, latVec, invLatVec, cutOff%mCutOff)
    else
      allocate(cellVec(3, 1))
      allocate(rCellVec(3, 1))
      cellVec(:,1) = [0.0_dp, 0.0_dp, 0.0_dp]
      rCellVec(:,1) = [0.0_dp, 0.0_dp, 0.0_dp]
    end if

    ! Initialize neighbourlist.
    allocate(neighbourList)
    call init(neighbourList, nAtom, nInitNeighbour)
    allocate(nNeighbourSK(nAtom))
    allocate(nNeighbourRep(nAtom))
    if (isRangeSep) then
      allocate(nNeighbourLC(nAtom))
    end if

    ! Set various options
    tWriteAutotest = env%tGlobalLead .and. input%ctrl%tWriteTagged
    tWriteDetailedXML = env%tGlobalLead .and. input%ctrl%tWriteDetailedXML
    tWriteResultsTag = env%tGlobalLead .and. input%ctrl%tWriteResultsTag
    tWriteDetailedOut = env%tGlobalLead .and. input%ctrl%tWriteDetailedOut
    tWriteBandDat = input%ctrl%tWriteBandDat .and. env%tGlobalLead&
        & .and. electronicSolver%providesEigenvals

    ! Check if stopfiles already exist and quit if yes
    inquire(file=fStopSCC, exist=tExist)
    if (tExist) then
      call error("Stop file '" // fStopSCC // "' already present at startup")
    end if
    inquire(file=fStopDriver, exist=tExist)
    if (tExist) then
      call error("Stop file '" // fStopDriver // "' already present at startup")
    end if

    restartFreq = input%ctrl%restartFreq

  #:if WITH_TRANSPORT
    if (tLatOpt .and. tNegf) then
      call error("Lattice optimisation currently incompatible with transport calculations")
    end if

    tUpload = input%transpar%taskUpload
    ! NOTE: originally EITHER 'contact calculations' OR 'upload' was possible
    !       introducing 'TransportOnly' option the logic is bit more
    !       involved: Contacts are not uploded in case of non-scc calculations
    if (electronicSolver%iSolver == electronicSolverTypes%OnlyTransport .and. .not.tSccCalc) then
      tUpload = .false.
    end if

    call initTransportArrays(tUpload, input%transpar, species0, orb, nAtom, nSpin, shiftPerLUp,&
        & chargeUp, allocated(qBlockIn), blockUp, shiftBlockUp)

    call initTransport(env, input, electronicSolver)

  #:else
    tNegf = .false.
  #:endif

    if (tPoisson) then
      poissStr%nAtom = nAtom
      poissStr%nSpecies = nType
      poissStr%specie0 => species0
      poissStr%x0 => coord0
      poissStr%nel = nEl0
      poissStr%isPeriodic = tPeriodic
      if (tPeriodic) then
        poissStr%latVecs(:,:) = latVec(:,:)
      else
        poissStr%latVecs(:,:) = 0.0_dp
      end if
      poissStr%tempElec = tempElec

      call poiss_init(env, poissStr, orb, hubbU, input%poisson,&
        #:if WITH_TRANSPORT
          & input%transpar,&
        #:endif
          & tInitialized)

      if (.not. tInitialized) then
        call error("Poisson solver not initialized")
      end if
    end if

    tPoissonTwice = input%poisson%solveTwice

    if (tNegf) then
      if (allocated(dispersion)) then
        call error("Dispersion not currently avalable with transport calculations")
      end if
      if (isLinResp) then
        call error("Linear response is not compatible with transport calculations")
      end if
      if (nSpin > 2) then
        call error("Non-colinear spin not currently compatible with transport calculations")
      end if
      if (allocated(solvation)) then
        call error("Solvation is currently not available with transport calculations")
      end if
    end if

    if (env%tGlobalLead) then
      call initOutputFiles(env, tWriteAutotest, tWriteResultsTag, tWriteBandDat, tDerivs,&
          & tWriteDetailedOut, tMd, isGeoOpt, geoOutFile, fdDetailedOut, fdMd, esp)
    end if

    if (tPoisson) then
      electrostatics = elstatTypes%poisson
    else
      electrostatics = elstatTypes%gammaFunc
    end if

  #:if WITH_SCALAPACK
    associate (blacsOpts => input%ctrl%parallelOpts%blacsOpts)
      call getDenseDescBlacs(env, blacsOpts%blockSize, blacsOpts%blockSize, denseDesc)
    end associate
  #:endif

    if (allocated(reks)) then
      call checkReksConsistency(input%ctrl%reksInp, solvation, onSiteElements, kPoint, nEl,&
          & nKPoint, tSccCalc, tSpin, tSpinOrbit, tDFTBU, tEField, isLinResp, tPeriodic,&
          & tLatOpt, tReadChrg, tPoisson, input%ctrl%tShellResolved)
      ! here, nSpin changes to 2 for REKS
      call TReksCalc_init(reks, input%ctrl%reksInp, electronicSolver, orb, spinW, nEl,&
          & input%ctrl%extChrg, input%ctrl%extChrgBlurWidth, hamiltonianType, nSpin,&
          & nExtChrg, t3rd.or.t3rdFull, isRangeSep, tForces, tPeriodic, tStress, tDipole)
    end if

    call initArrays(env, electronicSolver, tForces, tExtChrg, isLinResp, tLinRespZVect, tMd,&
        & tMulliken, tSpinOrbit, tImHam, tWriteRealHS, tWriteHS, t2Component, tRealHS,&
        & tPrintExcitedEigvecs, tDipole, allocated(reks), orb, nAtom, nMovedAtom, nKPoint, nSpin,&
        & nExtChrg, indMovedAtom, mass, denseDesc, rhoPrim, h0, iRhoPrim, excitedDerivs, ERhoPrim,&
        & derivs, chrgForces, energy, potential, TS, E0, Eband, eigen, filling, coord0Fold,&
        & newCoords, orbitalL, HSqrCplx, SSqrCplx, eigvecsCplx, HSqrReal, SSqrReal, eigvecsReal,&
        & rhoSqrReal, occNatural, velocities, movedVelo, movedAccel, movedMass, dipoleMoment)

  #:if WITH_TRANSPORT
    ! note, this has the side effect of setting up module variable transpar as copy of
    ! input%transpar

    if (tUpload) then
      ! check geometry details are consistent with transport with contacts
      call checkTransportRanges(nAtom, input%transpar)
    end if

    if (tContCalc) then
      ! geometry is reduced to contacts only
      allocate(iAtInCentralRegion(nAtom))
    else
      allocate(iAtInCentralRegion(transpar%idxdevice(2)))
    end if

    if (transpar%tPeriodic1D) then
      if ( any(abs(kPoint(2:3, :)) > 0.0_dp) ) then
        call error("For transport in wire-like cases, only k-points in the first index should be&
            & non-zero")
      end if
    end if

    if (transpar%taskUpload .and. transpar%ncont > 0) then
      if (tPeriodic .and. .not. transpar%tPeriodic1D) then
        do ii = 1, transpar%ncont
          do jj = 1, 3
            if (abs(dot_product(transpar%contacts(ii)%lattice, latVec(:,jj)))>epsilon(0.0)&
                & .and. any(abs(kPoint(jj,:)) > 0.0_dp)) then
              call error("The k-points along transport direction(s) should zero in that direction")
            end if
          end do
        end do
      end if
    end if

  #:else
    allocate(iAtInCentralRegion(nAtom))
  #:endif
    ! atoms in central cell/device region/all atoms depending on boundary conditions
    do iAt = 1, size(iAtInCentralRegion)
      iAtInCentralRegion(iAt) = iAt
    end do

    if (tShowFoldedCoord) then
      pCoord0Out => coord0Fold
    else
      pCoord0Out => coord0
    end if


    ! Projection of eigenstates onto specific regions of the system
    tProjEigenvecs = input%ctrl%tProjEigenvecs
    if (tProjEigenvecs) then
      call init(iOrbRegion)
      call init(regionLabels)
      do iReg = 1, size(input%ctrl%tShellResInRegion)
        call elemShape(input%ctrl%iAtInRegion, valshape, iReg)
        nAtomRegion = valshape(1)
        allocate(iAtomRegion(nAtomRegion))
        call intoArray(input%ctrl%iAtInRegion, iAtomRegion, iTmp, iReg)
        if (input%ctrl%tOrbResInRegion(iReg) .or. input%ctrl%tShellResInRegion(iReg)) then

          if (input%ctrl%tOrbResInRegion(iReg)) then
            iSp = species0(iAtomRegion(1)) ! all atoms the same in the region
            @:ASSERT(all(species0(iAtomRegion) == iSp))
            nOrbRegion = nAtomRegion
            ! Create orbital index.
            allocate(tmpir1(nOrbRegion))
            do iOrb = 1, orb%nOrbSpecies(iSp)
              tmpir1 = 0
              ind = 1
              do iAt = 1, nAtomRegion
                tmpir1(ind) = denseDesc%iAtomStart(iAtomRegion(iAt)) + iOrb - 1
                ind = ind + 1
              end do
              call append(iOrbRegion, tmpir1)
              write(tmpStr, "(A,'.',I0,'.',I0,'.out')")trim(input%ctrl%RegionLabel(iReg)),&
                  & orb%iShellOrb(iOrb,iSp), iOrb-orb%posShell(orb%iShellOrb(iOrb,iSp),iSp)&
                  & -orb%angShell(orb%iShellOrb(iOrb,iSp),iSp)
              call append(regionLabels, tmpStr)
            end do
            deallocate(tmpir1)
          end if

          if (input%ctrl%tShellResInRegion(iReg)) then
            iSp = species0(iAtomRegion(1)) ! all atoms the same in the region
            @:ASSERT(all(species0(iAtomRegion) == iSp))
            ! Create a separate region for each shell. It will contain
            ! the orbitals of that given shell for each atom in the region.
            do iSh = 1, orb%nShell(iSp)
              nOrbRegion = nAtomRegion * (orb%posShell(iSh + 1, iSp) - orb%posShell(iSh, iSp))
              ind = 1
              ! Create orbital index.
              allocate(tmpir1(nOrbRegion))
              do ii = 1, nAtomRegion
                iAt = iAtomRegion(ii)
                do jj = orb%posShell(iSh, iSp), orb%posShell(iSh + 1, iSp) - 1
                  tmpir1(ind) = denseDesc%iAtomStart(iAt) + jj - 1
                  ind = ind + 1
                end do
              end do
              call append(iOrbRegion, tmpir1)
              deallocate(tmpir1)
              write(tmpStr, "(A,'.',I0,'.out')")trim(input%ctrl%RegionLabel(iReg)), iSh
              call append(regionLabels, tmpStr)
            end do
          end if

        else
          ! We take all orbitals from all atoms.
          nOrbRegion = 0
          do ii = 1, nAtomRegion
            nOrbRegion = nOrbRegion + orb%nOrbAtom(iAtomRegion(ii))
          end do
          ind = 1
          allocate(tmpir1(nOrbRegion))
          ! Create an index of the orbitals
          do ii = 1, nAtomRegion
            iAt = iAtomRegion(ii)
            do jj = 1, orb%nOrbAtom(iAt)
              tmpir1(ind) = denseDesc%iAtomStart(iAt) + jj - 1
              ind = ind + 1
            end do
          end do
          call append(iOrbRegion, tmpir1)
          deallocate(tmpir1)
          write(tmpStr, "(A,'.out')") trim(input%ctrl%RegionLabel(iReg))
          call append(regionLabels, tmpStr)
        end if
        deallocate(iAtomRegion)
      end do
    end if

  #:if WITH_MPI
    if (env%mpi%nGroup > 1) then
      write(stdOut, "('MPI processes: ',T30,I0,' (split into ',I0,' groups)')")&
          & env%mpi%globalComm%size, env%mpi%nGroup
    else
      write(stdOut, "('MPI processes:',T30,I0)") env%mpi%globalComm%size
    end if
  #:endif

  #:if WITH_OMP
    write(stdOut, "('OpenMP threads: ', T30, I0)") omp_get_max_threads()
  #:endif

  #:if WITH_MPI and WITH_OMP
    if (omp_get_max_threads() > 1 .and. .not. input%ctrl%parallelOpts%tOmpThreads) then
      write(stdOut, *)
      call error("You must explicitely enable OpenMP threads (UseOmpThreads = Yes) if you wish to&
          & run an MPI-parallelised binary with OpenMP threads. If not, make sure that the&
          & environment variable OMP_NUM_THREADS is set to 1.")
      write(stdOut, *)
    end if
  #:endif

  #:if WITH_SCALAPACK
    write(stdOut, "('BLACS orbital grid size:', T30, I0, ' x ', I0)")env%blacs%orbitalGrid%nRow,&
        & env%blacs%orbitalGrid%nCol
    write(stdOut, "('BLACS atom grid size:', T30, I0, ' x ', I0)")env%blacs%atomGrid%nRow,&
        & env%blacs%atomGrid%nCol
  #:endif

    if (tRandomSeed) then
      write(stdOut, "(A,':',T30,I0)") "Chosen random seed", iSeed
    else
      write(stdOut, "(A,':',T30,I0)") "Specified random seed", iSeed
    end if

    if (input%ctrl%tMD) then
      select case(input%ctrl%iThermostat)
      case (0)
        if (tBarostat) then
          write(stdOut, "('Mode:',T30,A,/,T30,A)") 'MD without scaling of velocities',&
              & '(a.k.a. "NPE" ensemble)'
        else
          write(stdOut, "('Mode:',T30,A,/,T30,A)") 'MD without scaling of velocities',&
              & '(a.k.a. NVE ensemble)'
        end if
      case (1)
        if (tBarostat) then
          write(stdOut, "('Mode:',T30,A,/,T30,A)")&
              & "MD with re-selection of velocities according to temperature",&
              & "(a.k.a. NPT ensemble using Andersen thermostating + Berensen barostat)"
        else
          write(stdOut, "('Mode:',T30,A,/,T30,A)")&
              & "MD with re-selection of velocities according to temperature",&
              & "(a.k.a. NVT ensemble using Andersen thermostating)"
        end if
      case(2)
        if (tBarostat) then
          write(stdOut, "('Mode:',T30,A,/,T30,A)")&
              & "MD with scaling of velocities according to temperature",&
              & "(a.k.a. 'not' NVP ensemble using Berendsen thermostating and barostat)"
        else
          write(stdOut, "('Mode:',T30,A,/,T30,A)")&
              & "MD with scaling of velocities according to temperature",&
              & "(a.k.a. 'not' NVT ensemble using Berendsen thermostating)"
        end if
      case(3)
        if (tBarostat) then
          write(stdOut, "('Mode:',T30,A,/,T30,A)")"MD with scaling of velocities according to",&
              & "Nose-Hoover-Chain thermostat + Berensen barostat"
        else
          write(stdOut, "('Mode:',T30,A,/,T30,A)")"MD with scaling of velocities according to",&
              & "Nose-Hoover-Chain thermostat"
        end if

      case default
        call error("Unknown thermostat mode")
      end select
    elseif (isGeoOpt) then
      if (allocated(conAtom)) then
        strTmp = "with constraints"
      else
        strTmp = ""
      end if
      select case (input%ctrl%iGeoOpt)
      case (geoOptTypes%steepestDesc)
        write(stdOut, "('Mode:',T30,A)")'Steepest descent' // trim(strTmp)
      case (geoOptTypes%conjugateGrad)
        write(stdOut, "('Mode:',T30,A)") 'Conjugate gradient relaxation' // trim(strTmp)
      case (geoOptTypes%diis)
        write(stdOut, "('Mode:',T30,A)") 'Modified gDIIS relaxation' // trim(strTmp)
      case (geoOptTypes%lbfgs)
        write(stdout, "('Mode:',T30,A)") 'LBFGS relaxation' // trim(strTmp)
      case default
        call error("Unknown optimisation mode")
      end select
    elseif (tDerivs) then
      write(stdOut, "('Mode:',T30,A)") "2nd derivatives calculation"
      write(stdOut, "('Mode:',T30,A)") "Calculated for atoms:"
      write(stdOut, *) indMovedAtom
    elseif (tSocket) then
      write(stdOut, "('Mode:',T30,A)") "Socket controlled calculation"
    else
      write(stdOut, "('Mode:',T30,A)") "Static calculation"
    end if

    if (tSccCalc) then
      write(stdOut, "(A,':',T30,A)") "Self consistent charges", "Yes"
      write(stdOut, "(A,':',T30,E14.6)") "SCC-tolerance", sccTol
      write(stdOut, "(A,':',T30,I14)") "Max. scc iterations", maxSccIter
      if (input%ctrl%tShellResolved) then
         write(stdOut, "(A,':',T30,A)") "Shell resolved Hubbard", "Yes"
      else
         write(stdOut, "(A,':',T30,A)") "Shell resolved Hubbard", "No"
      end if
      if (tDFTBU) then
        write(stdOut, "(A,':',T35,A)")"Orbitally dependant functional", "Yes"
        write(stdOut, "(A,':',T30,A)")"Orbital functional", trim(plusUFunctionals%names(nDFTBUfunc))
      end if
      if (allocated(onSiteElements)) then
        write(stdOut, "(A,':',T35,A)")"On-site corrections", "Yes"
      end if
    else
      write(stdOut, "(A,':',T30,A)") "Self consistent charges", "No"
    end if

    if (allocated(reks)) then
      write(stdOut, "(A,':',T30,A)") "Spin polarisation", "No"
      write(stdOut, "(A,':',T30,F12.6,/,A,':',T30,F12.6)") "Nr. of up electrons", 0.5_dp*nEl(1),&
          & "Nr. of down electrons", 0.5_dp*nEl(1)
    else
      select case (nSpin)
      case(1)
        write(stdOut, "(A,':',T30,A)") "Spin polarisation", "No"
        write(stdOut, "(A,':',T30,F12.6,/,A,':',T30,F12.6)") "Nr. of up electrons", 0.5_dp*nEl(1),&
            & "Nr. of down electrons", 0.5_dp*nEl(1)
      case(2)
        write(stdOut, "(A,':',T30,A)") "Spin polarisation", "Yes"
        write(stdOut, "(A,':',T30,F12.6,/,A,':',T30,F12.6)") "Nr. of up electrons", nEl(1),&
            & "Nr. of down electrons", nEl(2)
      case(4)
        write(stdOut, "(A,':',T30,A)") "Non-collinear calculation", "Yes"
        write(stdOut, "(A,':',T30,F12.6)") "Nr. of electrons", nEl(1)
      end select
    end if

    if (tPeriodic) then
      write(stdOut, "(A,':',T30,A)") "Periodic boundaries", "Yes"
      if (tLatOpt) then
        write(stdOut, "(A,':',T30,A)") "Lattice optimisation", "Yes"
        write(stdOut, "(A,':',T30,f12.6)") "Pressure", extPressure
      end if
    else if (tHelical) then
      write (stdOut, "(A,':',T30,A)") "Helical boundaries", "Yes"
      if (tLatOpt) then
        write (stdOut, "(A,':',T30,A)") "Lattice optimisation", "Yes"
      end if
    else
      write(stdOut, "(A,':',T30,A)") "Periodic boundaries", "No"
    end if

    write(stdOut, "(A,':',T30,A)") "Electronic solver", electronicSolver%getSolverName()

    if (electronicSolver%iSolver == electronicSolverTypes%magma_gvd) then
      call gpuInfo()
    endif

    if (tSccCalc) then
      if (.not. allocated(reks)) then
        select case (iMixer)
        case(mixerTypes%simple)
          write (strTmp, "(A)") "Simple"
        case(mixerTypes%anderson)
          write (strTmp, "(A)") "Anderson"
        case(mixerTypes%broyden)
          write (strTmp, "(A)") "Broyden"
        case(mixerTypes%diis)
          write (strTmp, "(A)") "DIIS"
        end select
        write(stdOut, "(A,':',T30,A,' ',A)") "Mixer", trim(strTmp), "mixer"
        write(stdOut, "(A,':',T30,F14.6)") "Mixing parameter", mixParam
        write(stdOut, "(A,':',T30,I14)") "Maximal SCC-cycles", maxSccIter
        select case (iMixer)
        case(mixerTypes%anderson)
          write(stdOut, "(A,':',T30,I14)") "Nr. of chrg. vectors to mix", nGeneration
        case(mixerTypes%broyden)
          write(stdOut, "(A,':',T30,I14)") "Nr. of chrg. vec. in memory", nGeneration
        case(mixerTypes%diis)
          write(stdOut, "(A,':',T30,I14)") "Nr. of chrg. vectors to mix", nGeneration
        end select
      else
        write(stdOut, "(A,':',T30,I14)") "Maximal SCC-cycles", maxSccIter
      end if
    end if

    if (tCoordOpt) then
      write(stdOut, "(A,':',T30,I14)") "Nr. of moved atoms", nMovedAtom
    end if
    if (isGeoOpt) then
      write(stdOut, "(A,':',T30,I14)") "Max. nr. of geometry steps", nGeoSteps
      write(stdOut, "(A,':',T30,E14.6)") "Force tolerance", input%ctrl%maxForce
      if (input%ctrl%iGeoOpt == geoOptTypes%steepestDesc) then
        write(stdOut, "(A,':',T30,E14.6)") "Step size", deltaT
      end if
    end if

    tFirst = .true.
    if (allocated(conAtom)) then
      do ii = 1, nAtom
        do jj = 1, size(conAtom)
          if (conAtom(jj) == ii) then
            if (tFirst) then
              write(strTmp, "(A,':')") "Geometry constraints"
              tFirst = .false.
            else
              write(strTmp, "(A)") ""
            end if
            write(stdOut, "(A,T30,'At',I4,': ',3F10.6)") trim(strTmp), ii, (conVec(kk,jj), kk=1,3)
          end if
        end do
      end do
    end if

    if (.not. allocated(reks)) then
      if (.not.input%ctrl%tSetFillingTemp) then
        write(stdOut, format2Ue) "Electronic temperature", tempElec, 'H', Hartree__eV * tempElec,&
            & 'eV'
      end if
    end if
    if (tMD) then
      write(stdOut, "(A,':',T30,E14.6)") "Time step", deltaT
      if (input%ctrl%iThermostat == 0 .and. .not.input%ctrl%tReadMDVelocities) then
        write(stdOut, "(A,':',T30,E14.6)") "Temperature", tempAtom
      end if
      if (input%ctrl%tRescale) then
        write(stdOut, "(A,':',T30,E14.6)") "Rescaling probability", input%ctrl%wvScale
      end if
    end if

    if (tSccCalc) then
      if (tReadChrg) then
        write (strTmp, "(A,A,A)") "Read in from '", trim(fCharges), "'"
      else
        write (strTmp, "(A,E11.3,A)") "Set automatically (system chrg: ", input%ctrl%nrChrg, ")"
      end if
      write(stdOut, "(A,':',T30,A)") "Initial charges", trim(strTmp)
    end if

    do iSp = 1, nType
      call getShellNames(iSp, orb, shellNamesTmp)
      if (iSp == 1) then
        write (strTmp, "(A,':')") "Included shells"
      else
        write (strTmp, "(A)") ""
      end if
      do jj = 1, orb%nShell(iSp)
        if (jj == 1) then
          strTmp2 = trim(shellNamesTmp(jj))
        else
          strTmp2 = trim(strTmp2) // ", " // trim(shellNamesTmp(jj))
        end if
      end do
      write(stdOut, "(A,T29,A2,':  ',A)") trim(strTmp), trim(speciesName(iSp)), trim(strTmp2)
      deallocate(shellNamesTmp)
    end do

    if (tMulliken) then
      if (allocated(input%ctrl%customOccAtoms)) then
        call printCustomReferenceOccupations(orb, input%geom%species, &
            & input%ctrl%customOccAtoms, input%ctrl%customOccFillings)
      end if
    end if

    if (tPeriodic) then
      do ii = 1, nKPoint
        if (ii == 1) then
          write(strTmp, "(A,':')") "K-points and weights"
        else
          write(strTmp, "(A)") ""
        end if
        write(stdOut, "(A,T28,I6,':',3F10.6,3X,F10.6)") trim(strTmp), ii,&
            & (kPoint(jj, ii), jj=1, 3), kWeight(ii)
      end do
      write(stdout,*)
      do ii = 1, nKPoint
        if (ii == 1) then
          write(strTmp, "(A,':')") "K-points in absolute space"
        else
          write(strTmp, "(A)") ""
        end if
        write(stdout, "(A,T28,I6,':',3F10.6)") trim(strTmp), ii, matmul(invLatVec,kPoint(:,ii))
      end do
      write(stdout, *)
    end if

    if (tHelical) then
      do ii = 1, nKPoint
        if (ii == 1) then
          write(strTmp, "(A,':')") "K-points and weights"
        else
          write(strTmp, "(A)") ""
        end if
        write(stdOut,"(A,T28,I6,':',2F10.6,3X,F10.6)") trim(strTmp), ii, kPoint(:, ii), kWeight(ii)
      end do
    end if

    if (allocated(dispersion)) then
      select type (dispersion)
      type is (TDispSlaKirk)
        write(stdOut, "(A)") "Using Slater-Kirkwood dispersion corrections"
      type is (TDispUff)
        write(stdOut, "(A)") "Using Lennard-Jones dispersion corrections"
    #:if WITH_DFTD3
      type is (TDispDftD3)
        write(stdOut, "(A)") "Using DFT-D3 dispersion corrections"
    #:endif
      type is (TSimpleDftD3)
        write(stdOut, "(A)") "Using simple DFT-D3 dispersion corrections"
      type is (TDispDftD4)
        write(stdOut, "(A)") "Using DFT-D4 dispersion corrections"
    #:if WITH_MBD
      type is (TDispMbd)
        call writeMbdInfo(input%ctrl%dispInp%mbd)
    #:endif
      class default
        call error("Unknown dispersion model - this should not happen!")
      end select
    end if

    if (allocated(solvation)) then
      call writeSolvationInfo(stdOut, solvation)
    end if

    if (tSccCalc) then
      ! Have the SK values of U been replaced?
      if (allocated(input%ctrl%hubbU)) then
        strTmp = ""
        tFirst = .true.
        do iSp = 1, nType
          if (all(input%ctrl%hubbU(1:orb%nShell(iSp), iSp) == 0.0_dp)) then
            cycle
          end if
          do jj = 1, orb%nShell(iSp)
            if (tFirst) then
              write(strTmp, "(A,':')") "Non-default Hubbard U"
              tFirst = .false.
            else
              write(strTmp, "(A)") ""
            end if
            write(stdOut, "(A,T30,A2,2X,I1,'(',A1,'): ',E14.6)") trim(strTmp), speciesName(iSp),&
                & jj, shellNames(orb%angShell(jj, iSp)+1), hubbU(jj, iSp)
          end do
        end do
      end if
    end if

    tFirst = .true.
    if (tSpin .or. allocated(reks)) then
      do iSp = 1, nType
        do jj = 1, orb%nShell(iSp)
          do kk = 1, orb%nShell(iSp)
            if (tFirst) then
              write(strTmp, "(A,':')") "Spin coupling constants"
              tFirst = .false.
            else
              write(strTmp, "(A)") ""
            end if
            if (allocated(reks)) then
              write(stdOut, "(A,T30,A2,2X,I1,'(',A1,')-',I1,'(',A1,'): ',E14.6)")trim(strTmp),&
                  & speciesName(iSp), jj, shellNames(orb%angShell(jj, iSp)+1), kk,&
                  & shellNames(orb%angShell(kk, iSp)+1), spinW(kk, jj, iSp) / reks%Tuning(iSp)
            else
              write(stdOut, "(A,T30,A2,2X,I1,'(',A1,')-',I1,'(',A1,'): ',E14.6)")trim(strTmp),&
                  & speciesName(iSp), jj, shellNames(orb%angShell(jj, iSp)+1), kk,&
                  & shellNames(orb%angShell(kk, iSp)+1), spinW(kk, jj, iSp)
            end if
          end do
        end do
      end do
    end if

    tFirst = .true.
    if (tSpinOrbit) then
      if (tDualSpinOrbit) then
        write(stdOut, "(A)")"Dual representation spin orbit"
      end if
      do iSp = 1, nType
        do jj = 1, orb%nShell(iSp)
          if (tFirst) then
            write(strTmp, "(A,':')") "Spin orbit constants"
            tFirst = .false.
          else
            write(strTmp, "(A)") ""
          end if
          write(stdOut, "(A,T30,A2,2X,I1,'(',A1,'): ',E14.6)")trim(strTmp), speciesName(iSp),&
                & jj, shellNames(orb%angShell(jj, iSp)+1), xi(jj, iSp)
          if (xi(jj, iSp) /= 0.0_dp .and. orb%angShell(jj, iSp) == 0) then
            call error("Program halt due to non-zero s-orbital spin-orbit coupling constant!")
          end if
        end do
      end do
    end if

    if (tSccCalc) then
      if (t3rdFull) then
        write(stdOut, "(A,T30,A)") "Full 3rd order correction", "Yes"
        if (input%ctrl%tShellResolved) then
          write(stdOut, "(A,T30,A)") "Shell-resolved 3rd order", "Yes"
          write(stdOut, "(A30)") "Shell-resolved Hubbard derivs:"
          write(stdOut, "(A)") "        s-shell   p-shell   d-shell   f-shell"
          do iSp = 1, nType
            write(stdOut, "(A3,A3,4F10.4)") "  ", trim(speciesName(iSp)),&
                & input%ctrl%hubDerivs(:orb%nShell(iSp),iSp)
          end do
        end if
      end if

      if (any(tDampedShort)) then
        write(stdOut, "(A,T30,A)") "Damped SCC", "Yes"
        ii = count(tDampedShort)
        write(strTmp, "(A,I0,A)") "(A,T30,", ii, "(A,1X))"
        write(stdOut, strTmp) "Damped species(s):", pack(speciesName, tDampedShort)
        deallocate(tDampedShort)
      end if

      if (input%ctrl%h5SwitchedOn) then
        write(stdOut, "(A,T30,A)") "H-bond correction:", "H5"
      end if
      if (tHHRepulsion) then
        write(stdOut, "(A,T30,A)") "H-H repulsion correction:", "H5"
      end if
    end if

    if (isRangeSep) then
      write(stdOut, "(A,':',T30,A)") "Range separated hybrid", "Yes"
      write(stdOut, "(2X,A,':',T30,E14.6)") "Screening parameter omega",&
          & input%ctrl%rangeSepInp%omega

      select case(input%ctrl%rangeSepInp%rangeSepAlg)
      case (rangeSepTypes%neighbour)
        write(stdOut, "(2X,A,':',T30,2X,A)") "Range separated algorithm", "NeighbourBased"
        write(stdOut, "(2X,A,':',T30,E14.6,A)") "Spatially cutoff at",&
            & input%ctrl%rangeSepInp%cutoffRed * Bohr__AA," A"
      case (rangeSepTypes%threshold)
        write(stdOut, "(2X,A,':',T30,2X,A)") "Range separated algorithm", "Thresholded"
        write(stdOut, "(2X,A,':',T30,E14.6)") "Thresholded to",&
            & input%ctrl%rangeSepInp%screeningThreshold
      case (rangeSepTypes%matrixBased)
        write(stdOut, "(2X,A,':',T30,2X,A)") "Range separated algorithm", "MatrixBased"
      case default
        call error("Unknown range separated hybrid method")
      end select
    end if


    write(stdOut, "(A,':')") "Extra options"
    if (tPrintMulliken) then
      write(stdOut, "(T30,A)") "Mulliken analysis"
    end if
    if (tPrintForces .and. .not. (tMD .or. isGeoOpt .or. tDerivs)) then
      write(stdOut, "(T30,A)") "Force calculation"
    end if
    if (tForces) then
      select case (forceType)
      case(forceTypes%orig)
        write(stdOut, "(A,T30,A)") "Force type", "original"
      case(forceTypes%dynamicT0)
        write(stdOut, "(A,T30,A)") "Force type", "erho with re-diagonalized eigenvalues"
        write(stdOut, "(A,T30,A)") "Force type", "erho with DHD-product (T_elec = 0K)"
      case(forceTypes%dynamicTFinite)
        write(stdOut, "(A,T30,A)") "Force type", "erho with S^-1 H D (Te <> 0K)"
      end select
    end if
    if (tPrintEigVecs) then
      write(stdOut, "(T30,A)") "Eigenvector printing"
    end if
    if (tExtChrg) then
      write(stdOut, "(T30,A)") "External charges specified"
    end if

    if (tEField) then
      if (tTDEfield) then
        write(stdOut, "(T30,A)") "External electric field specified"
        write(stdOut, "(A,':',T30,E14.6)") "Angular frequency", EfieldOmega
      else
        write(stdOut, "(T30,A)") "External static electric field specified"
      end if
      write(stdOut, "(A,':',T30,E14.6)") "Field strength", EFieldStrength
      write(stdOut, "(A,':',T30,3F9.6)") "Direction", EfieldVector
      if (tPeriodic) then
        call warning("Saw tooth potential used for periodic geometry - make sure there is a vacuum&
            & region!")
      end if
    end if

    if (tDFTBU) then
      do iSp = 1, nType
        if (nUJ(iSp)>0) then
          write(strTmp, "(A,':')") "U-J coupling constants"
          write(stdOut, "(A,T25,A2)")trim(strTmp), speciesName(iSp)
          do jj = 1, nUJ(iSp)
            write(strTmp, "(A,I1,A)")'(A,',niUJ(jj,iSp),'I2,T25,A,F6.4)'
            write(stdOut, trim(strTmp))'Shells:',iUJ(1:niUJ(jj,iSp),jj,iSp),'UJ:', UJ(jj,iSp)
          end do
        end if
      end do
    end if

    tFirst = .true.
    if (allocated(onSiteElements)) then
      do iSp = 1, nType
        do iSpin = 1, 2
          if (iSpin == 1) then
            write(strTmp2, "(A,':')") "uu"
          else
            write(strTmp2, "(A,':')") "ud"
          end if
          do jj = 1, orb%nShell(iSp)
            do kk = 1, orb%nShell(iSp)
              if (tFirst) then
                write(strTmp, "(A,':')") "On-site coupling constants"
                tFirst = .false.
              else
                write(strTmp, "(A)") ""
              end if
              write(stdOut, "(A,T30,A5,2X,I1,'(',A1,')-',I1,'(',A1,'): ',E14.6)")trim(strTmp),&
                  & trim(speciesName(iSp))//trim(strTmp2), jj,&
                  & shellNames(orb%angShell(jj, iSp)+1), kk,&
                  & shellNames(orb%angShell(kk, iSp)+1), onSiteElements(kk, jj, iSpin, iSp)
            end do
          end do
        end do
      end do
    end if

    if (tSpinOrbit .and. tDFTBU .and. .not. tDualSpinOrbit)  then
      call error("Only dual spin orbit currently supported for orbital potentials")
    end if

    if (tHelical .and. tSpinOrbit) then
      call error("L.S coupling not yet supported for helical boundary conditions.")
    end if

    if (tHelical .and. nSpin > 2) then
      call error("Non-collinear not yet supported for helical boundary conditions.")
    end if

    if (.not.tStress) then
      if (tBarostat) then
        call error("Sorry, MD with a barostat requires stress evaluation")
      end if
      if (tLatOpt) then
        call error("Sorry, lattice optimization requires stress tensor evaluation")
      end if
    end if

    if (tSpinOrbit .and. (tWriteHS .or.(tWriteRealHS.and..not.tDualSpinOrbit))) then
      call error("Writing of Hamiltonian currently not possible with spin orbit coupling enabled.")
    end if

    if (isLinResp) then
      if (tDFTBU) then
        call error("Linear response is not compatible with Orbitally dependant functionals yet")
      end if

      if (tForces .and. nSpin > 1) then
        call error("Linear response is not available for spin polarised forces yet")
      end if

      if (t2Component) then
        call error("Linear response is not compatibile with this spinor Hamiltonian")
      end if

      if (tStress) then
        call error("Excited state stresses not implemented")
      end if

      if (.not.tRealHS) then
        call error("Linear response does not support k-points")
      end if

      if (t3rd .or. t3rdFull) then
        call error ("Third order DFTB is not currently compatible with linear response excitations")
      end if

    end if

    ! Electron dynamics stuff
    if (allocated(input%ctrl%elecDynInp)) then

      if (t2Component) then
        call error("Electron dynamics is not compatibile with this spinor Hamiltonian")
      end if

      if (withMpi) then
        call error("Electron dynamics does not work with MPI yet")
      end if

      if (tFixEf) then
        call error("Electron dynamics does not work with fixed Fermi levels yet")
      end if

      if (tSpinSharedEf) then
        call error("Electron dynamics does not work with spin shared Fermi levels yet")
      end if

      if (tMD) then
        call error("Electron dynamics does not work with MD")
      end if

      if (isRangeSep) then
        call error("Electron dynamics does not work with range separated calculations yet.")
      end if

      if (.not. tRealHS .and. input%ctrl%elecDynInp%tBondE) then
        call error("Bond energies during electron dynamics currently requires a real hamiltonian.")
      end if

      allocate(electronDynamics)

      call TElecDynamics_init(electronDynamics, input%ctrl%elecDynInp, species0, speciesName,&
          & tWriteAutotest, autotestTag, randomThermostat, mass, nAtom, cutOff%skCutoff,&
          & cutOff%mCutoff, atomEigVal, dispersion, nonSccDeriv, tPeriodic, parallelKS,&
          & tRealHS, kPoint, kWeight, isRangeSep)

    end if

    if (allocated(reks)) then
      call printReksInitInfo(reks, orb, speciesName, nType)
    end if

    call env%globalTimer%stopTimer(globalTimers%globalInit)

  end subroutine initProgramVariables


  !> Check coherence across processes for various key variables (relevant if running in MPI,
  !> particularly for external driving via API)
  subroutine inputCoherenceCheck(env, hamiltonianType, nSpin, nAtom, coord0, species0, &
       & speciesName, tSccCalc, tPeriodic, tFracCoord, latVec, origin)

    !> Environment settings
    type(TEnvironment), intent(in) :: env

    !> Hamiltonian type
    integer, intent(in) :: hamiltonianType

    !> Number of spin components
    integer, intent(in) :: nSpin

    !> Atoms in the system
    integer, intent(in) :: nAtom

    ! Atom coordinates (in the central unit cell, if relevant).
    real(dp), intent(in) :: coord0(:,:)

    !> Species of atoms in the central cell
    integer, intent(in) :: species0(:)

    !> Names of chemical species
    character(*), intent(in) :: speciesName(:)

    !> Is the calculation SCC?
    logical, intent(in) :: tSccCalc

    !> Is the calculation periodic?
    logical, intent(in) :: tPeriodic

    !> If periodic, are the atomic positions in fractional coordinates?
    logical, intent(in) :: tFracCoord

    !> lattice vectors, stored columnwise
    real(dp), intent(in) :: latVec(:,:)

    !> Origin of coordinate system for periodic systems
    real(dp), intent(in) :: origin(:)

    integer :: iSp

    call checkExactCoherence(env, hamiltonianType, "hamiltonianType in initProgramVariables")
    call checkExactCoherence(env, nSpin, "spin integer in initProgramVariables")
    call checkExactCoherence(env, nAtom, "the number of atoms in initProgramVariables")
    call checkToleranceCoherence(env, coord0, "coord0 in initProgramVariables", tol=1.e-10_dp)
    call checkExactCoherence(env, species0, "atomic species in initProgramVariables")
    call checkExactCoherence(env, tSccCalc, &
         & "the type of calculation, SCC, in initProgramVariables")
    do iSp = 1, size(speciesName)
       call checkExactCoherence(env, speciesName(iSp), "species names in initProgramVariables")
    enddo

    if (tPeriodic) then
       call checkExactCoherence(env, tFracCoord, "tFracCoord in initProgramVariables")
       call checkToleranceCoherence(env, latVec, &
            & "lattice vectors in initProgramVariables", tol=1.e-10_dp)
       call checkToleranceCoherence(env, origin, &
            & "coordinate origin in initProgramVariables", tol=1.e-10_dp)
    endif

  end subroutine inputCoherenceCheck


  !> Create equivalency relations
  ! Data available from module: nUJ, niUJ, iUJ, nAtom, nSpin, nOrb and logicals
  ! Note, this routine should not be called
  subroutine setEquivalencyRelations(species0, sccCalc, orb, onSiteElements, iEqOrbitals, &
       & iEqBlockDFTBU, iEqBlockOnSite, iEqBlockDFTBULS, iEqBlockOnSiteLS, nIneqOrb, nMixElements)

    !> Type of the atoms (nAtom)
    integer,  intent(in) :: species0(:)
    !> SCC module internal variables
    type(TScc), allocatable, intent(in) :: sccCalc
    !> data type for atomic orbital information
    type(TOrbitals), intent(in) :: orb
    !> Correction to energy from on-site matrix elements
    real(dp), allocatable, intent(in) :: onSiteElements(:,:,:,:)

    !> Orbital equivalence relations
    integer, allocatable, intent(inout) :: iEqOrbitals(:,:,:)
    !> nr. of inequivalent orbitals
    integer, intent(inout) :: nIneqOrb
    !> nr. of elements to go through the mixer
    !> - may contain reduced orbitals and also orbital blocks
    !> (if tDFTBU or onsite corrections)
    integer, intent(inout) :: nMixElements
    !> Orbital equivalency for orbital blocks
    integer, allocatable, intent(inout) :: iEqBlockDFTBU(:,:,:,:)
    !> Orbital equivalency for orbital blocks with spin-orbit
    integer, allocatable, intent(inout) :: iEqBlockDFTBULS(:,:,:,:)
    !> Equivalences for onsite block corrections if needed
    integer, allocatable, intent(inout) :: iEqBlockOnSite(:,:,:,:)
    !> Equivalences for onsite block corrections if needed with spin orbit
    integer, allocatable, intent(inout) :: iEqBlockOnSiteLS(:,:,:,:)

    !> Orbital equivalency for SCC and Spin
    integer, allocatable :: iEqOrbSCC(:,:,:), iEqOrbSpin(:,:,:)
    !> Orbital equivalency for orbital potentials
    integer, allocatable :: iEqOrbDFTBU(:,:,:)

    if (tSccCalc) then
       if(.not. allocated(iEqOrbitals)) then
          allocate(iEqOrbitals(orb%mOrb, nAtom, nSpin))
       endif
       allocate(iEqOrbSCC(orb%mOrb, nAtom, nSpin))
       @:ASSERT(allocated(sccCalc))
       call sccCalc%getOrbitalEquiv(orb, species0, iEqOrbSCC)
       if (nSpin == 1) then
          iEqOrbitals(:,:,:) = iEqOrbSCC(:,:,:)
       else
          allocate(iEqOrbSpin(orb%mOrb, nAtom, nSpin))
          call Spin_getOrbitalEquiv(orb, species0, iEqOrbSpin)
          call OrbitalEquiv_merge(iEqOrbSCC, iEqOrbSpin, orb, iEqOrbitals)
          deallocate(iEqOrbSpin)
       end if
       deallocate(iEqOrbSCC)
       nIneqOrb = maxval(iEqOrbitals)
       nMixElements = nIneqOrb

       if (tDFTBU) then
          allocate(iEqOrbSpin(orb%mOrb, nAtom, nSpin))
          allocate(iEqOrbDFTBU(orb%mOrb, nAtom, nSpin))
          call DFTBplsU_getOrbitalEquiv(iEqOrbDFTBU,orb, species0, nUJ, niUJ, iUJ)
          call OrbitalEquiv_merge(iEqOrbitals, iEqOrbDFTBU, orb, iEqOrbSpin)
          iEqOrbitals(:,:,:) = iEqOrbSpin(:,:,:)
          nIneqOrb = maxval(iEqOrbitals)
          deallocate(iEqOrbSpin)
          deallocate(iEqOrbDFTBU)
       end if

       if (allocated(onSiteElements)) then
          allocate(iEqOrbSpin(orb%mOrb, nAtom, nSpin))
          iEqOrbSpin(:,:,:) = 0.0_dp
          allocate(iEqOrbDFTBU(orb%mOrb, nAtom, nSpin))
          iEqOrbDFTBU(:,:,:) = 0.0_dp
          call Ons_getOrbitalEquiv(iEqOrbDFTBU,orb, species0)
          call OrbitalEquiv_merge(iEqOrbitals, iEqOrbDFTBU, orb, iEqOrbSpin)
          iEqOrbitals(:,:,:) = iEqOrbSpin(:,:,:)
          nIneqOrb = maxval(iEqOrbitals)
          deallocate(iEqOrbSpin)
          deallocate(iEqOrbDFTBU)
       end if

       if (allocated(onSiteElements)) then
          ! all onsite blocks are full of unique elements
          if(.not. allocated(iEqBlockOnSite)) then
             allocate(iEqBlockOnSite(orb%mOrb, orb%mOrb, nAtom, nSpin))
          endif
          if (tImHam) then
             if(.not. allocated(iEqBlockOnSiteLS))then
                allocate(iEqBlockOnSiteLS(orb%mOrb, orb%mOrb, nAtom, nSpin))
             endif
          end if
          call Ons_blockIndx(iEqBlockOnSite, iEqBlockOnSiteLS, nIneqOrb, orb)
          nMixElements = max(nMixElements, maxval(iEqBlockOnSite))
          if (allocated(iEqBlockOnSiteLS)) then
             nMixElements = max(nMixElements, maxval(iEqBlockOnSiteLS))
          end if
       else if (tDFTBU) then
          ! only a sub-set of onsite blocks are reduced/expanded
          if(.not. allocated(iEqBlockDFTBU))then
             allocate(iEqBlockDFTBU(orb%mOrb, orb%mOrb, nAtom, nSpin))
          endif
          call DFTBU_blockIndx(iEqBlockDFTBU, nIneqOrb, orb, species0, nUJ, niUJ, iUJ)
          nMixElements = max(nMixElements,maxval(iEqBlockDFTBU)) ! as
          !  iEqBlockDFTBU does not include diagonal elements, so in the case of
          !  a purely s-block DFTB+U calculation, maxval(iEqBlockDFTBU) would
          !  return 0
          if (tImHam) then
             if(.not. allocated(iEqBlockDFTBULS))then
                allocate(iEqBlockDFTBULS(orb%mOrb, orb%mOrb, nAtom, nSpin))
             endif
             call DFTBU_blockIndx(iEqBlockDFTBULS, nMixElements, orb, species0, nUJ, niUJ, iUJ)
             nMixElements = max(nMixElements,maxval(iEqBlockDFTBULS))
          end if
       end if

    !Non-SCC
    else
       nIneqOrb = nOrb
       nMixElements = 0
    end if

  end subroutine setEquivalencyRelations


  !> Initialise partial charges
  !>
  !>  Data used from module:
  !>  nAtom, nSpin, fCharges, deltaRhoIn, referenceN0, iEqBlockOnSite, iEqBlockOnSiteLS,
  !>  iEqBlockDFTBULS, reks, and all logicals present
  !>
  subroutine initializeCharges(species0, speciesName, orb, nEl, iEqOrbitals, nIneqOrb,&
      & nMixElements, initialSpins, initialCharges, nrChrg, q0, qInput, qOutput, qDiff,&
      & qInpRed, qOutRed, qDiffRed, qBlockIn, qBlockOut, qiBlockIn, qiBlockOut)

    !> Type of the atoms (nAtom)
    integer, intent(in) :: species0(:)

    !> Labels of atomic species
    character(mc), intent(in) :: speciesName(:)

    !> Data type for atomic orbitals
    type(TOrbitals), intent(in) :: orb

    !> Number of electrons
    real(dp), intent(in) :: nEl(:)

    !> Orbital equivalence relations
    integer, intent(in), allocatable :: iEqOrbitals(:,:,:)

    !> nr. of inequivalent orbitals
    integer, intent(in) :: nIneqOrb

    !> nr. of elements to go through the mixer
    !> - may contain reduced orbitals and also orbital blocks
    !> (if tDFTBU or onsite corrections)
    integer, intent(in) :: nMixElements

    !> Initial spins
    real(dp), allocatable, intent(in) :: initialSpins(:,:)

    !> Set of atom-resolved atomic charges
    real(dp), allocatable, intent(in) :: initialCharges(:)

    !> Total charge
    real(dp), intent(in) :: nrChrg

    !> reference neutral atomic occupations
    real(dp), allocatable, intent(inout) :: q0(:, :, :)

    !> input charges (for potentials)
    real(dp), allocatable, intent(inout) :: qInput(:, :, :)

    !> output charges
    real(dp), allocatable, intent(inout) :: qOutput(:, :, :)
<<<<<<< HEAD
    !> charge differences between input and output charges
    real(dp), allocatable, intent(inout) :: qDiff(:, :, :)
=======

>>>>>>> 9eed533a
    !> input charges packed into unique equivalence elements
    real(dp), allocatable, intent(inout) :: qInpRed(:)

    !> output charges packed into unique equivalence elements
    real(dp), allocatable, intent(inout) :: qOutRed(:)

    !> charge differences packed into unique equivalence elements
    real(dp), allocatable, intent(inout) :: qDiffRed(:)

    !> input Mulliken block charges (diagonal part == Mulliken charges)
    real(dp), allocatable, intent(inout) :: qBlockIn(:, :, :, :)

    !> Output Mulliken block charges
    real(dp), allocatable, intent(inout) :: qBlockOut(:, :, :, :)

    !> Imaginary part of input Mulliken block charges
    real(dp), allocatable, intent(inout) :: qiBlockIn(:, :, :, :)

    !> Imaginary part of output Mulliken block charges
    real(dp), allocatable, intent(inout) :: qiBlockOut(:, :, :, :)

    !> Tolerance in difference between total charge and sum of initial charges
    real(dp), parameter :: deltaChargeTol = 1.e-4_dp

    integer :: iAt, iSp, iSh, ii, jj, iStart, iEnd, iS
    real(dp) :: rTmp
    character(lc) :: message
    logical :: tAllocate

    ! Charge arrays may have already been initialised
    @:ASSERT(size(species0) == nAtom)

    if (.not. allocated(qInput)) then
       allocate(qInput(orb%mOrb, nAtom, nSpin))
    endif
    qInput(:,:,:) = 0.0_dp

    if (.not. allocated(qOutput)) then
       allocate(qOutput(orb%mOrb, nAtom, nSpin))
    endif
    qOutput(:,:,:) = 0.0_dp

<<<<<<< HEAD
    if (allocated(reks)) then
       if (.not. allocated(qDiff)) then
          allocate(qDiff(orb%mOrb, nAtom, nSpin))
       endif
       qDiff(:,:,:) = 0.0_dp
    endif

    if (.not. allocated(qOnsite)) then
       allocate(qOnsite(nAtom))
    endif
    qOnsite(:) = 0.0_dp
=======
    tAllocate = .false.
  #:if WITH_MBD
    if (allocated(dispersion)) then
      select type (dispersion)
      type is (TDispMbd)
        tAllocate = .true.
      end select
    end if
  #:endif
    tAllocate = tAllocate .or. tNetAtomCharges
    if (tAllocate) then
      if (.not. allocated(qNetAtom)) then
        allocate(qNetAtom(nAtom))
      endif
      qNetAtom(:) = 0.0_dp
    end if
>>>>>>> 9eed533a

    if (tMixBlockCharges) then
       if (.not. allocated(reks)) then
          if (.not. allocated(qBlockIn)) then
             allocate(qBlockIn(orb%mOrb, orb%mOrb, nAtom, nSpin))
          endif
          qBlockIn(:,:,:,:) = 0.0_dp
       endif
       if (.not. allocated(qBlockOut)) then
          allocate(qBlockOut(orb%mOrb, orb%mOrb, nAtom, nSpin))
       endif
       qBlockOut(:,:,:,:) = 0.0_dp
       if (tImHam) then
          if(.not. allocated(qiBlockIn)) then
             allocate(qiBlockIn(orb%mOrb, orb%mOrb, nAtom, nSpin))
          endif
          qiBlockIn(:,:,:,:) = 0.0_dp
       end if
    end if

    if (tImHam) then
       if(.not. allocated(qiBlockOut))then
          allocate(qiBlockOut(orb%mOrb, orb%mOrb, nAtom, nSpin))
       endif
       qiBlockOut(:,:,:,:) = 0.0_dp
    end if

    if( .not. tSccCalc) return

    ! Charges read from file
    if (tReadChrg) then
       if (tFixEf .or. tSkipChrgChecksum) then
          ! do not check charge or magnetisation from file
          call initQFromFile(qInput, fCharges, tReadChrgAscii, orb, qBlockIn, qiBlockIn,&
               & deltaRhoIn)
       else
          ! check number of electrons in file
          if (nSpin /= 2) then
             call initQFromFile(qInput, fCharges,tReadChrgAscii, orb, qBlockIn,&
                  & qiBlockIn, deltaRhoIn,nEl = sum(nEl))
          else
             ! check magnetisation in addition
             call initQFromFile(qInput, fCharges, tReadChrgAscii, orb, qBlockIn,&
                  & qiBlockIn, deltaRhoIn, nEl = sum(nEl), magnetisation=nEl(1)-nEl(2))
          end if
       end if
    endif

    if (.not. allocated(reks)) then
       !Input charges packed into unique equivalence elements
       #:for NAME in [('qDiffRed'),('qInpRed'),('qOutRed')]
          if (.not. allocated(${NAME}$)) then
             allocate(${NAME}$(nMixElements))
          end if
          ${NAME}$(:) = 0.0_dp
       #:endfor
    end if


    !TODO(Alex) Could definitely split the code here
    if(allocated(reks)) return

    ! Charges not read from file
    notChrgRead: if (.not. tReadChrg) then

      if (allocated(initialCharges)) then
        if (abs(sum(initialCharges) - nrChrg) > deltaChargeTol) then
          write(message, "(A,G13.6,A,G13.6,A,A)") "Sum of initial charges does not match&
              & specified total charge. (", sum(initialCharges), " vs. ", nrChrg, ") ",&
              & "Your initial charge distribution will be rescaled."
          call warning(message)
        end if
        call initQFromAtomChrg(qInput, initialCharges, referenceN0, species0, &
             & speciesName, orb)
      else
        qInput(:,:,:) = q0
      end if

      if (.not. tSkipChrgChecksum) then
        ! Rescaling to ensure correct number of electrons in the system
        qInput(:,:,1) = qInput(:,:,1) *  sum(nEl) / sum(qInput(:,:,1))
      end if


      select case (nSpin)
      case (1)
        continue
      case (2)
        if (allocated(initialSpins)) then
          do ii = 1, nAtom
            ! does not actually matter if additional spin polarization pushes
            ! charges to <0 as the initial charges are not mixed in to later
            ! iterations
            qInput(1:orb%nOrbAtom(ii),ii,2) = qInput(1:orb%nOrbAtom(ii),ii,1)&
                & * initialSpins(1,ii) / sum(qInput(1:orb%nOrbAtom(ii),ii,1))
          end do
        else
          if (.not. tSkipChrgChecksum) then
            do ii = 1, nAtom
              qInput(1:orb%nOrbAtom(ii),ii,2) = qInput(1:orb%nOrbAtom(ii),ii,1)&
                  & * (nEl(1)-nEl(2))/sum(qInput(:,:,1))
            end do
          end if
        end if
      case (4)
        if (tSpin) then
          if (.not. allocated(initialSpins)) then
            call error("Missing initial spins!")
          end if
          if (any(shape(initialSpins)/=(/3,nAtom/))) then
            call error("Incorrect shape initialSpins array!")
          end if
          ! Rescaling to ensure correct number of electrons in the system
          if (.not. tSkipChrgChecksum) then
            do ii = 1, nAtom
              do jj = 1, 3
                qInput(1:orb%nOrbAtom(ii),ii,jj+1) = qInput(1:orb%nOrbAtom(ii),ii,1)&
                    & * initialSpins(jj,ii) / sum(qInput(1:orb%nOrbAtom(ii),ii,1))
              end do
            end do
          end if
        end if
      end select

      if (tMixBlockCharges) then
        qBlockIn = 0.0_dp
        do iS = 1, nSpin
          do iAt = 1, nAtom
            iSp = species0(iAt)
            do iSh = 1, orb%nShell(iSp)
              iStart = orb%posShell(iSh,iSp)
              iEnd = orb%posShell(iSh+1,iSp)-1
              rTmp = sum(qInput(iStart:iEnd,iAt,iS))
              rTmp = rTmp / real(iEnd+1-iStart,dp)
              do ii = iStart, iEnd
                qBlockIn(ii,ii,iAt,iS) = rTmp
              end do
            end do
          end do
        end do
        if (tImHam) then
          qiBlockIn = 0.0_dp
        end if
      end if

    endif notChrgRead

    !Swap from charge/magnetisation to up/down
    if (nSpin == 2) then
      call qm2ud(qInput)
      if (tMixBlockCharges) then
        call qm2ud(qBlockIn)
      end if
    end if

    call OrbitalEquiv_reduce(qInput, iEqOrbitals, orb, qInpRed(1:nIneqOrb))

    if (allocated(onSiteElements)) then
      call AppendBlock_reduce(qBlockIn, iEqBlockOnSite, orb, qInpRed )
      if (tImHam) then
        call AppendBlock_reduce(qiBlockIn, iEqBlockOnSiteLS, orb, qInpRed, skew=.true. )
      end if
    else if (tDFTBU) then
      call AppendBlock_reduce(qBlockIn, iEqBlockDFTBU, orb, qInpRed )
      if (tImHam) then
        call AppendBlock_reduce(qiBlockIn, iEqBlockDFTBULS, orb, qInpRed, skew=.true. )
      end if
    end if

    !Convert up/down set back to charge/magnetization
    if (nSpin == 2) then
      call ud2qm(qInput)
      if (tMixBlockCharges) call ud2qm(qBlockIn)
    end if

  end subroutine initializeCharges


  !> Assign reference charge arrays, q0 and qShell0
  !
  !  Data available in module: nAtom, nSpin, isLinResp
  subroutine initializeReferenceCharges(species0, referenceN0, orb, customOccAtoms, &
       & customOccFillings, q0, qShell0)

    !> type of the atoms (nAtom)
    integer, intent(in) :: species0(:)

    !> reference n_0 charges for each atom, from the Slater-Koster file
    real(dp), intent(in) :: referenceN0(:,:)

    !> Data type for atomic orbitals
    type(TOrbitals), intent(in) :: orb

    !> Atom indices corresponding to user defined reference atomic charges
    !  Array of occupation arrays, one for each atom
    type(TWrappedInt1), allocatable, intent(in) :: customOccAtoms(:)

    !> User-defined reference atomic shell charges
    real(dp), allocatable, intent(in) :: customOccFillings(:,:)

    !> reference neutral atomic occupations
    real(dp), allocatable, intent(inout) :: q0(:, :, :)

    !> shell resolved neutral reference
    real(dp), allocatable, intent(inout) :: qShell0(:,:)

    integer :: iAt, iSp, iSh

    if(.not. allocated(q0))then
       allocate(q0(orb%mOrb, nAtom, nSpin))
    endif
    q0(:,:,:) = 0.0_dp

    if (allocated(customOccAtoms)) then
       if (isLinResp) then
          call error("Custom occupation not compatible with linear response")
       end if
       call applyCustomReferenceOccupations(customOccAtoms, customOccFillings, species0, orb,&
           & referenceN0, q0)
    else
       call initQFromShellChrg(q0, referenceN0, species0, orb)
    end if

    if (.not. allocated(qShell0)) then
       allocate(qShell0(orb%mShell, nAtom))
    endif

    do iAt = 1, nAtom
       iSp = species0(iAt)
       do iSh = 1, orb%nShell(iSp)
          qShell0(iSh,iAt) = sum(q0(orb%posShell(iSh,iSp):orb%posShell(iSh+1,iSp)-1,iAt,1))
       end do
    end do

  end subroutine initializeReferenceCharges


  !> Set number of electrons
  !
  !  Data available via module: elecTolMax, nSpin, nOrb
  subroutine setNElectrons(q0, nrChrg, nrSpinPol, nEl, nEl0)

    !> reference neutral atomic occupations
    real(dp), allocatable, intent(in) :: q0(:, :, :)
    !> Total charge
    real(dp), intent(in) :: nrChrg
    real(dp), intent(in) :: nrSpinPol

    !> nr. of electrons
    real(dp), allocatable, intent(inout) :: nEl(:)
    !> Nr. of all electrons if neutral
    real(dp), intent(inout) :: nEl0

    @:ASSERT(allocated(q0))
    @:ASSERT(allocated(nEl))

    nEl0 = sum(q0(:,:,1))
    if (abs(nEl0 - nint(nEl0)) < elecTolMax) then
      nEl0 = nint(nEl0)
   end if
    nEl(:) = 0.0_dp
    if (nSpin == 1 .or. nSpin == 4) then
      nEl(1) = nEl0 - nrChrg
      if(ceiling(nEl(1)) > 2.0_dp*nOrb) then
        call error("More electrons than basis functions!")
      end if
    else
      nEl(1) = 0.5_dp * (nEl0 - nrChrg + nrSpinPol)
      nEl(2) = 0.5_dp * (nEl0 - nrChrg - nrSpinPol)
      if (any(ceiling(nEl(:)) > nOrb)) then
        call error("More electrons than basis functions!")
      end if
    end if

    if (.not.all(nEl >= 0.0_dp)) then
      call error("Less than 0 electrons!")
    end if

  end subroutine setNElectrons


#:if WITH_TRANSPORT
  !> Check for inconsistencies in transport atom region definitions
  subroutine checkTransportRanges(nAtom, transpar)

    !> Count of all atoms in the system
    integer :: nAtom

    !> Transport parameters
    type(TTransPar), intent(in) :: transpar

    character(lc) :: strTmp
    integer :: ii, jj
    logical :: tFailCheck
    logical, allocatable :: notInRegion(:)

    ! check for atoms occurring inside both the device and a contact
    do ii = 1, transpar%ncont
      if (transpar%contacts(ii)%idxrange(1)<=transpar%idxdevice(2)) then
        write(strTmp,"(A,I0,A,A,A,I0,A,I0)") "The device and contact overlap in their atom index&
            & ranges, the device ends at ", transpar%idxdevice(2), ', contact "',&
            & trim(transpar%contacts(ii)%name), '" is between ', transpar%contacts(ii)%idxrange(1),&
            & ' and ',transpar%contacts(ii)%idxrange(2)
        call error(trim(strTmp))
      end if
    end do

    ! Check for atom(s) occuring in multiple contacts
    do ii = 1, transpar%ncont
      do jj = 1, transpar%ncont
        if (ii == jj) then
          cycle
        end if
        tFailCheck = .false.
        if (transpar%contacts(ii)%idxrange(1) <= transpar%contacts(jj)%idxrange(1)) then
          if (transpar%contacts(ii)%idxrange(2) >= transpar%contacts(jj)%idxrange(1)) then
            tFailCheck = .true.
          end if
        else
          if (transpar%contacts(jj)%idxrange(2) >= transpar%contacts(ii)%idxrange(1)) then
            tFailCheck = .true.
          end if
        end if
        if (tFailCheck) then
          write(strTmp,"(A,A,A,A,A)")"Contact '",trim(transpar%contacts(ii)%name),"' and '",&
              & trim(transpar%contacts(jj)%name),"' share atoms"
          call error(trim(strTmp))
        end if
      end do
    end do

    ! check for additional atoms outside of the device and all contacts
    if (maxval(transpar%contacts(:)%idxrange(2)) < nAtom) then
      call error("Atoms present that are not in the device or any contact region")
    end if

    ! Check for gaps in atom ranges between regions
    allocate(notInRegion(nAtom))
    notInRegion = .true.
    notInRegion(transpar%idxdevice(1):transpar%idxdevice(2)) = .false.
    do ii = 1, transpar%ncont
      notInRegion(transpar%contacts(ii)%idxrange(1):transpar%contacts(ii)%idxrange(2)) = .false.
    end do
    if (any(notInRegion)) then
      call error("Atom(s) present that are not in any region of the device or contacts")
    end if

  end subroutine checkTransportRanges
#:endif


  !> Clean up things that did not automatically get removed by going out of scope
  subroutine destructProgramVariables()

    if (electronicSolver%isElsiSolver) then
      call TElsiSolver_final(electronicSolver%elsi)
    end if

    if (tProjEigenvecs) then
      call destruct(iOrbRegion)
      call destruct(RegionLabels)
    end if

    @:SAFE_DEALLOC(sccCalc, img2CentCell, species, species0, coord, coord0)
    @:SAFE_DEALLOC(latVec, origin, recVec, invLatVec, cellVec, rCellVec, iCellVec)
    @:SAFE_DEALLOC(neighbourList, nNeighbourSk, nNeighbourRep, iSparseStart)
    @:SAFE_DEALLOC(hubbU, atomEigVal, referenceN0, mass, speciesMass)
    @:SAFE_DEALLOC(ham, iHam, chargePerShell, chargePerAtom, over, kPoint, kWeight)
    @:SAFE_DEALLOC(nEl, spinW, xi, UJ, nUJ, niUJ, iUJ, Ef, esp)
    @:SAFE_DEALLOC(indMovedAtom, conAtom, conVec, pipekMezey)
    #:if WITH_SOCKETS
      @:SAFE_DEALLOC(socket)
    #:endif
    @:SAFE_DEALLOC(speciesName, pGeoCoordOpt, pGeoLatOpt, pChrgMixer, pMdFrame, pMdIntegrator)
    @:SAFE_DEALLOC(temperatureProfile, derivDriver)
    @:SAFE_DEALLOC(q0, qShell0, qInput, qOutput, qNetAtom)
    @:SAFE_DEALLOC(qInpRed, qOutRed, qDiffRed)
    @:SAFE_DEALLOC(iEqOrbitals, iEqBlockDftbU, iEqBlockOnSite, iEqBlockDftbULs, iEqBlockOnSiteLs)
    @:SAFE_DEALLOC(thirdOrd, onSiteElements, onSiteDipole)
    @:SAFE_DEALLOC(dispersion, xlbomdIntegrator)
    @:SAFE_DEALLOC(velocities, movedVelo, movedAccel, movedMass)
    @:SAFE_DEALLOC(rhoPrim, iRhoPrim, ERhoPrim, h0, filling, Eband, TS, E0)
    @:SAFE_DEALLOC(HSqrCplx, SSqrCplx, eigvecsCplx, HSqrReal, SSqrReal, eigvecsReal, eigen)
    @:SAFE_DEALLOC(RhoSqrReal, qDepExtPot, derivs, chrgForces, excitedDerivs, dipoleMoment)
    @:SAFE_DEALLOC(coord0Fold, newCoords, orbitalL, occNatural, mu)
    @:SAFE_DEALLOC(tunneling, ldos, current, leadCurrents, shiftPerLUp, chargeUp)
    @:SAFE_DEALLOC(regionLabelLDOS)
    @:SAFE_DEALLOC(iAtInCentralRegion, energiesCasida)
    @:SAFE_DEALLOC(reks)

  end subroutine destructProgramVariables


  !> Creates all random generators needed in the code.
  !!
  subroutine createRandomGenerators(env, seed, randomInit, randomThermostat)

    !> Environment settings
    type(TEnvironment), intent(in) :: env

    !> Global seed used for initialisation of the random generator pool. If less than one, random
    !! initialisation of the seed will occur.
    integer, intent(inout) :: seed

    !> Random generator for initprogram.
    type(TRanlux), allocatable, intent(out) :: randomInit

    !> Random generator for the actual thermostat.
    type(TRanlux), allocatable, intent(out) :: randomThermostat

    type(TRandomGenPool) :: randGenPool

    call init(randGenPool, env, seed, oldCompat=.true.)

    ! DO NOT CHANGE the ORDER of calls below, as this will destroy backwards compatibility and
    ! reproduciblity of random number sequences in the code. If further random generators are needed
    ! *append* similar getGenerator() calls. All random generators used within the code must be
    ! generated here.
    call randGenPool%getGenerator(env, randomThermostat)
    call randGenPool%getGenerator(env, randomInit)

  end subroutine createRandomGenerators

#:if WITH_SOCKETS
  !> Initializes the socket and recieves and broadcasts initial geometry.
  subroutine initSocket(env, socketInput, tPeriodic, coord0, latVec, socket, tCoordsChanged,&
      & tLatticeChanged)

    !> Environment settings.
    type(TEnvironment), intent(in) :: env

    !> Input data for the socket.
    type(ipiSocketCommInp), intent(inout) :: socketInput

    !> Is the system periodic?
    logical, intent(in) :: tPeriodic

    !> Received atom coordinates in the unit cell.
    real(dp), intent(inout) :: coord0(:,:)

    !> Received lattice vectors
    real(dp), intent(inout) :: latVec(:,:)

    !> Initialised socket.
    type(ipiSocketComm), allocatable, intent(out) :: socket

    !> Whether coordinates has been changed
    logical, intent(out) :: tCoordsChanged

    !> Whether lattice vectors has been changed
    logical, intent(out) :: tLatticeChanged

    logical :: tDummy

    if (env%tGlobalLead) then
      write(stdOut, "(A,1X,A)") "Initialising for socket communication to host",&
          & trim(socketInput%host)
      socket = IpiSocketComm(socketInput)
    end if
    call receiveGeometryFromSocket(env, socket, tPeriodic, coord0, latVec, tCoordsChanged,&
        & tLatticeChanged, tDummy)

  end subroutine initSocket
#:endif

#:if WITH_TRANSPORT
  subroutine initTransport(env, input, electronicSolver)

    !> Computational environment
    type(TEnvironment), intent(inout) :: env

    !> Input data
    type(TInputData), intent(in) :: input

    !> Electronic structure solver and its capabilities
    type(TElectronicSolver) :: electronicSolver

    logical :: tAtomsOutside
    integer :: iSpin
    integer :: nSpinChannels, iCont, jCont
    real(dp) :: mu1, mu2

    ! contact calculation in case some contact is computed
    tContCalc = (input%transpar%taskContInd /= 0)

    if (nSpin <=2) then
      nSpinChannels = nSpin
    else
      nSpinChannels = 1
    endif

    associate(transpar=>input%transpar, greendens=>input%ginfo%greendens)
      ! Non colinear spin not yet supported
      ! Include the built-in potential as in negf init, but the whole
      ! scc only works for
      ! calculation without spin (poisson does not support spin dependent
      ! built in potentials)
      if (transpar%ncont > 0) then
        allocate(mu(transpar%ncont, nSpinChannels))
        mu = 0.0_dp
        do iSpin = 1, nSpinChannels
          mu(1:transpar%ncont, iSpin) = minval(transpar%contacts(1:transpar%ncont)%eFermi(iSpin))&
               & - transpar%contacts(1:transpar%ncont)%potential
        end do
        ! Test if this is a non-equilibrium system
        lpConts: do iCont = 1, transpar%ncont
          do jCont = iCont + 1, transpar%ncont
            do iSpin = 1, nSpinChannels
              mu1 = transpar%contacts(iCont)%eFermi(iSpin) - transpar%contacts(iCont)%potential
              mu2 = transpar%contacts(jCont)%eFermi(iSpin) - transpar%contacts(jCont)%potential
              if (abs(mu1 - mu2) > tolEfEquiv) then
                ! there is no global chemical potential so associated free energy currently
                ! undefined.
                electronicSolver%elecChemPotAvailable = .false.
                exit lpConts
              end if
            end do
          end do
        end do lpConts

      else
        allocate(mu(1, nSpinChannels))
        mu(1,1:nSpinChannels) = greendens%oneFermi(1:nSpinChannels)
      end if

    end associate

    if (tNegf) then
      write(stdOut,*) 'init negf'
      if (size(DenseDesc%iAtomStart) /= nAtom+1) then
        call error('Internal error: DenseDesc not created')
      end if

      ! Some sanity checks and initialization of GDFTB/NEGF
      call negf_init(input%transpar, env, input%ginfo%greendens, input%ginfo%tundos, tempElec,&
          & electronicSolver%iSolver)

      ginfo = input%ginfo

      if (allocated(input%ctrl%indMovedAtom)) then
        tAtomsOutside = any(input%ctrl%indMovedAtom < input%transpar%idxdevice(1))&
            & .or. any(input%ctrl%indMovedAtom > input%transpar%idxdevice(2))
        if (tAtomsOutside) then
          call error("There are moving atoms specified outside of the device region")
        end if
      end if

      if (input%ctrl%tLatOpt) then
        call error("Lattice optimization is not currently possible with transport")
      end if

    end if

    transpar = input%transpar

    !Write Dos and tunneling on separate files?
    writeTunn = ginfo%tundos%writeTunn
    tWriteLDOS = ginfo%tundos%writeLDOS

    if (tWriteLDOS) then
      call move_alloc(ginfo%tundos%dosLabels, regionLabelLDOS)
    end if

  end subroutine initTransport

#:endif

  !> Initialises (clears) output files.
  subroutine initOutputFiles(env, tWriteAutotest, tWriteResultsTag, tWriteBandDat, tDerivs,&
      & tWriteDetailedOut, tMd, isGeoOpt, geoOutFile, fdDetailedOut, fdMd, esp)

    !> Environment
    type(TEnvironment), intent(inout) :: env

    !> Should tagged regression test data be printed
    logical, intent(in) :: tWriteAutotest

    !> Write tagged output for machine readable results
    logical, intent(in) :: tWriteResultsTag

    !> Band structure and fillings
    logical, intent(in) :: tWriteBandDat

    !> Finite different second derivatives
    logical, intent(in) :: tDerivs

    !> Write detail on the calculation to file
    logical, intent(in) :: tWriteDetailedOut

    !> Is this a molecular dynamics calculation
    logical, intent(in) :: tMd

    !> Are atomic coodinates being optimised
    logical, intent(in) :: isGeoOpt

    !> Filename for geometry output
    character(*), intent(in) :: geoOutFile

    !> File unit for detailed.out
    integer, intent(out) :: fdDetailedOut

    !> File unit for information during molecular dynamics
    integer, intent(out) :: fdMd

    !> Electrostatic potentials if requested
    type(TElStatPotentials), allocatable, intent(inout) :: esp

    call TTaggedWriter_init(taggedWriter)

    if (tWriteAutotest) then
      call initOutputFile(autotestTag)
    end if
    if (tWriteResultsTag) then
      call initOutputFile(resultsTag)
    end if
    if (tWriteBandDat) then
      call initOutputFile(bandOut)
    end if
    if (tDerivs) then
      call initOutputFile(hessianOut)
    end if
    if (tWriteDetailedOut) then
      call initOutputFile(userOut, fdDetailedOut)
      call env%fileFinalizer%register(fdDetailedOut)
    end if
    if (tMD) then
      call initOutputFile(mdOut, fdMD)
      call env%fileFinalizer%register(fdMd)
    end if
    if (isGeoOpt .or. tMD) then
      call clearFile(trim(geoOutFile) // ".gen")
      call clearFile(trim(geoOutFile) // ".xyz")
    end if
    if (allocated(esp)) then
      call initOutputFile(esp%espOutFile)
    end if

  end subroutine initOutputFiles


  !> Allocates most of the large arrays needed during the DFTB run.
  subroutine initArrays(env, electronicSolver, tForces, tExtChrg, isLinResp, tLinRespZVect, tMd,&
      & tMulliken, tSpinOrbit, tImHam, tWriteRealHS, tWriteHS, t2Component, tRealHS,&
      & tPrintExcitedEigvecs, tDipole, isREKS, orb, nAtom, nMovedAtom, nKPoint, nSpin, nExtChrg,&
      & indMovedAtom, mass, denseDesc, rhoPrim, h0, iRhoPrim, excitedDerivs, ERhoPrim, derivs,&
      & chrgForces, energy, potential, TS, E0, Eband, eigen, filling, coord0Fold, newCoords,&
      & orbitalL, HSqrCplx, SSqrCplx, eigvecsCplx, HSqrReal, SSqrReal, eigvecsReal, rhoSqrReal,&
      & occNatural, velocities, movedVelo, movedAccel, movedMass, dipoleMoment)

    !> Current environment
    type(TEnvironment), intent(in) :: env

    !> electronic solver for the system
    type(TElectronicSolver), intent(in) :: electronicSolver

    !> Are forces required
    logical, intent(in) :: tForces

    !> Are the external charges
    logical, intent(in) :: tExtChrg

    !> Are excitation energies being calculated
    logical, intent(in) :: isLinResp

    !> Are excited state properties being calculated
    logical, intent(in) :: tLinRespZVect

    !> Is this a molecular dynamics calculation
    logical, intent(in) :: tMd

    !> Is Mulliken analysis being performed
    logical, intent(in) :: tMulliken

    !> Are there spin orbit interactions
    logical, intent(in) :: tSpinOrbit

    !> Are there imaginary parts to the hamiltonian
    logical, intent(in) :: tImHam

    !> Should the sparse hamiltonian and overlap be writen to disc?
    logical, intent(in) :: tWriteRealHS

    !> Should the hamiltonian and overlap be written out as dense matrices
    logical, intent(in) :: tWriteHS

    !> Is the hamiltonian for a two component (Pauli) system
    logical, intent(in) :: t2Component

    !> Is the hamiltonian real?
    logical, intent(in) :: tRealHS

    !> Print the excited state eigenvectors
    logical, intent(in) :: tPrintExcitedEigvecs

    !> Print the dipole moment
    logical, intent(in) :: tDipole

    !> Is this DFTB/SSR formalism
    logical, intent(in) :: isREKS

    !> data structure with atomic orbital information
    type(TOrbitals), intent(in) :: orb

    !> Number of atoms
    integer, intent(in) :: nAtom

    !> Number of atoms moved about during the calculation
    integer, intent(in) :: nMovedAtom

    !> Number of k-points
    integer, intent(in) :: nKPoint

    !> Number of spin channels
    integer, intent(in) :: nSpin

    !> Number of external charges
    integer, intent(in) :: nExtChrg

    !> Indices for any moving atoms
    integer, intent(in) :: indMovedAtom(:)

    !> Masses of each species of atom
    real(dp), intent(in) :: mass(:)

    !> Dense matrix descriptor for H and S
    type(TDenseDescr), intent(in) :: denseDesc

    !> Sparse storage density matrix
    real(dp), intent(out), allocatable :: rhoPrim(:,:)

    !> Non-scc part of the hamiltonian
    real(dp), intent(out), allocatable :: h0(:)

    !> Imaginary part of the sparse density matrix
    real(dp), intent(out), allocatable :: iRhoPrim(:,:)

    !> Excitation energy derivatives with respect to atomic coordinates
    real(dp), intent(out), allocatable :: excitedDerivs(:,:)

    !> Energy weighted density matrix
    real(dp), intent(out), allocatable :: ERhoPrim(:)

    !> Derivatives of total energy with respect to atomic coordinates
    real(dp), intent(out), allocatable :: derivs(:,:)

    !> Forces on (any) external charges
    real(dp), intent(out), allocatable :: chrgForces(:,:)

    !> Energy terms
    type(TEnergies), intent(out) :: energy

    !> Potentials acting on the system
    type(TPotentials), intent(out) :: potential

    !> Electron entropy contribution at T
    real(dp), intent(out), allocatable :: TS(:)

    !> zero temperature extrapolated electronic energy
    real(dp), intent(out), allocatable :: E0(:)

    !> band  energy
    real(dp), intent(out), allocatable :: Eband(:)

    !> single particle energies (band structure)
    real(dp), intent(out), allocatable :: eigen(:,:,:)

    !> Occupations of single particle states
    real(dp), intent(out), allocatable :: filling(:,:,:)

    !> Coordinates in central cell
    real(dp), intent(out), allocatable :: coord0Fold(:,:)

    !> Updated coordinates
    real(dp), intent(out), allocatable :: newCoords(:,:)

    !> Orbital angular momentum
    real(dp), intent(out), allocatable :: orbitalL(:,:,:)

    !> Complex dense hamiltonian
    complex(dp), intent(out), allocatable :: HSqrCplx(:,:)

    !> overlap matrix dense storage
    complex(dp), intent(out), allocatable :: SSqrCplx(:,:)

    !> Complex eigenvectors
    complex(dp), intent(out), allocatable :: eigvecsCplx(:,:,:)

    !> real dense hamiltonian
    real(dp), intent(out), allocatable :: HSqrReal(:,:)

    !> overlap matrix dense storage
    real(dp), intent(out), allocatable :: SSqrReal(:,:)

    !> Real eigenvectors
    real(dp), intent(out), allocatable :: eigvecsReal(:,:,:)

    !> density matrix dense storage
    real(dp), intent(out), allocatable :: rhoSqrReal(:,:,:)

    !> Occupations for natural orbitals
    real(dp), intent(out), allocatable :: occNatural(:)

    !> Atomic velocities
    real(dp), intent(out), allocatable :: velocities(:,:)

    !> Array for moving atom velocities
    real(dp), intent(out), allocatable :: movedVelo(:,:)

    !> moving atom accelerations
    real(dp), intent(out), allocatable :: movedAccel(:,:)

    !> moving atoms masses
    real(dp), intent(out), allocatable :: movedMass(:,:)

    !> system dipole moment
    real(dp), intent(out), allocatable :: dipoleMoment(:)


    integer :: nSpinHams, sqrHamSize

    if (isREKS) then
      allocate(rhoPrim(0, 1))
    else
      allocate(rhoPrim(0, nSpin))
    end if
    allocate(h0(0))
    if (tImHam) then
      allocate(iRhoPrim(0, nSpin))
    end if

    allocate(excitedDerivs(0,0))
    if (tForces) then
      if (.not.isREKS) then
        allocate(ERhoPrim(0))
      end if
      allocate(derivs(3, nAtom))
      if (tExtChrg) then
        allocate(chrgForces(3, nExtChrg))
      end if
      if (tLinRespZVect) then
        deallocate(excitedDerivs)
        allocate(excitedDerivs(3, nAtom))
      end if
    end if

    call TEnergies_init(energy, nAtom)
    call init(potential, orb, nAtom, nSpin)

    ! Nr. of independent spin Hamiltonians
    select case (nSpin)
    case (1)
      nSpinHams = 1
    case (2)
      nSpinHams = 2
    case (4)
      nSpinHams = 1
    end select
    if (isREKS) then
      nSpinHams = 1
    end if

    sqrHamSize = denseDesc%fullSize
    allocate(TS(nSpinHams))
    allocate(E0(nSpinHams))
    allocate(Eband(nSpinHams))
    TS = 0.0_dp
    E0 = 0.0_dp
    Eband = 0.0_dp

    if (electronicSolver%providesEigenvals) then
      allocate(eigen(sqrHamSize, nKPoint, nSpinHams))
      allocate(filling(sqrHamSize, nKpoint, nSpinHams))
    else
      ! due to use of the shape elsewhere in determining kpoints and spin channels:
      allocate(eigen(0, nKPoint, nSpinHams))
      allocate(filling(0, nKpoint, nSpinHams))
    end if
    eigen(:,:,:) = 0.0_dp
    filling(:,:,:) = 0.0_dp

    allocate(coord0Fold(3, nAtom))

    if (tMD) then
      allocate(newCoords(3, nAtom))
    end if

    if ((tMulliken .and. tSpinOrbit) .or. tImHam) then
      allocate(orbitalL(3, orb%mShell, nAtom))
    end if

    ! If only H/S should be printed, no allocation for square HS is needed
    tLargeDenseMatrices = .not. (tWriteRealHS .or. tWriteHS)
    if (electronicSolver%isElsiSolver) then
      tLargeDenseMatrices = tLargeDenseMatrices .and. .not. electronicSolver%elsi%isSparse
    end if
    if (tLargeDenseMatrices) then
      call allocateDenseMatrices(env, denseDesc, parallelKS%localKS, t2Component, tRealHS,&
          & HSqrCplx, SSqrCplx, eigVecsCplx, HSqrReal, SSqrReal, eigvecsReal)
    end if

    if (isLinResp) then
      if (withMpi) then
        call error("Linear response calc. does not work with MPI yet")
      end if
      if (tLinRespZVect) then
        allocate(rhoSqrReal(sqrHamSize, sqrHamSize, nSpin))
      end if
    end if

    if (isLinResp .and. tPrintExcitedEigVecs) then
      allocate(occNatural(orb%nOrb))
    end if

    if (tMD) then
      allocate(velocities(3, nAtom))
      allocate(movedVelo(3, nMovedAtom))
      allocate(movedAccel(3, nMovedAtom))
      allocate(movedMass(3, nMovedAtom))
      movedMass(:,:) = spread(mass(indMovedAtom),1,3)
    end if

    if (tDipole) then
      allocate(dipoleMoment(3))
    end if

  end subroutine initArrays

#:if WITH_TRANSPORT

  !> initialize arrays for tranpsport
  subroutine initTransportArrays(tUpload, transpar, species0, orb, nAtom, nSpin, shiftPerLUp,&
      & chargeUp, tBlockUp, blockUp, shiftBlockUp)

    !> Are contacts being uploaded
    logical, intent(in) :: tUpload

    !> Transport parameters
    type(TTransPar), intent(inout) :: transpar

    !> Species of atoms in the central cell
    integer, intent(in) :: species0(:)

    !> Atomic orbital information
    type(TOrbitals), intent(in) :: orb

    !> Number of atoms
    integer, intent(in) :: nAtom

    !> Number of spin channels
    integer, intent(in) :: nSpin

    !> uploded potential per shell per atom
    real(dp), allocatable, intent(out) :: shiftPerLUp(:,:)

    !> uploaded charges for atoms
    real(dp), allocatable, intent(out) :: chargeUp(:,:,:)

    !> Are block charges and potentials present?
    logical, intent(in) :: tBlockUp

    !> uploded potential per shell per atom
    real(dp), allocatable, intent(inout) :: shiftblockUp(:,:,:,:)

    !> uploaded charges for atoms
    real(dp), allocatable, intent(inout) :: blockUp(:,:,:,:)


    !> Format for two values with units
    character(len=*), parameter :: format2U = "(1X,A, ':', T32, F18.10, T51, A, T54, F16.4, T71, A)"

    if (tUpload) then
      allocate(shiftPerLUp(orb%mShell, nAtom))
      allocate(chargeUp(orb%mOrb, nAtom, nSpin))
      if (tBlockUp) then
        allocate(shiftBlockUp(orb%mOrb, orb%mOrb, nAtom, nSpin))
        allocate(blockUp(orb%mOrb, orb%mOrb, nAtom, nSpin))
      end if
      call readContactShifts(shiftPerLUp, chargeUp, transpar, orb, shiftBlockUp, blockUp)
    end if


  end subroutine initTransportArrays

#:endif


  !> Set up storage for dense matrices, either on a single processor, or as BLACS matrices
  subroutine allocateDenseMatrices(env, denseDesc, localKS, t2Component, tRealHS, HSqrCplx,&
      & SSqrCplx, eigvecsCplx, HSqrReal, SSqrReal, eigvecsReal)

    !> Computing environment
    type(TEnvironment), intent(in) :: env

    !> Descriptor of the large square matrices in the program
    type(TDenseDescr), intent(in) :: denseDesc

    !> Index array for spin and k-point index
    integer, intent(in) :: localKS(:,:)

    !> Is this a two component calculation
    logical, intent(in) :: t2Component

    !> Is this a real hamiltonian
    logical, intent(in) :: tRealHS

    !> Square H matrix
    complex(dp), allocatable, intent(out) :: HSqrCplx(:,:)

    !> Square S matrix
    complex(dp), allocatable, intent(out) :: SSqrCplx(:,:)

    !> Eigenvectors for complex eigenproblem
    complex(dp), allocatable, intent(out) :: eigvecsCplx(:,:,:)

    !> Square H matrix
    real(dp), allocatable, intent(out) :: HSqrReal(:,:)

    !> Square S matrix
    real(dp), allocatable, intent(out) :: SSqrReal(:,:)

    !> Eigenvectors for real eigenproblem
    real(dp), allocatable, intent(out) :: eigvecsReal(:,:,:)

    integer :: nLocalCols, nLocalRows, nLocalKS

    nLocalKS = size(localKS, dim=2)
  #:if WITH_SCALAPACK
    call scalafx_getlocalshape(env%blacs%orbitalGrid, denseDesc%blacsOrbSqr, nLocalRows, nLocalCols)
  #:else
    nLocalRows = denseDesc%fullSize
    nLocalCols = denseDesc%fullSize
  #:endif

    if (t2Component .or. .not. tRealHS) then
      allocate(HSqrCplx(nLocalRows, nLocalCols))
      allocate(SSqrCplx(nLocalRows, nLocalCols))
      allocate(eigVecsCplx(nLocalRows, nLocalCols, nLocalKS))
    else
      allocate(HSqrReal(nLocalRows, nLocalCols))
      allocate(SSqrReal(nLocalRows, nLocalCols))
      allocate(eigVecsReal(nLocalRows, nLocalCols, nLocalKS))
    end if

  end subroutine allocateDenseMatrices


#:if WITH_SCALAPACK
  #!
  #! SCALAPACK related routines
  #!

  !> Initialise parallel large matrix decomposition methods
  subroutine initScalapack(blacsOpts, nAtom, nOrb, t2Component, env)

    !> BLACS settings
    type(TBlacsOpts), intent(in) :: blacsOpts

    !> Number of atoms
    integer, intent(in) :: nAtom

    !> Number of orbitals
    integer, intent(in) :: nOrb

    !> Is this a two component calculation
    logical, intent(in) :: t2Component

    !> Computing enviroment data
    type(TEnvironment), intent(inout) :: env

    integer :: sizeHS

    if (t2Component) then
      sizeHS = 2 * nOrb
    else
      sizeHS = nOrb
    end if
    call env%initBlacs(blacsOpts%blockSize, blacsOpts%blockSize, sizeHS, nAtom)

  end subroutine initScalapack


  !> Generate descriptions of large dense matrices in BLACS decomposition
  !>
  !> Note: It must be called after getDenseDescCommon() has been called.
  !>
  subroutine getDenseDescBlacs(env, rowBlock, colBlock, denseDesc)

    !> parallel environment
    type(TEnvironment), intent(in) :: env

    !> Number of matrix rows
    integer, intent(in) :: rowBlock

    !> Number of matrix columns
    integer, intent(in) :: colBlock

    !> Descriptor of the dense matrix
    type(TDenseDescr), intent(inout) :: denseDesc

    integer :: nn

    nn = denseDesc%fullSize
    call scalafx_getdescriptor(env%blacs%orbitalGrid, nn, nn, rowBlock, colBlock,&
        & denseDesc%blacsOrbSqr)

  end subroutine getDenseDescBlacs

#:endif


  !> Generate description of the total large square matrices, on the basis of atomic orbital
  !> orderings
  !>
  subroutine getDenseDescCommon(orb, nAtom, t2Component, denseDesc)

    !> Orbital information for species
    type(TOrbitals), intent(in) :: orb

    !> Number of atoms in the system
    integer, intent(in) :: nAtom

    !> Is this a two component calculation
    logical, intent(in) :: t2Component

    !> Resulting descriptor
    type(TDenseDescr), intent(out) :: denseDesc

    integer :: nOrb

    allocate(denseDesc%iAtomStart(nAtom + 1))
    call buildSquaredAtomIndex(denseDesc%iAtomStart, orb)
    nOrb = denseDesc%iAtomStart(nAtom + 1) - 1
    denseDesc%t2Component = t2Component
    denseDesc%nOrb = nOrb
    if (t2Component) then
      denseDesc%fullSize = 2 * nOrb
    else
      denseDesc%fullSize = nOrb
    end if

  end subroutine getDenseDescCommon


#:if WITH_MBD
  !> Writes MBD-related info
  subroutine writeMbdInfo(input)
    !> MBD input parameters
    type(TDispMbdInp), intent(in) :: input

    character(lc) :: tmpStr

    write(stdOut, "(A)") ''
    select case (input%method)
    case ('ts')
      write(stdOut, "(A)") "Using TS dispersion corrections [Phys. Rev. B 80, 205414 (2009)]"
      write(stdOut, "(A)") "PLEASE CITE: J. Chem. Phys. 144, 151101 (2016)"
    case ('mbd-rsscs')
      write(stdOut,"(A)") "Using MBD dispersion corrections [Phys. Rev. Lett. 108, 236402 (2012)]"
      write(stdOut,"(A)") "PLEASE CITE: J. Chem. Phys. 144, 151101 (2016)"
    end select
    select case (trim(input%vdw_params_kind))
    case ('tssurf')
      write(tmpStr, "(A)") "vdw-surf [Phys. Rev. Lett. 108, 146103 (2012)] "
    case ('ts')
      write(tmpStr, "(A)") "vdw(TS) [Phys. Rev. Lett. 102, 073005 (2009)] "
    end select
    write(stdOut, "(A,T30,A)") "  Parameters", tmpStr
    select case (input%method)
    case ('ts')
      write(tmpStr,"(E18.6)") input%ts_f_acc
      write(stdOut, "(A,T30,A)") '  TSForceAccuracy', trim(adjustl(tmpStr))
      write(tmpStr, "(E18.6)") input%ts_ene_acc
      write(stdOut, "(A,T30,A)") '  TSEnergyAccuracy', trim(adjustl(tmpStr))
    case ('mbd-rsscs')
      write(tmpStr, "(3(I3,1X))") input%k_grid
      write(stdOut,"(A,T30,A)") "  MBD k-Grid", trim(adjustl(tmpStr))
      write(tmpStr, "(3(F4.3,1X))") input%k_grid_shift
      write(stdOut,"(A,T30,A)") "  MBD k-Grid shift", trim(adjustl(tmpStr))
      write(tmpStr, "(I3)") input%n_omega_grid
      write(stdOut, "(A,T30,A)") "  Gridsize (frequencies)", trim(adjustl(tmpStr))
    end select
    write(stdOut,"(A)") ""

  end subroutine writeMbdInfo
#:endif


  !> Check for compatibility between requested electronic solver and features of the calculation
  subroutine ensureSolverCompatibility(iSolver, tSpin, kPoints, parallelOpts, nIndepHam, tempElec)

    !> Solver number (see dftbp_elecsolvertypes)
    integer, intent(in) :: iSolver

    !> Is this a spin polarised calculation
    logical, intent(in) :: tSpin

    !> Set of k-points used in calculation (or [0,0,0] if molecular)
    real(dp), intent(in) :: kPoints(:,:)

    !> Options for a parallel calculation, if needed
    type(TParallelOpts), intent(in), allocatable :: parallelOpts

    !> Number of indepdent hamiltonian matrices at a given k-value
    integer, intent(in) :: nIndepHam

    !> Temperature of the electrons
    real(dp), intent(in) :: tempElec

    logical :: tElsiSolver
    integer :: nKPoint

    ! Temporary error test for PEXSI bug (July 2019)
    if (iSolver == electronicSolverTypes%pexsi .and. any(kPoints /= 0.0_dp)) then
      call warning("A temporary PEXSI bug may prevent correct evaluation at general k-points.&
          & This should be fixed soon.")
    end if

    tElsiSolver = any(iSolver ==&
        & [electronicSolverTypes%elpa, electronicSolverTypes%omm, electronicSolverTypes%pexsi,&
        & electronicSolverTypes%ntpoly, electronicSolverTypes%elpadm])
    if (.not. withELSI .and. tElsiSolver) then
      call error("This binary was not compiled with ELSI support enabled")
    end if

    nKPoint = size(kPoints, dim=2)
    if (withMpi) then
      if (tElsiSolver .and. parallelOpts%nGroup /= nIndepHam * nKPoint) then
        call error("This solver requires as many parallel processor groups as there are independent&
            & spin and k-point combinations")
      end if
    end if

    if (iSolver == electronicSolverTypes%pexsi .and. tempElec < epsilon(0.0)) then
      call error("This solver requires a finite electron broadening")
    end if

  end subroutine ensureSolverCompatibility


  !> Modify the reference atomic shell charges for the neutral atom
  subroutine applyCustomReferenceOccupations(customOccAtoms,  customOccFillings, species, orb,&
      & referenceN0, q0)

    !> Array of occupation arrays, one for each atom
    type(TWrappedInt1), allocatable, intent(in) :: customOccAtoms(:)

    !> Reference fillings for atomic shells
    real(dp), intent(in) :: customOccFillings(:,:)

    !> Species of atoms
    integer, intent(in) :: species(:)

    !> Atomic orbital data
    type(TOrbitals), intent(in) :: orb

    !> Reference charges from the Slater-Koster file
    real(dp), intent(in) :: referenceN0(:,:)

    !> Charges required for atomic neutrality in reference state
    real(dp), intent(inout) :: q0(:,:,:)

    integer :: nCustomBlock, iCustomBlock, iCustomAtom, nAtom, iAt, iSp
    real(dp), allocatable :: refOcc(:,:)

    nAtom = size(species)
    ! note that all arrays, referenceN0, customOccAtoms, refOcc
    ! are allocated to orb%mShell so assignments vecA(:,) = vecB(:,) work
    allocate(refOcc(orb%mShell, nAtom))
    ! initialize to referenceN0
    do iAt = 1, nAtom
      iSp = species(iAt)
      refOcc(:, iAt) = referenceN0(:, iSp)
    end do

    ! override to customOccupation
    if (allocated(customOccAtoms)) then
      nCustomBlock = size(customOccAtoms)
      do iCustomBlock = 1, nCustomBlock
        do iCustomAtom = 1, size(customOccAtoms(iCustomBlock)%data)
          iAt =  customOccAtoms(iCustomBlock)%data(iCustomAtom)
          refOcc(:, iAt) = customOccFillings(:,iCustomBlock)
        end do
      end do
    end if

    ! initialize q0 with right orbital order
    call initQFromUsrChrg(q0, refOcc, species, orb)

  end subroutine applyCustomReferenceOccupations


  !> Print out the reference occupations for atoms
  subroutine printCustomReferenceOccupations(orb, species, customOccAtoms, customOccFillings)

    !> Atomic orbital information
    type(TOrbitals), intent(in) :: orb

    !> Chemical species of atoms
    integer, intent(in) :: species(:)

    !> Array of occupation arrays, one for each atom
    type(TWrappedInt1), intent(in) :: customOccAtoms(:)

    !> Fillings for each atomic shell
    real(dp), intent(in) :: customOccFillings(:,:)

    character(lc) :: formstr, outStr
    integer :: nCustomBlock, iCustomBlock, iSp, nShell, nAtom, iSh
    character(sc), allocatable :: shellnames(:)

    nCustomBlock = size(customOccFillings)
    if (nCustomBlock == 0) then
      return
    end if
    write(stdout, "(A)") "Custom defined reference occupations:"
    do iCustomBlock = 1, size(customOccAtoms)
      nAtom = size(customOccAtoms(iCustomBlock)%data)
      if (nAtom == 1) then
        write(outStr, "(A)") "Atom:"
      else
        write(outStr, "(A)") "Atoms:"
      end if
      write(formstr, "(I0,A)") nAtom, "(I0,1X))"
      write(stdout, "(A,T30,"//trim(formstr)//")") trim(outStr), customOccAtoms(iCustomBlock)%data
      iSp = species(customOccAtoms(iCustomBlock)%data(1))
      nShell = orb%nShell(iSp)
      call getShellNames(iSp, orb, shellnames)
      outStr = ""
      do iSh = 1, nShell
        if (iSh > 1) then
          write(outStr,"(A,',')")trim(outStr)
        end if
        write(outStr,"(A,1X,A,F8.4)")trim(outStr), trim(shellnames(iSh)),&
            & customOccFillings(iSh, iCustomBlock)
      end do
      write(stdout,"(A,T29,A)")"Fillings:",trim(outStr)
      deallocate(shellnames)
    end do
  end subroutine printCustomReferenceOccupations


  !> Initialises SCC related parameters before geometry loop starts
  function getMinSccIters(tSccCalc, tDftbU, nSpin) result(minSccIter)

    !> Is this a self consistent calculation
    logical, intent(in) :: tSccCalc

    !> Are there orbital potentials present
    logical, intent(in) :: tDftbU

    !> Number of spin channels
    integer, intent(in) :: nSpin

    !> Minimum possible number of self consistent iterations
    integer :: minSccIter

    if (tSccCalc) then
      if (tDftbU) then
        minSccIter = 2
      else
        if (nSpin == 1) then
          minSccIter = 1
        else
          minSccIter = 2
        end if
      end if
    else
      minSccIter = 1
    end if

  end function getMinSccIters


  !> Stop if any range separated incompatible setting is found
  subroutine ensureRangeSeparatedReqs(tPeriodic, tHelical, tReadChrg, tShellResolved,&
      & tAtomicEnergy, rangeSepInp, isRS_LinResp, linearResponse, onSiteElements)

    !> Is the system periodic
    logical, intent(in) :: tPeriodic

    !> If the calculation is helical geometry
    logical :: tHelical

    !> Are charges read from disc
    logical, intent(in) :: tReadChrg

    !> Is this a shell resolved calculation
    logical, intent(in) :: tShellResolved

    !> Do we need atom resolved E?
    logical, intent(inout) :: tAtomicEnergy

    !> Parameters for the range separated calculation
    type(TRangeSepInp), intent(in) :: rangeSepInp

    !> Is this an excited state calculation with range separation
    logical, intent(in) :: isRS_LinResp

    !> data type for linear response
    type(TLinresp), intent(in), allocatable :: linearResponse

    !> Correction to energy from on-site matrix elements
    real(dp), allocatable, intent(in) :: onSiteElements(:,:,:,:)

    if (withMpi) then
      call error("Range separated calculations do not work with MPI yet")
    end if

    if (tPeriodic) then
      call error("Range separated functionality only works with non-periodic structures at the&
          & moment")
    end if

    if (tHelical) then
      call error("Range separated functionality only works with non-helical structures at the&
          & moment")
    end if

    if (tReadChrg .and. rangeSepInp%rangeSepAlg == rangeSepTypes%threshold) then
      call error("Restart on thresholded range separation not working correctly")
    end if

    if (tShellResolved) then
      call error("Range separated functionality currently does not yet support shell-resolved scc")
    end if

    if (tAtomicEnergy) then
      call error("Atomic resolved energies cannot be calculated with the range-separated&
          & hybrid functional at the moment")
    end if

    if (nSpin > 2) then
      call error("Range separated calculations not implemented for non-colinear calculations")
    end if

    if (tSpinOrbit) then
      call error("Range separated calculations not currently implemented for spin orbit")
    end if

    if (isXlbomd) then
      call error("Range separated calculations not currently implemented for XLBOMD")
    end if

    if (t3rd) then
      call error("Range separated calculations not currently implemented for 3rd order DFTB")
    end if

    if (tDFTBU) then
      call error("Range separated calculations not currently implemented for DFTB+U")
    end if

    if (isRS_LinResp) then

      if (allocated(onSiteElements)) then
        call error("Excited state range separated calculations not implemented for onsite&
            & corrections")
      end if

      if (nSpin > 1) then
        call error("Excited state range separated calculations not implemented for spin polarized&
            & calculations")
      end if

      if (linearResponse%symmetry /= "S") then
        call error("Excited state range separated calculations currently only implemented for&
            & singlet excitaions")
      end if

    end if

  end subroutine ensureRangeSeparatedReqs


  !> Stop if linear response module can not be invoked due to unimplemented combinations of
  !> features.
  subroutine ensureLinRespConditions(tSccCalc, t3rd, tRealHS, tPeriodic, tCasidaForces, solvation,&
      & isRS_LinResp, nSpin, tSpin, tHelical, tSpinOrbit, tDFTBU, tempElec, input)

    !> Is the calculation SCC?
    logical, intent(in) :: tSccCalc

    !> 3rd order hamiltonian contributions included
    logical, intent(in) :: t3rd

    !> a real hamiltonian
    logical, intent(in) :: tRealHs

    !> periodic boundary conditions
    logical, intent(in) :: tPeriodic

    !> forces being evaluated in the excited state
    logical, intent(in) :: tCasidaForces

    !> Solvation data and calculations
    class(TSolvation), allocatable :: solvation

    !> Is this an excited state calculation with range separation
    logical, intent(in) :: isRS_LinResp

    !> Number of spin components, 1 is unpolarised, 2 is polarised, 4 is noncolinear / spin-orbit
    integer, intent(in) :: nSpin

    !> Is this a spin polarised calculation
    logical, intent(in) :: tSpin

    !> If the calculation is helical geometry
    logical :: tHelical

    !> Is there spin-orbit coupling
    logical, intent(in) :: tSpinOrbit

    !> Is this a DFTB+U calculation?
    logical, intent(in) :: tDFTBU

    !> Temperature of the electrons
    real(dp), intent(in) :: tempElec

    !> Holds the parsed input data.
    type(TInputData), intent(in), target :: input

    character(lc) :: tmpStr

    if (withMpi) then
      call error("Linear response calc. does not work with MPI yet")
    end if

    if (.not. tSccCalc) then
      call error("Linear response excitation requires SCC=Yes")
    end if

    if (t3rd) then
      call error("Third order currently incompatible with excited state")
    end if
    if (.not. tRealHS) then
      call error("Only real systems are supported for excited state calculations")
    end if
    if ((tPeriodic .or. tHelical) .and. .not.tRealHS) then
      call error("Linear response only works with non-periodic or gamma-point molecular crystals")
    end if
    if (tPeriodic .and. tCasidaForces) then
      call error("Forces in the excited state for periodic geometries are currently unavailable")
    end if

    if (allocated(solvation)) then
      call error("Solvation models do not work with linear response yet.")
    end if

    if (nspin > 2) then
      call error("Linear reponse does not work with non-colinear spin polarization yet")
    end if

    if (tSpin .and. tCasidaForces) then
      call error("excited state forces are not implemented yet for spin-polarized systems")
    end if

    if (tSpinOrbit) then
      call error("Linear response does not support spin orbit coupling at the moment.")
    end if
    if (tDFTBU) then
      call error("Linear response does not support LDA+U yet")
    end if
    if (input%ctrl%tShellResolved) then
      call error("Linear response does not support shell resolved scc yet")
    end if

    if (tempElec > 0.0_dp .and. tCasidaForces) then
      write(tmpStr, "(A,E12.4,A)")"Excited state forces are not implemented yet for fractional&
          & occupations, kT=", tempElec/Boltzmann,"K"
      call warning(tmpStr)
    end if

    if (input%ctrl%lrespini%nstat == 0) then
      if (tCasidaForces) then
        call error("Excited forces only available for StateOfInterest non zero.")
      end if
      if (input%ctrl%lrespini%tPrintEigVecs .or. input%ctrl%lrespini%tCoeffs) then
        call error("Excited eigenvectors only available for StateOfInterest non zero.")
      end if
    end if

    if (isRS_LinResp) then
      if (tPeriodic) then
        call error("Range separated excited states for periodic geometries are currently&
            & unavailable")
      end if
      if (nSpin > 1) then
        call error("Range separated excited states for spin polarized calculations are currently&
            & unavailable")
      end if
    else
      if (input%ctrl%lrespini%energyWindow < 0.0_dp) then
        call error("Negative energy window for excitations")
      end if
    end if

  end subroutine ensureLinRespConditions


  !> Determine range separated cut-off and also update maximal cutoff
  subroutine getRangeSeparatedCutOff(cutoffRed, cutOff)

    !> Reduction in cut-off
    real(dp), intent(in) :: cutoffRed

    !> Resulting cut-off
    type(TCutoffs), intent(inout) :: cutOff

    cutOff%lcCutOff = 0.0_dp
    if (cutoffRed < 0.0_dp) then
      call error("Cutoff reduction for range-separated neighbours should be zero or positive.")
    end if
    cutOff%lcCutOff = cutOff%skCutOff - cutoffRed
    if (cutOff%lcCutOff < 0.0_dp) then
      call error("Screening cutoff for range-separated neighbours too short.")
    end if
    cutOff%mCutoff = max(cutOff%mCutOff, cutoff%lcCutOff)

  end subroutine getRangeSeparatedCutOff


  !> Initialise range separated extension.
  subroutine initRangeSeparated(nAtom, species0, hubbU, rangeSepInp, tSpin, isREKS, rangeSep,&
      & deltaRhoIn, deltaRhoOut, deltaRhoDiff, deltaRhoInSqr, deltaRhoOutSqr, nMixElements)

    !> Number of atoms in the system
    integer, intent(in) :: nAtom

    !> species of atoms
    integer, intent(in) :: species0(:)

    !> Hubbard values for species
    real(dp), intent(in) :: hubbU(:,:)

    !> input for range separated calculation
    type(TRangeSepInp), intent(in) :: rangeSepInp

    !> Is this spin restricted (F) or unrestricted (T)
    logical, intent(in) :: tSpin

    !> Is this DFTB/SSR formalism
    logical, intent(in) :: isREKS

    !> Resulting settings for range separation
    type(TRangeSepFunc), allocatable, intent(out) :: rangeSep

    !> Change in input density matrix flattened to 1D array
    real(dp), allocatable, target, intent(out) :: deltaRhoIn(:)

    !> Change in output density matrix flattened to 1D array
    real(dp), allocatable, target, intent(out) :: deltaRhoOut(:)

    !> Change in density matrix between in and out
    real(dp), allocatable, intent(out) :: deltaRhoDiff(:)

    !> Change in input density matrix
    real(dp), pointer, intent(out) :: deltaRhoInSqr(:,:,:)

    !> Change in output density matrix
    real(dp), pointer, intent(out) :: deltaRhoOutSqr(:,:,:)

    !> Number of mixer elements
    integer, intent(out) :: nMixElements

    allocate(rangeSep)
    call RangeSepFunc_init(rangeSep, nAtom, species0, hubbU(1,:), rangeSepInp%screeningThreshold,&
        & rangeSepInp%omega, tSpin, isREKS, rangeSepInp%rangeSepAlg)
    allocate(deltaRhoIn(nOrb * nOrb * nSpin))
    allocate(deltaRhoOut(nOrb * nOrb * nSpin))
    allocate(deltaRhoDiff(nOrb * nOrb * nSpin))
    deltaRhoInSqr(1:nOrb, 1:nOrb, 1:nSpin) => deltaRhoIn(1 : nOrb * nOrb * nSpin)
    deltaRhoOutSqr(1:nOrb, 1:nOrb, 1:nSpin) => deltaRhoOut(1 : nOrb * nOrb * nSpin)
    nMixElements = nOrb * nOrb * nSpin
    deltaRhoInSqr(:,:,:) = 0.0_dp

  end subroutine initRangeSeparated


  !> Initializes PLUMED calculator.
  subroutine initPlumed(env, tPlumed, tMD, plumedCalc)

    !> Environment settings
    type(TEnvironment), intent(in) :: env

    !> Whether plumed should be used
    logical, intent(in) :: tPlumed

    !> Whether this is an MD-run
    logical, intent(in) :: tMD

    !> Plumed calculator (allocated only on demand)
    type(TPlumedCalc), allocatable, intent(out) :: plumedCalc


    ! Minimal plumed API version (as in Plumed 2.5.3)
    ! Earlier versions may work but were not tested
    integer, parameter :: minApiVersion = 6

    integer :: apiVersion
    character(300) :: strTmp

    if (.not. tPlumed) then
      return
    end if
    if (.not. withPlumed) then
      call error("Code was compiled without PLUMED support")
    end if
    if (.not. tMD) then
      call error("Metadynamics via PLUMED is only possible in MD-simulations")
    end if
    allocate(plumedCalc)
    call TPlumedCalc_init(plumedCalc)
    call plumedCalc%sendCmdPtr("getApiVersion", apiVersion)
    if (apiVersion < minApiVersion) then
      write(strTmp, "(A,I0,A)") "PLUMED interface has not been tested with PLUMED API version < ",&
          & minApiVersion, ". Your PLUMED library provides API version ", apiVersion, ". Check your&
          & results carefully and consider to use a more recent PLUMED library if in doubt!"
      call warning(strTmp)
    end if
    call plumedCalc%sendCmdVal("setNatoms", nAtom)
    call plumedCalc%sendCmdVal("setPlumedDat", "plumed.dat")
    call plumedCalc%sendCmdVal("setNoVirial", 0)
    call plumedCalc%sendCmdVal("setTimestep", deltaT)
    call plumedCalc%sendCmdVal("setMDEnergyUnits", Hartree__kJ_mol)
    call plumedCalc%sendCmdVal("setMDLengthUnits", Bohr__nm)
    call plumedCalc%sendCmdVal("setMDTimeUnits", au__ps)
    #:if WITH_MPI
      call plumedCalc%sendCmdVal("setMPIFComm", env%mpi%globalComm%id)
    #:endif
    call plumedCalc%sendCmdVal("init", 0)

  end subroutine initPlumed


  subroutine checkReksConsistency(reksInp, solvation, onSiteElements, kPoint, nEl, nKPoint,&
      & tSccCalc, tSpin, tSpinOrbit, tDFTBU, tEField, isLinResp, tPeriodic, tLatOpt, tReadChrg,&
      & tPoisson, isShellResolved)

    !> data type for REKS input
    type(TReksInp), intent(in) :: reksInp

    !> Solvation data and calculations
    class(TSolvation), allocatable, intent(in) :: solvation

    !> Correction to energy from on-site matrix elements
    real(dp), allocatable, intent(in) :: onSiteElements(:,:,:,:)

    !> K-points
    real(dp), intent(in) :: kPoint(:,:)

    !> nr. of electrons
    real(dp), intent(in) :: nEl(:)

    !> nr. of K-points
    integer, intent(in) :: nKPoint

    !> Is the calculation SCC?
    logical, intent(in) :: tSccCalc

    !> is this a spin polarized calculation?
    logical, intent(in) :: tSpin

    !> is there spin-orbit coupling
    logical, intent(in) :: tSpinOrbit

    !> is this a DFTB+U calculation?
    logical, intent(in) :: tDFTBU

    !> external electric field
    logical, intent(in) :: tEField

    !> Calculate Casida linear response excitations
    logical, intent(in) :: isLinResp

    !> if calculation is periodic
    logical, intent(in) :: tPeriodic

    !> optimize lattice constants?
    logical, intent(in) :: tLatOpt

    !> If initial charges/dens mtx. from external file.
    logical, intent(in) :: tReadChrg

    !> Whether Poisson solver is invoked
    logical, intent(in) :: tPoisson

    !> l-shell resolved SCC
    logical, intent(in) :: isShellResolved

    if (.not. tSccCalc) then
      call error("REKS requires SCC=Yes")
    end if
    if (tSpin) then
      call error("REKS is not compatible with standard DFTB spin polarization, only the&
          & SpinConstants block is required")
    end if

    if (tSpinOrbit) then
      call error("REKS is not compatible with spin-orbit (LS-coupling) calculation")
    else if (tDFTBU) then
      call error("REKS is not compatible with DFTB+U calculation")
    else if (tEField) then
      call error("REKS is not compatible with external electric field, only point charge&
          & embedding is implemented")
    else if (isLinResp) then
      call error("REKS is not compatible with standard linear response excitation")
    else if (allocated(onSiteElements)) then
      call error("REKS is not compatible with onsite corrections")
    end if

    if (allocated(solvation)) then
      call error("REKS is currently not available with solvation")
    else if (tPoisson) then
      call error("Poisson solver is not compatible with REKS")
    elseif (isShellResolved) then
      call error("REKS does not support shell resolved scc yet")
    end if

    if (tPeriodic) then
      if ( .not. (nKPoint == 1 .and. all(kPoint(:, 1) == [0.0_dp, 0.0_dp, 0.0_dp])) ) then
        call error("REKS can compute only gamma-point in periodic case")
      end if
    end if

    if (reksInp%Efunction /= 1 .and. tLatOpt) then
      call error("Lattice optimization is only possible&
          & with single-state REKS, not SA-REKS or SI-SA-REKS")
    end if

    if (tReadChrg) then
      call error("Reading of initial charges is currently incompatible with REKS calculations")
    end if

    ! REKS can treat only closed shell systems.
    if (mod(nint(nEl(1)),2) /= 0) then
      call error("Current system is not a closed shell system, please check charge if using REKS")
    end if
    if (abs(nint(nEl(1)) - nEl(1)) >= elecTolMax) then
      call error("Current system is fractionally charged, please check charge if using REKS")
    end if

  end subroutine checkReksConsistency


  subroutine TReksCalc_init(reks, reksInp, electronicSolver, orb, spinW, nEl,&
      & extChrg, blurWidths, hamiltonianType, nSpin, nExtChrg, is3rd, isRangeSep,&
      & tForces, tPeriodic, tStress, tDipole)

    !> data type for REKS
    type(TReksCalc), intent(out) :: reks

    !> data type for REKS input
    type(TReksInp), intent(inout) :: reksInp

    !> electronic solver for the system
    type(TElectronicSolver), intent(in) :: electronicSolver

    !> Atomic orbital information
    type(TOrbitals), intent(in) :: orb

    !> Spin W values
    real(dp), intent(inout) :: spinW(:,:,:)

    !> nr. of electrons
    real(dp), intent(in) :: nEl(:)

    !> coordinates and charges of external point charges
    real(dp), allocatable, intent(in) :: extChrg(:,:)

    !> Width of the Gaussians if the charges are blurred
    real(dp), allocatable, intent(in) :: blurWidths(:)

    !> Hamiltonian type
    integer, intent(in) :: hamiltonianType

    !> Number of spin components, 1 is unpolarised, 2 is polarised, 4 is noncolinear / spin-orbit
    integer, intent(inout) :: nSpin

    !> Nr. of external charges
    integer, intent(in) :: nExtChrg

    !> Third order DFTB
    logical, intent(in) :: is3rd

    !> Whether to run a range separated calculation
    logical, intent(in) :: isRangeSep

    !> Do we need forces?
    logical, intent(in) :: tForces

    !> if calculation is periodic
    logical, intent(in) :: tPeriodic

    !> Can stress be calculated?
    logical, intent(in) :: tStress

    !> calculate an electric dipole?
    logical, intent(inout) :: tDipole

    ! Condition for Hamiltonian types
    select case(hamiltonianType)
    case default
      call error("Invalid Hamiltonian")
    case(hamiltonianTypes%dftb)

      ! Condition for electronicSolver
      select case (electronicSolver%iSolver)
      case (electronicSolverTypes%GF)
        call error("REKS is not compatible with Green's function solver")
      case (electronicSolverTypes%onlyTransport)
        call error("REKS is not compatible with OnlyTransport-solver")
      case(electronicSolverTypes%qr, electronicSolverTypes%divideandconquer,&
          & electronicSolverTypes%relativelyrobust)
        call REKS_init(reks, reksInp, orb, spinW, nSpin, nEl(1), nExtChrg, extChrg,&
            & blurWidths, is3rd, isRangeSep, tForces, tPeriodic, tStress, tDipole)
      case(electronicSolverTypes%magma_gvd)
        call error("REKS is not compatible with MAGMA GPU solver")
      case(electronicSolverTypes%omm, electronicSolverTypes%pexsi, electronicSolverTypes%ntpoly,&
          & electronicSolverTypes%elpadm, electronicSolverTypes%elpa)
        call error("REKS is not compatible with ELSI-solvers")
      end select

    case(hamiltonianTypes%xtb)
      call error("xTB calculation currently not supported for REKS")
    end select

  end subroutine TReksCalc_init


  subroutine printReksInitInfo(reks, orb, speciesName, nType)

    !> data type for REKS
    type(TReksCalc), intent(in) :: reks

    !> data structure with atomic orbital information
    type(TOrbitals), intent(in) :: orb

    !> labels of atomic species
    character(mc), intent(in) :: speciesName(:)

    !> nr of different types (nAtom)
    integer, intent(in) :: nType

    integer :: ii, iType
    character(lc) :: strTmp

    write (stdOut,*)
    write (stdOut,*)
    write (stdOut, "(A,':',T30,A)") "REKS Calcuation", "Yes"

    select case (reks%reksAlg)
    case (reksTypes%noReks)
    case (reksTypes%ssr22)
      write (stdOut, "(A,':',T30,A)") "SSR(2,2) Calcuation", "Yes"
      if (reks%Efunction == 1) then
        write (stdOut, "(A,':',T30,A)") "Energy Functional", "PPS"
      else if (reks%Efunction == 2) then
        write (stdOut, "(A,':',T30,A)") "Energy Functional", "(PPS+OSS)/2"
      end if
    case (reksTypes%ssr44)
      call error("SSR(4,4) is not implemented yet")
    end select

    write (stdOut, "(A,':',T30,I14)") "Number of Core Orbitals", reks%Nc
    write (stdOut, "(A,':',T30,I14)") "Number of Active Orbitals", reks%Na
    write (stdOut, "(A,':',T30,I14)") "Number of Basis", orb%nOrb
    write (stdOut, "(A,':',T30,I14)") "Number of States", reks%nstates
    do ii = 1, reks%SAstates
      if (ii == 1) then
        write (strTmp, "(A,':')") "State-Averaging Weight"
      else
        write (strTmp, "(A)") ""
      end if
      write (stdOut, "(A,T30,F12.6)") trim(strTmp), reks%SAweight(ii)
    end do
    write (stdOut, "(A,':',T30,I14)") "State of Interest", reks%rstate

    if (reks%tReadMO) then
      write (stdOut, "(A,':',T30,A)") "Initial Guess", "Read Eigenvec.bin file"
    else
      write (stdOut, "(A,':',T30,A)") "Initial Guess", "Diagonalize H0 matrix"
    end if

    write (stdOut, "(A,':',T30,A)") "Newton-Raphson for FON opt", "Yes"
    write (stdOut, "(A,':',T30,I14)") "NR max. Iterations", reks%FonMaxIter
    if (reks%shift > epsilon(1.0_dp)) then
      write (stdOut, "(A,':',T30,A)") "Level Shifting", "Yes"
    else
      write (stdOut, "(A,':',T30,A)") "Level Shifting", "No"
    end if
    write (stdOut, "(A,':',T30,F12.6)") "Shift Value", reks%shift

    do iType = 1, nType
      if (iType == 1) then
        write (strTmp, "(A,':')") "W Scale Factor"
      else
        write (strTmp, "(A)") ""
      end if
      write (stdOut, "(A,T30,A3,'=',F12.6)") trim(strTmp), &
          & speciesName(iType), reks%Tuning(iType)
    end do

    if (reks%tTDP) then
      write (stdOut, "(A,':',T30,A)") "Transition Dipole", "Yes"
    else
      write (stdOut, "(A,':',T30,A)") "Transition Dipole", "No"
    end if

    if (reks%tForces) then

      if (reks%Lstate > 0) then
        write (stdOut, "(A,':',T30,A)") "Gradient of Microstate", "Yes"
        write (stdOut, "(A,':',T30,I14)") "Index of Interest", reks%Lstate
      else
        write (stdOut, "(A,':',T30,A)") "Gradient of Microstate", "No"
      end if

      if (reks%Efunction /= 1) then
        if (reks%Glevel == 1) then
          write (stdOut, "(A,':',T30,A)") "CP-REKS Solver", "Preconditioned Conjugate-Gradient"
          write (stdOut, "(A,':',T30,I14)") "CG max. Iterations", reks%CGmaxIter
          write (stdOut, "(A,':',T30,E14.6)") "CG Tolerance", reks%Glimit
          if (reks%tSaveMem) then
            write (stdOut, "(A,':',T30,A)") "Memory for A and Hxc", "Save in Cache Memory"
          else
            write (stdOut, "(A,':',T30,A)") "Memory for A and Hxc", "Direct Updating Without Saving"
          end if
        else if (reks%Glevel == 2) then
          write (stdOut, "(A,':',T30,A)") "CP-REKS Solver", "Conjugate-Gradient"
          write (stdOut, "(A,':',T30,I14)") "CG max. Iterations", reks%CGmaxIter
          write (stdOut, "(A,':',T30,E14.6)") "CG Tolerance", reks%Glimit
          if (reks%tSaveMem) then
            write (stdOut, "(A,':',T30,A)") "Memory for A and Hxc", "Save in Cache Memory"
          else
            write (stdOut, "(A,':',T30,A)") "Memory for A and Hxc", "Direct Updating Without Saving"
          end if
        else if (reks%Glevel == 3) then
          write (stdOut, "(A,':',T30,A)") "CP-REKS Solver", "Direct Matrix Multiplication"
        end if
        if (reks%tNAC) then
          write (stdOut, "(A,':',T30,A)") "Non-Adiabatic Coupling", "Yes"
        end if
      end if

      if (reks%tRD) then
        write (stdOut, "(A,':',T30,A)") "Relaxed Density for QM/MM", "Yes"
      end if

    end if

  end subroutine printReksInitInfo


end module dftbp_initprogram<|MERGE_RESOLUTION|>--- conflicted
+++ resolved
@@ -564,16 +564,11 @@
   !> output charges
   real(dp), allocatable :: qOutput(:, :, :)
 
-<<<<<<< HEAD
   !> charge differences between input and output charges
   real(dp), allocatable :: qDiff(:, :, :)
 
-  !> onsite charge per atom
-  real(dp), allocatable :: qOnsite(:)
-=======
   !> net (on-site only contributions) charge per atom
   real(dp), allocatable :: qNetAtom(:)
->>>>>>> 9eed533a
 
   !> input Mulliken block charges (diagonal part == Mulliken charges)
   real(dp), allocatable :: qBlockIn(:, :, :, :)
@@ -3541,12 +3536,10 @@
 
     !> output charges
     real(dp), allocatable, intent(inout) :: qOutput(:, :, :)
-<<<<<<< HEAD
+
     !> charge differences between input and output charges
     real(dp), allocatable, intent(inout) :: qDiff(:, :, :)
-=======
-
->>>>>>> 9eed533a
+
     !> input charges packed into unique equivalence elements
     real(dp), allocatable, intent(inout) :: qInpRed(:)
 
@@ -3589,7 +3582,6 @@
     endif
     qOutput(:,:,:) = 0.0_dp
 
-<<<<<<< HEAD
     if (allocated(reks)) then
        if (.not. allocated(qDiff)) then
           allocate(qDiff(orb%mOrb, nAtom, nSpin))
@@ -3597,11 +3589,6 @@
        qDiff(:,:,:) = 0.0_dp
     endif
 
-    if (.not. allocated(qOnsite)) then
-       allocate(qOnsite(nAtom))
-    endif
-    qOnsite(:) = 0.0_dp
-=======
     tAllocate = .false.
   #:if WITH_MBD
     if (allocated(dispersion)) then
@@ -3618,7 +3605,6 @@
       endif
       qNetAtom(:) = 0.0_dp
     end if
->>>>>>> 9eed533a
 
     if (tMixBlockCharges) then
        if (.not. allocated(reks)) then
