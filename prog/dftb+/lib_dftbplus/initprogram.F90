!--------------------------------------------------------------------------------------------------!
!  DFTB+: general package for performing fast atomistic simulations                                !
!  Copyright (C) 2006 - 2020  DFTB+ developers group                                               !
!                                                                                                  !
!  See the LICENSE file for terms of usage and distribution.                                       !
!--------------------------------------------------------------------------------------------------!

#:include 'common.fypp'


!> Global variables and initialization for the main program.
module dftbp_initprogram
#:if WITH_OMP
  use omp_lib
#:endif
  use dftbp_mainio, only : initOutputFile
  use dftbp_assert
  use dftbp_globalenv
  use dftbp_coherence
  use dftbp_environment
  use dftbp_scalapackfx
  use dftbp_inputdata
  use dftbp_densedescr
  use dftbp_constants
  use dftbp_elecsolvers
  use dftbp_elsisolver, only : TElsiSolver_init, TElsiSolver_final
  use dftbp_elsiiface
  use dftbp_gpuinfo, only : gpuInfo
  use dftbp_periodic
  use dftbp_accuracy
  use dftbp_intrinsicpr
  use dftbp_shortgamma
  use dftbp_message
  use dftbp_mixer
  use dftbp_simplemixer
  use dftbp_andersonmixer
  use dftbp_broydenmixer
  use dftbp_diismixer

  use dftbp_geoopt
  use dftbp_conjgrad
  use dftbp_steepdesc
  use dftbp_gdiis
  use dftbp_lbfgs

  use dftbp_hamiltoniantypes

  use dftbp_randomgenpool
  use dftbp_ranlux
  use dftbp_mdcommon
  use dftbp_mdintegrator
  use dftbp_velocityverlet
  use dftbp_thermostat
  use dftbp_dummytherm
  use dftbp_andersentherm
  use dftbp_berendsentherm
  use dftbp_nhctherm
  use dftbp_tempprofile, only : TTempProfile, TempProfile_init
  use dftbp_numderivs2
  use dftbp_lapackroutines
  use dftbp_simplealgebra
  use dftbp_nonscc
  use dftbp_scc
  use dftbp_sccinit
  use dftbp_onsitecorrection
  use dftbp_h5correction
  use dftbp_halogenx
  use dftbp_slakocont
  use dftbp_repcont
  use dftbp_fileid
  use dftbp_spin, only: Spin_getOrbitalEquiv, ud2qm, qm2ud
  use dftbp_dftbplusu
  use dftbp_dispersions
  use dftbp_thirdorder
  use dftbp_linresp
  use dftbp_pprpa, only : TppRPAcal
  use dftbp_RangeSeparated
  use dftbp_stress
  use dftbp_orbitalequiv
  use dftbp_orbitals
  use dftbp_commontypes
  use dftbp_sorting, only : heap_sort
  use dftbp_linkedlist
  use dftbp_wrappedintr
  use dftbp_xlbomd
  use dftbp_etemp, only : fillingTypes
#:if WITH_SOCKETS
  use dftbp_mainio, only : receiveGeometryFromSocket
  use dftbp_ipisocket
#:endif
  use dftbp_elstatpot
  use dftbp_pmlocalisation
  use dftbp_energies
  use dftbp_potentials
  use dftbp_taggedoutput
  use dftbp_formatout
  use dftbp_qdepextpotproxy, only : TQDepExtPotProxy
  use dftbp_forcetypes, only : forceTypes
  use dftbp_elstattypes, only : elstatTypes
  use dftbp_reks
  use dftbp_plumed, only : withPlumed, TPlumedCalc, TPlumedCalc_init
  use dftbp_magmahelper
  use dftbp_cm5, only : TChargeModel5, TChargeModel5_init
  use dftbp_solvation, only : TSolvation
  use dftbp_solvinput, only : createSolvationModel, writeSolvationInfo

#:if WITH_TRANSPORT
  use libnegf_vars
  use negf_int
#:endif
  use poisson_init
  use dftbp_transportio
  implicit none

  !> Container for external potentials
  type :: TRefExtPot
    real(dp), allocatable :: atomPot(:,:)
    real(dp), allocatable :: shellPot(:,:,:)
    real(dp), allocatable :: potGrad(:,:)
  end type TRefExtPot


  !> Tagged output files (machine readable)
  character(*), parameter :: autotestTag = "autotest.tag"

  !> Detailed user output
  character(*), parameter :: userOut = "detailed.out"

  !> band structure and filling information
  character(*), parameter :: bandOut = "band.out"

  !> File accumulating data during an MD run
  character(*), parameter :: mdOut = "md.out"

  !> Machine readable tagged output
  character(*), parameter :: resultsTag = "results.tag"

  !> Second derivative of the energy with respect to atomic positions
  character(*), parameter :: hessianOut = "hessian.out"

  !> file name prefix for charge data
  character(*), parameter :: fCharges = "charges"

  !> file to stop code during geometry driver
  character(*), parameter :: fStopDriver = "stop_driver"

  !> file to stop code during scc cycle
  character(*), parameter :: fStopSCC = "stop_scc"

  !> file name for shift data
  character(*), parameter :: fShifts = "shifts.dat"

  !> Is the calculation SCC?
  logical :: tSccCalc

  !> SCC module internal variables
  type(TScc), allocatable :: sccCalc

  !> nr. of atoms
  integer :: nAtom

  !> nr. of all (boundary condition images and original) atoms
  integer :: nAllAtom

  !> nr. of original atom in central cell
  integer, allocatable :: Img2CentCell(:)

  !> nr of different types (nAtom)
  integer :: nType

  !> data type for atomic orbital information
  type(TOrbitals), target :: orb

  !> nr. of orbitals in the system
  integer :: nOrb

  !> types of the atoms (nAllAtom)
  integer, allocatable :: species(:)

  !> type of the atoms (nAtom)
  integer, allocatable, target :: species0(:)

  !> Coords of the atoms (3, nAllAtom)
  real(dp), allocatable :: coord(:,:)

  !> Coords in central cell (3, nAtom)
  real(dp), allocatable, target :: coord0(:,:)

  !> if calculation is periodic
  logical :: tPeriodic

  !> If the calculation is helical geometry
  logical :: tHelical

  !> Should central cell coordinates be output?
  logical :: tShowFoldedCoord

  !> How to calculate forces
  integer :: forceType

  !> are atomic coordinates fractional?
  logical :: tFracCoord

  !> Tolerance for SCC cycle
  real(dp) :: sccTol

  !> lattice vectors as columns
  real(dp), allocatable, target :: latVec(:,:)

  !> Origin of coordinate system for periodic systems
  real(dp), allocatable :: origin(:)

  !> reciprocal lattice vectors as columns
  real(dp), allocatable, target :: recVec(:,:)

  !> original lattice vectors used for optimizing
  real(dp) :: origLatVec(3,3)

  !> normalized vectors in those directions
  real(dp) :: normOrigLatVec(3,3)


  !> reciprocal vectors in 2 pi units
  real(dp), allocatable :: invLatVec(:,:)

  !> cell volume
  real(dp) :: CellVol

  !> reciprocal cell volume
  real(dp) :: recCellVol

  !> translation vecs for interacting image cells (3, nImgCell + 1)
  real(dp), allocatable :: cellVec(:,:)

  !> cell vectors in absolute units
  real(dp), allocatable :: rCellVec(:,:)

  !> index in cellVec for each atom
  integer, allocatable :: iCellVec(:)


  !> ADT for neighbour parameters
  type(TNeighbourList), allocatable :: neighbourList

  !> nr. of neighbours for atoms out to max interaction distance (excluding Ewald terms)
  integer, allocatable :: nNeighbourSK(:)

  !> nr. of neighbours for atoms within Erep interaction distance (usually short)
  integer, allocatable :: nNeighbourRep(:)

  !> Number of neighbours for each of the atoms for the exchange contributions in the long range
  !> functional
  integer, allocatable :: nNeighbourLC(:)

  !> H/S sparse matrices indexing array for atomic blocks
  integer, allocatable :: iSparseStart(:,:)

  !> Hubbard Us (orbital, atom)
  real(dp), allocatable, target :: hubbU(:,:)

  !> self energy (orbital, atom)
  real(dp), allocatable :: atomEigVal(:,:)

  !> reference n_0 charges for each atom
  real(dp), allocatable :: referenceN0(:,:)

  !> list of atomic masses
  real(dp), allocatable :: mass(:)

  !> list of atomic masses for each species
  real(dp), allocatable :: speciesMass(:)

  !> Hamiltonian type
  integer :: hamiltonianType

  !> Raw H^0 hamiltonian data
  type(TSlakoCont) :: skHamCont

  !> Raw overlap hamiltonian data
  type(TSlakoCont) :: skOverCont

  !> Repulsive interaction raw data
  type(TRepCont) :: pRepCont

  !> Interaction cutoff distances
  type TCutoffs
    real(dp) :: skCutOff
    real(dp) :: repCutOff
    real(dp) :: lcCutOff
    real(dp) :: mCutOff
  end type TCutoffs

  !> Cut off distances for various types of interaction
  type(TCutoffs) :: cutOff

  !> Cut off distance for repulsive interactions
  real(dp) :: repCutOff

  !> Sparse hamiltonian matrix
  real(dp), allocatable :: ham(:,:)

  !> imaginary part of the Hamiltonian
  real(dp), allocatable :: iHam(:,:)

  !> Charge per atomic shell (shell, atom, spin channel)
  real(dp), allocatable :: chargePerShell(:,:,:)

  !> Charge par atom (atom, spin channel)
  real(dp), allocatable :: chargePerAtom(:,:)

  !> sparse overlap
  real(dp), allocatable :: over(:)


  !> nr. of K-points
  integer :: nKPoint

  !> K-points
  real(dp), allocatable :: kPoint(:,:)

  !> weight of the K-Points
  real(dp), allocatable :: KWeight(:)


  !> external pressure if periodic
  real(dp) :: extPressure

  !> Barostat used if MD and periodic
  logical :: tBarostat

  !> Barostat coupling strength
  real(dp) :: BarostatStrength


  !> H and S are real
  logical :: tRealHS


  !> nr. of electrons
  real(dp), allocatable :: nEl(:)

  !> Nr. of all electrons if neutral
  real(dp) :: nEl0


  !> Spin W values
  real(dp), allocatable :: spinW(:,:,:)

  !> Spin orbit constants
  real(dp), allocatable :: xi(:,:)


  !> is this a DFTB+U calculation?
  logical :: tDFTBU

  !> Choice of orbital functional
  integer :: nDFTBUfunc

  !> list of U-J for species
  real(dp), allocatable :: UJ(:,:)

  !> How many U-J for each species
  integer, allocatable :: nUJ(:)

  !> number of l-values of U-J for each block
  integer, allocatable :: niUJ(:,:)

  !> l-values of U-J for each block
  integer, allocatable :: iUJ(:,:,:)


  !> electron temperature
  real(dp) :: tempElec

  !> If K points should filled separately
  logical :: tFillKSep

  !> Fix Fermi energy at specified value
  logical :: tFixEf

  !> Fermi energy per spin
  real(dp), allocatable :: Ef(:)

  !> Can an electronic free energy be correctly defined?
  logical :: tDefinedFreeE

  !> Filling temp updated by MD.
  logical :: tSetFillingTemp

  !> Choice of electron distribution function, defaults to Fermi
  integer :: iDistribFn = fillingTypes%Fermi

  !> atomic kinetic temperature
  real(dp) :: tempAtom

  !> MD stepsize
  real(dp) :: deltaT

  !> maximal number of SCC iterations
  integer :: maxSccIter

  !> Minimal number of SCC iterations
  integer :: minSccIter

  !> is this a spin polarized calculation?
  logical :: tSpin

  !> Number of spin components, 1 is unpolarised, 2 is polarised, 4 is noncolinear / spin-orbit
  integer :: nSpin

  !> is there spin-orbit coupling
  logical :: tSpinOrbit

  !> Use block like dual representation for spin orbit
  logical :: tDualSpinOrbit

  !> Is there a complex hamiltonian contribution in real space
  logical :: tImHam

  !> is this a two component calculation (spin orbit or non-collinear spin)
  logical :: t2Component

  !> Common Fermi level accross spin channels
  logical :: tSpinSharedEf


  !> Geometry optimization needed?
  logical :: isGeoOpt

  !> optimize coordinates inside unit cell (periodic)?
  logical :: tCoordOpt

  !> optimize lattice constants?
  logical :: tLatOpt

  !> Fix angles between lattice vectors when optimizing?
  logical :: tLatOptFixAng

  !> Fix length of specified lattice vectors when optimizing?
  logical :: tLatOptFixLen(3)

  !> Optimise lattice isotropically
  logical :: tLatOptIsotropic

  !> Is this a MD calculation?
  logical :: tMD

  !> Is this a derivatives calc?
  logical :: tDerivs

  !> Do we need Mulliken charges?
  logical :: tMulliken

  !> Electrostatic potentials if requested
  type(TElStatPotentials), allocatable :: esp

  !> Calculate localised orbitals?
  logical :: tLocalise

  !> Do we need to show Mulliken charges?
  logical :: tPrintMulliken

  !> calculate an electric dipole?
  logical :: tDipole

  !> Do we need atom resolved E?
  logical :: tAtomicEnergy

  !> Print out eigenvectors?
  logical :: tPrintEigVecs

  !> Store eigenvectors as a text file
  logical :: tPrintEigVecsTxt

  !> Print eigenvector projections?
  logical :: tProjEigenvecs

  !> Do we need forces?
  logical :: tForces

  !> Is the contribution from an excited state needed for the forces
  logical :: tCasidaForces

  !> are forces being returned
  logical :: tPrintForces

  !> Number of moved atoms
  integer :: nMovedAtom

  !> Index of the moved atoms
  integer, allocatable :: indMovedAtom(:)

  !> Nr. of moved coordinates
  integer :: nMovedCoord

  !> Nr. of geo movements to do
  integer :: nGeoSteps

  !> Index of constrained atoms
  integer, allocatable :: conAtom(:)

  !> Constraint vectors
  real(dp), allocatable :: conVec(:,:)

  !> Pipek-Mezey localisation calculator
  type(TPipekMezey), allocatable :: pipekMezey

  !> use commands from socket communication to control the run
  logical :: tSocket

  !> socket details
#:if WITH_SOCKETS
  type(ipiSocketComm), allocatable :: socket
#:endif

  !> File containing output geometry
  character(lc) :: geoOutFile


  !> Append geometries in the output?
  logical :: tAppendGeo


  !> Only use converged forces if SCC
  logical :: tUseConvergedForces


  !> labels of atomic species
  character(mc), allocatable :: speciesName(:)

  !> General geometry optimizer
  type(TGeoOpt), allocatable :: pGeoCoordOpt

  !> Geometry optimizer for lattice consts
  type(TGeoOpt), allocatable :: pGeoLatOpt


  !> Charge mixer
  type(TMixer), allocatable :: pChrgMixer


  !> MD Framework
  type(TMDCommon), allocatable :: pMDFrame

  !> MD integrator
  type(TMDIntegrator), allocatable :: pMDIntegrator

  !> Temperature profile driver in MD
  type(TTempProfile), allocatable, target :: temperatureProfile

  !> geometry optimiser
  type(TNumDerivs), allocatable, target :: derivDriver

  !> Total charge
  real(dp) :: nrChrg

  !> Spin polarisation  
  real(dp) :: nrSpinPol
  
  !> Is the check-sum for charges read externally to be used?
  logical :: tSkipChrgChecksum

  !> reference neutral atomic occupations
  real(dp), allocatable :: q0(:, :, :)

  !> shell resolved neutral reference
  real(dp), allocatable :: qShell0(:,:)

  !> input charges (for potentials)
  real(dp), allocatable :: qInput(:, :, :)

  !> output charges
  real(dp), allocatable :: qOutput(:, :, :)

  !> input Mulliken block charges (diagonal part == Mulliken charges)
  real(dp), allocatable :: qBlockIn(:, :, :, :)

  !> Output Mulliken block charges
  real(dp), allocatable :: qBlockOut(:, :, :, :)

  !> Imaginary part of input Mulliken block charges
  real(dp), allocatable :: qiBlockIn(:, :, :, :)

  !> Imaginary part of output Mulliken block charges
  real(dp), allocatable :: qiBlockOut(:, :, :, :)

  !> input charges packed into unique equivalence elements
  real(dp), allocatable :: qInpRed(:)

  !> output charges packed into unique equivalence elements
  real(dp), allocatable :: qOutRed(:)

  !> charge differences packed into unique equivalence elements
  real(dp), allocatable :: qDiffRed(:)

  !> Orbital equivalence relations
  integer, allocatable :: iEqOrbitals(:,:,:)

  !> nr. of inequivalent orbitals
  integer :: nIneqOrb

  !> nr. of elements to go through the mixer - may contain reduced orbitals and also orbital blocks
  !> (if tDFTBU or onsite corrections)
  integer :: nMixElements

  !> Orbital equivalency for orbital blocks
  integer, allocatable :: iEqBlockDFTBU(:,:,:,:)

  !> Equivalences for onsite block corrections if needed
  integer, allocatable :: iEqBlockOnSite(:,:,:,:)

  !> Orbital equivalency for orbital blocks with spin-orbit
  integer, allocatable :: iEqBlockDFTBULS(:,:,:,:)

  !> Equivalences for onsite block corrections if needed with spin orbit
  integer, allocatable :: iEqBlockOnSiteLS(:,:,:,:)


  ! External charges

  !> If external charges must be considered
  logical :: tExtChrg

  !> Nr. of external charges
  integer :: nExtChrg

  !> external electric field
  logical :: tEField

  !> Arbitrary external field (including electric)
  logical :: tExtField

  !> field strength
  real(dp) :: EFieldStrength

  !> field direction
  real(dp) :: EfieldVector(3)

  !> time dependent
  logical :: tTDEfield

  !> angular frequency
  real(dp) :: EfieldOmega

  !> phase of field at step 0
  integer :: EfieldPhase


  !> Partial density of states (PDOS) projection regions
  type(TListIntR1) :: iOrbRegion

  !> PDOS region labels
  type(TListCharLc) :: regionLabels

  !> Third order DFTB
  logical :: t3rd

  !> Full 3rd order or only atomic site
  logical :: t3rdFull

  !> data structure for 3rd order
  type(TThirdOrder), allocatable :: thirdOrd

  !> Correction to energy from on-site matrix elements
  real(dp), allocatable :: onSiteElements(:,:,:,:)

  !> Correction to dipole momements on-site matrix elements
  real(dp), allocatable :: onSiteDipole(:,:)

  !> Should block charges be mixed as well as charges
  logical :: tMixBlockCharges

  !> Calculate Casida linear response excitations
  logical :: isLinResp

  !> calculate Z vector for excited properties
  logical :: tLinRespZVect

  !> data type for pp-RPA
  type(TppRPAcal), allocatable :: ppRPA

  !> Print eigenvectors
  logical :: tPrintExcitedEigVecs

  !> data type for linear response
  type(TLinresp) :: lresp

  !> Whether to run a range separated calculation
  logical :: tRangeSep

  !> Range Separation data
  type(TRangeSepFunc), allocatable :: rangeSep

  !> DeltaRho input for calculation of range separated Hamiltonian
  real(dp), allocatable, target :: deltaRhoIn(:)

  !> DeltaRho output from calculation of range separated Hamiltonian
  real(dp), allocatable, target :: deltaRhoOut(:)

  !> Holds change in deltaRho between SCC steps for range separation
  real(dp), allocatable :: deltaRhoDiff(:)

  !> DeltaRho input for range separation in matrix form
  real(dp), pointer :: deltaRhoInSqr(:,:,:) => null()

  !> DeltaRho output from range separation in matrix form
  real(dp), pointer :: deltaRhoOutSqr(:,:,:) => null()

  !> If initial charges/dens mtx. from external file.
  logical :: tReadChrg

  !> Whether potential shifts are read from file
  logical :: tReadShifts

  !> Should charges be read in ascii format?
  logical :: tReadChrgAscii
  
  !> Whether potential shifts are read from file
  logical :: tWriteShifts

  !> should charges written to disc be in ascii or binary format?
  logical :: tWriteChrgAscii

  !> produce tagged output?
  logical :: tWriteAutotest

  !> Produce detailed.xml
  logical :: tWriteDetailedXML

  !> Produce detailed.tag
  logical :: tWriteResultsTag

  !> Produce detailed.out
  logical :: tWriteDetailedOut

  !> Produce band.dat
  logical :: tWriteBandDat

  !> Should HS (square) be printed?
  logical :: tWriteHS

  !> Should HS (sparse) be printed?
  logical :: tWriteRealHS

  !> Program run id
  integer :: runId

  !> Frequency for saving restart info
  integer :: restartFreq

  !> If dispersion should be calculated
  logical :: tDispersion

  !> dispersion data and calculations
  class(TDispersionIface), allocatable :: dispersion

  !> Solvation data and calculations
  class(TSolvation), allocatable :: solvation

  !> Charge Model 5 for printout
  type(TChargeModel5), allocatable :: cm5Cont

  !> Can stress be calculated?
  logical :: tStress

  !> should XLBOMD be used in MD
  logical :: isXlbomd

  !> XLBOMD related parameters
  type(TXLBOMD), allocatable :: xlbomdIntegrator

  !> Differentiation method for (H^0,S)
  type(TNonSccDiff) :: nonSccDeriv

  !> Whether lattice has changed since last geometry iteration
  logical :: tLatticeChanged

  !> Whether atomic coordindates have changed since last geometry iteration
  logical :: tCoordsChanged

  !> Plumed calculator
  type(TPlumedCalc), allocatable :: plumedCalc

  !> Dense matrix descriptor for H and S
  type(TDenseDescr) :: denseDesc

  !> MD velocities
  real(dp), allocatable :: velocities(:,:)

  !> MD velocities for moved atoms
  real(dp), allocatable :: movedVelo(:,:)

  !> MD acceleration for moved atoms
  real(dp), allocatable :: movedAccel(:,:)

  !> Mass of the moved atoms
  real(dp), allocatable :: movedMass(:,:)

  !> Sparse storage of density matrix
  real(dp), allocatable :: rhoPrim(:,:)

  !> Imaginary part of density matrix in sparse storage
  real(dp), allocatable :: iRhoPrim(:,:)

  !> Energy weighted density matrix
  real(dp), allocatable :: ERhoPrim(:)

  !> Non-SCC part of the hamiltonian in sparse storage
  real(dp), allocatable :: h0(:)

  !> electronic filling
  real(dp), allocatable :: filling(:,:,:)

  !> band structure energy
  real(dp), allocatable :: Eband(:)

  !> entropy of electrons at temperature T
  real(dp), allocatable :: TS(:)

  !> zero temperature electronic energy
  real(dp), allocatable :: E0(:)

  !> Square dense hamiltonian storage for cases with k-points
  complex(dp), allocatable :: HSqrCplx(:,:)

  !> Square dense overlap storage for cases with k-points
  complex(dp), allocatable :: SSqrCplx(:,:)

  !> Complex eigenvectors
  complex(dp), allocatable :: eigvecsCplx(:,:,:)

  !> Square dense hamiltonian storage
  real(dp), allocatable :: HSqrReal(:,:)

  !> Square dense overlap storage
  real(dp), allocatable :: SSqrReal(:,:)

  !> Real eigenvectors
  real(dp), allocatable :: eigvecsReal(:,:,:)

  !> Eigenvalues
  real(dp), allocatable :: eigen(:,:,:)

  !> density matrix
  real(dp), allocatable :: rhoSqrReal(:,:,:)

  !> Total energy components
  type(TEnergies) :: energy

  !> Potentials for orbitals
  type(TPotentials) :: potential

  !> Reference external potential (usual provided via API)
  type(TRefExtPot) :: refExtPot

  !> Proxy for querying population dependant external potenials
  type(TQDepExtPotProxy), allocatable :: qDepExtPot

  !> Energy derivative with respect to atomic positions
  real(dp), allocatable :: derivs(:,:)

  !> Forces on any external charges
  real(dp), allocatable :: chrgForces(:,:)

  !> excited state force addition
  real(dp), allocatable :: excitedDerivs(:,:)

  !> dipole moments when available
  real(dp), allocatable :: dipoleMoment(:)

  !> Coordinates to print out
  real(dp), pointer :: pCoord0Out(:,:)

  !> Folded coords (3, nAtom)
  real(dp), allocatable, target :: coord0Fold(:,:)

  !> New coordinates returned by the MD routines
  real(dp), allocatable :: newCoords(:,:)

  !> Orbital angular momentum
  real(dp), allocatable :: orbitalL(:,:,:)

  !> Natural orbitals for excited state density matrix, if requested
  real(dp), allocatable, target :: occNatural(:)

  !> Dynamical (Hessian) matrix
  real(dp), pointer :: pDynMatrix(:,:)

  !> File descriptor for the human readable output
  integer :: fdDetailedOut

  !> File descriptor for extra MD output
  integer :: fdMD

  !> Contains (iK, iS) tuples to be processed in parallel by various processor groups
  type(TParallelKS) :: parallelKS

  !> external electric field
  real(dp) :: Efield(3), absEfield
  !> Electronic structure solver
  type(TElectronicSolver) :: electronicSolver

  !> Are large dense matrices required?
  logical :: tLargeDenseMatrices

  !> derivative of cell volume wrt to lattice vectors, needed for pV term
  real(dp) :: extLatDerivs(3,3)

  !> internal pressure within the cell
  real(dp) :: intPressure

  !> Derivative of total energy with respect to lattice vectors
  !> Sign convention: This is in the uphill energy direction for the lattice vectors (each row
  !> pertaining to a separate lattice vector), i.e. opposite to the force.
  !>
  !> The component of a derivative vector that is orthogonal to the plane containing the other two
  !> lattice vectors will expand (contract) the supercell if it is on the opposite (same) same
  !> side of the plane as its associated lattice vector.
  !>
  !> In the special case of cartesian axis aligned orthorhombic lattice vectors, negative diagonal
  !> elements expand the supercell.
  real(dp) :: totalLatDeriv(3,3)

  !> Stress tensors for various contribution in periodic calculations
  !> Sign convention: Positive diagonal elements expand the supercell
  real(dp) :: totalStress(3,3)

  ! Tagged writer
  type(TTaggedWriter) :: taggedWriter

  private :: createRandomGenerators

  !> Container for the atomistic structure for poisson
  type(TPoissonStructure) :: poissStr

#:if WITH_TRANSPORT
  !> Transport variables
  type(TTransPar) :: transpar
  type(TNEGFInfo) :: ginfo

#:endif

  !> Whether contact Hamiltonians are uploaded
  !> Synonym for G.F. calculation of density
  logical :: tUpload

  !> Whether contact Hamiltonians are computed
  logical :: tContCalc

  !> Whether Poisson solver is invoked
  logical :: tPoisson

  !> Whether recompute Poisson after every SCC
  logical :: tPoissonTwice

  !> Calculate terminal tunneling and current
  logical :: tTunn

  !> True if we use any part of Negf (green solver, landauer etc.)
  logical :: tNegf

  !> Whether local currents are computed
  logical :: tLocalCurrents

  !> True if LDOS is stored on separate files for k-points
  logical :: tWriteLDOS

  !> Labels for LDOS regions, if needed
  character(lc), allocatable :: regionLabelLDOS(:)

  !> True if Tunneling is stored on separate files
  logical :: writeTunn

  !> Holds spin-dependent electrochemical potentials of contacts
  !> This is because libNEGF is not spin-aware
  real(dp), allocatable :: mu(:,:)

  !> Variables for Transport NEGF/Poisson solver
  !> Tunneling, local DOS and current
  real(dp), allocatable :: tunneling(:,:), ldos(:,:), current(:,:)
  real(dp), allocatable :: leadCurrents(:)
  !> Array storing local (bond) currents
  real(dp), allocatable :: lCurrArray(:,:)

  !> Shell-resolved Potential shifts uploaded from contacts
  real(dp), allocatable :: shiftPerLUp(:,:)

  !> Orbital-resolved charges uploaded from contacts
  real(dp), allocatable :: chargeUp(:,:,:)

  !> Shell-resolved block potential shifts uploaded from contacts
  real(dp), allocatable :: shiftBlockUp(:,:,:,:)

  !> Block populations uploaded from contacts
  real(dp), allocatable :: blockUp(:,:,:,:)

  !> Details of energy interval for tunneling used in output
  real(dp) :: Emin, Emax, Estep

  !> Electrostatics type (either gammafunctional or poisson)
  integer :: electrostatics

  !> list of atoms in the central cell (or device region if transport)
  integer, allocatable :: iAtInCentralRegion(:)

  !> Correction for {O,N}-X bonds
  type(THalogenX), allocatable :: halogenXCorrection

  !> All of the excited energies actuall solved by Casida routines (if used)
  real(dp), allocatable :: energiesCasida(:)

  !> data type for REKS
  type(TReksCalc), allocatable :: reks

contains


  !> Initializes the variables in the module based on the parsed input
  subroutine initProgramVariables(input, env)

    !> Holds the parsed input data.
    type(TInputData), intent(inout), target :: input

    !> Environment settings
    type(TEnvironment), intent(inout) :: env

    ! Mixer related local variables
    integer :: nGeneration
    real(dp) :: mixParam

    !> mixer number
    integer :: iMixer

    !> simple mixer (if used)
    type(TSimpleMixer), allocatable :: pSimpleMixer

    !> Anderson mixer (if used)
    type(TAndersonMixer), allocatable :: pAndersonMixer

    !> Broyden mixer (if used)
    type(TBroydenMixer), allocatable :: pBroydenMixer

    !> DIIS mixer (if used)
    type(TDIISMixer), allocatable :: pDIISMixer

    ! Geometry optimizer related local variables

    !> Conjugate gradient driver
    type(TConjGrad), allocatable :: pConjGrad

    !> Steepest descent driver
    type(TSteepDesc), allocatable :: pSteepDesc

    !> Conjugate gradient driver
    type(TConjGrad), allocatable :: pConjGradLat

    !> Steepest descent driver
    type(TSteepDesc), allocatable :: pSteepDescLat

    !> gradient DIIS driver
    type(TDIIS), allocatable :: pDIIS

    !> lBFGS driver for geometry  optimisation
    type(TLbfgs), allocatable :: pLbfgs

    !> lBFGS driver for lattice optimisation
    type(TLbfgs), allocatable :: pLbfgsLat

    ! MD related local variables
    type(TThermostat), allocatable :: pThermostat
    type(TDummyThermostat), allocatable :: pDummyTherm
    type(TAndersenThermostat), allocatable :: pAndersenTherm
    type(TBerendsenThermostat), allocatable :: pBerendsenTherm
    type(TNHCThermostat), allocatable :: pNHCTherm

    type(TVelocityVerlet), allocatable :: pVelocityVerlet
    type(TTempProfile), pointer :: pTempProfile

    real(dp), allocatable :: tmpCoords(:), tmpWeight(:), tmp3Coords(:,:)

    type(TRanlux), allocatable :: randomInit, randomThermostat
    integer :: iSeed

    integer :: ind, ii, jj, kk, iS, iAt, iSp, iSh, iOrb
    
    ! Dispersion
    type(TDispSlaKirk), allocatable :: slaKirk
    type(TDispUFF), allocatable :: uff
  #:if WITH_DFTD3
    type(TDispDftD3), allocatable :: dftd3
  #:endif
    type(TDispDftD4), allocatable :: dftd4

    ! H5 correction
    type(TH5Corr), allocatable :: pH5Correction
    logical :: tHHRepulsion

    character(lc) :: tmpStr
    integer, allocatable :: tmpir1(:)

    character(lc) :: strTmp, strTmp2

    !> flag to check for first cycle through a loop
    logical :: tFirst

    !> Nr. of Hamiltonians to diagonalise independently
    integer :: nIndepHam

    real(dp) :: rTmp

    !> Flag if some files do exist or not
    logical :: tExist

    ! Damped interactions
    logical, allocatable, target :: tDampedShort(:)
    type(TThirdOrderInp) :: thirdInp

    ! PDOS stuff
    integer :: iReg, nAtomRegion, nOrbRegion, iTmp
    integer, allocatable :: iAtomRegion(:)
    integer :: valshape(1)

    !> Is SCC cycle initialised
    type(TSccInp), allocatable :: sccInp

    !> Used for indexing linear response
    integer :: homoLoc(1)

    !> Whether seed was randomly created
    logical :: tRandomSeed

    !> First guess for nr. of neighbours.
    integer, parameter :: nInitNeighbour = 40

    !> Spin loop index
    integer :: iSpin

    !> Nr. of buffered Cholesky-decompositions
    integer :: nBufferedCholesky

    character(sc), allocatable :: shellNamesTmp(:)

    logical :: tInitialized

    !> Format for two using exponential notation values with units
    character(len=*), parameter :: format2Ue = "(A, ':', T30, E14.6, 1X, A, T50, E14.6, 1X, A)"

    @:ASSERT(input%tInitialized)

    write(stdOut, "(/, A)") "Starting initialization..."
    write(stdOut, "(A80)") repeat("-", 80)

    call env%initGlobalTimer(input%ctrl%timingLevel, "DFTB+ running times", stdOut)
    call env%globalTimer%startTimer(globalTimers%globalInit)

    ! Basic variables
    hamiltonianType = input%ctrl%hamiltonian
    tSccCalc = input%ctrl%tScc
    tDFTBU = input%ctrl%tDFTBU
    tSpin = input%ctrl%tSpin
    nSpin = 1
    if (input%ctrl%reksInp%reksAlg /= reksTypes%noReks) then
      ! REKS follows spin-restricted open-shell scheme so nSpin should be two in the main code, but
      ! some variables such as qOutput should be treated in a restricted scheme. Here nSpin is set
      ! to one and changes to two later in the initialization.
      allocate(reks)
    else if (tSpin) then
      ! unrestricted spin polarisation
      nSpin = 2
    end if
    nIndepHam = nSpin

    tSpinSharedEf = input%ctrl%tSpinSharedEf
    tSpinOrbit = input%ctrl%tSpinOrbit
    tDualSpinOrbit = input%ctrl%tDualSpinOrbit
    t2Component = input%ctrl%t2Component
    tRangeSep = allocated(input%ctrl%rangeSepInp)

    if (t2Component) then
      nSpin = 4
      nIndepHam = 1
    end if

    if (nSpin /= 2 .and. tSpinSharedEf) then
      call error("Colinear spin polarization required for shared Ef over spin channels")
    end if

    nAtom = input%geom%nAtom
    nType = input%geom%nSpecies
    select case(hamiltonianType)
    case default
      call error("Invalid Hamiltonian")
    case(hamiltonianTypes%dftb)
      orb = input%slako%orb
    case(hamiltonianTypes%xtb)
      ! TODO
      call error("xTB calculation currently not supported")
    end select
    nOrb = orb%nOrb
    tPeriodic = input%geom%tPeriodic
    tHelical = input%geom%tHelical

    ! start by assuming stress can be calculated if periodic
    tStress = tPeriodic ! .or. tHelical

    ! Brillouin zone sampling
    if (tPeriodic .or. tHelical) then
      nKPoint = input%ctrl%nKPoint
      allocate(kPoint(size(input%ctrl%KPoint,dim=1), nKPoint))
      allocate(kWeight(nKPoint))
      kPoint(:,:) = input%ctrl%KPoint
      if (sum(input%ctrl%kWeight(:)) < epsilon(1.0_dp)) then
        call error("Sum of k-point weights should be greater than zero!")
      end if
      kWeight(:) = input%ctrl%kWeight / sum(input%ctrl%kWeight)
    else
      nKPoint = 1
      allocate(kPoint(3, nKPoint))
      allocate(kWeight(nKpoint))
      kPoint(:,1) = 0.0_dp
      kWeight(1) = 1.0_dp
    end if

    tRealHS = .true.
    if (tPeriodic .or. tHelical) then
      if ( size(kPoint,dim=2) == 1 .and. all(kPoint(:, 1) == 0.0_dp)) then
        tRealHS = .true.
      else
        tRealHS = .false.
      end if
    end if

  #:if WITH_MPI

    if (input%ctrl%parallelOpts%nGroup > nIndepHam * nKPoint) then
      write(stdOut, *)"Parallel groups only relevant for tasks split over sufficent spins and/or&
          & k-points"
      write(tmpStr,"('Nr. groups:',I4,', Nr. indepdendent spins times k-points:',I4)")&
          & input%ctrl%parallelOpts%nGroup, nIndepHam * nKPoint
      call error(trim(tmpStr))
    end if

    call env%initMpi(input%ctrl%parallelOpts%nGroup)
  #:endif


  #:if WITH_SCALAPACK
    call initScalapack(input%ctrl%parallelOpts%blacsOpts, nAtom, nOrb, t2Component, env)
  #:endif
    call TParallelKS_init(parallelKS, env, nKPoint, nIndepHam)

    sccTol = input%ctrl%sccTol
    tShowFoldedCoord = input%ctrl%tShowFoldedCoord
    if (tShowFoldedCoord .and. .not. (tPeriodic .or. tHelical)) then
      call error("Folding coordinates back into the central cell is meaningless for molecular&
          & boundary conditions!")
    end if
    tFracCoord = input%geom%tFracCoord

    if (tSccCalc) then
      maxSccIter = input%ctrl%maxIter
    else
      maxSccIter = 1
    end if
    if (maxSccIter < 1) then
      call error("SCC iterations must be larger than 0")
    end if

    tWriteHS = input%ctrl%tWriteHS
    tWriteRealHS = input%ctrl%tWriteRealHS

    if (tPeriodic) then
      tLatticeChanged = .true.
      allocate(latVec(3, 3))
      @:ASSERT(all(shape(input%geom%latVecs) == shape(latVec)))
      latVec(:,:) = input%geom%latVecs(:,:)
      allocate(origin(3))
      origin(:) = input%geom%origin
      allocate(recVec(3, 3))
      allocate(invLatVec(3, 3))
      invLatVec = latVec(:,:)
      call matinv(invLatVec)
      invLatVec = reshape(invLatVec, (/3, 3/), order=(/2, 1/))
      recVec = 2.0_dp * pi * invLatVec
      CellVol = abs(determinant33(latVec))
      recCellVol = abs(determinant33(recVec))
    else if (tHelical) then
      origin = input%geom%origin
      latVec = input%geom%latVecs(:,:)
      allocate(recVec(1, 1))
      recVec = 1.0_dp / latVec(1,1)
      allocate(invLatVec(0, 0))
    else
      allocate(latVec(0, 0))
      allocate(origin(0))
      allocate(recVec(0, 0))
      allocate(invLatVec(0, 0))
      CellVol = 0.0_dp
      recCellVol = 0.0_dp
      tLatticeChanged = .false.
    end if

    select case(hamiltonianType)
    case default
      call error("Invalid Hamiltonian")
    case(hamiltonianTypes%dftb)
      ! Slater-Koster tables
      skHamCont = input%slako%skHamCont
      skOverCont = input%slako%skOverCont
      pRepCont = input%slako%repCont

      allocate(atomEigVal(orb%mShell, nType))
      @:ASSERT(size(input%slako%skSelf, dim=1) == orb%mShell)
      @:ASSERT(size(input%slako%skSelf, dim=2) == size(atomEigVal, dim=2))
      atomEigVal(:,:) = input%slako%skSelf(1:orb%mShell, :)

      @:ASSERT(size(input%slako%skOcc, dim=1) >= orb%mShell)
      @:ASSERT(size(input%slako%mass) == nType)
      allocate(speciesMass(nType))
      speciesMass(:) = input%slako%mass(:)
    case(hamiltonianTypes%xtb)
      ! TODO
      call error("xTB calculation currently not supported")
    end select

    ! Spin W's !'
    if (allocated(input%ctrl%spinW)) then
      allocate(spinW(orb%mShell, orb%mShell, nType))
      spinW(:,:,:) = 0.0_dp
      do iSp = 1, nType
        do jj = 1, orb%nShell(iSp)
          do kk = 1, orb%nShell(iSp)
            spinW(jj, kk, iSp) = input%ctrl%spinW(jj, kk, iSp)
          end do
        end do
      end do
    end if

    if (tSpinOrbit) then
      allocate(xi(orb%mShell,nType))
      xi(:,:) = 0.0_dp
      do iSp=1,nType
        do jj=1, orb%nShell(iSp)
          xi(jj,iSp)=input%ctrl%xi(jj,iSp)
        end do
      end do
    end if

    ! on-site corrections
    if (allocated(input%ctrl%onSiteElements)) then
      allocate(onSiteElements(orb%mShell, orb%mShell, 2, nType))
      onSiteElements(:,:,:,:) = input%ctrl%onSiteElements(:,:,:,:)
    end if

    tMixBlockCharges = tDFTBU .or. allocated(onSiteElements)

    ! DFTB+U parameters
    if (tDFTBU) then
      nDFTBUfunc = input%ctrl%DFTBUfunc
      allocate(UJ(size(input%ctrl%UJ,dim=1),size(input%ctrl%UJ,dim=2)))
      allocate(nUJ(size(input%ctrl%nUJ)))
      allocate(niUJ(size(input%ctrl%niUJ,dim=1),size(input%ctrl%niUJ,dim=2)))
      allocate(iUJ(size(input%ctrl%iUJ,dim=1), size(input%ctrl%iUJ,dim=2),&
          & size(input%ctrl%iUJ,dim=3)))

      UJ(:,:) = input%ctrl%UJ(:,:)
      nUJ(:) = input%ctrl%nUJ(:)
      niUJ(:,:) = input%ctrl%niUJ(:,:)
      iUJ(:,:,:) = input%ctrl%iUJ(:,:,:)
      do iSp = 1, nType
        do jj = 1, nUJ(iSp)
          if (niUJ(jj,iSp)>1) then
            call heap_sort(iUJ(1:niUJ(jj,iSp),jj,iSp))
          end if
        end do
      end do
    else
      allocate(UJ(0,0))
      allocate(nUJ(0))
      allocate(niUJ(0,0))
      allocate(iUJ(0,0,0))
    end if

    select case(hamiltonianType)
    case default
      call error("Invalid Hamiltonian")
    case(hamiltonianTypes%dftb)
      ! Cut-offs for SlaKo, repulsive
      cutOff%skCutOff = max(getCutOff(skHamCont), getCutOff(skOverCont))
      cutOff%repCutOff = getCutOff(pRepCont)
      cutOff%mCutOff = maxval([cutOff%skCutOff, cutOff%repCutOff])
    case(hamiltonianTypes%xtb)
      ! TODO
      call error("xTB calculation currently not supported")
    end select

    ! Get species names and output file
    geoOutFile = input%ctrl%outFile
    allocate(speciesName(size(input%geom%speciesNames)))
    speciesName(:) = input%geom%speciesNames(:)

    do iSp = 1, nType
      do jj = iSp+1, nType
        if (speciesName(iSp) == speciesName(jj)) then
          write(tmpStr,"('Duplicate identical species labels in the geometry: ',A)")speciesName(iSp)
          call error(tmpStr)
        end if
      end do
    end do

    ! Initialise the SCC module (the two copies of the Hubbard Us are rather
    ! artifical, since the copy for the main program is only used for dumping
    ! into the tagged format for autotest)
    allocate(hubbU(orb%mShell, nType))

    select case(hamiltonianType)
    case default
      call error("Invalid Hamiltonian")
    case(hamiltonianTypes%dftb)
      @:ASSERT(size(input%slako%skHubbU, dim=1) >= orb%mShell)
      @:ASSERT(size(input%slako%skHubbU, dim=2) == nType)
      hubbU(:,:) = input%slako%skHubbU(1:orb%mShell, :)
    case(hamiltonianTypes%xtb)
      ! TODO
      call error("xTB calculation currently not supported")
    end select

    if (allocated(input%ctrl%hubbU)) then
      where (input%ctrl%hubbU > 0.0_dp)
        hubbU = input%ctrl%hubbU
      end where
    end if

    tPoisson = input%ctrl%tPoisson

    if (tSccCalc) then
      allocate(sccInp)
      allocate(sccCalc)
      sccInp%orb => orb

      sccInp%hasExternalShifts = tPoisson

      if (tPeriodic) then
        sccInp%latVecs = latVec
        sccInp%recVecs = recVec
        sccInp%volume = CellVol
      else if (tHelical) then
        call error("Scc calculations not currently supported for helical boundary conditions")
      end if
      sccInp%hubbU = hubbU
      allocate(tDampedShort(nType))
      if (input%ctrl%tDampH) then
        tDampedShort = (speciesMass < 3.5_dp * amu__au)
        !tDampedShort(:) = (speciesName == "H" .or. speciesName == "h")
      else
        tDampedShort(:) = .false.
      end if
      sccInp%tDampedShort = tDampedShort
      sccInp%dampExp = input%ctrl%dampExp

      ! H5 correction
      if (input%ctrl%h5SwitchedOn) then
        if (.not. any(speciesMass < 3.5_dp * amu__au)) then
          call error("H5 correction used without H atoms present")
        end if
        if (any(tDampedShort)) then
          call error("H5 correction is not compatible with X-H damping")
        end if
        allocate(pH5Correction)
        call H5Corr_init(pH5Correction, speciesName, input%ctrl%h5RScale, input%ctrl%h5WScale,&
            & input%ctrl%h5ElementPara)
        sccInp%h5Correction = pH5Correction
      end if

      nExtChrg = input%ctrl%nExtChrg
      tExtChrg = (nExtChrg > 0)
      if (tExtChrg) then
        if (.not.tSccCalc) then
          call error("External charges can only be used in an SCC calculation")
        end if
        tStress = .false. ! Stress calculations not allowed
        @:ASSERT(size(input%ctrl%extChrg, dim=1) == 4)
        @:ASSERT(size(input%ctrl%extChrg, dim=2) == nExtChrg)
        sccInp%extCharges = input%ctrl%extChrg
        if (allocated(input%ctrl%extChrgBlurWidth)) then
          sccInp%blurWidths = input%ctrl%extChrgblurWidth
          if (any(sccInp%blurWidths < 0.0_dp)) then
            call error("Gaussian blur widths for charges may not be negative")
          end if
        end if
      end if
      if (allocated(input%ctrl%chrgConstr)) then
        @:ASSERT(all(shape(input%ctrl%chrgConstr) == (/ nAtom, 2 /)))
        if (any(abs(input%ctrl%chrgConstr(:,2)) > epsilon(1.0_dp))) then
          sccInp%chrgConstraints = input%ctrl%chrgConstr
        end if
      end if

      if (allocated(input%ctrl%thirdOrderOn)) then
        @:ASSERT(tSccCalc)
        @:ASSERT(all(shape(input%ctrl%thirdOrderOn) == (/ nAtom, 2 /)))
        sccInp%thirdOrderOn = input%ctrl%thirdOrderOn
      end if

      sccInp%coulombInput%ewaldAlpha = input%ctrl%ewaldAlpha
      sccInp%coulombInput%tolEwald = input%ctrl%tolEwald
      call initialize(sccCalc, env, sccInp)
      deallocate(sccInp)

      ! Longest cut-off including the softening part of gamma
      cutOff%mCutOff = max(cutOff%mCutOff, sccCalc%getCutOff())

      if (input%ctrl%t3rd .and. input%ctrl%tShellResolved) then
        call error("Onsite third order DFTB only compatible with shell non-resolved SCC")
      end if

      ! Initialize full 3rd order module
      t3rd = input%ctrl%t3rd
      t3rdFull = input%ctrl%t3rdFull
      if (t3rdFull) then
        @:ASSERT(tSccCalc)
        thirdInp%orb => orb
        thirdInp%hubbUs = hubbU
        thirdInp%hubbUDerivs = input%ctrl%hubDerivs
        allocate(thirdInp%damped(nType))
        thirdInp%damped(:) = tDampedShort
        thirdInp%dampExp = input%ctrl%dampExp
        thirdInp%shellResolved = input%ctrl%tShellResolved
        allocate(thirdOrd)
        call ThirdOrder_init(thirdOrd, thirdInp)
        cutOff%mCutOff = max(cutOff%mCutOff, thirdOrd%getCutOff())
      end if
    end if

    ! Initial coordinates
    allocate(coord0(3, nAtom))
    @:ASSERT(all(shape(coord0) == shape(input%geom%coords)))
    coord0(:,:) = input%geom%coords(:,:)

    tCoordsChanged = .true.

    allocate(species0(nAtom))
    @:ASSERT(all(shape(species0) == shape(input%geom%species)))
    species0(:) = input%geom%species(:)

    #:block DEBUG_CODE
    call inputCoherenceCheck(env, nAtom, coord0, speciesName, species0, tSccCalc)
    #:endblock DEBUG_CODE

    if (input%ctrl%tHalogenX) then
      if (.not. (t3rd .or. t3rdFull)) then
        call error("Halogen correction only fitted for 3rd order models")
      end if
      if (tPeriodic) then
        call error("Halogen correction was not fitted in periodic systems in original paper")
      end if
      allocate(halogenXCorrection)
      call THalogenX_init(halogenXCorrection, species0, speciesName)
    end if

    allocate(referenceN0(orb%mShell, nType))
    allocate(mass(nAtom))
    mass = speciesMass(species0)
    if (allocated(input%ctrl%masses)) then
      @:ASSERT(size(input%ctrl%masses) == nAtom)
      where (input%ctrl%masses >= 0.0_dp)
        mass = input%ctrl%masses
      end where
    end if

    if (tPeriodic) then
      ! Make some guess for the nr. of all interacting atoms
      nAllAtom = int((real(nAtom, dp)**(1.0_dp/3.0_dp) + 3.0_dp)**3)
    else if (tHelical) then
      ! 1D system, so much lower number of initial interactions
      nAllAtom = nAtom + 3
      if (size(latVec,dim=1)==3) then
        nAllAtom = nAllAtom * nint(latVec(3,1))
      end if
    else
      nAllAtom = nAtom
    end if
    allocate(coord(3, nAllAtom))
    allocate(species(nAllAtom))
    allocate(img2CentCell(nAllAtom))
    allocate(iCellVec(nAllAtom))

    ! Intialize Hamilton and overlap
    tImHam = tDualSpinOrbit .or. (tSpinOrbit .and. tDFTBU) ! .or. tBField
    if (tSccCalc .and. .not.allocated(reks)) then
      allocate(chargePerShell(orb%mShell,nAtom,nSpin))
    else
      allocate(chargePerShell(0,0,0))
    end if
    if (.not.allocated(reks)) then
      allocate(ham(0, nSpin))
    end if
    if (tImHam) then
      allocate(iHam(0, nSpin))
    end if
    allocate(over(0))
    allocate(iSparseStart(0, nAtom))

    if (nSpin == 4) then
      allocate(nEl(1))
      allocate(Ef(1))
    else
      allocate(nEl(nSpin))
      allocate(Ef(nSpin))
    end if

    iDistribFn = input%ctrl%iDistribFn
    tempElec = input%ctrl%tempElec

    tFixEf = input%ctrl%tFixEf
    if (allocated(input%ctrl%Ef)) then
      Ef(:) = input%ctrl%Ef
    else
      Ef(:) = 0.0_dp
    end if
    tSetFillingTemp = input%ctrl%tSetFillingTemp
    tFillKSep = input%ctrl%tFillKSep
    tempAtom = input%ctrl%tempAtom
    deltaT = input%ctrl%deltaT

    ! Orbital equivalency relations 
    call setEquivalencyRelations(species0, sccCalc, orb, onSiteElements, iEqOrbitals, &
         & iEqBlockDFTBU, iEqBlockOnSite, iEqBlockDFTBULS, iEqBlockOnSiteLS, nIneqOrb, nMixElements)

    ! Initialize mixer
    ! (at the moment, the mixer does not need to know about the size of the
    ! vector to mix.)
    if (tSccCalc .and. .not.allocated(reks)) then
      allocate(pChrgMixer)
      iMixer = input%ctrl%iMixSwitch
      nGeneration = input%ctrl%iGenerations
      mixParam = input%ctrl%almix
      select case (iMixer)
      case (mixerTypes%simple)
        allocate(pSimplemixer)
        call init(pSimpleMixer, mixParam)
        call init(pChrgMixer, pSimpleMixer)
      case (mixerTypes%anderson)
        allocate(pAndersonMixer)
        if (input%ctrl%andersonNrDynMix > 0) then
          call init(pAndersonMixer, nGeneration, mixParam, input%ctrl%andersonInitMixing,&
              & input%ctrl%andersonDynMixParams, input%ctrl%andersonOmega0)
        else
          call init(pAndersonMixer, nGeneration, mixParam, input%ctrl%andersonInitMixing,&
              & omega0=input%ctrl%andersonOmega0)
        end if
        call init(pChrgMixer, pAndersonMixer)
      case (mixerTypes%broyden)
        allocate(pBroydenMixer)
        call init(pBroydenMixer, maxSccIter, mixParam, input%ctrl%broydenOmega0,&
            & input%ctrl%broydenMinWeight, input%ctrl%broydenMaxWeight, input%ctrl%broydenWeightFac)
        call init(pChrgMixer, pBroydenMixer)
      case(mixerTypes%diis)
        allocate(pDIISMixer)
        call init(pDIISMixer,nGeneration, mixParam, input%ctrl%tFromStart)
        call init(pChrgMixer, pDIISMixer)
      case default
        call error("Unknown charge mixer type.")
      end select
    end if

    ! initialise in cases where atoms move
    isGeoOpt = input%ctrl%isGeoOpt
    tCoordOpt = input%ctrl%tCoordOpt
    tLatOpt = (input%ctrl%tLatOpt .and. tPeriodic)
    if (tLatOpt) then
      if (tExtChrg) then
        ! Stop as not sure, what to do with the coordinates of the
        ! external charges, when the lattice changes.
        call error("External charges and lattice optimisation can not be used together.")
      end if
    end if
    if (tLatOpt) then
      tLatOptFixAng = input%ctrl%tLatOptFixAng
      tLatOptFixLen = input%ctrl%tLatOptFixLen
      tLatOptIsotropic = input%ctrl%tLatOptIsotropic
      if (tLatOptFixAng .or. any(tLatOptFixLen) .or. tLatOptIsotropic) then
        origLatVec(:,:) = latVec(:,:)
        do ii = 1, 3
           normOrigLatVec(:,ii) = origLatVec(:,ii) / sqrt(sum(origLatVec(:,ii)**2))
        end do
      end if
    end if
    extPressure = input%ctrl%pressure
    tBarostat = input%ctrl%tBarostat
    BarostatStrength = input%ctrl%BarostatStrength

  #:if WITH_SOCKETS
    tSocket = allocated(input%ctrl%socketInput)
    if (tSocket) then
      input%ctrl%socketInput%nAtom = nAtom
      call initSocket(env, input%ctrl%socketInput, tPeriodic, coord0, latVec, socket,&
          & tCoordsChanged, tLatticeChanged)
      tForces = .true.
      isGeoOpt = .false.
      tMD = .false.
    end if
  #:else
    tSocket = .false.
  #:endif

    tAppendGeo = input%ctrl%tAppendGeo
    tUseConvergedForces = (input%ctrl%tConvrgForces .and. tSccCalc) ! no point if not SCC
    tMD = input%ctrl%tMD
    tDerivs = input%ctrl%tDerivs
    tPrintMulliken = input%ctrl%tPrintMulliken
    tEField = input%ctrl%tEfield ! external electric field
    tExtField = tEField
    tMulliken = input%ctrl%tMulliken .or. tPrintMulliken .or. tExtField .or. tFixEf .or. tRangeSep
    tAtomicEnergy = input%ctrl%tAtomicEnergy
    tPrintEigVecs = input%ctrl%tPrintEigVecs
    tPrintEigVecsTxt = input%ctrl%tPrintEigVecsTxt

    tPrintForces = input%ctrl%tPrintForces
    tForces = input%ctrl%tForces .or. tPrintForces
    isLinResp = input%ctrl%lrespini%tInit

    select case(hamiltonianType)
    case default
      call error("Invalid Hamiltonian")
    case(hamiltonianTypes%dftb)
      referenceN0(:,:) = input%slako%skOcc(1:orb%mShell, :)
    case(hamiltonianTypes%xtb)
      ! TODO
      call error("xTB calculation currently not supported")
    end select

    nrChrg = input%ctrl%nrChrg
    nrSpinPol = input%ctrl%nrSpinPol
    
    call initializeReferenceCharges(species0, referenceN0, orb, input%ctrl%customOccAtoms, &
         & input%ctrl%customOccFillings, q0, qShell0)
    call setNElectrons(q0, nrChrg, nrSpinPol, nEl, nEl0)

    
    if (tForces) then
      tCasidaForces = input%ctrl%tCasidaForces
    else
      tCasidaForces = .false.
    end if
    if (tSccCalc) then
      forceType = input%ctrl%forceType
    else
      if (input%ctrl%forceType /= forceTypes%orig) then
        call error("Invalid force evaluation method for non-SCC calculations.")
      end if
    end if
    if (forceType == forceTypes%dynamicT0 .and. tempElec > minTemp) then
       call error("This ForceEvaluation method requires the electron temperature to be zero")
    end if
    if (tForces) then
      select case(input%ctrl%iDerivMethod)
      case (1)
        ! set step size from input
        if (input%ctrl%deriv1stDelta < epsilon(1.0_dp)) then
          write(tmpStr, "(A,E12.4)") 'Too small value for finite difference step :',&
              & input%ctrl%deriv1stDelta
          call error(tmpStr)
        end if
        call NonSccDiff_init(nonSccDeriv, diffTypes%finiteDiff, input%ctrl%deriv1stDelta)
      case (2)
        call NonSccDiff_init(nonSccDeriv, diffTypes%richardson)
      end select
    end if

    call getDenseDescCommon(orb, nAtom, t2Component, denseDesc)

    call ensureSolverCompatibility(input%ctrl%solver%iSolver, tSpin, kPoint, tForces,&
        & input%ctrl%parallelOpts, nIndepHam, tempElec)
    if (tRealHS) then
      nBufferedCholesky = 1
    else
      nBufferedCholesky = parallelKS%nLocalKS
    end if
    call TElectronicSolver_init(electronicSolver, input%ctrl%solver%iSolver, nBufferedCholesky)

    if (electronicSolver%isElsiSolver) then
      @:ASSERT(parallelKS%nLocalKS == 1)

      if (input%ctrl%parallelOpts%nGroup /= nIndepHam * nKPoint) then
        if (nSpin == 2) then
          write(tmpStr, "(A,I0,A,I0,A)")"ELSI solvers require as many groups as spin and k-point&
              & combinations. There are ", nIndepHam * nKPoint, " spin times k-point combinations&
              & and ", input%ctrl%parallelOpts%nGroup, " groups"
        else
          write(tmpStr, "(A,I0,A,I0,A)")"ELSI solvers require as many groups as k-points. There&
              & are ", nIndepHam * nKPoint, " k-points and ", input%ctrl%parallelOpts%nGroup,&
              & " groups"
        end if
        call error(tmpStr)
      end if

      #:if WITH_OMP
        if (omp_get_max_threads() > 1) then
          call error("The ELSI-solvers should not be run with multiple threads. Set the&
              & environment variable OMP_NUM_THREADS to 1 in order to disable multi-threading.")
        end if
      #:endif

      if (tSpinOrbit .and. .not.&
          & any(electronicSolver%iSolver==[electronicSolverTypes%omm,electronicSolverTypes%elpa]))&
          & then
        call error("Only the ELSI libOMM and ELPA solvers are suitable for spin orbit at the&
            & moment")
      end if

      ! Would be using the ELSI matrix writing mechanism, so set this as always false
      tWriteHS = .false.
      call TElsiSolver_init(electronicSolver%elsi, input%ctrl%solver%elsi, env, denseDesc%fullSize,&
          & nEl, iDistribFn, nSpin, parallelKS%localKS(2, 1), nKpoint, parallelKS%localKS(1, 1),&
          & kWeight(parallelKS%localKS(1, 1)), input%ctrl%tWriteHS)
    end if

    if (forceType /= forceTypes%orig .and. .not. electronicSolver%providesEigenvals) then
      call error("Alternative force evaluation methods are not supported by this electronic&
          & solver.")
    end if

  #:if WITH_TRANSPORT
    ! whether tunneling is computed
    tTunn = input%ginfo%tundos%defined
    ! whether local currents are computed
    tLocalCurrents = input%ginfo%greendens%doLocalCurr

    ! Do we use any part of negf (solver, tunnelling etc.)?
    tNegf = (electronicSolver%iSolver == electronicSolverTypes%GF) .or. tTunn .or. tLocalCurrents

  #:else

    tTunn = .false.
    tNegf = .false.

  #:endif

    ! temporary disables for various issues with NEGF
    if (tNegf) then
      if (tSpin) then
        call error("Spin polarization temporarily disabled for transport calculations.")
      end if
      if (tExtChrg) then
        call error("External charges temporarily disabled for transport calculations&
            & (electrostatic gates are available).")
      end if
    #:if WITH_TRANSPORT
      if (tRangeSep .and. transpar%nCont > 0) then
        call error("Range separated calculations do not work with transport calculations yet")
      end if
    #:endif
    end if


    ! requires stress to already be possible and it being a periodic calculation
    ! with forces
    tStress = (tPeriodic .and. tForces .and. .not.tNegf .and. tStress)

    nMovedAtom = input%ctrl%nrMoved
    nMovedCoord = 3 * nMovedAtom

    if (input%ctrl%maxRun == -1) then
      nGeoSteps = huge(1) - 1
      ! Workaround:PGI 17.10 -> do i = 0, huge(1) executes 0 times
      ! nGeoSteps = huge(1)
    else
      nGeoSteps = input%ctrl%maxRun
    end if

    if (nMovedAtom > 0) then
      allocate(indMovedAtom(size(input%ctrl%indMovedAtom)))
      indMovedAtom(:) = input%ctrl%indMovedAtom(:)
    else
      allocate(indMovedAtom(0))
    end if

    allocate(pGeoCoordOpt)
    if (tCoordOpt) then
      allocate(tmpCoords(nMovedCoord))
      tmpCoords(1:nMovedCoord) = reshape(coord0(:, indMovedAtom), (/ nMovedCoord /))
      select case (input%ctrl%iGeoOpt)
      case(geoOptTypes%steepestDesc)
        allocate(tmpWeight(nMovedCoord))
        tmpWeight(1:nMovedCoord) = 0.5_dp * deltaT**2 / reshape(spread(mass(indMovedAtom), 1, 3),&
            & (/nMovedCoord/))
        allocate(pSteepDesc)
        call init(pSteepDesc, size(tmpCoords), input%ctrl%maxForce, input%ctrl%maxAtomDisp,&
            & tmpWeight )
        deallocate(tmpWeight)
        call init(pGeoCoordOpt, pSteepDesc)
      case (geoOptTypes%conjugateGrad)
        allocate(pConjGrad)
        call init(pConjGrad, size(tmpCoords), input%ctrl%maxForce, input%ctrl%maxAtomDisp)
        call init(pGeoCoordOpt, pConjGrad)
      case (geoOptTypes%diis)
        allocate(pDIIS)
        call init(pDIIS, size(tmpCoords), input%ctrl%maxForce, input%ctrl%deltaGeoOpt,&
            & input%ctrl%iGenGeoOpt)
        call init(pGeoCoordOpt, pDIIS)
      case (geoOptTypes%lbfgs)
        allocate(pLbfgs)
        call TLbfgs_init(pLbfgs, size(tmpCoords), input%ctrl%maxForce, tolSameDist,&
            & input%ctrl%maxAtomDisp, input%ctrl%lbfgsInp%memory)
        call init(pGeoCoordOpt, pLbfgs)
      end select
      call reset(pGeoCoordOpt, tmpCoords)
    end if

    allocate(pGeoLatOpt)
    if (tLatOpt) then
      select case (input%ctrl%iGeoOpt)
      case(geoOptTypes%steepestDesc)
        allocate(tmpWeight(9))
        tmpWeight = 1.0_dp
        allocate(pSteepDescLat)
        call init(pSteepDescLat, 9, input%ctrl%maxForce, input%ctrl%maxLatDisp, tmpWeight)
        deallocate(tmpWeight)
        call init(pGeoLatOpt, pSteepDescLat)
      case(geoOptTypes%conjugateGrad, geoOptTypes%diis) ! use CG lattice for both DIIS and CG
        allocate(pConjGradLat)
        call init(pConjGradLat, 9, input%ctrl%maxForce, input%ctrl%maxLatDisp)
        call init(pGeoLatOpt, pConjGradLat)
      case (geoOptTypes%LBFGS)
        allocate(pLbfgsLat)
        call TLbfgs_init(pLbfgsLat, 9, input%ctrl%maxForce, tolSameDist, input%ctrl%maxLatDisp,&
            & input%ctrl%lbfgsInp%memory)
        call init(pGeoLatOpt, pLbfgsLat)
      end select
      if (tLatOptIsotropic ) then
        ! optimization uses scaling factor of unit cell
        call reset(pGeoLatOpt, (/1.0_dp,0.0_dp,0.0_dp,0.0_dp,0.0_dp,0.0_dp,0.0_dp,0.0_dp,0.0_dp/))
      else if (tLatOptFixAng) then
        ! optimization uses scaling factor of lattice vectors
        call reset( pGeoLatOpt, (/1.0_dp,1.0_dp,1.0_dp,0.0_dp,0.0_dp,0.0_dp,0.0_dp,0.0_dp,0.0_dp/))
      else
        call reset( pGeoLatOpt, reshape(latVec, (/ 9 /)) )
      end if
    end if

    if (.not.(isGeoOpt.or.tMD.or.tSocket)) then
      nGeoSteps = 0
    end if

    if (tSocket .and. tHelical) then
      call error("The socket protocol does not understand helical geometries")
    end if

    ! Initialize constraints
    if (input%ctrl%nrConstr > 0) then
      allocate(conAtom(input%ctrl%nrConstr))
      allocate(conVec(3, input%ctrl%nrConstr))
      conAtom(:) = input%ctrl%conAtom
      conVec(:,:) = input%ctrl%conVec
      do ii = 1, input%ctrl%nrConstr
        conVec(:,ii) = conVec(:,ii) / sqrt(sum(conVec(:,ii)**2))
      end do
    end if

    ! Dispersion
    tHHRepulsion = .false.
    tDispersion = allocated(input%ctrl%dispInp)
    if (tDispersion) then
      if (tHelical) then
        call error("Dispersion not currently supported for helical boundary conditions")
      end if
      if (allocated(input%ctrl%dispInp%slakirk)) then

        tStress = .false.
        if (tLatOpt) then
          call error("Sorry, lattice optimisation and Slater-Kirkwood type dispersion can not be&
              & used together")
        end if
        if (tBarostat) then
          call error("Sorry, barostatic MD and Slater-Kirkwood type dispersion can not be used&
              & together")
        end if
        allocate(slaKirk)
        if (tPeriodic) then
          call DispSlaKirk_init(slaKirk, input%ctrl%dispInp%slakirk, latVec)
        else if (tHelical) then
          call error("Slater-Kirkwood incompatible with helical boundary conditions")
        else
          call DispSlaKirk_init(slaKirk, input%ctrl%dispInp%slakirk)
        end if
        call move_alloc(slaKirk, dispersion)

      elseif (allocated(input%ctrl%dispInp%uff)) then
        allocate(uff)
        if (tPeriodic) then
          call DispUff_init(uff, input%ctrl%dispInp%uff, nAtom, species0, latVec)
        else
          call DispUff_init(uff, input%ctrl%dispInp%uff, nAtom)
        end if
        call move_alloc(uff, dispersion)

    #:if WITH_DFTD3
      elseif (allocated(input%ctrl%dispInp%dftd3)) then
        allocate(dftd3)
        tHHRepulsion = input%ctrl%dispInp%dftd3%hhrepulsion
        if (tHHRepulsion .and. .not. any(speciesMass < 3.5_dp * amu__au)) then
          call error("H-H repulsion correction used without H atoms present")
        end if
        if (tPeriodic) then
          call DispDftD3_init(dftd3, input%ctrl%dispInp%dftd3, nAtom, species0, speciesName, latVec)
        else
          call DispDftD3_init(dftd3, input%ctrl%dispInp%dftd3, nAtom, species0, speciesName)
        end if
        call move_alloc(dftd3, dispersion)
    #:endif
      else if (allocated(input%ctrl%dispInp%dftd4)) then
        allocate(dftd4)
        if (tPeriodic) then
          call init(dftd4, input%ctrl%dispInp%dftd4, nAtom, species0, speciesName, latVec)
        else
          call init(dftd4, input%ctrl%dispInp%dftd4, nAtom, species0, speciesName)
        end if
        call move_alloc(dftd4, dispersion)
      end if
      cutOff%mCutOff = max(cutOff%mCutOff, dispersion%getRCutOff())
    end if

    if (allocated(input%ctrl%solvInp)) then
      if (allocated(input%ctrl%solvInp%GBInp)) then
        if (tPeriodic) then
          call createSolvationModel(solvation, input%ctrl%solvInp%GBInp, &
              & nAtom, species0, speciesName, latVec)
        else
          call createSolvationModel(solvation, input%ctrl%solvInp%GBInp, &
              & nAtom, species0, speciesName)
        end if
      else if (allocated(input%ctrl%solvInp%SASAInp)) then
        if (tPeriodic) then
          call createSolvationModel(solvation, input%ctrl%solvInp%SASAInp, &
              & nAtom, species0, speciesName, latVec)
        else
          call createSolvationModel(solvation, input%ctrl%solvInp%SASAInp, &
              & nAtom, species0, speciesName)
        end if
      end if
      if (.not.allocated(solvation)) then
        call error("Could not initialize solvation model!")
      end if
      cutOff%mCutOff = max(cutOff%mCutOff, solvation%getRCutOff())
    end if

    if (allocated(halogenXCorrection)) then
      cutOff%mCutOff = max(cutOff%mCutOff, halogenXCorrection%getRCutOff())
    end if

    if (input%ctrl%nrChrg == 0.0_dp .and. .not.(tPeriodic.or.tHelical) .and. tMulliken) then
      tDipole = .true.
    else
      tDipole = .false.
    end if

    if (tMulliken) then
      if (allocated(input%ctrl%cm5Input)) then
        allocate(cm5Cont)
        if (tPeriodic) then
          call TChargeModel5_init(cm5Cont, input%ctrl%cm5Input, input%geom%nAtom, &
              & input%geom%speciesNames, .false., input%geom%latVecs)
        else
          call TChargeModel5_init(cm5Cont, input%ctrl%cm5Input, input%geom%nAtom, &
              & input%geom%speciesNames, .false.)
        end if
        cutOff%mCutOff = max(cutOff%mCutOff, cm5Cont%getRCutOff())
     end if
    end if

    if (allocated(input%ctrl%elStatPotentialsInp)) then
      if (.not.tSccCalc) then
        call error("Electrostatic potentials only available for SCC calculations")
      end if
      allocate(esp)
      call TElStatPotentials_init(esp, input%ctrl%elStatPotentialsInp, tEField .or. tExtChrg)
    end if

    if (allocated(input%ctrl%pipekMezeyInp)) then
      allocate(pipekMezey)
      call initialise(pipekMezey, input%ctrl%pipekMezeyInp)
    end if
    tLocalise = allocated(pipekMezey)
    if (tLocalise .and. (nSpin > 2 .or. t2Component)) then
      call error("Localisation of electronic states currently unsupported for non-collinear and&
          & spin orbit calculations")
    end if

    if (isLinResp) then

      ! input sanity checking
    #:if not WITH_ARPACK
      call error("This binary has been compiled without support for linear response calculations.")
    #:endif
      if (.not. tSccCalc) then
        call error("Linear response excitation requires SCC=Yes")
      end if
      if (nspin > 2) then
        call error("Linear reponse does not work with non-colinear spin polarization yet")
      elseif (tSpin .and. tCasidaForces) then
        call error("excited state relaxation is not implemented yet for spin-polarized systems")
      elseif (tPeriodic .and. tCasidaForces) then
        call error("excited state relaxation is not implemented yet for periodic systems")
      elseif ((tPeriodic .or. tHelical) .and. .not.tRealHS) then
        call error("Linear response only works with non-periodic or gamma-point molecular crystals")
      elseif (tSpinOrbit) then
        call error("Linear response does not support spin orbit coupling at the moment.")
      elseif (tDFTBU) then
        call error("Linear response does not support LDA+U yet")
      elseif (input%ctrl%tShellResolved) then
        call error("Linear response does not support shell resolved scc yet")
      end if
      if (tempElec > 0.0_dp .and. tCasidaForces) then
        write(tmpStr, "(A,E12.4,A)")"Excited state forces are not implemented yet for fractional&
            & occupations, kT=", tempElec/Boltzmann,"K"
        call warning(tmpStr)
      end if

      if (input%ctrl%lrespini%nstat == 0) then
        if (tCasidaForces) then
          call error("Excited forces only available for StateOfInterest non zero.")
        end if
        if (input%ctrl%lrespini%tPrintEigVecs .or. input%ctrl%lrespini%tCoeffs) then
          call error("Excited eigenvectors only available for StateOfInterest non zero.")
        end if
      end if
      if (input%ctrl%lrespini%energyWindow < 0.0_dp) then
        call error("Negative energy window for excitations")
      end if

      ! Hubbard U and spin constants for excitations (W only needed for triplet/spin polarised)
      allocate(input%ctrl%lrespini%HubbardU(nType))
      allocate(input%ctrl%lrespini%spinW(nType))
      input%ctrl%lrespini%HubbardU = 0.0_dp
      input%ctrl%lrespini%spinW = 0.0_dp

      ! calculate linear response Gamma values from HOAO shell Hubbard U (non
      ! shell resolved)
      do iSp = 1, nType
        homoLoc = maxloc(atomEigVal(:orb%nShell(iSp), iSp),&
            & mask=referenceN0(:orb%nShell(iSp), iSp) > 0.0_dp)
        input%ctrl%lrespini%HubbardU(iSp) = hubbU(homoLoc(1), iSp)
      end do

      ! and atomic HOAO spin W value if needed
      input%ctrl%lrespini%spinW(:) = 0.0_dp
      select case(input%ctrl%lrespini%sym)
      case("S")
        ! Singlet case, no need for spin constants
      case("T","B"," ")
        ! triplet or spin-polarised
        do iSp = 1, nType
          homoLoc = maxloc(atomEigVal(:orb%nShell(iSp), iSp),&
              & mask=referenceN0(:orb%nShell(iSp), iSp) > 0.0_dp)
          input%ctrl%lrespini%spinW(iSp) = spinW(homoLoc(1), homoLoc(1), iSp)
        end do
      case default
        call error("Unknown excitation type requested")
      end select

      tPrintExcitedEigVecs = input%ctrl%lrespini%tPrintEigVecs
      tLinRespZVect = (input%ctrl%lrespini%tMulliken .or. tCasidaForces .or.&
          & input%ctrl%lrespini%tCoeffs .or. tPrintExcitedEigVecs)

      if (allocated(onSiteElements) .and. tLinRespZVect) then
        call error("Excited state property evaluation currently incompatible with onsite&
            & corrections")
      end if

      call init(lresp, input%ctrl%lrespini, nAtom, nEl(1), orb, tCasidaForces, onSiteElements)

    end if

    ! ppRPA stuff
    if (allocated(input%ctrl%ppRPA)) then

      if (abs(input%ctrl%nrChrg - 2.0_dp) > elecTolMax) then
        call warning("Particle-particle RPA should be for a reference system with a charge of +2.")
      end if

    #:for VAR, ERR in [("tSpinOrbit","spin orbit coupling"), ("tDFTBU","DFTB+U/pSIC"),&
      & ("tSpin","spin polarised ground state"), ("t3rd","third order"),&
      & ("any(kPoint /= 0.0_dp)","non-gamma k-points"), ("tFixEf", "a fixed Fermi level"),&
      & ("tPoisson", "use of the Poisson solver")]
      if (${VAR}$) then
        call error("PP-RPA does not support ${ERR}$")
      end if
    #:endfor
    #:for VAR, ERR in [("tShellResolved","shell resolved hamiltonians"),&
      & ("h5SwitchedOn","H5"), ("tDampH","H damping")]
      if (input%ctrl%${VAR}$) then
        call error("PP-RPA does not support ${ERR}$")
      end if
    #:endfor
    #:for VAR, ERR in [("solvation","solvation"), ("onSiteElements","onsite corrections"),&
      & ("reks","REKS")]
      if (allocated(${VAR}$)) then
        call error("PP-RPA does not support ${ERR}$")
      end if
    #:endfor
    #:if WITH_TRANSPORT
      if (input%transpar%defined) then
        call error("PP-RPA does not support transport calculations")
      end if
    #:endif

      if (isGeoOpt .or. tMD .or. tSocket) then
        call warning ("Geometry optimisation with ppRPA is probably not what you want - forces in&
            & the (N-2) electron ground state system do not match the targeted system for the&
            & excited states")
      end if

      call move_alloc(input%ctrl%ppRPA, ppRPA)

    end if

    iSeed = input%ctrl%iSeed
    tRandomSeed = (iSeed < 1)
    ! Note: This routine may not be called multiple times. If you need further random generators,
    ! extend the routine and create them within this call.
    call createRandomGenerators(env, iSeed, randomInit, randomThermostat)

    call getRandom(randomInit, rTmp)
    runId = int(real(huge(runId) - 1, dp) * rTmp) + 1

    ! MD stuff
    if (tMD) then
      ! Create MD framework.
      allocate(pMDFrame)
      call init(pMDFrame, nMovedAtom, nAtom, input%ctrl%tMDstill)

      ! Create temperature profile, if thermostat is not the dummy one
      if (input%ctrl%iThermostat /= 0) then
        allocate(temperatureProfile)
        call TempProfile_init(temperatureProfile, input%ctrl%tempMethods, input%ctrl%tempSteps,&
            & input%ctrl%tempValues)
        pTempProfile => temperatureProfile
      else
        nullify(pTempProfile)
      end if

      ! Create thermostat
      allocate(pThermostat)
      select case (input%ctrl%iThermostat)
      case (0) ! No thermostat
        allocate(pDummyTherm)
        call init(pDummyTherm, tempAtom, mass(indMovedAtom), randomThermostat, pMDFrame)
        call init(pThermostat, pDummyTherm)
      case (1) ! Andersen thermostat
        allocate(pAndersenTherm)
        call init(pAndersenTherm, randomThermostat, mass(indMovedAtom), pTempProfile,&
            & input%ctrl%tRescale, input%ctrl%wvScale, pMDFrame)
        call init(pThermostat, pAndersenTherm)
      case (2) ! Berendsen thermostat
        allocate(pBerendsenTherm)
        call init(pBerendsenTherm, randomThermostat, mass(indMovedAtom), pTempProfile,&
            & input%ctrl%wvScale, pMDFrame)
        call init(pThermostat, pBerendsenTherm)
      case (3) ! Nose-Hoover-Chain thermostat
        allocate(pNHCTherm)
        if (input%ctrl%tInitNHC) then
          call init(pNHCTherm, randomThermostat, mass(indMovedAtom), pTempProfile,&
              & input%ctrl%wvScale, pMDFrame, input%ctrl%deltaT, input%ctrl%nh_npart,&
              & input%ctrl%nh_nys, input%ctrl%nh_nc, input%ctrl%xnose, input%ctrl%vnose,&
              & input%ctrl%gnose)
        else
          call init(pNHCTherm, randomThermostat, mass(indMovedAtom), pTempProfile,&
              & input%ctrl%wvScale, pMDFrame, input%ctrl%deltaT, input%ctrl%nh_npart,&
              & input%ctrl%nh_nys, input%ctrl%nh_nc)
        end if
        call init(pThermostat, pNHCTherm)
      end select

      ! Create MD integrator
      allocate(pVelocityVerlet)
      if (input%ctrl%tReadMDVelocities) then
        if (tBarostat) then
          call init(pVelocityVerlet, deltaT, coord0(:,indMovedAtom), pThermostat,&
              & input%ctrl%initialVelocities, BarostatStrength, extPressure, input%ctrl%tIsotropic)
        else
          call init(pVelocityVerlet, deltaT, coord0(:,indMovedAtom), pThermostat,&
              & input%ctrl%initialVelocities)
        end if
      else
        if (tBarostat) then
          call init(pVelocityVerlet, deltaT, coord0(:,indMovedAtom), pThermostat, BarostatStrength,&
              & extPressure, input%ctrl%tIsotropic)
        else
          call init(pVelocityVerlet, deltaT, coord0(:,indMovedAtom), pThermostat)
        end if
      end if
      allocate(pMDIntegrator)
      call init(pMDIntegrator, pVelocityVerlet)
    end if

    call initPlumed(env, input%ctrl%tPlumed, tMD, plumedCalc)

    ! Check for extended Born-Oppenheimer MD
    isXlbomd = allocated(input%ctrl%xlbomd)
    if (isXlbomd) then
      if (input%ctrl%iThermostat /= 0) then
        call error("XLBOMD does not work with thermostats yet")
      elseif (tBarostat) then
        call error("XLBOMD does not work with barostats yet")
      elseif (nSpin /= 1 .or. tDFTBU .or. allocated(onSiteElements)) then
        call error("XLBOMD does not work for spin, DFTB+U or onsites yet")
      elseif (forceType /= forceTypes%dynamicT0 .and. forceType /= forceTypes%dynamicTFinite) then
        call error("Force evaluation method incompatible with XLBOMD")
      elseif (iDistribFn /= fillingTypes%Fermi) then
        call error("Filling function incompatible with XLBOMD")
      end if
      allocate(xlbomdIntegrator)
      call Xlbomd_init(xlbomdIntegrator, input%ctrl%xlbomd, nIneqOrb)
    end if

    minSccIter = getMinSccIters(tSccCalc, tDftbU, nSpin)
    if (isXlbomd) then
      call xlbomdIntegrator%setDefaultSCCParameters(minSccIter, maxSccIter, sccTol)
    end if

    if (tDerivs) then
      allocate(tmp3Coords(3,nMovedAtom))
      tmp3Coords = coord0(:,indMovedAtom)
      call create(derivDriver, tmp3Coords, input%ctrl%deriv2ndDelta)
      coord0(:,indMovedAtom) = tmp3Coords
      deallocate(tmp3Coords)
      nGeoSteps = 2 * 3 * nMovedAtom - 1
    end if

    if (tEField) then
      EFieldStrength = input%ctrl%EFieldStrength
      EfieldVector(:) = input%ctrl%EfieldVector(:)
      tTDEfield = input%ctrl%tTDEfield
      EfieldOmega = input%ctrl%EfieldOmega
      EfieldPhase = input%ctrl%EfieldPhase
      if (tTDEfield .and. .not. tMD) then
        call error ("Time dependent electric fields only possible for MD!")
      end if
      ! parser should catch all of these:
      @:ASSERT(.not.tTDEfield .or. tMD)
    else
      EFieldStrength = 0.0_dp
      EfieldVector(:) = 0.0_dp
      tTDEfield = .false.
      EfieldOmega = 0.0_dp
      EfieldPhase = 0
    end if

    tReadChrg = input%ctrl%tReadChrg

    if (tRangeSep) then
      call ensureRangeSeparatedReqs(tPeriodic, tHelical, tReadChrg, input%ctrl%tShellResolved,&
          & tAtomicEnergy, input%ctrl%rangeSepInp)
      call getRangeSeparatedCutoff(input%ctrl%rangeSepInp%cutoffRed, cutOff)
      call initRangeSeparated(nAtom, species0, speciesName, hubbU, input%ctrl%rangeSepInp,&
          & tSpin, allocated(reks), rangeSep, deltaRhoIn, deltaRhoOut, deltaRhoDiff, deltaRhoInSqr,&
          & deltaRhoOutSqr, nMixElements)
    end if

    tReadShifts = input%ctrl%tReadShifts
    tWriteShifts = input%ctrl%tWriteShifts

    ! Both temporarily removed until debugged:
    @:ASSERT(.not. tReadShifts)
    @:ASSERT(.not. tWriteShifts)

    tReadChrgAscii  = input%ctrl%tReadChrgAscii
    tWriteChrgAscii = input%ctrl%tWriteChrgAscii
    tSkipChrgChecksum = input%ctrl%tSkipChrgChecksum .or. tNegf

    call initializeCharges(species0, speciesName, orb, nEl, iEqOrbitals, nIneqOrb, &
         & nMixElements, input%ctrl%initialSpins, input%ctrl%initialCharges, nrChrg, &
         & q0, qInput, qOutput, qInpRed, qOutRed, qDiffRed, qBlockIn, qBlockOut, &
         & qiBlockIn, qiBlockOut)
   
    ! Initialise images (translations)
    if (tPeriodic .or. tHelical) then
      call getCellTranslations(cellVec, rCellVec, latVec, invLatVec, cutOff%mCutOff)
    else
      allocate(cellVec(3, 1))
      allocate(rCellVec(3, 1))
      cellVec(:,1) = [0.0_dp, 0.0_dp, 0.0_dp]
      rCellVec(:,1) = [0.0_dp, 0.0_dp, 0.0_dp]
    end if

    ! Initialize neighbourlist.
    allocate(neighbourList)
    call init(neighbourList, nAtom, nInitNeighbour)
    allocate(nNeighbourSK(nAtom))
    allocate(nNeighbourRep(nAtom))
    if (tRangeSep) then
      allocate(nNeighbourLC(nAtom))
    end if

    ! Set various options
    tWriteAutotest = env%tGlobalMaster .and. input%ctrl%tWriteTagged
    tWriteDetailedXML = env%tGlobalMaster .and. input%ctrl%tWriteDetailedXML
    tWriteResultsTag = env%tGlobalMaster .and. input%ctrl%tWriteResultsTag
    tWriteDetailedOut = env%tGlobalMaster .and. input%ctrl%tWriteDetailedOut
    tWriteBandDat = input%ctrl%tWriteBandDat .and. env%tGlobalMaster&
        & .and. electronicSolver%providesEigenvals

    ! Check if stopfiles already exist and quit if yes
    inquire(file=fStopSCC, exist=tExist)
    if (tExist) then
      call error("Stop file '" // fStopSCC // "' already present at startup")
    end if
    inquire(file=fStopDriver, exist=tExist)
    if (tExist) then
      call error("Stop file '" // fStopDriver // "' already present at startup")
    end if

    restartFreq = input%ctrl%restartFreq

    tDefinedFreeE = .true.
  #:if WITH_TRANSPORT
    if (tLatOpt .and. tNegf) then
      call error("Lattice optimisation currently incompatible with transport calculations")
    end if

    tUpload = input%transpar%taskUpload
    ! NOTE: originally EITHER 'contact calculations' OR 'upload' was possible
    !       introducing 'TransportOnly' option the logic is bit more
    !       involved: Contacts are not uploded in case of non-scc calculations
    if (electronicSolver%iSolver == electronicSolverTypes%OnlyTransport .and. .not.tSccCalc) then
      tUpload = .false.
    end if

    call initTransportArrays(tUpload, input%transpar, species0, orb, nAtom, nSpin, shiftPerLUp,&
        & chargeUp, allocated(qBlockIn), blockUp, shiftBlockUp)

    call initTransport(env, input, tDefinedFreeE)
  #:else
    tNegf = .false.
  #:endif

    if (tPoisson) then
      poissStr%nAtom = nAtom
      poissStr%nSpecies = nType
      poissStr%specie0 => species0
      poissStr%x0 => coord0
      poissStr%nel = nEl0
      poissStr%isPeriodic = tPeriodic
      if (tPeriodic) then
        poissStr%latVecs(:,:) = latVec(:,:)
      else
        poissStr%latVecs(:,:) = 0.0_dp
      end if
      poissStr%tempElec = tempElec

      call poiss_init(env, poissStr, orb, hubbU, input%poisson,&
        #:if WITH_TRANSPORT
          & input%transpar,&
        #:endif
          & tInitialized)

      if (.not. tInitialized) then
        call error("Poisson solver not initialized")
      end if
    end if

    tPoissonTwice = input%poisson%solveTwice

    if (tNegf) then
      if (tDispersion) then
        call error("Dispersion not currently avalable with transport calculations")
      end if
      if (isLinResp) then
        call error("Linear response is not compatible with transport calculations")
      end if
      if (nSpin > 2) then
        call error("Non-colinear spin not currently compatible with transport calculations")
      end if
      if (allocated(solvation)) then
        call error("Solvation is currently not available with transport calculations")
      end if
    end if

    if (env%tGlobalMaster) then
      call initOutputFiles(env, tWriteAutotest, tWriteResultsTag, tWriteBandDat, tDerivs,&
          & tWriteDetailedOut, tMd, isGeoOpt, geoOutFile, fdDetailedOut, fdMd, esp)
    end if

    if (tPoisson) then
      electrostatics = elstatTypes%poisson
    else
      electrostatics = elstatTypes%gammaFunc
    end if

  #:if WITH_SCALAPACK
    associate (blacsOpts => input%ctrl%parallelOpts%blacsOpts)
      call getDenseDescBlacs(env, blacsOpts%blockSize, blacsOpts%blockSize, denseDesc)
    end associate
  #:endif

    if (allocated(reks)) then
      call checkReksConsistency(input%ctrl%reksInp, onSiteElements, kPoint, nEl, nKPoint, tSccCalc,&
          & tSpin, tSpinOrbit, tDFTBU, tEField, isLinResp, tPeriodic, tLatOpt, tReadChrg)
      ! here, nSpin changes to 2 for REKS
      call TReksCalc_init(reks, input%ctrl%reksInp, electronicSolver, orb, spinW, nEl,&
          & input%ctrl%extChrg, input%ctrl%extChrgBlurWidth, hamiltonianType, nSpin,&
          & nExtChrg, t3rd.or.t3rdFull, tRangeSep, tForces, tPeriodic, tStress, tDipole)
    end if

    call initArrays(env, electronicSolver, tForces, tExtChrg, isLinResp, tLinRespZVect, tMd,&
        & tMulliken, tSpinOrbit, tImHam, tWriteRealHS, tWriteHS, t2Component, tRealHS,&
        & tPrintExcitedEigvecs, tDipole, allocated(reks), orb, nAtom, nMovedAtom, nKPoint, nSpin,&
        & nExtChrg, indMovedAtom, mass, denseDesc, rhoPrim, h0, iRhoPrim, excitedDerivs, ERhoPrim,&
        & derivs, chrgForces, energy, potential, TS, E0, Eband, eigen, filling, coord0Fold,&
        & newCoords, orbitalL, HSqrCplx, SSqrCplx, eigvecsCplx, HSqrReal, SSqrReal, eigvecsReal,&
        & rhoSqrReal, occNatural, velocities, movedVelo, movedAccel, movedMass, dipoleMoment)

  #:if WITH_TRANSPORT
    ! note, this has the side effect of setting up module variable transpar as copy of
    ! input%transpar

    if (tUpload) then
      ! check geometry details are consistent with transport with contacts
      call checkTransportRanges(nAtom, input%transpar)
    end if

    if (tContCalc) then
      ! geometry is reduced to contacts only
      allocate(iAtInCentralRegion(nAtom))
    else
      allocate(iAtInCentralRegion(transpar%idxdevice(2)))
    end if

    if (transpar%tPeriodic1D) then
      if ( any(abs(kPoint(2:3, :)) > 0.0_dp) ) then
        call error("For transport in wire-like cases, only k-points in the first index should be&
            & non-zero")
      end if
    end if

    if (transpar%taskUpload .and. transpar%ncont > 0) then
      if (tPeriodic .and. .not. transpar%tPeriodic1D) then
        do ii = 1, transpar%ncont
          do jj = 1, 3
            if (abs(dot_product(transpar%contacts(ii)%lattice, latVec(:,jj)))>epsilon(0.0)&
                & .and. any(abs(kPoint(jj,:)) > 0.0_dp)) then
              call error("The k-points along transport direction(s) should zero in that direction")
            end if
          end do
        end do
      end if
    end if

  #:else
    allocate(iAtInCentralRegion(nAtom))
  #:endif
    ! atoms in central cell/device region/all atoms depending on boundary conditions
    do iAt = 1, size(iAtInCentralRegion)
      iAtInCentralRegion(iAt) = iAt
    end do

    if (tShowFoldedCoord) then
      pCoord0Out => coord0Fold
    else
      pCoord0Out => coord0
    end if


    ! Projection of eigenstates onto specific regions of the system
    tProjEigenvecs = input%ctrl%tProjEigenvecs
    if (tProjEigenvecs) then
      call init(iOrbRegion)
      call init(regionLabels)
      do iReg = 1, size(input%ctrl%tShellResInRegion)
        call elemShape(input%ctrl%iAtInRegion, valshape, iReg)
        nAtomRegion = valshape(1)
        allocate(iAtomRegion(nAtomRegion))
        call intoArray(input%ctrl%iAtInRegion, iAtomRegion, iTmp, iReg)
        if (input%ctrl%tOrbResInRegion(iReg) .or. input%ctrl%tShellResInRegion(iReg)) then

          if (input%ctrl%tOrbResInRegion(iReg)) then
            iSp = species0(iAtomRegion(1)) ! all atoms the same in the region
            @:ASSERT(all(species0(iAtomRegion) == iSp))
            nOrbRegion = nAtomRegion
            ! Create orbital index.
            allocate(tmpir1(nOrbRegion))
            do iOrb = 1, orb%nOrbSpecies(iSp)
              tmpir1 = 0
              ind = 1
              do iAt = 1, nAtomRegion
                tmpir1(ind) = denseDesc%iAtomStart(iAtomRegion(iAt)) + iOrb - 1
                ind = ind + 1
              end do
              call append(iOrbRegion, tmpir1)
              write(tmpStr, "(A,'.',I0,'.',I0,'.out')")trim(input%ctrl%RegionLabel(iReg)),&
                  & orb%iShellOrb(iOrb,iSp), iOrb-orb%posShell(orb%iShellOrb(iOrb,iSp),iSp)&
                  & -orb%angShell(orb%iShellOrb(iOrb,iSp),iSp)
              call append(regionLabels, tmpStr)
            end do
            deallocate(tmpir1)
          end if

          if (input%ctrl%tShellResInRegion(iReg)) then
            iSp = species0(iAtomRegion(1)) ! all atoms the same in the region
            @:ASSERT(all(species0(iAtomRegion) == iSp))
            ! Create a separate region for each shell. It will contain
            ! the orbitals of that given shell for each atom in the region.
            do iSh = 1, orb%nShell(iSp)
              nOrbRegion = nAtomRegion * (orb%posShell(iSh + 1, iSp) - orb%posShell(iSh, iSp))
              ind = 1
              ! Create orbital index.
              allocate(tmpir1(nOrbRegion))
              do ii = 1, nAtomRegion
                iAt = iAtomRegion(ii)
                do jj = orb%posShell(iSh, iSp), orb%posShell(iSh + 1, iSp) - 1
                  tmpir1(ind) = denseDesc%iAtomStart(iAt) + jj - 1
                  ind = ind + 1
                end do
              end do
              call append(iOrbRegion, tmpir1)
              deallocate(tmpir1)
              write(tmpStr, "(A,'.',I0,'.out')")trim(input%ctrl%RegionLabel(iReg)), iSh
              call append(regionLabels, tmpStr)
            end do
          end if

        else
          ! We take all orbitals from all atoms.
          nOrbRegion = 0
          do ii = 1, nAtomRegion
            nOrbRegion = nOrbRegion + orb%nOrbAtom(iAtomRegion(ii))
          end do
          ind = 1
          allocate(tmpir1(nOrbRegion))
          ! Create an index of the orbitals
          do ii = 1, nAtomRegion
            iAt = iAtomRegion(ii)
            do jj = 1, orb%nOrbAtom(iAt)
              tmpir1(ind) = denseDesc%iAtomStart(iAt) + jj - 1
              ind = ind + 1
            end do
          end do
          call append(iOrbRegion, tmpir1)
          deallocate(tmpir1)
          write(tmpStr, "(A,'.out')") trim(input%ctrl%RegionLabel(iReg))
          call append(regionLabels, tmpStr)
        end if
        deallocate(iAtomRegion)
      end do
    end if

  #:if WITH_MPI
    if (env%mpi%nGroup > 1) then
      write(stdOut, "('MPI processes: ',T30,I0,' (split into ',I0,' groups)')")&
          & env%mpi%globalComm%size, env%mpi%nGroup
    else
      write(stdOut, "('MPI processes:',T30,I0)") env%mpi%globalComm%size
    end if
  #:endif

  #:if WITH_OMP
    write(stdOut, "('OpenMP threads: ', T30, I0)") omp_get_max_threads()
  #:endif

  #:if WITH_MPI and WITH_OMP
    if (omp_get_max_threads() > 1 .and. .not. input%ctrl%parallelOpts%tOmpThreads) then
      write(stdOut, *)
      call error("You must explicitely enable OpenMP threads (UseOmpThreads = Yes) if you wish to&
          & run an MPI-parallelised binary with OpenMP threads. If not, make sure that the&
          & environment variable OMP_NUM_THREADS is set to 1.")
      write(stdOut, *)
    end if
  #:endif

  #:if WITH_SCALAPACK
    write(stdOut, "('BLACS orbital grid size:', T30, I0, ' x ', I0)")env%blacs%orbitalGrid%nRow,&
        & env%blacs%orbitalGrid%nCol
    write(stdOut, "('BLACS atom grid size:', T30, I0, ' x ', I0)")env%blacs%atomGrid%nRow,&
        & env%blacs%atomGrid%nCol
  #:endif

    if (tRandomSeed) then
      write(stdOut, "(A,':',T30,I0)") "Chosen random seed", iSeed
    else
      write(stdOut, "(A,':',T30,I0)") "Specified random seed", iSeed
    end if

    if (input%ctrl%tMD) then
      select case(input%ctrl%iThermostat)
      case (0)
        if (tBarostat) then
          write(stdOut, "('Mode:',T30,A,/,T30,A)") 'MD without scaling of velocities',&
              & '(a.k.a. "NPE" ensemble)'
        else
          write(stdOut, "('Mode:',T30,A,/,T30,A)") 'MD without scaling of velocities',&
              & '(a.k.a. NVE ensemble)'
        end if
      case (1)
        if (tBarostat) then
          write(stdOut, "('Mode:',T30,A,/,T30,A)")&
              & "MD with re-selection of velocities according to temperature",&
              & "(a.k.a. NPT ensemble using Andersen thermostating + Berensen barostat)"
        else
          write(stdOut, "('Mode:',T30,A,/,T30,A)")&
              & "MD with re-selection of velocities according to temperature",&
              & "(a.k.a. NVT ensemble using Andersen thermostating)"
        end if
      case(2)
        if (tBarostat) then
          write(stdOut, "('Mode:',T30,A,/,T30,A)")&
              & "MD with scaling of velocities according to temperature",&
              & "(a.k.a. 'not' NVP ensemble using Berendsen thermostating and barostat)"
        else
          write(stdOut, "('Mode:',T30,A,/,T30,A)")&
              & "MD with scaling of velocities according to temperature",&
              & "(a.k.a. 'not' NVT ensemble using Berendsen thermostating)"
        end if
      case(3)
        if (tBarostat) then
          write(stdOut, "('Mode:',T30,A,/,T30,A)")"MD with scaling of velocities according to",&
              & "Nose-Hoover-Chain thermostat + Berensen barostat"
        else
          write(stdOut, "('Mode:',T30,A,/,T30,A)")"MD with scaling of velocities according to",&
              & "Nose-Hoover-Chain thermostat"
        end if

      case default
        call error("Unknown thermostat mode")
      end select
    elseif (isGeoOpt) then
      if (allocated(conAtom)) then
        strTmp = "with constraints"
      else
        strTmp = ""
      end if
      select case (input%ctrl%iGeoOpt)
      case (geoOptTypes%steepestDesc)
        write(stdOut, "('Mode:',T30,A)")'Steepest descent' // trim(strTmp)
      case (geoOptTypes%conjugateGrad)
        write(stdOut, "('Mode:',T30,A)") 'Conjugate gradient relaxation' // trim(strTmp)
      case (geoOptTypes%diis)
        write(stdOut, "('Mode:',T30,A)") 'Modified gDIIS relaxation' // trim(strTmp)
      case (geoOptTypes%lbfgs)
        write(stdout, "('Mode:',T30,A)") 'LBFGS relaxation' // trim(strTmp)
      case default
        call error("Unknown optimisation mode")
      end select
    elseif (tDerivs) then
      write(stdOut, "('Mode:',T30,A)") "2nd derivatives calculation"
      write(stdOut, "('Mode:',T30,A)") "Calculated for atoms:"
      write(stdOut, *) indMovedAtom
    elseif (tSocket) then
      write(stdOut, "('Mode:',T30,A)") "Socket controlled calculation"
    else
      write(stdOut, "('Mode:',T30,A)") "Static calculation"
    end if

    if (tSccCalc) then
      write(stdOut, "(A,':',T30,A)") "Self consistent charges", "Yes"
      write(stdOut, "(A,':',T30,E14.6)") "SCC-tolerance", sccTol
      write(stdOut, "(A,':',T30,I14)") "Max. scc iterations", maxSccIter
      if (input%ctrl%tShellResolved) then
         write(stdOut, "(A,':',T30,A)") "Shell resolved Hubbard", "Yes"
      else
         write(stdOut, "(A,':',T30,A)") "Shell resolved Hubbard", "No"
      end if
      if (tDFTBU) then
        write(stdOut, "(A,':',T35,A)")"Orbitally dependant functional", "Yes"
        write(stdOut, "(A,':',T30,A)")"Orbital functional", trim(plusUFunctionals%names(nDFTBUfunc))
      end if
      if (allocated(onSiteElements)) then
        write(stdOut, "(A,':',T35,A)")"On-site corrections", "Yes"
      end if
    else
      write(stdOut, "(A,':',T30,A)") "Self consistent charges", "No"
    end if

    if (allocated(reks)) then
      write(stdOut, "(A,':',T30,A)") "Spin polarisation", "No"
      write(stdOut, "(A,':',T30,F12.6,/,A,':',T30,F12.6)") "Nr. of up electrons", 0.5_dp*nEl(1),&
          & "Nr. of down electrons", 0.5_dp*nEl(1)
    else
      select case (nSpin)
      case(1)
        write(stdOut, "(A,':',T30,A)") "Spin polarisation", "No"
        write(stdOut, "(A,':',T30,F12.6,/,A,':',T30,F12.6)") "Nr. of up electrons", 0.5_dp*nEl(1),&
            & "Nr. of down electrons", 0.5_dp*nEl(1)
      case(2)
        write(stdOut, "(A,':',T30,A)") "Spin polarisation", "Yes"
        write(stdOut, "(A,':',T30,F12.6,/,A,':',T30,F12.6)") "Nr. of up electrons", nEl(1),&
            & "Nr. of down electrons", nEl(2)
      case(4)
        write(stdOut, "(A,':',T30,A)") "Non-collinear calculation", "Yes"
        write(stdOut, "(A,':',T30,F12.6)") "Nr. of electrons", nEl(1)
      end select
    end if

    if (tPeriodic) then
      write(stdOut, "(A,':',T30,A)") "Periodic boundaries", "Yes"
      if (tLatOpt) then
        write(stdOut, "(A,':',T30,A)") "Lattice optimisation", "Yes"
        write(stdOut, "(A,':',T30,f12.6)") "Pressure", extPressure
      end if
    else if (tHelical) then
      write (stdOut, "(A,':',T30,A)") "Helical boundaries", "Yes"
      if (tLatOpt) then
        write (stdOut, "(A,':',T30,A)") "Lattice optimisation", "Yes"
      end if
    else
      write(stdOut, "(A,':',T30,A)") "Periodic boundaries", "No"
    end if

    write(stdOut, "(A,':',T30,A)") "Electronic solver", electronicSolver%getSolverName()

    if (electronicSolver%iSolver == electronicSolverTypes%magma_gvd) then
      call gpuInfo()
    endif

    if (tSccCalc) then
      if (.not. allocated(reks)) then
        select case (iMixer)
        case(mixerTypes%simple)
          write (strTmp, "(A)") "Simple"
        case(mixerTypes%anderson)
          write (strTmp, "(A)") "Anderson"
        case(mixerTypes%broyden)
          write (strTmp, "(A)") "Broyden"
        case(mixerTypes%diis)
          write (strTmp, "(A)") "DIIS"
        end select
        write(stdOut, "(A,':',T30,A,' ',A)") "Mixer", trim(strTmp), "mixer"
        write(stdOut, "(A,':',T30,F14.6)") "Mixing parameter", mixParam
        write(stdOut, "(A,':',T30,I14)") "Maximal SCC-cycles", maxSccIter
        select case (iMixer)
        case(mixerTypes%anderson)
          write(stdOut, "(A,':',T30,I14)") "Nr. of chrg. vectors to mix", nGeneration
        case(mixerTypes%broyden)
          write(stdOut, "(A,':',T30,I14)") "Nr. of chrg. vec. in memory", nGeneration
        case(mixerTypes%diis)
          write(stdOut, "(A,':',T30,I14)") "Nr. of chrg. vectors to mix", nGeneration
        end select
      else
        write(stdOut, "(A,':',T30,I14)") "Maximal SCC-cycles", maxSccIter
      end if
    end if

    if (tCoordOpt) then
      write(stdOut, "(A,':',T30,I14)") "Nr. of moved atoms", nMovedAtom
    end if
    if (isGeoOpt) then
      write(stdOut, "(A,':',T30,I14)") "Max. nr. of geometry steps", nGeoSteps
      write(stdOut, "(A,':',T30,E14.6)") "Force tolerance", input%ctrl%maxForce
      if (input%ctrl%iGeoOpt == geoOptTypes%steepestDesc) then
        write(stdOut, "(A,':',T30,E14.6)") "Step size", deltaT
      end if
    end if

    tFirst = .true.
    if (allocated(conAtom)) then
      do ii = 1, nAtom
        do jj = 1, size(conAtom)
          if (conAtom(jj) == ii) then
            if (tFirst) then
              write(strTmp, "(A,':')") "Geometry constraints"
              tFirst = .false.
            else
              write(strTmp, "(A)") ""
            end if
            write(stdOut, "(A,T30,'At',I4,': ',3F10.6)") trim(strTmp), ii, (conVec(kk,jj), kk=1,3)
          end if
        end do
      end do
    end if

    if (.not. allocated(reks)) then
      if (.not.input%ctrl%tSetFillingTemp) then
        write(stdOut, format2Ue) "Electronic temperature", tempElec, 'H', Hartree__eV * tempElec,&
            & 'eV'
      end if
    end if
    if (tMD) then
      write(stdOut, "(A,':',T30,E14.6)") "Time step", deltaT
      if (input%ctrl%iThermostat == 0 .and. .not.input%ctrl%tReadMDVelocities) then
        write(stdOut, "(A,':',T30,E14.6)") "Temperature", tempAtom
      end if
      if (input%ctrl%tRescale) then
        write(stdOut, "(A,':',T30,E14.6)") "Rescaling probability", input%ctrl%wvScale
      end if
    end if

    if (tSccCalc) then
      if (tReadChrg) then
        write (strTmp, "(A,A,A)") "Read in from '", trim(fCharges), "'"
      else
        write (strTmp, "(A,E11.3,A)") "Set automatically (system chrg: ", input%ctrl%nrChrg, ")"
      end if
      write(stdOut, "(A,':',T30,A)") "Initial charges", trim(strTmp)
    end if

    do iSp = 1, nType
      call getShellNames(iSp, orb, shellNamesTmp)
      if (iSp == 1) then
        write (strTmp, "(A,':')") "Included shells"
      else
        write (strTmp, "(A)") ""
      end if
      do jj = 1, orb%nShell(iSp)
        if (jj == 1) then
          strTmp2 = trim(shellNamesTmp(jj))
        else
          strTmp2 = trim(strTmp2) // ", " // trim(shellNamesTmp(jj))
        end if
      end do
      write(stdOut, "(A,T29,A2,':  ',A)") trim(strTmp), trim(speciesName(iSp)), trim(strTmp2)
      deallocate(shellNamesTmp)
    end do

    if (tMulliken) then
      if (allocated(input%ctrl%customOccAtoms)) then
        call printCustomReferenceOccupations(orb, input%geom%species, &
            & input%ctrl%customOccAtoms, input%ctrl%customOccFillings)
      end if
    end if

    if (tPeriodic) then
      do ii = 1, nKPoint
        if (ii == 1) then
          write(strTmp, "(A,':')") "K-points and weights"
        else
          write(strTmp, "(A)") ""
        end if
        write(stdOut, "(A,T28,I6,':',3F10.6,3X,F10.6)") trim(strTmp), ii,&
            & (kPoint(jj, ii), jj=1, 3), kWeight(ii)
      end do
      write(stdout,*)
      do ii = 1, nKPoint
        if (ii == 1) then
          write(strTmp, "(A,':')") "K-points in absolute space"
        else
          write(strTmp, "(A)") ""
        end if
        write(stdout, "(A,T28,I6,':',3F10.6)") trim(strTmp), ii, matmul(invLatVec,kPoint(:,ii))
      end do
      write(stdout, *)
    end if

    if (tHelical) then
      do ii = 1, nKPoint
        if (ii == 1) then
          write(strTmp, "(A,':')") "K-points and weights"
        else
          write(strTmp, "(A)") ""
        end if
        write(stdOut,"(A,T28,I6,':',2F10.6,3X,F10.6)") trim(strTmp), ii, kPoint(:, ii), kWeight(ii)
      end do
    end if

    if (tDispersion) then
      select type (dispersion)
      type is (TDispSlaKirk)
        write(stdOut, "(A)") "Using Slater-Kirkwood dispersion corrections"
      type is (TDispUff)
        write(stdOut, "(A)") "Using Lennard-Jones dispersion corrections"
    #:if WITH_DFTD3
      type is (TDispDftD3)
        write(stdOut, "(A)") "Using DFT-D3 dispersion corrections"
    #:endif
      type is (TDispDftD4)
        write(stdOut, "(A)") "Using DFT-D4 dispersion corrections"
      class default
        call error("Unknown dispersion model - this should not happen!")
      end select
    end if

    if (allocated(solvation)) then
      call writeSolvationInfo(stdOut, solvation)
    end if

    if (tSccCalc) then
      ! Have the SK values of U been replaced?
      if (allocated(input%ctrl%hubbU)) then
        strTmp = ""
        tFirst = .true.
        do iSp = 1, nType
          if (all(input%ctrl%hubbU(1:orb%nShell(iSp), iSp) == 0.0_dp)) then
            cycle
          end if
          do jj = 1, orb%nShell(iSp)
            if (tFirst) then
              write(strTmp, "(A,':')") "Non-default Hubbard U"
              tFirst = .false.
            else
              write(strTmp, "(A)") ""
            end if
            write(stdOut, "(A,T30,A2,2X,I1,'(',A1,'): ',E14.6)") trim(strTmp), speciesName(iSp),&
                & jj, shellNames(orb%angShell(jj, iSp)+1), hubbU(jj, iSp)
          end do
        end do
      end if
    end if

    tFirst = .true.
    if (tSpin .or. allocated(reks)) then
      do iSp = 1, nType
        do jj = 1, orb%nShell(iSp)
          do kk = 1, orb%nShell(iSp)
            if (tFirst) then
              write(strTmp, "(A,':')") "Spin coupling constants"
              tFirst = .false.
            else
              write(strTmp, "(A)") ""
            end if
            if (allocated(reks)) then
              write(stdOut, "(A,T30,A2,2X,I1,'(',A1,')-',I1,'(',A1,'): ',E14.6)")trim(strTmp),&
                  & speciesName(iSp), jj, shellNames(orb%angShell(jj, iSp)+1), kk,&
                  & shellNames(orb%angShell(kk, iSp)+1), spinW(kk, jj, iSp) / reks%Tuning(iSp)
            else
              write(stdOut, "(A,T30,A2,2X,I1,'(',A1,')-',I1,'(',A1,'): ',E14.6)")trim(strTmp),&
                  & speciesName(iSp), jj, shellNames(orb%angShell(jj, iSp)+1), kk,&
                  & shellNames(orb%angShell(kk, iSp)+1), spinW(kk, jj, iSp)
            end if
          end do
        end do
      end do
    end if

    tFirst = .true.
    if (tSpinOrbit) then
      if (tDualSpinOrbit) then
        write(stdOut, "(A)")"Dual representation spin orbit"
      end if
      do iSp = 1, nType
        do jj = 1, orb%nShell(iSp)
          if (tFirst) then
            write(strTmp, "(A,':')") "Spin orbit constants"
            tFirst = .false.
          else
            write(strTmp, "(A)") ""
          end if
          write(stdOut, "(A,T30,A2,2X,I1,'(',A1,'): ',E14.6)")trim(strTmp), speciesName(iSp),&
                & jj, shellNames(orb%angShell(jj, iSp)+1), xi(jj, iSp)
          if (xi(jj, iSp) /= 0.0_dp .and. orb%angShell(jj, iSp) == 0) then
            call error("Program halt due to non-zero s-orbital spin-orbit coupling constant!")
          end if
        end do
      end do
    end if

    if (tSccCalc) then
      if (t3rdFull) then
        write(stdOut, "(A,T30,A)") "Full 3rd order correction", "Yes"
        if (input%ctrl%tShellResolved) then
          write(stdOut, "(A,T30,A)") "Shell-resolved 3rd order", "Yes"
          write(stdOut, "(A30)") "Shell-resolved Hubbard derivs:"
          write(stdOut, "(A)") "        s-shell   p-shell   d-shell   f-shell"
          do iSp = 1, nType
            write(stdOut, "(A3,A3,4F10.4)") "  ", trim(speciesName(iSp)),&
                & input%ctrl%hubDerivs(:orb%nShell(iSp),iSp)
          end do
        end if
      end if

      if (any(tDampedShort)) then
        write(stdOut, "(A,T30,A)") "Damped SCC", "Yes"
        ii = count(tDampedShort)
        write(strTmp, "(A,I0,A)") "(A,T30,", ii, "(A,1X))"
        write(stdOut, strTmp) "Damped species(s):", pack(speciesName, tDampedShort)
        deallocate(tDampedShort)
      end if

      if (input%ctrl%h5SwitchedOn) then
        write(stdOut, "(A,T30,A)") "H-bond correction:", "H5"
      end if
      if (tHHRepulsion) then
        write(stdOut, "(A,T30,A)") "H-H repulsion correction:", "H5"
      end if
    end if

    if (tRangeSep) then
      write(stdOut, "(A,':',T30,A)") "Range separated hybrid", "Yes"
      write(stdOut, "(2X,A,':',T30,E14.6)") "Screening parameter omega",&
          & input%ctrl%rangeSepInp%omega

      select case(input%ctrl%rangeSepInp%rangeSepAlg)
      case (rangeSepTypes%neighbour)
        write(stdOut, "(2X,A,':',T30,2X,A)") "Range separated algorithm", "NeighbourBased"
        write(stdOut, "(2X,A,':',T30,E14.6,A)") "Spatially cutoff at",&
            & input%ctrl%rangeSepInp%cutoffRed * Bohr__AA," A"
      case (rangeSepTypes%threshold)
        write(stdOut, "(2X,A,':',T30,2X,A)") "Range separated algorithm", "Thresholded"
        write(stdOut, "(2X,A,':',T30,E14.6)") "Thresholded to",&
            & input%ctrl%rangeSepInp%screeningThreshold
      case (rangeSepTypes%matrixBased)
        write(stdOut, "(2X,A,':',T30,2X,A)") "Range separated algorithm", "MatrixBased"
      case default
        call error("Unknown range separated hybrid method")
      end select
    end if


    write(stdOut, "(A,':')") "Extra options"
    if (tPrintMulliken) then
      write(stdOut, "(T30,A)") "Mulliken analysis"
    end if
    if (tPrintForces .and. .not. (tMD .or. isGeoOpt .or. tDerivs)) then
      write(stdOut, "(T30,A)") "Force calculation"
    end if
    if (tForces) then
      select case (forceType)
      case(forceTypes%orig)
        write(stdOut, "(A,T30,A)") "Force type", "original"
      case(forceTypes%dynamicT0)
        write(stdOut, "(A,T30,A)") "Force type", "erho with re-diagonalized eigenvalues"
        write(stdOut, "(A,T30,A)") "Force type", "erho with DHD-product (T_elec = 0K)"
      case(forceTypes%dynamicTFinite)
        write(stdOut, "(A,T30,A)") "Force type", "erho with S^-1 H D (Te <> 0K)"
      end select
    end if
    if (tPrintEigVecs) then
      write(stdOut, "(T30,A)") "Eigenvector printing"
    end if
    if (tExtChrg) then
      write(stdOut, "(T30,A)") "External charges specified"
    end if

    if (tEField) then
      if (tTDEfield) then
        write(stdOut, "(T30,A)") "External electric field specified"
        write(stdOut, "(A,':',T30,E14.6)") "Angular frequency", EfieldOmega
      else
        write(stdOut, "(T30,A)") "External static electric field specified"
      end if
      write(stdOut, "(A,':',T30,E14.6)") "Field strength", EFieldStrength
      write(stdOut, "(A,':',T30,3F9.6)") "Direction", EfieldVector
      if (tPeriodic) then
        call warning("Saw tooth potential used for periodic geometry - make sure there is a vacuum&
            & region!")
      end if
    end if

    if (tDFTBU) then
      do iSp = 1, nType
        if (nUJ(iSp)>0) then
          write(strTmp, "(A,':')") "U-J coupling constants"
          write(stdOut, "(A,T25,A2)")trim(strTmp), speciesName(iSp)
          do jj = 1, nUJ(iSp)
            write(strTmp, "(A,I1,A)")'(A,',niUJ(jj,iSp),'I2,T25,A,F6.4)'
            write(stdOut, trim(strTmp))'Shells:',iUJ(1:niUJ(jj,iSp),jj,iSp),'UJ:', UJ(jj,iSp)
          end do
        end if
      end do
    end if

    tFirst = .true.
    if (allocated(onSiteElements)) then
      do iSp = 1, nType
        do iSpin = 1, 2
          if (iSpin == 1) then
            write(strTmp2, "(A,':')") "uu"
          else
            write(strTmp2, "(A,':')") "ud"
          end if
          do jj = 1, orb%nShell(iSp)
            do kk = 1, orb%nShell(iSp)
              if (tFirst) then
                write(strTmp, "(A,':')") "On-site coupling constants"
                tFirst = .false.
              else
                write(strTmp, "(A)") ""
              end if
              write(stdOut, "(A,T30,A5,2X,I1,'(',A1,')-',I1,'(',A1,'): ',E14.6)")trim(strTmp),&
                  & trim(speciesName(iSp))//trim(strTmp2), jj,&
                  & shellNames(orb%angShell(jj, iSp)+1), kk,&
                  & shellNames(orb%angShell(kk, iSp)+1), onSiteElements(kk, jj, iSpin, iSp)
            end do
          end do
        end do
      end do
    end if

    if (tSpinOrbit .and. tDFTBU .and. .not. tDualSpinOrbit)  then
      call error("Only dual spin orbit currently supported for orbital potentials")
    end if

    if (tHelical .and. tSpinOrbit) then
      call error("L.S coupling not yet supported for helical boundary conditions.")
    end if

    if (tHelical .and. nSpin > 2) then
      call error("Non-collinear not yet supported for helical boundary conditions.")
    end if

    if (.not.tStress) then
      if (tBarostat) then
        call error("Sorry, MD with a barostat requires stress evaluation")
      end if
      if (tLatOpt) then
        call error("Sorry, lattice optimization requires stress tensor evaluation")
      end if
    end if

    if (tSpinOrbit .and. (tWriteHS .or.(tWriteRealHS.and..not.tDualSpinOrbit))) then
      call error("Writing of Hamiltonian currently not possible with spin orbit coupling enabled.")
    end if

    if (isLinResp) then
      if (tDFTBU) then
        call error("Linear response is not compatible with Orbitally dependant functionals yet")
      end if

      if (tForces .and. nSpin > 1) then
        call error("Linear response is not available for spin polarised forces yet")
      end if

      if (t2Component) then
        call error("Linear response is not compatibile with this spinor Hamiltonian")
      end if

      if (tStress) then
        call error("Excited state stresses not implemented")
      end if

      if (.not.tRealHS) then
        call error("Linear response does not support k-points")
      end if

      if (t3rd .or. t3rdFull) then
        call error ("Third order DFTB is not currently compatible with linear response excitations")
      end if

    end if

    if (allocated(reks)) then
      call printReksInitInfo(reks, orb, speciesName, nType)
    end if

    call env%globalTimer%stopTimer(globalTimers%globalInit)

  end subroutine initProgramVariables

<<<<<<< HEAD

  !> Check coherence across processes for various key variables (relevant if running in MPI,
  !> particularly for external driving via API)
  subroutine inputCoherenceCheck(env, nAtom, coord0, speciesName, species0, tSccCalc)

    !> Environment settings
    type(TEnvironment), intent(in) :: env

    !> atoms in the system
    integer, intent(in) :: nAtom

    ! atom coordinates (in the central unit cell, if relevant).
    real(dp), intent(in) :: coord0(:,:)

    !> names of chemical species
    character(*), intent(in) :: speciesName(:)

    !> Species of atoms in the central cell
    integer, intent(in) :: species0(:)

    !> Is the calculation SCC?
    logical, intent(in) :: tSccCalc

    integer :: iSp

    if (env%tAPICalculation) then

      if (.not. exactCoherence(env, nAtom)) then
        call error("Coherence failure in number of atoms across nodes")
      end if
      if (.not. exactCoherence(env, coord0)) then
        call error("Coherence failure in coord0 across nodes")
      end if
      do iSp = 1, size(speciesName)
        if (.not. exactCoherence(env, speciesName(iSp))) then
          call error("Coherence failure in species names across nodes :" // speciesName(iSp))
        end if
      end do
      if (.not. exactCoherence(env, species0)) then
        call error("Coherence failure in atom species across nodes")
      end if
      if (.not. exactCoherence(env, tSccCalc)) then
        call error("Coherence failure in type of calculation : SCC")
      end if

    end if

  end subroutine inputCoherenceCheck


=======
  
  !> Create equivalency relations
  ! Data available from module: nUJ, niUJ, iUJ, nAtom, nSpin, nOrb and logicals 
  ! Note, this routine should not be called
  subroutine setEquivalencyRelations(species0, sccCalc, orb, onSiteElements, iEqOrbitals, &
       & iEqBlockDFTBU, iEqBlockOnSite, iEqBlockDFTBULS, iEqBlockOnSiteLS, nIneqOrb, nMixElements)
    
    !> Type of the atoms (nAtom)
    integer,  intent(in) :: species0(:)
    !> SCC module internal variables
    type(TScc), allocatable, intent(in) :: sccCalc
    !> data type for atomic orbital information
    type(TOrbitals), intent(in) :: orb
    !> Correction to energy from on-site matrix elements
    real(dp), allocatable, intent(in) :: onSiteElements(:,:,:,:)
    
    !> Orbital equivalence relations
    integer, allocatable, intent(inout) :: iEqOrbitals(:,:,:)
    !> nr. of inequivalent orbitals
    integer, intent(inout) :: nIneqOrb
    !> nr. of elements to go through the mixer
    !> - may contain reduced orbitals and also orbital blocks
    !> (if tDFTBU or onsite corrections)
    integer, intent(inout) :: nMixElements
    !> Orbital equivalency for orbital blocks
    integer, allocatable, intent(inout) :: iEqBlockDFTBU(:,:,:,:)
    !> Orbital equivalency for orbital blocks with spin-orbit
    integer, allocatable, intent(inout) :: iEqBlockDFTBULS(:,:,:,:)
    !> Equivalences for onsite block corrections if needed
    integer, allocatable, intent(inout) :: iEqBlockOnSite(:,:,:,:)
    !> Equivalences for onsite block corrections if needed with spin orbit
    integer, allocatable, intent(inout) :: iEqBlockOnSiteLS(:,:,:,:)

    !> Orbital equivalency for SCC and Spin
    integer, allocatable :: iEqOrbSCC(:,:,:), iEqOrbSpin(:,:,:)
    !> Orbital equivalency for orbital potentials
    integer, allocatable :: iEqOrbDFTBU(:,:,:)

    if (tSccCalc) then 
       if(.not. allocated(iEqOrbitals)) then
          allocate(iEqOrbitals(orb%mOrb, nAtom, nSpin))
       endif
       allocate(iEqOrbSCC(orb%mOrb, nAtom, nSpin))
       @:ASSERT(allocated(sccCalc))
       call sccCalc%getOrbitalEquiv(orb, species0, iEqOrbSCC)
       if (nSpin == 1) then
          iEqOrbitals(:,:,:) = iEqOrbSCC(:,:,:)
       else
          allocate(iEqOrbSpin(orb%mOrb, nAtom, nSpin))
          call Spin_getOrbitalEquiv(orb, species0, iEqOrbSpin)
          call OrbitalEquiv_merge(iEqOrbSCC, iEqOrbSpin, orb, iEqOrbitals)
          deallocate(iEqOrbSpin)
       end if
       deallocate(iEqOrbSCC)
       nIneqOrb = maxval(iEqOrbitals)
       nMixElements = nIneqOrb
       
       if (tDFTBU) then
          allocate(iEqOrbSpin(orb%mOrb, nAtom, nSpin))
          allocate(iEqOrbDFTBU(orb%mOrb, nAtom, nSpin))
          call DFTBplsU_getOrbitalEquiv(iEqOrbDFTBU,orb, species0, nUJ, niUJ, iUJ)
          call OrbitalEquiv_merge(iEqOrbitals, iEqOrbDFTBU, orb, iEqOrbSpin)
          iEqOrbitals(:,:,:) = iEqOrbSpin(:,:,:)
          nIneqOrb = maxval(iEqOrbitals)
          deallocate(iEqOrbSpin)
          deallocate(iEqOrbDFTBU)
       end if
       
       if (allocated(onSiteElements)) then
          allocate(iEqOrbSpin(orb%mOrb, nAtom, nSpin))
          iEqOrbSpin(:,:,:) = 0.0_dp
          allocate(iEqOrbDFTBU(orb%mOrb, nAtom, nSpin))
          iEqOrbDFTBU(:,:,:) = 0.0_dp
          call Ons_getOrbitalEquiv(iEqOrbDFTBU,orb, species0)
          call OrbitalEquiv_merge(iEqOrbitals, iEqOrbDFTBU, orb, iEqOrbSpin)
          iEqOrbitals(:,:,:) = iEqOrbSpin(:,:,:)
          nIneqOrb = maxval(iEqOrbitals)
          deallocate(iEqOrbSpin)
          deallocate(iEqOrbDFTBU)
       end if
       
       if (allocated(onSiteElements)) then
          ! all onsite blocks are full of unique elements
          if(.not. allocated(iEqBlockOnSite)) then
             allocate(iEqBlockOnSite(orb%mOrb, orb%mOrb, nAtom, nSpin))
          endif
          if (tImHam) then
             if(.not. allocated(iEqBlockOnSiteLS))then
                allocate(iEqBlockOnSiteLS(orb%mOrb, orb%mOrb, nAtom, nSpin))
             endif
          end if
          call Ons_blockIndx(iEqBlockOnSite, iEqBlockOnSiteLS, nIneqOrb, orb)
          nMixElements = max(nMixElements, maxval(iEqBlockOnSite))
          if (allocated(iEqBlockOnSiteLS)) then
             nMixElements = max(nMixElements, maxval(iEqBlockOnSiteLS))
          end if
       else if (tDFTBU) then
          ! only a sub-set of onsite blocks are reduced/expanded
          if(.not. allocated(iEqBlockDFTBU))then
             allocate(iEqBlockDFTBU(orb%mOrb, orb%mOrb, nAtom, nSpin))
          endif
          call DFTBU_blockIndx(iEqBlockDFTBU, nIneqOrb, orb, species0, nUJ, niUJ, iUJ)
          nMixElements = max(nMixElements,maxval(iEqBlockDFTBU)) ! as
          !  iEqBlockDFTBU does not include diagonal elements, so in the case of
          !  a purely s-block DFTB+U calculation, maxval(iEqBlockDFTBU) would
          !  return 0
          if (tImHam) then
             if(.not. allocated(iEqBlockDFTBULS))then
                allocate(iEqBlockDFTBULS(orb%mOrb, orb%mOrb, nAtom, nSpin))
             endif
             call DFTBU_blockIndx(iEqBlockDFTBULS, nMixElements, orb, species0, nUJ, niUJ, iUJ)
             nMixElements = max(nMixElements,maxval(iEqBlockDFTBULS))
          end if
       end if

    !Non-SCC 
    else
       nIneqOrb = nOrb
       nMixElements = 0
    end if
   
  end subroutine setEquivalencyRelations

  
  !> Initialise partial charges
  !
  !  Data used from module:
  !  nAtom, nSpin, fCharges, deltaRhoIn, referenceN0, iEqBlockOnSite, iEqBlockOnSiteLS,
  !  iEqBlockDFTBULS, reks, and all logicals present
  !
  subroutine initializeCharges(species0, speciesName, orb, nEl, iEqOrbitals, nIneqOrb, nMixElements, &
       & initialSpins, initialCharges, nrChrg, q0, qInput, qOutput, qInpRed, qOutRed, qDiffRed, &
       & qBlockIn, qBlockOut, qiBlockIn, qiBlockOut)

    !> Type of the atoms (nAtom)
    integer, intent(in) :: species0(:)
    !> Labels of atomic species
    character(mc), intent(in) :: speciesName(:)
    !> Data type for atomic orbitals
    type(TOrbitals), intent(in) :: orb
    !> Number of electrons
    real(dp), intent(in) :: nEl(:)
    !> Orbital equivalence relations
    integer, intent(in), allocatable :: iEqOrbitals(:,:,:)
    !> nr. of inequivalent orbitals
    integer, intent(in) :: nIneqOrb
    !> nr. of elements to go through the mixer
    !> - may contain reduced orbitals and also orbital blocks          
    !> (if tDFTBU or onsite corrections)                                           
    integer, intent(in) :: nMixElements
    !> Initial spins
    real(dp), allocatable, intent(in) :: initialSpins(:,:)
    !> Set of atom-resolved atomic charges 
    real(dp), allocatable, intent(in) :: initialCharges(:)
    !> Total charge
    real(dp), intent(in) :: nrChrg 
    
    !> reference neutral atomic occupations
    real(dp), allocatable, intent(inout) :: q0(:, :, :)
    !> input charges (for potentials)
    real(dp), allocatable, intent(inout) :: qInput(:, :, :)
    !> output charges
    real(dp), allocatable, intent(inout) :: qOutput(:, :, :)
    !> input charges packed into unique equivalence elements
    real(dp), allocatable, intent(inout) :: qInpRed(:)
    !> output charges packed into unique equivalence elements
    real(dp), allocatable, intent(inout) :: qOutRed(:)
    !> charge differences packed into unique equivalence elements
    real(dp), allocatable, intent(inout) :: qDiffRed(:)
    !> input Mulliken block charges (diagonal part == Mulliken charges)
    real(dp), allocatable, intent(inout) :: qBlockIn(:, :, :, :)
    !> Output Mulliken block charges
    real(dp), allocatable, intent(inout) :: qBlockOut(:, :, :, :)
    !> Imaginary part of input Mulliken block charges
    real(dp), allocatable, intent(inout) :: qiBlockIn(:, :, :, :)
    !> Imaginary part of output Mulliken block charges
    real(dp), allocatable, intent(inout) :: qiBlockOut(:, :, :, :)

    !> Tolerance in difference between total charge and sum of initial charges
    real(dp), parameter :: deltaChargeTol = 1.e-4_dp

    integer :: iAt,iSp,iSh,ii,jj,i,j, iStart,iStop,iEnd,iS
    real(dp) :: rTmp
    character(lc) :: message 
    
    ! Charge arrays may have already been initialised
    @:ASSERT(size(species0) == nAtom)

    if (.not.allocated(reks)) then
       if (.not. allocated(qInput)) then
          allocate(qInput(orb%mOrb, nAtom, nSpin))
       endif
       qInput(:,:,:) = 0.0_dp
    endif
    
    if (.not. allocated(qOutput)) then
       allocate(qOutput(orb%mOrb, nAtom, nSpin))
    endif
    qOutput(:,:,:) = 0.0_dp
    
    if (tMixBlockCharges) then
       if ((.not. allocated(qBlockIn)) .and. (.not. allocated(reks))) then
          allocate(qBlockIn(orb%mOrb, orb%mOrb, nAtom, nSpin))
       endif
       if (.not. allocated(qBlockOut)) then
          allocate(qBlockOut(orb%mOrb, orb%mOrb, nAtom, nSpin))
       endif
       qBlockIn(:,:,:,:) = 0.0_dp
       qBlockOut(:,:,:,:) = 0.0_dp
       if (tImHam) then
          if(.not. allocated(qiBlockIn)) then
             allocate(qiBlockIn(orb%mOrb, orb%mOrb, nAtom, nSpin))
          endif
          qiBlockIn(:,:,:,:) = 0.0_dp
       end if
    end if

    if (tImHam) then
       if(.not. allocated(qiBlockOut))then
          allocate(qiBlockOut(orb%mOrb, orb%mOrb, nAtom, nSpin))
       endif
       qiBlockOut(:,:,:,:) = 0.0_dp
    end if
    
    if( .not. tSccCalc) return

    ! Charges read from file
    if (tReadChrg) then
       if (tFixEf .or. tSkipChrgChecksum) then
          ! do not check charge or magnetisation from file
          call initQFromFile(qInput, fCharges, tReadChrgAscii, orb, qBlockIn, qiBlockIn,&
               & deltaRhoIn)
       else
          ! check number of electrons in file
          if (nSpin /= 2) then
             call initQFromFile(qInput, fCharges,tReadChrgAscii, orb, qBlockIn,&
                  & qiBlockIn, deltaRhoIn,nEl = sum(nEl))
          else
             ! check magnetisation in addition
             call initQFromFile(qInput, fCharges, tReadChrgAscii, orb, qBlockIn,&
                  & qiBlockIn, deltaRhoIn, nEl = sum(nEl), magnetisation=nEl(1)-nEl(2))
          end if
       end if
    endif

    !Input charges packed into unique equivalence elements 
    #:for NAME in [('qDiffRed'),('qInpRed'),('qOutRed')]
       if (.not. allocated(${NAME}$)) then
          allocate(${NAME}$(nMixElements))
       end if
       ${NAME}$(:) = 0.0_dp
    #:endfor
       
 
    !TODO(Alex) Could definitely split the code here
    if(allocated(reks)) return

    ! Charges not read from file
    notChrgRead: if (.not. tReadChrg) then

      if (allocated(initialCharges)) then
        if (abs(sum(initialCharges) - nrChrg) > deltaChargeTol) then
          write(message, "(A,G13.6,A,G13.6,A,A)") "Sum of initial charges does not match&
              & specified total charge. (", sum(initialCharges), " vs. ", nrChrg, ") ",&
              & "Your initial charge distribution will be rescaled."
          call warning(message)
        end if
        call initQFromAtomChrg(qInput, initialCharges, referenceN0, species0, &
             & speciesName, orb)
      else
        qInput(:,:,:) = q0
      end if

      if (.not. tSkipChrgChecksum) then
        ! Rescaling to ensure correct number of electrons in the system
        qInput(:,:,1) = qInput(:,:,1) *  sum(nEl) / sum(qInput(:,:,1))
      end if


      select case (nSpin)
      case (1)
        continue
      case (2)
        if (allocated(initialSpins)) then
          do ii = 1, nAtom
            ! does not actually matter if additional spin polarization pushes
            ! charges to <0 as the initial charges are not mixed in to later
            ! iterations
            qInput(1:orb%nOrbAtom(ii),ii,2) = qInput(1:orb%nOrbAtom(ii),ii,1)&
                & * initialSpins(1,ii) / sum(qInput(1:orb%nOrbAtom(ii),ii,1))
          end do
        else
          if (.not. tSkipChrgChecksum) then
            do ii = 1, nAtom
              qInput(1:orb%nOrbAtom(ii),ii,2) = qInput(1:orb%nOrbAtom(ii),ii,1)&
                  & * (nEl(1)-nEl(2))/sum(qInput(:,:,1))
            end do
          end if
        end if
      case (4)
        if (tSpin) then
          if (.not. allocated(initialSpins)) then
            call error("Missing initial spins!")
          end if
          if (any(shape(initialSpins)/=(/3,nAtom/))) then
            call error("Incorrect shape initialSpins array!")
          end if
          ! Rescaling to ensure correct number of electrons in the system
          if (.not. tSkipChrgChecksum) then
            do ii = 1, nAtom
              do jj = 1, 3
                qInput(1:orb%nOrbAtom(ii),ii,jj+1) = qInput(1:orb%nOrbAtom(ii),ii,1)&
                    & * initialSpins(jj,ii) / sum(qInput(1:orb%nOrbAtom(ii),ii,1))
              end do
            end do
          end if
        end if
      end select

      if (tMixBlockCharges) then
        qBlockIn = 0.0_dp
        do iS = 1, nSpin
          do iAt = 1, nAtom
            iSp = species0(iAt)
            do iSh = 1, orb%nShell(iSp)
              iStart = orb%posShell(iSh,iSp)
              iEnd = orb%posShell(iSh+1,iSp)-1
              rTmp = sum(qInput(iStart:iEnd,iAt,iS))
              rTmp = rTmp / real(iEnd+1-iStart,dp)
              do ii = iStart, iEnd
                qBlockIn(ii,ii,iAt,iS) = rTmp
              end do
            end do
          end do
        end do
        if (tImHam) then
          qiBlockIn = 0.0_dp
        end if
      end if

    endif notChrgRead

    !Swap from charge/magnetisation to up/down
    if (nSpin == 2) then
      call qm2ud(qInput)
      if (tMixBlockCharges) then
        call qm2ud(qBlockIn)
      end if
    end if

    call OrbitalEquiv_reduce(qInput, iEqOrbitals, orb, qInpRed(1:nIneqOrb))

    if (allocated(onSiteElements)) then
      call AppendBlock_reduce(qBlockIn, iEqBlockOnSite, orb, qInpRed )
      if (tImHam) then
        call AppendBlock_reduce(qiBlockIn, iEqBlockOnSiteLS, orb, qInpRed, skew=.true. )
      end if
    else if (tDFTBU) then
      call AppendBlock_reduce(qBlockIn, iEqBlockDFTBU, orb, qInpRed )
      if (tImHam) then
        call AppendBlock_reduce(qiBlockIn, iEqBlockDFTBULS, orb, qInpRed, skew=.true. )
      end if
    end if

    !Convert up/down set back to charge/magnetization
    if (nSpin == 2) then
      call ud2qm(qInput)
      if (tMixBlockCharges) call ud2qm(qBlockIn)
    end if

  end subroutine initializeCharges


  !> Assign reference charge arrays, q0 and qShell0
  !
  !  Data available in module: nAtom, nSpin, isLinResp
  subroutine initializeReferenceCharges(species0, referenceN0, orb, customOccAtoms, &
       & customOccFillings, q0, qShell0)
    
    !> type of the atoms (nAtom)
    integer, intent(in) :: species0(:)
    !> reference n_0 charges for each atom, from the Slater-Koster file       
    real(dp), intent(in) :: referenceN0(:,:)
    !> Data type for atomic orbitals  
    type(TOrbitals), intent(in) :: orb 
    !> Atom indices corresponding to user defined reference atomic charges 
    !  Array of occupation arrays, one for each atom   
    type(TWrappedInt1), allocatable, intent(in) :: customOccAtoms(:)
    !> User-defined reference atomic shell charges 
    real(dp), allocatable, intent(in) :: customOccFillings(:,:)
    
    !> reference neutral atomic occupations 
    real(dp), allocatable, intent(inout) :: q0(:, :, :)
    !> shell resolved neutral reference
    real(dp), allocatable, intent(inout) :: qShell0(:,:)
    
    integer :: iAt, iSp, iSh
    
    if(.not. allocated(q0))then
       allocate(q0(orb%mOrb, nAtom, nSpin))
    endif
    q0(:,:,:) = 0.0_dp
    
    if (allocated(customOccAtoms)) then
       if (isLinResp) then
          call error("Custom occupation not compatible with linear response")
       end if
       call applyCustomReferenceOccupations(customOccAtoms, customOccFillings, &
            & species0, orb, referenceN0, q0)
    else
       call initQFromShellChrg(q0, referenceN0, species0, orb)
    end if

    if (.not. allocated(qShell0)) then
       allocate(qShell0(orb%mShell, nAtom))
    endif

    do iAt = 1, nAtom
       iSp = species0(iAt)
       do iSh = 1, orb%nShell(iSp)
          qShell0(iSh,iAt) = sum(q0(orb%posShell(iSh,iSp):orb%posShell(iSh+1,iSp)-1,iAt,1))
       end do
    end do
    
  end subroutine initializeReferenceCharges


  !> Set number of electrons
  !
  !  Data available via module: elecTolMax, nSpin, nOrb  
  subroutine setNElectrons(q0, nrChrg, nrSpinPol, nEl, nEl0)

    !> reference neutral atomic occupations               
    real(dp), allocatable, intent(in) :: q0(:, :, :)
    !> Total charge 
    real(dp), intent(in) :: nrChrg
    real(dp), intent(in) :: nrSpinPol
    
    !> nr. of electrons  
    real(dp), allocatable, intent(inout) :: nEl(:)  
    !> Nr. of all electrons if neutral      
    real(dp), intent(inout) :: nEl0

    @:ASSERT(allocated(q0))
    @:ASSERT(allocated(nEl))

    nEl0 = sum(q0(:,:,1))
    if (abs(nEl0 - nint(nEl0)) < elecTolMax) then
      nEl0 = nint(nEl0)
   end if
    nEl(:) = 0.0_dp
    if (nSpin == 1 .or. nSpin == 4) then
      nEl(1) = nEl0 - nrChrg
      if(ceiling(nEl(1)) > 2.0_dp*nOrb) then
        call error("More electrons than basis functions!")
      end if
    else
      nEl(1) = 0.5_dp * (nEl0 - nrChrg + nrSpinPol)
      nEl(2) = 0.5_dp * (nEl0 - nrChrg - nrSpinPol)
      if (any(ceiling(nEl(:)) > nOrb)) then
        call error("More electrons than basis functions!")
      end if
    end if

    if (.not.all(nEl >= 0.0_dp)) then
      call error("Less than 0 electrons!")
    end if

  end subroutine setNElectrons
  
  
>>>>>>> 39987dbe
#:if WITH_TRANSPORT
  !> Check for inconsistencies in transport atom region definitions
  subroutine checkTransportRanges(nAtom, transpar)

    !> Count of all atoms in the system
    integer :: nAtom

    !> Transport parameters
    type(TTransPar), intent(in) :: transpar

    character(lc) :: strTmp
    integer :: ii, jj
    logical :: tFailCheck
    logical, allocatable :: notInRegion(:)

    ! check for atoms occurring inside both the device and a contact
    do ii = 1, transpar%ncont
      if (transpar%contacts(ii)%idxrange(1)<=transpar%idxdevice(2)) then
        write(strTmp,"(A,I0,A,A,A,I0,A,I0)") "The device and contact overlap in their atom index&
            & ranges, the device ends at ", transpar%idxdevice(2), ', contact "',&
            & trim(transpar%contacts(ii)%name), '" is between ', transpar%contacts(ii)%idxrange(1),&
            & ' and ',transpar%contacts(ii)%idxrange(2)
        call error(trim(strTmp))
      end if
    end do

    ! Check for atom(s) occuring in multiple contacts
    do ii = 1, transpar%ncont
      do jj = 1, transpar%ncont
        if (ii == jj) then
          cycle
        end if
        tFailCheck = .false.
        if (transpar%contacts(ii)%idxrange(1) <= transpar%contacts(jj)%idxrange(1)) then
          if (transpar%contacts(ii)%idxrange(2) >= transpar%contacts(jj)%idxrange(1)) then
            tFailCheck = .true.
          end if
        else
          if (transpar%contacts(jj)%idxrange(2) >= transpar%contacts(ii)%idxrange(1)) then
            tFailCheck = .true.
          end if
        end if
        if (tFailCheck) then
          write(strTmp,"(A,A,A,A,A)")"Contact '",trim(transpar%contacts(ii)%name),"' and '",&
              & trim(transpar%contacts(jj)%name),"' share atoms"
          call error(trim(strTmp))
        end if
      end do
    end do

    ! check for additional atoms outside of the device and all contacts
    if (maxval(transpar%contacts(:)%idxrange(2)) < nAtom) then
      call error("Atoms present that are not in the device or any contact region")
    end if

    ! Check for gaps in atom ranges between regions
    allocate(notInRegion(nAtom))
    notInRegion = .true.
    notInRegion(transpar%idxdevice(1):transpar%idxdevice(2)) = .false.
    do ii = 1, transpar%ncont
      notInRegion(transpar%contacts(ii)%idxrange(1):transpar%contacts(ii)%idxrange(2)) = .false.
    end do
    if (any(notInRegion)) then
      call error("Atom(s) present that are not in any region of the device or contacts")
    end if

  end subroutine checkTransportRanges
#:endif


  !> Clean up things that did not automatically get removed by going out of scope
  subroutine destructProgramVariables()

    if (electronicSolver%isElsiSolver) then
      call TElsiSolver_final(electronicSolver%elsi)
    end if

    if (tProjEigenvecs) then
      call destruct(iOrbRegion)
      call destruct(RegionLabels)
    end if

    @:SAFE_DEALLOC(sccCalc, img2CentCell, species, species0, coord, coord0)
    @:SAFE_DEALLOC(latVec, origin, recVec, invLatVec, cellVec, rCellVec, iCellVec)
    @:SAFE_DEALLOC(neighbourList, nNeighbourSk, nNeighbourRep, iSparseStart)
    @:SAFE_DEALLOC(hubbU, atomEigVal, referenceN0, mass, speciesMass)
    @:SAFE_DEALLOC(ham, iHam, chargePerShell, chargePerAtom, over, kPoint, kWeight)
    @:SAFE_DEALLOC(nEl, spinW, xi, UJ, nUJ, niUJ, iUJ, Ef, esp)
    @:SAFE_DEALLOC(indMovedAtom, conAtom, conVec, pipekMezey)
    #:if WITH_SOCKETS
      @:SAFE_DEALLOC(socket)
    #:endif
    @:SAFE_DEALLOC(speciesName, pGeoCoordOpt, pGeoLatOpt, pChrgMixer, pMdFrame, pMdIntegrator)
    @:SAFE_DEALLOC(temperatureProfile, derivDriver)
    @:SAFE_DEALLOC(q0, qShell0, qInput, qOutput)
    @:SAFE_DEALLOC(qInpRed, qOutRed, qDiffRed)
    @:SAFE_DEALLOC(iEqOrbitals, iEqBlockDftbU, iEqBlockOnSite, iEqBlockDftbULs, iEqBlockOnSiteLs)
    @:SAFE_DEALLOC(thirdOrd, onSiteElements, onSiteDipole)
    @:SAFE_DEALLOC(dispersion, xlbomdIntegrator)
    @:SAFE_DEALLOC(velocities, movedVelo, movedAccel, movedMass)
    @:SAFE_DEALLOC(rhoPrim, iRhoPrim, ERhoPrim, h0, filling, Eband, TS, E0)
    @:SAFE_DEALLOC(HSqrCplx, SSqrCplx, eigvecsCplx, HSqrReal, SSqrReal, eigvecsReal, eigen)
    @:SAFE_DEALLOC(RhoSqrReal, qDepExtPot, derivs, chrgForces, excitedDerivs, dipoleMoment)
    @:SAFE_DEALLOC(coord0Fold, newCoords, orbitalL, occNatural, mu)
    @:SAFE_DEALLOC(tunneling, ldos, current, leadCurrents, shiftPerLUp, chargeUp)
    @:SAFE_DEALLOC(regionLabelLDOS)
    @:SAFE_DEALLOC(iAtInCentralRegion, energiesCasida)
    @:SAFE_DEALLOC(reks)

  end subroutine destructProgramVariables


  !> Creates all random generators needed in the code.
  !!
  subroutine createRandomGenerators(env, seed, randomInit, randomThermostat)

    !> Environment settings
    type(TEnvironment), intent(in) :: env

    !> Global seed used for initialisation of the random generator pool. If less than one, random
    !! initialisation of the seed will occur.
    integer, intent(inout) :: seed

    !> Random generator for initprogram.
    type(TRanlux), allocatable, intent(out) :: randomInit

    !> Random generator for the actual thermostat.
    type(TRanlux), allocatable, intent(out) :: randomThermostat

    type(TRandomGenPool) :: randGenPool

    call init(randGenPool, env, seed, oldCompat=.true.)

    ! DO NOT CHANGE the ORDER of calls below, as this will destroy backwards compatibility and
    ! reproduciblity of random number sequences in the code. If further random generators are needed
    ! *append* similar getGenerator() calls. All random generators used within the code must be
    ! generated here.
    call randGenPool%getGenerator(env, randomThermostat)
    call randGenPool%getGenerator(env, randomInit)

  end subroutine createRandomGenerators

#:if WITH_SOCKETS
  !> Initializes the socket and recieves and broadcasts initial geometry.
  subroutine initSocket(env, socketInput, tPeriodic, coord0, latVec, socket, tCoordsChanged,&
      & tLatticeChanged)

    !> Environment settings.
    type(TEnvironment), intent(in) :: env

    !> Input data for the socket.
    type(ipiSocketCommInp), intent(inout) :: socketInput

    !> Is the system periodic?
    logical, intent(in) :: tPeriodic

    !> Received atom coordinates in the unit cell.
    real(dp), intent(inout) :: coord0(:,:)

    !> Received lattice vectors
    real(dp), intent(inout) :: latVec(:,:)

    !> Initialised socket.
    type(ipiSocketComm), allocatable, intent(out) :: socket

    !> Whether coordinates has been changed
    logical, intent(out) :: tCoordsChanged

    !> Whether lattice vectors has been changed
    logical, intent(out) :: tLatticeChanged

    logical :: tDummy

    if (env%tGlobalMaster) then
      write(stdOut, "(A,1X,A)") "Initialising for socket communication to host",&
          & trim(socketInput%host)
      socket = IpiSocketComm(socketInput)
    end if
    call receiveGeometryFromSocket(env, socket, tPeriodic, coord0, latVec, tCoordsChanged,&
        & tLatticeChanged, tDummy)

  end subroutine initSocket
#:endif

#:if WITH_TRANSPORT
  subroutine initTransport(env, input, tDefinedFreeE)

    !> Computational environment
    type(TEnvironment), intent(inout) :: env

    !> Input data
    type(TInputData), intent(in) :: input

    !> Is the free energy defined (i.e. equilibrium calculation)
    logical, intent(out) :: tDefinedFreeE

    logical :: tAtomsOutside
    integer :: iSpin, isz
    integer :: nSpinChannels, iCont, jCont
    real(dp) :: mu1, mu2

    ! contact calculation in case some contact is computed
    tContCalc = (input%transpar%taskContInd /= 0)

    if (nSpin <=2) then
      nSpinChannels = nSpin
    else
      nSpinChannels = 1
    endif

    tDefinedFreeE = .true.

    associate(transpar=>input%transpar, greendens=>input%ginfo%greendens)
      ! Non colinear spin not yet supported
      ! Include the built-in potential as in negf init, but the whole
      ! scc only works for
      ! calculation without spin (poisson does not support spin dependent
      ! built in potentials)
      if (transpar%ncont > 0) then
        allocate(mu(transpar%ncont, nSpinChannels))
        mu = 0.0_dp
        do iSpin = 1, nSpinChannels
          mu(1:transpar%ncont, iSpin) = minval(transpar%contacts(1:transpar%ncont)%eFermi(iSpin))&
               & - transpar%contacts(1:transpar%ncont)%potential
        end do
        ! Test if this is a non-equilibrium system
        lpConts: do iCont = 1, transpar%ncont
          do jCont = iCont + 1, transpar%ncont
            do iSpin = 1, nSpinChannels
              mu1 = transpar%contacts(iCont)%eFermi(iSpin) - transpar%contacts(iCont)%potential
              mu2 = transpar%contacts(jCont)%eFermi(iSpin) - transpar%contacts(jCont)%potential
              if (abs(mu1 - mu2) > tolEfEquiv) then
                tDefinedFreeE = .false.
                exit lpConts
              end if
            end do
          end do
        end do lpConts

      else
        allocate(mu(1, nSpinChannels))
        mu(1,1:nSpinChannels) = greendens%oneFermi(1:nSpinChannels)
      end if

    end associate

    if (tNegf) then
      write(stdOut,*) 'init negf'
      if (size(DenseDesc%iAtomStart) /= nAtom+1) then
        call error('Internal error: DenseDesc not created')
      end if

      ! Some sanity checks and initialization of GDFTB/NEGF
      call negf_init(input%transpar, env, input%ginfo%greendens, input%ginfo%tundos, tempElec,&
          & electronicSolver%iSolver)

      ginfo = input%ginfo

      if (allocated(input%ctrl%indMovedAtom)) then
        tAtomsOutside = any(input%ctrl%indMovedAtom < input%transpar%idxdevice(1))&
            & .or. any(input%ctrl%indMovedAtom > input%transpar%idxdevice(2))
        if (tAtomsOutside) then
          call error("There are moving atoms specified outside of the device region")
        end if
      end if

      if (input%ctrl%tLatOpt) then
        call error("Lattice optimization is not currently possible with transport")
      end if

    end if

    transpar = input%transpar

    !Write Dos and tunneling on separate files?
    writeTunn = ginfo%tundos%writeTunn
    tWriteLDOS = ginfo%tundos%writeLDOS

    if (tWriteLDOS) then
      call move_alloc(ginfo%tundos%dosLabels, regionLabelLDOS)
    end if

  end subroutine initTransport

#:endif

  !> Initialises (clears) output files.
  subroutine initOutputFiles(env, tWriteAutotest, tWriteResultsTag, tWriteBandDat, tDerivs,&
      & tWriteDetailedOut, tMd, isGeoOpt, geoOutFile, fdDetailedOut, fdMd, esp)

    !> Environment
    type(TEnvironment), intent(inout) :: env

    !> Should tagged regression test data be printed
    logical, intent(in) :: tWriteAutotest

    !> Write tagged output for machine readable results
    logical, intent(in) :: tWriteResultsTag

    !> Band structure and fillings
    logical, intent(in) :: tWriteBandDat

    !> Finite different second derivatives
    logical, intent(in) :: tDerivs

    !> Write detail on the calculation to file
    logical, intent(in) :: tWriteDetailedOut

    !> Is this a molecular dynamics calculation
    logical, intent(in) :: tMd

    !> Are atomic coodinates being optimised
    logical, intent(in) :: isGeoOpt

    !> Filename for geometry output
    character(*), intent(in) :: geoOutFile

    !> File unit for detailed.out
    integer, intent(out) :: fdDetailedOut

    !> File unit for information during molecular dynamics
    integer, intent(out) :: fdMd

    !> Electrostatic potentials if requested
    type(TElStatPotentials), allocatable, intent(inout) :: esp

    call TTaggedWriter_init(taggedWriter)

    if (tWriteAutotest) then
      call initOutputFile(autotestTag)
    end if
    if (tWriteResultsTag) then
      call initOutputFile(resultsTag)
    end if
    if (tWriteBandDat) then
      call initOutputFile(bandOut)
    end if
    if (tDerivs) then
      call initOutputFile(hessianOut)
    end if
    if (tWriteDetailedOut) then
      call initOutputFile(userOut, fdDetailedOut)
      call env%fileFinalizer%register(fdDetailedOut)
    end if
    if (tMD) then
      call initOutputFile(mdOut, fdMD)
      call env%fileFinalizer%register(fdMd)
    end if
    if (isGeoOpt .or. tMD) then
      call clearFile(trim(geoOutFile) // ".gen")
      call clearFile(trim(geoOutFile) // ".xyz")
    end if
    if (allocated(esp)) then
      call initOutputFile(esp%espOutFile)
    end if

  end subroutine initOutputFiles


  !> Allocates most of the large arrays needed during the DFTB run.
  subroutine initArrays(env, electronicSolver, tForces, tExtChrg, isLinResp, tLinRespZVect, tMd,&
      & tMulliken, tSpinOrbit, tImHam, tWriteRealHS, tWriteHS, t2Component, tRealHS,&
      & tPrintExcitedEigvecs, tDipole, isREKS, orb, nAtom, nMovedAtom, nKPoint, nSpin, nExtChrg,&
      & indMovedAtom, mass, denseDesc, rhoPrim, h0, iRhoPrim, excitedDerivs, ERhoPrim, derivs,&
      & chrgForces, energy, potential, TS, E0, Eband, eigen, filling, coord0Fold, newCoords,&
      & orbitalL, HSqrCplx, SSqrCplx, eigvecsCplx, HSqrReal, SSqrReal, eigvecsReal, rhoSqrReal,&
      & occNatural, velocities, movedVelo, movedAccel, movedMass, dipoleMoment)

    !> Current environment
    type(TEnvironment), intent(in) :: env

    !> electronic solver for the system
    type(TElectronicSolver), intent(in) :: electronicSolver

    !> Are forces required
    logical, intent(in) :: tForces

    !> Are the external charges
    logical, intent(in) :: tExtChrg

    !> Are excitation energies being calculated
    logical, intent(in) :: isLinResp

    !> Are excited state properties being calculated
    logical, intent(in) :: tLinRespZVect

    !> Is this a molecular dynamics calculation
    logical, intent(in) :: tMd

    !> Is Mulliken analysis being performed
    logical, intent(in) :: tMulliken

    !> Are there spin orbit interactions
    logical, intent(in) :: tSpinOrbit

    !> Are there imaginary parts to the hamiltonian
    logical, intent(in) :: tImHam

    !> Should the sparse hamiltonian and overlap be writen to disc?
    logical, intent(in) :: tWriteRealHS

    !> Should the hamiltonian and overlap be written out as dense matrices
    logical, intent(in) :: tWriteHS

    !> Is the hamiltonian for a two component (Pauli) system
    logical, intent(in) :: t2Component

    !> Is the hamiltonian real?
    logical, intent(in) :: tRealHS

    !> Print the excited state eigenvectors
    logical, intent(in) :: tPrintExcitedEigvecs

    !> Print the dipole moment
    logical, intent(in) :: tDipole

    !> Is this DFTB/SSR formalism
    logical, intent(in) :: isREKS

    !> data structure with atomic orbital information
    type(TOrbitals), intent(in) :: orb

    !> Number of atoms
    integer, intent(in) :: nAtom

    !> Number of atoms moved about during the calculation
    integer, intent(in) :: nMovedAtom

    !> Number of k-points
    integer, intent(in) :: nKPoint

    !> Number of spin channels
    integer, intent(in) :: nSpin

    !> Number of external charges
    integer, intent(in) :: nExtChrg

    !> Indices for any moving atoms
    integer, intent(in) :: indMovedAtom(:)

    !> Masses of each species of atom
    real(dp), intent(in) :: mass(:)

    !> Dense matrix descriptor for H and S
    type(TDenseDescr), intent(in) :: denseDesc

    !> Sparse storage density matrix
    real(dp), intent(out), allocatable :: rhoPrim(:,:)

    !> Non-scc part of the hamiltonian
    real(dp), intent(out), allocatable :: h0(:)

    !> Imaginary part of the sparse density matrix
    real(dp), intent(out), allocatable :: iRhoPrim(:,:)

    !> Excitation energy derivatives with respect to atomic coordinates
    real(dp), intent(out), allocatable :: excitedDerivs(:,:)

    !> Energy weighted density matrix
    real(dp), intent(out), allocatable :: ERhoPrim(:)

    !> Derivatives of total energy with respect to atomic coordinates
    real(dp), intent(out), allocatable :: derivs(:,:)

    !> Forces on (any) external charges
    real(dp), intent(out), allocatable :: chrgForces(:,:)

    !> Energy terms
    type(TEnergies), intent(out) :: energy

    !> Potentials acting on the system
    type(TPotentials), intent(out) :: potential

    !> Electron entropy contribution at T
    real(dp), intent(out), allocatable :: TS(:)

    !> zero temperature extrapolated electronic energy
    real(dp), intent(out), allocatable :: E0(:)

    !> band  energy
    real(dp), intent(out), allocatable :: Eband(:)

    !> single particle energies (band structure)
    real(dp), intent(out), allocatable :: eigen(:,:,:)

    !> Occupations of single particle states
    real(dp), intent(out), allocatable :: filling(:,:,:)

    !> Coordinates in central cell
    real(dp), intent(out), allocatable :: coord0Fold(:,:)

    !> Updated coordinates
    real(dp), intent(out), allocatable :: newCoords(:,:)

    !> Orbital angular momentum
    real(dp), intent(out), allocatable :: orbitalL(:,:,:)

    !> Complex dense hamiltonian
    complex(dp), intent(out), allocatable :: HSqrCplx(:,:)

    !> overlap matrix dense storage
    complex(dp), intent(out), allocatable :: SSqrCplx(:,:)

    !> Complex eigenvectors
    complex(dp), intent(out), allocatable :: eigvecsCplx(:,:,:)

    !> real dense hamiltonian
    real(dp), intent(out), allocatable :: HSqrReal(:,:)

    !> overlap matrix dense storage
    real(dp), intent(out), allocatable :: SSqrReal(:,:)

    !> Real eigenvectors
    real(dp), intent(out), allocatable :: eigvecsReal(:,:,:)

    !> density matrix dense storage
    real(dp), intent(out), allocatable :: rhoSqrReal(:,:,:)

    !> Occupations for natural orbitals
    real(dp), intent(out), allocatable :: occNatural(:)

    !> Atomic velocities
    real(dp), intent(out), allocatable :: velocities(:,:)

    !> Array for moving atom velocities
    real(dp), intent(out), allocatable :: movedVelo(:,:)

    !> moving atom accelerations
    real(dp), intent(out), allocatable :: movedAccel(:,:)

    !> moving atoms masses
    real(dp), intent(out), allocatable :: movedMass(:,:)

    !> system dipole moment
    real(dp), intent(out), allocatable :: dipoleMoment(:)


    integer :: nSpinHams, sqrHamSize

    allocate(rhoPrim(0, nSpin))
    allocate(h0(0))
    if (tImHam) then
      allocate(iRhoPrim(0, nSpin))
    end if

    allocate(excitedDerivs(0,0))
    if (tForces) then
      if (.not.isREKS) then
        allocate(ERhoPrim(0))
      end if
      allocate(derivs(3, nAtom))
      if (tExtChrg) then
        allocate(chrgForces(3, nExtChrg))
      end if
      if (tLinRespZVect) then
        deallocate(excitedDerivs)
        allocate(excitedDerivs(3, nAtom))
      end if
    end if

    call init(energy, nAtom)
    call init(potential, orb, nAtom, nSpin)

    ! Nr. of independent spin Hamiltonians
    select case (nSpin)
    case (1)
      nSpinHams = 1
    case (2)
      nSpinHams = 2
    case (4)
      nSpinHams = 1
    end select

    sqrHamSize = denseDesc%fullSize
    allocate(TS(nSpinHams))
    allocate(E0(nSpinHams))
    allocate(Eband(nSpinHams))
    TS = 0.0_dp
    E0 = 0.0_dp
    Eband = 0.0_dp

    if (electronicSolver%providesEigenvals) then
      allocate(eigen(sqrHamSize, nKPoint, nSpinHams))
      allocate(filling(sqrHamSize, nKpoint, nSpinHams))
    else
      ! due to use of the shape elsewhere in determining kpoints and spin channels:
      allocate(eigen(0, nKPoint, nSpinHams))
      allocate(filling(0, nKpoint, nSpinHams))
    end if
    eigen(:,:,:) = 0.0_dp
    filling(:,:,:) = 0.0_dp


    allocate(coord0Fold(3, nAtom))

    if (tMD) then
      allocate(newCoords(3, nAtom))
    end if

    if ((tMulliken .and. tSpinOrbit) .or. tImHam) then
      allocate(orbitalL(3, orb%mShell, nAtom))
    end if

    ! If only H/S should be printed, no allocation for square HS is needed
    tLargeDenseMatrices = .not. (tWriteRealHS .or. tWriteHS)
    if (electronicSolver%isElsiSolver) then
      tLargeDenseMatrices = tLargeDenseMatrices .and. .not. electronicSolver%elsi%isSparse
      if (.not.electronicSolver%elsi%isSparse .and. .not.(electronicSolver%providesEigenvals .or.&
          & electronicSolver%iSolver == electronicSolverTypes%omm)) then
        if (tDFTBU) then
          call error("This dense ELSI solver is currently incompatible with DFTB+U, use the sparse&
              & form")
        end if
        if (allocated(onSiteElements)) then
          call error("This dense ELSI solver is currently incompatible with onsite correctios, use&
              & the sparse form")
        end if
      end if
    end if
    if (tLargeDenseMatrices) then
      call allocateDenseMatrices(env, denseDesc, parallelKS%localKS, t2Component, tRealHS,&
          & HSqrCplx, SSqrCplx, eigVecsCplx, HSqrReal, SSqrReal, eigvecsReal)
    end if

    if (isLinResp) then
      if (withMpi) then
        call error("Linear response calc. does not work with MPI yet")
      end if
      if (tLinRespZVect) then
        allocate(rhoSqrReal(sqrHamSize, sqrHamSize, nSpin))
      end if
    end if

    if (isLinResp .and. tPrintExcitedEigVecs) then
      allocate(occNatural(orb%nOrb))
    end if

    if (tMD) then
      allocate(velocities(3, nAtom))
      allocate(movedVelo(3, nMovedAtom))
      allocate(movedAccel(3, nMovedAtom))
      allocate(movedMass(3, nMovedAtom))
      movedMass(:,:) = spread(mass(indMovedAtom),1,3)
    end if

    if (tDipole) then
      allocate(dipoleMoment(3))
    end if

  end subroutine initArrays

#:if WITH_TRANSPORT

  !> initialize arrays for tranpsport
  subroutine initTransportArrays(tUpload, transpar, species0, orb, nAtom, nSpin, shiftPerLUp,&
      & chargeUp, tBlockUp, blockUp, shiftBlockUp)

    !> Are contacts being uploaded
    logical, intent(in) :: tUpload

    !> Transport parameters
    type(TTransPar), intent(inout) :: transpar

    !> Species of atoms in the central cell
    integer, intent(in) :: species0(:)

    !> Atomic orbital information
    type(TOrbitals), intent(in) :: orb

    !> Number of atoms
    integer, intent(in) :: nAtom

    !> Number of spin channels
    integer, intent(in) :: nSpin

    !> uploded potential per shell per atom
    real(dp), allocatable, intent(out) :: shiftPerLUp(:,:)

    !> uploaded charges for atoms
    real(dp), allocatable, intent(out) :: chargeUp(:,:,:)

    !> Are block charges and potentials present?
    logical, intent(in) :: tBlockUp

    !> uploded potential per shell per atom
    real(dp), allocatable, intent(inout) :: shiftblockUp(:,:,:,:)

    !> uploaded charges for atoms
    real(dp), allocatable, intent(inout) :: blockUp(:,:,:,:)

    integer :: iSpin, iCont
    real(dp), allocatable :: pot(:)

    !> Format for two values with units
    character(len=*), parameter :: format2U = "(1X,A, ':', T32, F18.10, T51, A, T54, F16.4, T71, A)"

    if (tUpload) then
      allocate(shiftPerLUp(orb%mShell, nAtom))
      allocate(chargeUp(orb%mOrb, nAtom, nSpin))
      if (tBlockUp) then
        allocate(shiftBlockUp(orb%mOrb, orb%mOrb, nAtom, nSpin))
        allocate(blockUp(orb%mOrb, orb%mOrb, nAtom, nSpin))
      end if
      call readContactShifts(shiftPerLUp, chargeUp, transpar, orb, shiftBlockUp, blockUp)
    end if


  end subroutine initTransportArrays

#:endif


  !> Set up storage for dense matrices, either on a single processor, or as BLACS matrices
  subroutine allocateDenseMatrices(env, denseDesc, localKS, t2Component, tRealHS, HSqrCplx,&
      & SSqrCplx, eigvecsCplx, HSqrReal, SSqrReal, eigvecsReal)

    !> Computing environment
    type(TEnvironment), intent(in) :: env

    !> Descriptor of the large square matrices in the program
    type(TDenseDescr), intent(in) :: denseDesc

    !> Index array for spin and k-point index
    integer, intent(in) :: localKS(:,:)

    !> Is this a two component calculation
    logical, intent(in) :: t2Component

    !> Is this a real hamiltonian
    logical, intent(in) :: tRealHS

    !> Square H matrix
    complex(dp), allocatable, intent(out) :: HSqrCplx(:,:)

    !> Square S matrix
    complex(dp), allocatable, intent(out) :: SSqrCplx(:,:)

    !> Eigenvectors for complex eigenproblem
    complex(dp), allocatable, intent(out) :: eigvecsCplx(:,:,:)

    !> Square H matrix
    real(dp), allocatable, intent(out) :: HSqrReal(:,:)

    !> Square S matrix
    real(dp), allocatable, intent(out) :: SSqrReal(:,:)

    !> Eigenvectors for real eigenproblem
    real(dp), allocatable, intent(out) :: eigvecsReal(:,:,:)

    integer :: nLocalCols, nLocalRows, nLocalKS

    nLocalKS = size(localKS, dim=2)
  #:if WITH_SCALAPACK
    call scalafx_getlocalshape(env%blacs%orbitalGrid, denseDesc%blacsOrbSqr, nLocalRows, nLocalCols)
  #:else
    nLocalRows = denseDesc%fullSize
    nLocalCols = denseDesc%fullSize
  #:endif

    if (t2Component .or. .not. tRealHS) then
      allocate(HSqrCplx(nLocalRows, nLocalCols))
      allocate(SSqrCplx(nLocalRows, nLocalCols))
      allocate(eigVecsCplx(nLocalRows, nLocalCols, nLocalKS))
    else
      allocate(HSqrReal(nLocalRows, nLocalCols))
      allocate(SSqrReal(nLocalRows, nLocalCols))
      allocate(eigVecsReal(nLocalRows, nLocalCols, nLocalKS))
    end if

  end subroutine allocateDenseMatrices


#:if WITH_SCALAPACK
  #!
  #! SCALAPACK related routines
  #!

  !> Initialise parallel large matrix decomposition methods
  subroutine initScalapack(blacsOpts, nAtom, nOrb, t2Component, env)

    !> BLACS settings
    type(TBlacsOpts), intent(in) :: blacsOpts

    !> Number of atoms
    integer, intent(in) :: nAtom

    !> Number of orbitals
    integer, intent(in) :: nOrb

    !> Is this a two component calculation
    logical, intent(in) :: t2Component

    !> Computing enviroment data
    type(TEnvironment), intent(inout) :: env

    integer :: sizeHS

    if (t2Component) then
      sizeHS = 2 * nOrb
    else
      sizeHS = nOrb
    end if
    call env%initBlacs(blacsOpts%blockSize, blacsOpts%blockSize, sizeHS, nAtom)

  end subroutine initScalapack


  !> Generate descriptions of large dense matrices in BLACS decomposition
  !>
  !> Note: It must be called after getDenseDescCommon() has been called.
  !>
  subroutine getDenseDescBlacs(env, rowBlock, colBlock, denseDesc)

    !> parallel environment
    type(TEnvironment), intent(in) :: env

    !> Number of matrix rows
    integer, intent(in) :: rowBlock

    !> Number of matrix columns
    integer, intent(in) :: colBlock

    !> Descriptor of the dense matrix
    type(TDenseDescr), intent(inout) :: denseDesc

    integer :: nn

    nn = denseDesc%fullSize
    call scalafx_getdescriptor(env%blacs%orbitalGrid, nn, nn, rowBlock, colBlock,&
        & denseDesc%blacsOrbSqr)

  end subroutine getDenseDescBlacs

#:endif


  !> Generate description of the total large square matrices, on the basis of atomic orbital
  !> orderings
  !>
  subroutine getDenseDescCommon(orb, nAtom, t2Component, denseDesc)

    !> Orbital information for species
    type(TOrbitals), intent(in) :: orb

    !> Number of atoms in the system
    integer, intent(in) :: nAtom

    !> Is this a two component calculation
    logical, intent(in) :: t2Component

    !> Resulting descriptor
    type(TDenseDescr), intent(out) :: denseDesc

    integer :: nOrb

    allocate(denseDesc%iAtomStart(nAtom + 1))
    call buildSquaredAtomIndex(denseDesc%iAtomStart, orb)
    nOrb = denseDesc%iAtomStart(nAtom + 1) - 1
    denseDesc%t2Component = t2Component
    denseDesc%nOrb = nOrb
    if (t2Component) then
      denseDesc%fullSize = 2 * nOrb
    else
      denseDesc%fullSize = nOrb
    end if

  end subroutine getDenseDescCommon


  !> Check for compatibility between requested electronic solver and features of the calculation
  subroutine ensureSolverCompatibility(iSolver, tSpin, kPoints, tForces, parallelOpts, nIndepHam,&
      & tempElec)

    !> Solver number (see dftbp_elecsolvertypes)
    integer, intent(in) :: iSolver

    !> Is this a spin polarised calculation
    logical, intent(in) :: tSpin

    !> Set of k-points used in calculation (or [0,0,0] if molecular)
    real(dp), intent(in) :: kPoints(:,:)

    !> Are forces required
    logical, intent(in) :: tForces

    !> Options for a parallel calculation, if needed
    type(TParallelOpts), intent(in), allocatable :: parallelOpts

    !> Number of indepdent hamiltonian matrices at a given k-value
    integer, intent(in) :: nIndepHam

    !> Temperature of the electrons
    real(dp), intent(in) :: tempElec

    logical :: tElsiSolver
    integer :: nKPoint

    ! Temporary error test for PEXSI bug (July 2019)
    if (iSolver == electronicSolverTypes%pexsi .and. any(kPoints /= 0.0_dp)) then
      call warning("A temporary PEXSI bug may prevent correct evaluation at general k-points.&
          & This should be fixed soon.")
    end if

    tElsiSolver = any(iSolver ==&
        & [electronicSolverTypes%elpa, electronicSolverTypes%omm, electronicSolverTypes%pexsi,&
        & electronicSolverTypes%ntpoly, electronicSolverTypes%elpadm])
    if (.not. withELSI .and. tElsiSolver) then
      call error("This binary was not compiled with ELSI support enabled")
    end if

    nKPoint = size(kPoints, dim=2)
    if (withMpi) then
      if (tElsiSolver .and. parallelOpts%nGroup /= nIndepHam * nKPoint) then
        call error("This solver requires as many parallel processor groups as there are independent&
            & spin and k-point combinations")
      end if
    end if

    if (iSolver == electronicSolverTypes%pexsi .and. tempElec < epsilon(0.0)) then
      call error("This solver requires a finite electron broadening")
    end if

  end subroutine ensureSolverCompatibility


  !> Modify the reference atomic shell charges for the neutral atom
  subroutine applyCustomReferenceOccupations(customOccAtoms,  customOccFillings, species,&
      & orb, referenceN0, q0)

    !> Array of occupation arrays, one for each atom
    type(TWrappedInt1), allocatable, intent(in) :: customOccAtoms(:)

    !> Reference fillings for atomic shells
    real(dp), intent(in) :: customOccFillings(:,:)

    !> Species of atoms
    integer, intent(in) :: species(:)

    !> Atomic orbital data
    type(TOrbitals), intent(in) :: orb

    !> Reference charges from the Slater-Koster file
    real(dp), intent(in) :: referenceN0(:,:)

    !> Charges required for atomic neutrality in reference state
    real(dp), intent(inout) :: q0(:,:,:)

    integer :: nCustomBlock, iCustomBlock, iCustomAtom, nAtom, iAt, iSp
    real(dp), allocatable :: refOcc(:,:)

    nAtom = size(species)
    ! note that all arrays, referenceN0, customOccAtoms, refOcc
    ! are allocated to orb%mShell so assignments vecA(:,) = vecB(:,) work
    allocate(refOcc(orb%mShell, nAtom))
    ! initialize to referenceN0
    do iAt = 1, nAtom
      iSp = species(iAt)
      refOcc(:, iAt) = referenceN0(:, iSp)
    end do

    ! override to customOccupation
    if (allocated(customOccAtoms)) then
      nCustomBlock = size(customOccAtoms)
      do iCustomBlock = 1, nCustomBlock
        do iCustomAtom = 1, size(customOccAtoms(iCustomBlock)%data)
          iAt =  customOccAtoms(iCustomBlock)%data(iCustomAtom)
          refOcc(:, iAt) = customOccFillings(:,iCustomBlock)
        end do
      end do
    end if

    ! initialize q0 with right orbital order
    call initQFromUsrChrg(q0, refOcc, species, orb)

  end subroutine applyCustomReferenceOccupations


  !> Print out the reference occupations for atoms
  subroutine printCustomReferenceOccupations(orb, species, customOccAtoms, customOccFillings)

    !> Atomic orbital information
    type(TOrbitals), intent(in) :: orb

    !> Chemical species of atoms
    integer, intent(in) :: species(:)

    !> Array of occupation arrays, one for each atom
    type(TWrappedInt1), intent(in) :: customOccAtoms(:)

    !> Fillings for each atomic shell
    real(dp), intent(in) :: customOccFillings(:,:)

    character(lc) :: formstr, outStr
    integer :: nCustomBlock, iCustomBlock, iSp, nShell, nAtom, iSh
    character(sc), allocatable :: shellnames(:)

    nCustomBlock = size(customOccFillings)
    if (nCustomBlock == 0) then
      return
    end if
    write(stdout, "(A)") "Custom defined reference occupations:"
    do iCustomBlock = 1, size(customOccAtoms)
      nAtom = size(customOccAtoms(iCustomBlock)%data)
      if (nAtom == 1) then
        write(outStr, "(A)") "Atom:"
      else
        write(outStr, "(A)") "Atoms:"
      end if
      write(formstr, "(I0,A)") nAtom, "(I0,1X))"
      write(stdout, "(A,T30,"//trim(formstr)//")") trim(outStr), customOccAtoms(iCustomBlock)%data
      iSp = species(customOccAtoms(iCustomBlock)%data(1))
      nShell = orb%nShell(iSp)
      call getShellNames(iSp, orb, shellnames)
      outStr = ""
      do iSh = 1, nShell
        if (iSh > 1) then
          write(outStr,"(A,',')")trim(outStr)
        end if
        write(outStr,"(A,1X,A,F8.4)")trim(outStr), trim(shellnames(iSh)),&
            & customOccFillings(iSh, iCustomBlock)
      end do
      write(stdout,"(A,T29,A)")"Fillings:",trim(outStr)
      deallocate(shellnames)
    end do
  end subroutine printCustomReferenceOccupations


  !> Initialises SCC related parameters before geometry loop starts
  function getMinSccIters(tSccCalc, tDftbU, nSpin) result(minSccIter)

    !> Is this a self consistent calculation
    logical, intent(in) :: tSccCalc

    !> Are there orbital potentials present
    logical, intent(in) :: tDftbU

    !> Number of spin channels
    integer, intent(in) :: nSpin

    !> Minimum possible number of self consistent iterations
    integer :: minSccIter

    if (tSccCalc) then
      if (tDftbU) then
        minSccIter = 2
      else
        if (nSpin == 1) then
          minSccIter = 1
        else
          minSccIter = 2
        end if
      end if
    else
      minSccIter = 1
    end if

  end function getMinSccIters


  !> Stop if any range separated incompatible setting is found
  subroutine ensureRangeSeparatedReqs(tPeriodic, tHelical, tReadChrg, tShellResolved,&
      & tAtomicEnergy, rangeSepInp)

    !> Is the system periodic
    logical, intent(in) :: tPeriodic

    !> If the calculation is helical geometry
    logical :: tHelical

    !> Are charges read from disc
    logical, intent(in) :: tReadChrg

    !> Is this a shell resolved calculation
    logical, intent(in) :: tShellResolved

    !> Do we need atom resolved E?
    logical, intent(inout) :: tAtomicEnergy

    !> Parameters for the range separated calculation
    type(TRangeSepInp), intent(in) :: rangeSepInp

    if (tPeriodic) then
      call error("Range separated functionality only works with non-periodic structures at the&
          & moment")
    end if

    if (tHelical) then
      call error("Range separated functionality only works with non-helical structures at the&
          & moment")
    end if

    if (tReadChrg .and. rangeSepInp%rangeSepAlg == rangeSepTypes%threshold) then
      call error("Restart on thresholded range separation not working correctly")
    end if

    if (tShellResolved) then
      call error("Range separated functionality currently does not yet support shell-resolved scc")
    end if

    if (tAtomicEnergy) then
      call warning("Atomic resolved energies cannot be calculated with the range-separation&
          & hybrid functional at the moment")
      tAtomicEnergy = .false.
    end if

    if (withMpi) then
      call error("Range separated calculations do not work with MPI yet")
    end if

    if (nSpin > 2) then
      call error("Range separated calculations not implemented for non-colinear calculations")
    end if

    if (tSpinOrbit) then
      call error("Range separated calculations not currently implemented for spin orbit")
    end if

    if (isXlbomd) then
      call error("Range separated calculations not currently implemented for XLBOMD")
    end if

    if (t3rd) then
      call error("Range separated calculations not currently implemented for 3rd order DFTB")
    end if

    if (isLinResp) then
      call error("Range separated calculations not currently implemented for linear response")
    end if

    if (tDFTBU) then
      call error("Range separated calculations not currently implemented for DFTB+U")
    end if

  end subroutine ensureRangeSeparatedReqs


  !> Determine range separated cut-off and also update maximal cutoff
  subroutine getRangeSeparatedCutOff(cutoffRed, cutOff)

    !> Reduction in cut-off
    real(dp), intent(in) :: cutoffRed

    !> Resulting cut-off
    type(TCutoffs), intent(inout) :: cutOff

    cutOff%lcCutOff = 0.0_dp
    if (cutoffRed < 0.0_dp) then
      call error("Cutoff reduction for range-separated neighbours should be zero or positive.")
    end if
    cutOff%lcCutOff = cutOff%skCutOff - cutoffRed
    if (cutOff%lcCutOff < 0.0_dp) then
      call error("Screening cutoff for range-separated neighbours too short.")
    end if
    cutOff%mCutoff = max(cutOff%mCutOff, cutoff%lcCutOff)

  end subroutine getRangeSeparatedCutOff


  !> Initialise range separated extension.
  subroutine initRangeSeparated(nAtom, species0, speciesName, hubbU, rangeSepInp, tSpin,&
      & isREKS, rangeSep, deltaRhoIn, deltaRhoOut, deltaRhoDiff, deltaRhoInSqr,&
      & deltaRhoOutSqr, nMixElements)

    !> Number of atoms in the system
    integer, intent(in) :: nAtom

    !> species of atoms
    integer, intent(in) :: species0(:)

    !> names of chemical species
    character(*), intent(in) :: speciesName(:)

    !> Hubbard values for species
    real(dp), intent(in) :: hubbU(:,:)

    !> input for range separated calculation
    type(TRangeSepInp), intent(in) :: rangeSepInp

    !> Is this spin restricted (F) or unrestricted (T)
    logical, intent(in) :: tSpin

    !> Is this DFTB/SSR formalism
    logical, intent(in) :: isREKS

    !> Resulting settings for range separation
    type(TRangeSepFunc), allocatable, intent(out) :: rangeSep

    !> Change in input density matrix flattened to 1D array
    real(dp), allocatable, target, intent(out) :: deltaRhoIn(:)

    !> Change in output density matrix flattened to 1D array
    real(dp), allocatable, target, intent(out) :: deltaRhoOut(:)

    !> Change in density matrix between in and out
    real(dp), allocatable, intent(out) :: deltaRhoDiff(:)

    !> Change in input density matrix
    real(dp), pointer, intent(out) :: deltaRhoInSqr(:,:,:)

    !> Change in output density matrix
    real(dp), pointer, intent(out) :: deltaRhoOutSqr(:,:,:)

    !> Number of mixer elements
    integer, intent(out) :: nMixElements

    allocate(rangeSep)
    call RangeSepFunc_init(rangeSep, nAtom, species0, speciesName, hubbU(1,:),&
        & rangeSepInp%screeningThreshold, rangeSepInp%omega, tSpin, isREKS, rangeSepInp%rangeSepAlg)
    allocate(deltaRhoIn(nOrb * nOrb * nSpin))
    allocate(deltaRhoOut(nOrb * nOrb * nSpin))
    allocate(deltaRhoDiff(nOrb * nOrb * nSpin))
    deltaRhoInSqr(1:nOrb, 1:nOrb, 1:nSpin) => deltaRhoIn(1 : nOrb * nOrb * nSpin)
    deltaRhoOutSqr(1:nOrb, 1:nOrb, 1:nSpin) => deltaRhoOut(1 : nOrb * nOrb * nSpin)
    nMixElements = nOrb * nOrb * nSpin
    deltaRhoInSqr(:,:,:) = 0.0_dp

  end subroutine initRangeSeparated


  !> Initializes PLUMED calculator.
  subroutine initPlumed(env, tPlumed, tMD, plumedCalc)

    !> Environment settings
    type(TEnvironment), intent(in) :: env

    !> Whether plumed should be used
    logical, intent(in) :: tPlumed

    !> Whether this is an MD-run
    logical, intent(in) :: tMD

    !> Plumed calculator (allocated only on demand)
    type(TPlumedCalc), allocatable, intent(out) :: plumedCalc


    ! Minimal plumed API version (as in Plumed 2.5.3)
    ! Earlier versions may work but were not tested
    integer, parameter :: minApiVersion = 6

    integer :: apiVersion
    character(300) :: strTmp

    if (.not. tPlumed) then
      return
    end if
    if (.not. withPlumed) then
      call error("Code was compiled without PLUMED support")
    end if
    if (.not. tMD) then
      call error("Metadynamics via PLUMED is only possible in MD-simulations")
    end if
    allocate(plumedCalc)
    call TPlumedCalc_init(plumedCalc)
    call plumedCalc%sendCmdPtr("getApiVersion", apiVersion)
    if (apiVersion < minApiVersion) then
      write(strTmp, "(A,I0,A)") "PLUMED interface has not been tested with PLUMED API version < ",&
          & minApiVersion, ". Your PLUMED library provides API version ", apiVersion, ". Check your&
          & results carefully and consider to use a more recent PLUMED library if in doubt!"
      call warning(strTmp)
    end if
    call plumedCalc%sendCmdVal("setNatoms", nAtom)
    call plumedCalc%sendCmdVal("setPlumedDat", "plumed.dat")
    call plumedCalc%sendCmdVal("setNoVirial", 0)
    call plumedCalc%sendCmdVal("setTimestep", deltaT)
    call plumedCalc%sendCmdVal("setMDEnergyUnits", Hartree__kJ_mol)
    call plumedCalc%sendCmdVal("setMDLengthUnits", Bohr__nm)
    call plumedCalc%sendCmdVal("setMDTimeUnits", au__ps)
    #:if WITH_MPI
      call plumedCalc%sendCmdVal("setMPIFComm", env%mpi%globalComm%id)
    #:endif
    call plumedCalc%sendCmdVal("init", 0)

  end subroutine initPlumed


  subroutine checkReksConsistency(reksInp, onSiteElements, kPoint, nEl, nKPoint, tSccCalc,&
      & tSpin, tSpinOrbit, tDFTBU, tEField, isLinResp, tPeriodic, tLatOpt, tReadChrg)

    !> data type for REKS input
    type(TReksInp), intent(in) :: reksInp

    !> Correction to energy from on-site matrix elements
    real(dp), allocatable, intent(in) :: onSiteElements(:,:,:,:)

    !> K-points
    real(dp), intent(in) :: kPoint(:,:)

    !> nr. of electrons
    real(dp), intent(in) :: nEl(:)

    !> nr. of K-points
    integer, intent(in) :: nKPoint

    !> Is the calculation SCC?
    logical, intent(in) :: tSccCalc

    !> is this a spin polarized calculation?
    logical, intent(in) :: tSpin

    !> is there spin-orbit coupling
    logical, intent(in) :: tSpinOrbit

    !> is this a DFTB+U calculation?
    logical, intent(in) :: tDFTBU

    !> external electric field
    logical, intent(in) :: tEField

    !> Calculate Casida linear response excitations
    logical, intent(in) :: isLinResp

    !> if calculation is periodic
    logical, intent(in) :: tPeriodic

    !> optimize lattice constants?
    logical, intent(in) :: tLatOpt

    !> If initial charges/dens mtx. from external file.
    logical, intent(in) :: tReadChrg

    if (.not. tSccCalc) then
      call error("REKS requires SCC=Yes")
    end if
    if (tSpin) then
      call error("REKS is not compatible with standard DFTB spin polarization, only the&
          & SpinConstants block is required")
    end if

    if (tSpinOrbit) then
      call error("REKS is not compatible with spin-orbit (LS-coupling) calculation")
    else if (tDFTBU) then
      call error("REKS is not compatible with DFTB+U calculation")
    else if (tEField) then
      call error("REKS is not compatible with external electric field, only point charge&
          & embedding is implemented")
    else if (isLinResp) then
      call error("REKS is not compatible with standard linear response excitation")
    else if (allocated(onSiteElements)) then
      call error("REKS is not compatible with onsite corrections")
    end if

    if (tPeriodic) then
      if ( .not. (nKPoint == 1 .and. all(kPoint(:, 1) == [0.0_dp, 0.0_dp, 0.0_dp])) ) then
        call error("REKS can compute only gamma-point in periodic case")
      end if
    end if

    if (reksInp%Efunction /= 1 .and. tLatOpt) then
      call error("Lattice optimization is only possible&
          & with single-state REKS, not SA-REKS or SI-SA-REKS")
    end if

    if (tReadChrg) then
      call error("Reading of initial charges is currently incompatible with REKS calculations")
    end if

    ! REKS can treat only closed shell systems.
    if (mod(nint(nEl(1)),2) /= 0) then
      call error("Current system is not a closed shell system, please check charge if using REKS")
    end if
    if (abs(nint(nEl(1)) - nEl(1)) >= elecTolMax) then
      call error("Current system is fractionally charged, please check charge if using REKS")
    end if

  end subroutine checkReksConsistency


  subroutine TReksCalc_init(reks, reksInp, electronicSolver, orb, spinW, nEl,&
      & extChrg, blurWidths, hamiltonianType, nSpin, nExtChrg, is3rd, isRangeSep,&
      & tForces, tPeriodic, tStress, tDipole)

    !> data type for REKS
    type(TReksCalc), intent(out) :: reks

    !> data type for REKS input
    type(TReksInp), intent(inout) :: reksInp

    !> electronic solver for the system
    type(TElectronicSolver), intent(in) :: electronicSolver

    !> Atomic orbital information
    type(TOrbitals), intent(in) :: orb

    !> Spin W values
    real(dp), intent(inout) :: spinW(:,:,:)

    !> nr. of electrons
    real(dp), intent(in) :: nEl(:)

    !> coordinates and charges of external point charges
    real(dp), allocatable, intent(in) :: extChrg(:,:)

    !> Width of the Gaussians if the charges are blurred
    real(dp), allocatable, intent(in) :: blurWidths(:)

    !> Hamiltonian type
    integer, intent(in) :: hamiltonianType

    !> Number of spin components, 1 is unpolarised, 2 is polarised, 4 is noncolinear / spin-orbit
    integer, intent(inout) :: nSpin

    !> Nr. of external charges
    integer, intent(in) :: nExtChrg

    !> Third order DFTB
    logical, intent(in) :: is3rd

    !> Whether to run a range separated calculation
    logical, intent(in) :: isRangeSep

    !> Do we need forces?
    logical, intent(in) :: tForces

    !> if calculation is periodic
    logical, intent(in) :: tPeriodic

    !> Can stress be calculated?
    logical, intent(in) :: tStress

    !> calculate an electric dipole?
    logical, intent(inout) :: tDipole

    ! Condition for Hamiltonian types
    select case(hamiltonianType)
    case default
      call error("Invalid Hamiltonian")
    case(hamiltonianTypes%dftb)

      ! Condition for electronicSolver
      select case (electronicSolver%iSolver)
      case (electronicSolverTypes%GF)
        call error("REKS is not compatible with Green's function solver")
      case (electronicSolverTypes%onlyTransport)
        call error("REKS is not compatible with OnlyTransport-solver")
      case(electronicSolverTypes%qr, electronicSolverTypes%divideandconquer,&
          & electronicSolverTypes%relativelyrobust, electronicSolverTypes%elpa)
        call REKS_init(reks, reksInp, orb, spinW, nSpin, nEl(1), nExtChrg, extChrg,&
            & blurWidths, is3rd, isRangeSep, tForces, tPeriodic, tStress, tDipole)
      case(electronicSolverTypes%omm, electronicSolverTypes%pexsi, electronicSolverTypes%ntpoly)
        call error("REKS is not compatible with density matrix ELSI-solvers")
      end select

    case(hamiltonianTypes%xtb)
      call error("xTB calculation currently not supported for REKS")
    end select

  end subroutine TReksCalc_init


  subroutine printReksInitInfo(reks, orb, speciesName, nType)

    !> data type for REKS
    type(TReksCalc), intent(in) :: reks

    !> data structure with atomic orbital information
    type(TOrbitals), intent(in) :: orb

    !> labels of atomic species
    character(mc), intent(in) :: speciesName(:)

    !> nr of different types (nAtom)
    integer, intent(in) :: nType

    integer :: ii, iType
    character(lc) :: strTmp

    write (stdOut,*)
    write (stdOut,*)
    write (stdOut, "(A,':',T30,A)") "REKS Calcuation", "Yes"

    select case (reks%reksAlg)
    case (reksTypes%noReks)
    case (reksTypes%ssr22)
      write (stdOut, "(A,':',T30,A)") "SSR(2,2) Calcuation", "Yes"
      if (reks%Efunction == 1) then
        write (stdOut, "(A,':',T30,A)") "Energy Functional", "PPS"
      else if (reks%Efunction == 2) then
        write (stdOut, "(A,':',T30,A)") "Energy Functional", "(PPS+OSS)/2"
      end if
    case (reksTypes%ssr44)
      call error("SSR(4,4) is not implemented yet")
    end select

    write (stdOut, "(A,':',T30,I14)") "Number of Core Orbitals", reks%Nc
    write (stdOut, "(A,':',T30,I14)") "Number of Active Orbitals", reks%Na
    write (stdOut, "(A,':',T30,I14)") "Number of Basis", orb%nOrb
    write (stdOut, "(A,':',T30,I14)") "Number of States", reks%nstates
    do ii = 1, reks%SAstates
      if (ii == 1) then
        write (strTmp, "(A,':')") "State-Averaging Weight"
      else
        write (strTmp, "(A)") ""
      end if
      write (stdOut, "(A,T30,F12.6)") trim(strTmp), reks%SAweight(ii)
    end do
    write (stdOut, "(A,':',T30,I14)") "State of Interest", reks%rstate

    if (reks%tReadMO) then
      write (stdOut, "(A,':',T30,A)") "Initial Guess", "Read Eigenvec.bin file"
    else
      write (stdOut, "(A,':',T30,A)") "Initial Guess", "Diagonalize H0 matrix"
    end if

    write (stdOut, "(A,':',T30,A)") "Newton-Raphson for FON opt", "Yes"
    write (stdOut, "(A,':',T30,I14)") "NR max. Iterations", reks%FonMaxIter
    if (reks%shift > epsilon(1.0_dp)) then
      write (stdOut, "(A,':',T30,A)") "Level Shifting", "Yes"
    else
      write (stdOut, "(A,':',T30,A)") "Level Shifting", "No"
    end if
    write (stdOut, "(A,':',T30,F12.6)") "Shift Value", reks%shift

    do iType = 1, nType
      if (iType == 1) then
        write (strTmp, "(A,':')") "W Scale Factor"
      else
        write (strTmp, "(A)") ""
      end if
      write (stdOut, "(A,T30,A3,'=',F12.6)") trim(strTmp), &
          & speciesName(iType), reks%Tuning(iType)
    end do

    if (reks%tTDP) then
      write (stdOut, "(A,':',T30,A)") "Transition Dipole", "Yes"
    else
      write (stdOut, "(A,':',T30,A)") "Transition Dipole", "No"
    end if

    if (reks%tForces) then

      if (reks%Lstate > 0) then
        write (stdOut, "(A,':',T30,A)") "Gradient of Microstate", "Yes"
        write (stdOut, "(A,':',T30,I14)") "Index of Interest", reks%Lstate
      else
        write (stdOut, "(A,':',T30,A)") "Gradient of Microstate", "No"
      end if

      if (reks%Efunction /= 1) then
        if (reks%Glevel == 1) then
          write (stdOut, "(A,':',T30,A)") "CP-REKS Solver", "Preconditioned Conjugate-Gradient"
          write (stdOut, "(A,':',T30,I14)") "CG max. Iterations", reks%CGmaxIter
          write (stdOut, "(A,':',T30,E14.6)") "CG Tolerance", reks%Glimit
          if (reks%tSaveMem) then
            write (stdOut, "(A,':',T30,A)") "Memory for A and Hxc", "Save in Cache Memory"
          else
            write (stdOut, "(A,':',T30,A)") "Memory for A and Hxc", "Direct Updating Without Saving"
          end if
        else if (reks%Glevel == 2) then
          write (stdOut, "(A,':',T30,A)") "CP-REKS Solver", "Conjugate-Gradient"
          write (stdOut, "(A,':',T30,I14)") "CG max. Iterations", reks%CGmaxIter
          write (stdOut, "(A,':',T30,E14.6)") "CG Tolerance", reks%Glimit
          if (reks%tSaveMem) then
            write (stdOut, "(A,':',T30,A)") "Memory for A and Hxc", "Save in Cache Memory"
          else
            write (stdOut, "(A,':',T30,A)") "Memory for A and Hxc", "Direct Updating Without Saving"
          end if
        else if (reks%Glevel == 3) then
          write (stdOut, "(A,':',T30,A)") "CP-REKS Solver", "Direct Matrix Multiplication"
        end if
        if (reks%tNAC) then
          write (stdOut, "(A,':',T30,A)") "Non-Adiabatic Coupling", "Yes"
        end if
      end if

      if (reks%tRD) then
        write (stdOut, "(A,':',T30,A)") "Relaxed Density for QM/MM", "Yes"
      end if

    end if

    write (stdOut,*)
    write (stdOut, "(A)") " Warning! REKS calculation is not affected by,"
    write (stdOut, "(A)") "          (mixer, filling) option"
    write (stdOut,*)

  end subroutine printReksInitInfo


end module dftbp_initprogram<|MERGE_RESOLUTION|>--- conflicted
+++ resolved
@@ -3234,7 +3234,6 @@
 
   end subroutine initProgramVariables
 
-<<<<<<< HEAD
 
   !> Check coherence across processes for various key variables (relevant if running in MPI,
   !> particularly for external driving via API)
@@ -3285,8 +3284,6 @@
   end subroutine inputCoherenceCheck
 
 
-=======
-  
   !> Create equivalency relations
   ! Data available from module: nUJ, niUJ, iUJ, nAtom, nSpin, nOrb and logicals 
   ! Note, this routine should not be called
@@ -3757,7 +3754,6 @@
   end subroutine setNElectrons
   
   
->>>>>>> 39987dbe
 #:if WITH_TRANSPORT
   !> Check for inconsistencies in transport atom region definitions
   subroutine checkTransportRanges(nAtom, transpar)
