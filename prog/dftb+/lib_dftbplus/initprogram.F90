--- conflicted
+++ resolved
@@ -114,17 +114,7 @@
   use dftbp_transportio
   implicit none
 
-<<<<<<< HEAD
-=======
-  !> Container for external potentials
-  type :: TRefExtPot
-    real(dp), allocatable :: atomPot(:,:)
-    real(dp), allocatable :: shellPot(:,:,:)
-    real(dp), allocatable :: potGrad(:,:)
-  end type TRefExtPot
-
-
->>>>>>> 8b4e5123
+
   !> Tagged output files (machine readable)
   character(*), parameter :: autotestTag = "autotest.tag"
 
