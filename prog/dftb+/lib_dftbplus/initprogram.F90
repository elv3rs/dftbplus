--- conflicted
+++ resolved
@@ -2786,18 +2786,13 @@
     end if
 
     if (tSccCalc) then
-<<<<<<< HEAD
       if (.not.tRestartNoSC) then
         write(stdOut, "(A,':',T30,A)") "Self consistent charges", "Yes"
         write(stdOut, "(A,':',T30,E14.6)") "SCC-tolerance", sccTol
         write(stdOut, "(A,':',T30,I14)") "Max. scc iterations", maxSccIter
-=======
-      write(stdOut, "(A,':',T30,A)") "Self consistent charges", "Yes"
-      write(stdOut, "(A,':',T30,E14.6)") "SCC-tolerance", sccTol
-      write(stdOut, "(A,':',T30,I14)") "Max. scc iterations", maxSccIter
+      end if
       if (tPeriodic) then
         write(stdout, "(A,':',T30,E14.6)") "Ewald alpha parameter", sccCalc%getEwaldPar()
->>>>>>> d7ccd8ea
       end if
       if (input%ctrl%tShellResolved) then
          write(stdOut, "(A,':',T30,A)") "Shell resolved Hubbard", "Yes"
