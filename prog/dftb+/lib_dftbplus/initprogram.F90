!--------------------------------------------------------------------------------------------------!
!  DFTB+: general package for performing fast atomistic simulations                                !
!  Copyright (C) 2006 - 2020  DFTB+ developers group                                               !
!                                                                                                  !
!  See the LICENSE file for terms of usage and distribution.                                       !
!--------------------------------------------------------------------------------------------------!

#:include 'common.fypp'


!> Global variables and initialization for the main program.
module dftbp_initprogram
#:if WITH_OMP
  use omp_lib
#:endif
  use dftbp_mainio, only : initOutputFile
  use dftbp_assert
  use dftbp_globalenv
  use dftbp_environment
  use dftbp_scalapackfx
  use dftbp_inputdata
  use dftbp_densedescr
  use dftbp_constants
  use dftbp_elecsolvers
  use dftbp_elsisolver, only : TElsiSolver_init, TElsiSolver_final
  use dftbp_elsiiface
<<<<<<< HEAD
  use dftbp_arpack, only : withArpack
=======
  use dftbp_gpuinfo, only : gpuInfo
>>>>>>> 39987dbe
  use dftbp_periodic
  use dftbp_accuracy
  use dftbp_intrinsicpr
  use dftbp_shortgamma
  use dftbp_message
  use dftbp_mixer
  use dftbp_simplemixer
  use dftbp_andersonmixer
  use dftbp_broydenmixer
  use dftbp_diismixer

  use dftbp_geoopt
  use dftbp_conjgrad
  use dftbp_steepdesc
  use dftbp_gdiis
  use dftbp_lbfgs

  use dftbp_hamiltoniantypes

  use dftbp_randomgenpool
  use dftbp_ranlux
  use dftbp_mdcommon
  use dftbp_mdintegrator
  use dftbp_velocityverlet
  use dftbp_thermostat
  use dftbp_dummytherm
  use dftbp_andersentherm
  use dftbp_berendsentherm
  use dftbp_nhctherm
  use dftbp_tempprofile, only : TTempProfile, TempProfile_init
  use dftbp_numderivs2
  use dftbp_lapackroutines
  use dftbp_simplealgebra
  use dftbp_nonscc
  use dftbp_scc
  use dftbp_sccinit
  use dftbp_onsitecorrection
  use dftbp_h5correction
  use dftbp_halogenx
  use dftbp_slakocont
  use dftbp_repcont
  use dftbp_fileid
  use dftbp_spin, only: Spin_getOrbitalEquiv, ud2qm, qm2ud
  use dftbp_dftbplusu
  use dftbp_dispersions
  use dftbp_thirdorder
  use dftbp_linresp
<<<<<<< HEAD
  use dftbp_linresptypes
=======
  use dftbp_pprpa, only : TppRPAcal
>>>>>>> 39987dbe
  use dftbp_RangeSeparated
  use dftbp_stress
  use dftbp_orbitalequiv
  use dftbp_orbitals
  use dftbp_commontypes
  use dftbp_sorting, only : heap_sort
  use dftbp_linkedlist
  use dftbp_wrappedintr
  use dftbp_xlbomd
  use dftbp_etemp, only : fillingTypes
#:if WITH_SOCKETS
  use dftbp_mainio, only : receiveGeometryFromSocket
  use dftbp_ipisocket
#:endif
  use dftbp_elstatpot
  use dftbp_pmlocalisation
  use dftbp_energies
  use dftbp_potentials
  use dftbp_taggedoutput
  use dftbp_formatout
  use dftbp_qdepextpotproxy, only : TQDepExtPotProxy
  use dftbp_forcetypes, only : forceTypes
  use dftbp_elstattypes, only : elstatTypes
  use dftbp_reks
  use dftbp_plumed, only : withPlumed, TPlumedCalc, TPlumedCalc_init
  use dftbp_magmahelper
  use dftbp_cm5, only : TChargeModel5, TChargeModel5_init
  use dftbp_solvation, only : TSolvation
  use dftbp_solvinput, only : createSolvationModel, writeSolvationInfo

#:if WITH_TRANSPORT
  use libnegf_vars
  use negf_int
#:endif
  use poisson_init
  use dftbp_transportio
  implicit none

  !> Container for external potentials
  type :: TRefExtPot
    real(dp), allocatable :: atomPot(:,:)
    real(dp), allocatable :: shellPot(:,:,:)
    real(dp), allocatable :: potGrad(:,:)
  end type TRefExtPot


  !> Tagged output files (machine readable)
  character(*), parameter :: autotestTag = "autotest.tag"

  !> Detailed user output
  character(*), parameter :: userOut = "detailed.out"

  !> band structure and filling information
  character(*), parameter :: bandOut = "band.out"

  !> File accumulating data during an MD run
  character(*), parameter :: mdOut = "md.out"

  !> Machine readable tagged output
  character(*), parameter :: resultsTag = "results.tag"

  !> Second derivative of the energy with respect to atomic positions
  character(*), parameter :: hessianOut = "hessian.out"

  !> file name prefix for charge data
  character(*), parameter :: fCharges = "charges"

  !> file to stop code during geometry driver
  character(*), parameter :: fStopDriver = "stop_driver"

  !> file to stop code during scc cycle
  character(*), parameter :: fStopSCC = "stop_scc"

  !> file name for shift data
  character(*), parameter :: fShifts = "shifts.dat"

  !> Is the calculation SCC?
  logical :: tSccCalc

  !> SCC module internal variables
  type(TScc), allocatable :: sccCalc

  !> nr. of atoms
  integer :: nAtom

  !> nr. of all (boundary condition images and original) atoms
  integer :: nAllAtom

  !> nr. of original atom in central cell
  integer, allocatable :: Img2CentCell(:)

  !> nr of different types (nAtom)
  integer :: nType

  !> data type for atomic orbital information
  type(TOrbitals), target :: orb

  !> nr. of orbitals in the system
  integer :: nOrb

  !> types of the atoms (nAllAtom)
  integer, allocatable :: species(:)

  !> type of the atoms (nAtom)
  integer, allocatable, target :: species0(:)

  !> Coords of the atoms (3, nAllAtom)
  real(dp), allocatable :: coord(:,:)

  !> Coords in central cell (3, nAtom)
  real(dp), allocatable, target :: coord0(:,:)

  !> if calculation is periodic
  logical :: tPeriodic

  !> If the calculation is helical geometry
  logical :: tHelical

  !> Should central cell coordinates be output?
  logical :: tShowFoldedCoord

  !> How to calculate forces
  integer :: forceType

  !> are atomic coordinates fractional?
  logical :: tFracCoord

  !> Tolerance for SCC cycle
  real(dp) :: sccTol

  !> lattice vectors as columns
  real(dp), allocatable, target :: latVec(:,:)

  !> Origin of coordinate system for periodic systems
  real(dp), allocatable :: origin(:)

  !> reciprocal lattice vectors as columns
  real(dp), allocatable, target :: recVec(:,:)

  !> original lattice vectors used for optimizing
  real(dp) :: origLatVec(3,3)

  !> normalized vectors in those directions
  real(dp) :: normOrigLatVec(3,3)


  !> reciprocal vectors in 2 pi units
  real(dp), allocatable :: invLatVec(:,:)

  !> cell volume
  real(dp) :: CellVol

  !> reciprocal cell volume
  real(dp) :: recCellVol

  !> translation vecs for interacting image cells (3, nImgCell + 1)
  real(dp), allocatable :: cellVec(:,:)

  !> cell vectors in absolute units
  real(dp), allocatable :: rCellVec(:,:)

  !> index in cellVec for each atom
  integer, allocatable :: iCellVec(:)


  !> ADT for neighbour parameters
  type(TNeighbourList), allocatable :: neighbourList

  !> nr. of neighbours for atoms out to max interaction distance (excluding Ewald terms)
  integer, allocatable :: nNeighbourSK(:)

  !> nr. of neighbours for atoms within Erep interaction distance (usually short)
  integer, allocatable :: nNeighbourRep(:)

  !> Number of neighbours for each of the atoms for the exchange contributions in the long range
  !> functional
  integer, allocatable :: nNeighbourLC(:)

  !> H/S sparse matrices indexing array for atomic blocks
  integer, allocatable :: iSparseStart(:,:)

  !> Hubbard Us (orbital, atom)
  real(dp), allocatable, target :: hubbU(:,:)

  !> self energy (orbital, atom)
  real(dp), allocatable :: atomEigVal(:,:)

  !> reference n_0 charges for each atom
  real(dp), allocatable :: referenceN0(:,:)

  !> list of atomic masses
  real(dp), allocatable :: mass(:)

  !> list of atomic masses for each species
  real(dp), allocatable :: speciesMass(:)

  !> Hamiltonian type
  integer :: hamiltonianType

  !> Raw H^0 hamiltonian data
  type(TSlakoCont) :: skHamCont

  !> Raw overlap hamiltonian data
  type(TSlakoCont) :: skOverCont

  !> Repulsive interaction raw data
  type(TRepCont) :: pRepCont

  !> Interaction cutoff distances
  type TCutoffs
    real(dp) :: skCutOff
    real(dp) :: repCutOff
    real(dp) :: lcCutOff
    real(dp) :: mCutOff
  end type TCutoffs

  !> Cut off distances for various types of interaction
  type(TCutoffs) :: cutOff

  !> Cut off distance for repulsive interactions
  real(dp) :: repCutOff

  !> Sparse hamiltonian matrix
  real(dp), allocatable :: ham(:,:)

  !> imaginary part of the Hamiltonian
  real(dp), allocatable :: iHam(:,:)

  !> Charge per atomic shell (shell, atom, spin channel)
  real(dp), allocatable :: chargePerShell(:,:,:)

  !> Charge par atom (atom, spin channel)
  real(dp), allocatable :: chargePerAtom(:,:)

  !> sparse overlap
  real(dp), allocatable :: over(:)


  !> nr. of K-points
  integer :: nKPoint

  !> K-points
  real(dp), allocatable :: kPoint(:,:)

  !> weight of the K-Points
  real(dp), allocatable :: KWeight(:)


  !> external pressure if periodic
  real(dp) :: extPressure

  !> Barostat used if MD and periodic
  logical :: tBarostat

  !> Barostat coupling strength
  real(dp) :: BarostatStrength


  !> H and S are real
  logical :: tRealHS


  !> nr. of electrons
  real(dp), allocatable :: nEl(:)

  !> Nr. of all electrons if neutral
  real(dp) :: nEl0


  !> Spin W values
  real(dp), allocatable :: spinW(:,:,:)

  !> Spin orbit constants
  real(dp), allocatable :: xi(:,:)


  !> is this a DFTB+U calculation?
  logical :: tDFTBU

  !> Choice of orbital functional
  integer :: nDFTBUfunc

  !> list of U-J for species
  real(dp), allocatable :: UJ(:,:)

  !> How many U-J for each species
  integer, allocatable :: nUJ(:)

  !> number of l-values of U-J for each block
  integer, allocatable :: niUJ(:,:)

  !> l-values of U-J for each block
  integer, allocatable :: iUJ(:,:,:)


  !> electron temperature
  real(dp) :: tempElec

  !> If K points should filled separately
  logical :: tFillKSep

  !> Fix Fermi energy at specified value
  logical :: tFixEf

  !> Fermi energy per spin
  real(dp), allocatable :: Ef(:)

  !> Can an electronic free energy be correctly defined?
  logical :: tDefinedFreeE

  !> Filling temp updated by MD.
  logical :: tSetFillingTemp

  !> Choice of electron distribution function, defaults to Fermi
  integer :: iDistribFn = fillingTypes%Fermi

  !> atomic kinetic temperature
  real(dp) :: tempAtom

  !> MD stepsize
  real(dp) :: deltaT

  !> maximal number of SCC iterations
  integer :: maxSccIter

  !> Minimal number of SCC iterations
  integer :: minSccIter

  !> is this a spin polarized calculation?
  logical :: tSpin

  !> Number of spin components, 1 is unpolarised, 2 is polarised, 4 is noncolinear / spin-orbit
  integer :: nSpin

  !> is there spin-orbit coupling
  logical :: tSpinOrbit

  !> Use block like dual representation for spin orbit
  logical :: tDualSpinOrbit

  !> Is there a complex hamiltonian contribution in real space
  logical :: tImHam

  !> is this a two component calculation (spin orbit or non-collinear spin)
  logical :: t2Component

  !> Common Fermi level accross spin channels
  logical :: tSpinSharedEf


  !> Geometry optimization needed?
  logical :: isGeoOpt

  !> optimize coordinates inside unit cell (periodic)?
  logical :: tCoordOpt

  !> optimize lattice constants?
  logical :: tLatOpt

  !> Fix angles between lattice vectors when optimizing?
  logical :: tLatOptFixAng

  !> Fix length of specified lattice vectors when optimizing?
  logical :: tLatOptFixLen(3)

  !> Optimise lattice isotropically
  logical :: tLatOptIsotropic

  !> Is this a MD calculation?
  logical :: tMD

  !> Is this a derivatives calc?
  logical :: tDerivs

  !> Do we need Mulliken charges?
  logical :: tMulliken

  !> Electrostatic potentials if requested
  type(TElStatPotentials), allocatable :: esp

  !> Calculate localised orbitals?
  logical :: tLocalise

  !> Do we need to show Mulliken charges?
  logical :: tPrintMulliken

  !> calculate an electric dipole?
  logical :: tDipole

  !> Do we need atom resolved E?
  logical :: tAtomicEnergy

  !> Print out eigenvectors?
  logical :: tPrintEigVecs

  !> Store eigenvectors as a text file
  logical :: tPrintEigVecsTxt

  !> Print eigenvector projections?
  logical :: tProjEigenvecs

  !> Do we need forces?
  logical :: tForces

  !> Is the contribution from an excited state needed for the forces
  logical :: tCasidaForces

  !> are forces being returned
  logical :: tPrintForces

  !> Number of moved atoms
  integer :: nMovedAtom

  !> Index of the moved atoms
  integer, allocatable :: indMovedAtom(:)

  !> Nr. of moved coordinates
  integer :: nMovedCoord

  !> Nr. of geo movements to do
  integer :: nGeoSteps

  !> Index of constrained atoms
  integer, allocatable :: conAtom(:)

  !> Constraint vectors
  real(dp), allocatable :: conVec(:,:)

  !> Pipek-Mezey localisation calculator
  type(TPipekMezey), allocatable :: pipekMezey

  !> use commands from socket communication to control the run
  logical :: tSocket

  !> socket details
#:if WITH_SOCKETS
  type(ipiSocketComm), allocatable :: socket
#:endif

  !> File containing output geometry
  character(lc) :: geoOutFile


  !> Append geometries in the output?
  logical :: tAppendGeo


  !> Only use converged forces if SCC
  logical :: tUseConvergedForces


  !> labels of atomic species
  character(mc), allocatable :: speciesName(:)

  !> General geometry optimizer
  type(TGeoOpt), allocatable :: pGeoCoordOpt

  !> Geometry optimizer for lattice consts
  type(TGeoOpt), allocatable :: pGeoLatOpt


  !> Charge mixer
  type(TMixer), allocatable :: pChrgMixer


  !> MD Framework
  type(TMDCommon), allocatable :: pMDFrame

  !> MD integrator
  type(TMDIntegrator), allocatable :: pMDIntegrator

  !> Temperature profile driver in MD
  type(TTempProfile), allocatable, target :: temperatureProfile

  !> geometry optimiser
  type(TNumDerivs), allocatable, target :: derivDriver

  !> Total charge
  real(dp) :: nrChrg

  !> Spin polarisation  
  real(dp) :: nrSpinPol
  
  !> Is the check-sum for charges read externally to be used?
  logical :: tSkipChrgChecksum

  !> reference neutral atomic occupations
  real(dp), allocatable :: q0(:, :, :)

  !> shell resolved neutral reference
  real(dp), allocatable :: qShell0(:,:)

  !> input charges (for potentials)
  real(dp), allocatable :: qInput(:, :, :)

  !> output charges
  real(dp), allocatable :: qOutput(:, :, :)

  !> input Mulliken block charges (diagonal part == Mulliken charges)
  real(dp), allocatable :: qBlockIn(:, :, :, :)

  !> Output Mulliken block charges
  real(dp), allocatable :: qBlockOut(:, :, :, :)

  !> Imaginary part of input Mulliken block charges
  real(dp), allocatable :: qiBlockIn(:, :, :, :)

  !> Imaginary part of output Mulliken block charges
  real(dp), allocatable :: qiBlockOut(:, :, :, :)

  !> input charges packed into unique equivalence elements
  real(dp), allocatable :: qInpRed(:)

  !> output charges packed into unique equivalence elements
  real(dp), allocatable :: qOutRed(:)

  !> charge differences packed into unique equivalence elements
  real(dp), allocatable :: qDiffRed(:)

  !> Orbital equivalence relations
  integer, allocatable :: iEqOrbitals(:,:,:)

  !> nr. of inequivalent orbitals
  integer :: nIneqOrb

  !> nr. of elements to go through the mixer - may contain reduced orbitals and also orbital blocks
  !> (if tDFTBU or onsite corrections)
  integer :: nMixElements

  !> Orbital equivalency for orbital blocks
  integer, allocatable :: iEqBlockDFTBU(:,:,:,:)

  !> Equivalences for onsite block corrections if needed
  integer, allocatable :: iEqBlockOnSite(:,:,:,:)

  !> Orbital equivalency for orbital blocks with spin-orbit
  integer, allocatable :: iEqBlockDFTBULS(:,:,:,:)

  !> Equivalences for onsite block corrections if needed with spin orbit
  integer, allocatable :: iEqBlockOnSiteLS(:,:,:,:)


  ! External charges

  !> If external charges must be considered
  logical :: tExtChrg

  !> Nr. of external charges
  integer :: nExtChrg

  !> external electric field
  logical :: tEField

  !> Arbitrary external field (including electric)
  logical :: tExtField

  !> field strength
  real(dp) :: EFieldStrength

  !> field direction
  real(dp) :: EfieldVector(3)

  !> time dependent
  logical :: tTDEfield

  !> angular frequency
  real(dp) :: EfieldOmega

  !> phase of field at step 0
  integer :: EfieldPhase


  !> Partial density of states (PDOS) projection regions
  type(TListIntR1) :: iOrbRegion

  !> PDOS region labels
  type(TListCharLc) :: regionLabels

  !> Third order DFTB
  logical :: t3rd

  !> Full 3rd order or only atomic site
  logical :: t3rdFull

  !> data structure for 3rd order
  type(TThirdOrder), allocatable :: thirdOrd

  !> Correction to energy from on-site matrix elements
  real(dp), allocatable :: onSiteElements(:,:,:,:)

  !> Correction to dipole momements on-site matrix elements
  real(dp), allocatable :: onSiteDipole(:,:)

  !> Should block charges be mixed as well as charges
  logical :: tMixBlockCharges

  !> Calculate Casida linear response excitations
  logical :: isLinResp

  !> calculate Z vector for excited properties
  logical :: tLinRespZVect

  !> data type for pp-RPA
  type(TppRPAcal), allocatable :: ppRPA

  !> Print eigenvectors
  logical :: tPrintExcitedEigVecs

  !> data type for linear response
<<<<<<< HEAD
  type(TLinResp), allocatable :: linearResponse
=======
  type(TLinresp) :: lresp
>>>>>>> 39987dbe

  !> Whether to run a range separated calculation
  logical :: tRangeSep

  !> Range Separation data
  type(TRangeSepFunc), allocatable :: rangeSep

  !> DeltaRho input for calculation of range separated Hamiltonian
  real(dp), allocatable, target :: deltaRhoIn(:)

  !> DeltaRho output from calculation of range separated Hamiltonian
  real(dp), allocatable, target :: deltaRhoOut(:)

  !> Holds change in deltaRho between SCC steps for range separation
  real(dp), allocatable :: deltaRhoDiff(:)

  !> DeltaRho input for range separation in matrix form
  real(dp), pointer :: deltaRhoInSqr(:,:,:) => null()

  !> DeltaRho output from range separation in matrix form
  real(dp), pointer :: deltaRhoOutSqr(:,:,:) => null()

  !> If initial charges/dens mtx. from external file.
  logical :: tReadChrg

  !> Whether potential shifts are read from file
  logical :: tReadShifts

  !> Should charges be read in ascii format?
  logical :: tReadChrgAscii
  
  !> Whether potential shifts are read from file
  logical :: tWriteShifts

  !> should charges written to disc be in ascii or binary format?
  logical :: tWriteChrgAscii

  !> produce tagged output?
  logical :: tWriteAutotest

  !> Produce detailed.xml
  logical :: tWriteDetailedXML

  !> Produce detailed.tag
  logical :: tWriteResultsTag

  !> Produce detailed.out
  logical :: tWriteDetailedOut

  !> Produce band.dat
  logical :: tWriteBandDat

  !> Should HS (square) be printed?
  logical :: tWriteHS

  !> Should HS (sparse) be printed?
  logical :: tWriteRealHS

  !> Program run id
  integer :: runId

  !> Frequency for saving restart info
  integer :: restartFreq

  !> If dispersion should be calculated
  logical :: tDispersion

  !> dispersion data and calculations
  class(TDispersionIface), allocatable :: dispersion

  !> Solvation data and calculations
  class(TSolvation), allocatable :: solvation

  !> Charge Model 5 for printout
  type(TChargeModel5), allocatable :: cm5Cont

  !> Can stress be calculated?
  logical :: tStress

  !> should XLBOMD be used in MD
  logical :: isXlbomd

  !> XLBOMD related parameters
  type(TXLBOMD), allocatable :: xlbomdIntegrator

  !> Differentiation method for (H^0,S)
  type(TNonSccDiff) :: nonSccDeriv

  !> Whether lattice has changed since last geometry iteration
  logical :: tLatticeChanged

  !> Whether atomic coordindates have changed since last geometry iteration
  logical :: tCoordsChanged

  !> Plumed calculator
  type(TPlumedCalc), allocatable :: plumedCalc

  !> Dense matrix descriptor for H and S
  type(TDenseDescr) :: denseDesc

  !> MD velocities
  real(dp), allocatable :: velocities(:,:)

  !> MD velocities for moved atoms
  real(dp), allocatable :: movedVelo(:,:)

  !> MD acceleration for moved atoms
  real(dp), allocatable :: movedAccel(:,:)

  !> Mass of the moved atoms
  real(dp), allocatable :: movedMass(:,:)

  !> Sparse storage of density matrix
  real(dp), allocatable :: rhoPrim(:,:)

  !> Imaginary part of density matrix in sparse storage
  real(dp), allocatable :: iRhoPrim(:,:)

  !> Energy weighted density matrix
  real(dp), allocatable :: ERhoPrim(:)

  !> Non-SCC part of the hamiltonian in sparse storage
  real(dp), allocatable :: h0(:)

  !> electronic filling
  real(dp), allocatable :: filling(:,:,:)

  !> band structure energy
  real(dp), allocatable :: Eband(:)

  !> entropy of electrons at temperature T
  real(dp), allocatable :: TS(:)

  !> zero temperature electronic energy
  real(dp), allocatable :: E0(:)

  !> Square dense hamiltonian storage for cases with k-points
  complex(dp), allocatable :: HSqrCplx(:,:)

  !> Square dense overlap storage for cases with k-points
  complex(dp), allocatable :: SSqrCplx(:,:)

  !> Complex eigenvectors
  complex(dp), allocatable :: eigvecsCplx(:,:,:)

  !> Square dense hamiltonian storage
  real(dp), allocatable :: HSqrReal(:,:)

  !> Square dense overlap storage
  real(dp), allocatable :: SSqrReal(:,:)

  !> Real eigenvectors
  real(dp), allocatable :: eigvecsReal(:,:,:)

  !> Eigenvalues
  real(dp), allocatable :: eigen(:,:,:)

  !> density matrix
  real(dp), allocatable :: rhoSqrReal(:,:,:)

  !> Total energy components
  type(TEnergies) :: energy

  !> Potentials for orbitals
  type(TPotentials) :: potential

  !> Reference external potential (usual provided via API)
  type(TRefExtPot) :: refExtPot

  !> Proxy for querying population dependant external potenials
  type(TQDepExtPotProxy), allocatable :: qDepExtPot

  !> Energy derivative with respect to atomic positions
  real(dp), allocatable :: derivs(:,:)

  !> Forces on any external charges
  real(dp), allocatable :: chrgForces(:,:)

  !> excited state force addition
  real(dp), allocatable :: excitedDerivs(:,:)

  !> dipole moments when available
  real(dp), allocatable :: dipoleMoment(:)

  !> Coordinates to print out
  real(dp), pointer :: pCoord0Out(:,:)

  !> Folded coords (3, nAtom)
  real(dp), allocatable, target :: coord0Fold(:,:)

  !> New coordinates returned by the MD routines
  real(dp), allocatable :: newCoords(:,:)

  !> Orbital angular momentum
  real(dp), allocatable :: orbitalL(:,:,:)

  !> Natural orbitals for excited state density matrix, if requested
  real(dp), allocatable, target :: occNatural(:)

  !> Dynamical (Hessian) matrix
  real(dp), pointer :: pDynMatrix(:,:)

  !> File descriptor for the human readable output
  integer :: fdDetailedOut

  !> File descriptor for extra MD output
  integer :: fdMD

  !> Contains (iK, iS) tuples to be processed in parallel by various processor groups
  type(TParallelKS) :: parallelKS

  !> external electric field
  real(dp) :: Efield(3), absEfield
  !> Electronic structure solver
  type(TElectronicSolver) :: electronicSolver

  !> Are large dense matrices required?
  logical :: tLargeDenseMatrices

  !> derivative of cell volume wrt to lattice vectors, needed for pV term
  real(dp) :: extLatDerivs(3,3)

  !> internal pressure within the cell
  real(dp) :: intPressure

  !> Derivative of total energy with respect to lattice vectors
  !> Sign convention: This is in the uphill energy direction for the lattice vectors (each row
  !> pertaining to a separate lattice vector), i.e. opposite to the force.
  !>
  !> The component of a derivative vector that is orthogonal to the plane containing the other two
  !> lattice vectors will expand (contract) the supercell if it is on the opposite (same) same
  !> side of the plane as its associated lattice vector.
  !>
  !> In the special case of cartesian axis aligned orthorhombic lattice vectors, negative diagonal
  !> elements expand the supercell.
  real(dp) :: totalLatDeriv(3,3)

  !> Stress tensors for various contribution in periodic calculations
  !> Sign convention: Positive diagonal elements expand the supercell
  real(dp) :: totalStress(3,3)

  ! Tagged writer
  type(TTaggedWriter) :: taggedWriter

  private :: createRandomGenerators

  !> Container for the atomistic structure for poisson
  type(TPoissonStructure) :: poissStr

#:if WITH_TRANSPORT
  !> Transport variables
  type(TTransPar) :: transpar
  type(TNEGFInfo) :: ginfo

#:endif

  !> Whether contact Hamiltonians are uploaded
  !> Synonym for G.F. calculation of density
  logical :: tUpload

  !> Whether contact Hamiltonians are computed
  logical :: tContCalc

  !> Whether Poisson solver is invoked
  logical :: tPoisson

  !> Whether recompute Poisson after every SCC
  logical :: tPoissonTwice

  !> Calculate terminal tunneling and current
  logical :: tTunn

  !> True if we use any part of Negf (green solver, landauer etc.)
  logical :: tNegf

  !> Whether local currents are computed
  logical :: tLocalCurrents

  !> True if LDOS is stored on separate files for k-points
  logical :: tWriteLDOS

  !> Labels for LDOS regions, if needed
  character(lc), allocatable :: regionLabelLDOS(:)

  !> True if Tunneling is stored on separate files
  logical :: writeTunn

  !> Holds spin-dependent electrochemical potentials of contacts
  !> This is because libNEGF is not spin-aware
  real(dp), allocatable :: mu(:,:)

  !> Variables for Transport NEGF/Poisson solver
  !> Tunneling, local DOS and current
  real(dp), allocatable :: tunneling(:,:), ldos(:,:), current(:,:)
  real(dp), allocatable :: leadCurrents(:)
  !> Array storing local (bond) currents
  real(dp), allocatable :: lCurrArray(:,:)

  !> Shell-resolved Potential shifts uploaded from contacts
  real(dp), allocatable :: shiftPerLUp(:,:)

  !> Orbital-resolved charges uploaded from contacts
  real(dp), allocatable :: chargeUp(:,:,:)

  !> Shell-resolved block potential shifts uploaded from contacts
  real(dp), allocatable :: shiftBlockUp(:,:,:,:)

  !> Block populations uploaded from contacts
  real(dp), allocatable :: blockUp(:,:,:,:)

  !> Details of energy interval for tunneling used in output
  real(dp) :: Emin, Emax, Estep

  !> Electrostatics type (either gammafunctional or poisson)
  integer :: electrostatics

  !> list of atoms in the central cell (or device region if transport)
  integer, allocatable :: iAtInCentralRegion(:)

  !> Correction for {O,N}-X bonds
  type(THalogenX), allocatable :: halogenXCorrection

  !> All of the excited energies actuall solved by Casida routines (if used)
  real(dp), allocatable :: energiesCasida(:)

  !> data type for REKS
  type(TReksCalc), allocatable :: reks

contains


  !> Initializes the variables in the module based on the parsed input
  subroutine initProgramVariables(input, env)

    !> Holds the parsed input data.
    type(TInputData), intent(inout), target :: input

    !> Environment settings
    type(TEnvironment), intent(inout) :: env

    ! Mixer related local variables
    integer :: nGeneration
    real(dp) :: mixParam

    !> mixer number
    integer :: iMixer

    !> simple mixer (if used)
    type(TSimpleMixer), allocatable :: pSimpleMixer

    !> Anderson mixer (if used)
    type(TAndersonMixer), allocatable :: pAndersonMixer

    !> Broyden mixer (if used)
    type(TBroydenMixer), allocatable :: pBroydenMixer

    !> DIIS mixer (if used)
    type(TDIISMixer), allocatable :: pDIISMixer

    ! Geometry optimizer related local variables

    !> Conjugate gradient driver
    type(TConjGrad), allocatable :: pConjGrad

    !> Steepest descent driver
    type(TSteepDesc), allocatable :: pSteepDesc

    !> Conjugate gradient driver
    type(TConjGrad), allocatable :: pConjGradLat

    !> Steepest descent driver
    type(TSteepDesc), allocatable :: pSteepDescLat

    !> gradient DIIS driver
    type(TDIIS), allocatable :: pDIIS

    !> lBFGS driver for geometry  optimisation
    type(TLbfgs), allocatable :: pLbfgs

    !> lBFGS driver for lattice optimisation
    type(TLbfgs), allocatable :: pLbfgsLat

    ! MD related local variables
    type(TThermostat), allocatable :: pThermostat
    type(TDummyThermostat), allocatable :: pDummyTherm
    type(TAndersenThermostat), allocatable :: pAndersenTherm
    type(TBerendsenThermostat), allocatable :: pBerendsenTherm
    type(TNHCThermostat), allocatable :: pNHCTherm

    type(TVelocityVerlet), allocatable :: pVelocityVerlet
    type(TTempProfile), pointer :: pTempProfile

    real(dp), allocatable :: tmpCoords(:), tmpWeight(:), tmp3Coords(:,:)

    type(TRanlux), allocatable :: randomInit, randomThermostat
    integer :: iSeed

    integer :: ind, ii, jj, kk, iS, iAt, iSp, iSh, iOrb
    
    ! Dispersion
    type(TDispSlaKirk), allocatable :: slaKirk
    type(TDispUFF), allocatable :: uff
  #:if WITH_DFTD3
    type(TDispDftD3), allocatable :: dftd3
  #:endif
    type(TDispDftD4), allocatable :: dftd4

    ! H5 correction
    type(TH5Corr), allocatable :: pH5Correction
    logical :: tHHRepulsion

    character(lc) :: tmpStr
    integer, allocatable :: tmpir1(:)

    character(lc) :: strTmp, strTmp2

    !> flag to check for first cycle through a loop
    logical :: tFirst

    !> Nr. of Hamiltonians to diagonalise independently
    integer :: nIndepHam

    real(dp) :: rTmp

    !> Flag if some files do exist or not
    logical :: tExist

    ! Damped interactions
    logical, allocatable, target :: tDampedShort(:)
    type(TThirdOrderInp) :: thirdInp

    ! PDOS stuff
    integer :: iReg, nAtomRegion, nOrbRegion, iTmp
    integer, allocatable :: iAtomRegion(:)
    integer :: valshape(1)

    !> Is SCC cycle initialised
    type(TSccInp), allocatable :: sccInp

    !> Used for indexing linear response
    integer :: homoLoc(1)

    !> Whether seed was randomly created
    logical :: tRandomSeed

    !> First guess for nr. of neighbours.
    integer, parameter :: nInitNeighbour = 40

    !> Spin loop index
    integer :: iSpin

    !> Nr. of buffered Cholesky-decompositions
    integer :: nBufferedCholesky

    character(sc), allocatable :: shellNamesTmp(:)

    logical :: tInitialized

    !> Format for two using exponential notation values with units
    character(len=*), parameter :: format2Ue = "(A, ':', T30, E14.6, 1X, A, T50, E14.6, 1X, A)"

    @:ASSERT(input%tInitialized)

    write(stdOut, "(/, A)") "Starting initialization..."
    write(stdOut, "(A80)") repeat("-", 80)

    call env%initGlobalTimer(input%ctrl%timingLevel, "DFTB+ running times", stdOut)
    call env%globalTimer%startTimer(globalTimers%globalInit)

    ! Basic variables
    hamiltonianType = input%ctrl%hamiltonian
    tSccCalc = input%ctrl%tScc
    tDFTBU = input%ctrl%tDFTBU
    tSpin = input%ctrl%tSpin
    nSpin = 1
    if (input%ctrl%reksInp%reksAlg /= reksTypes%noReks) then
      ! REKS follows spin-restricted open-shell scheme so nSpin should be two in the main code, but
      ! some variables such as qOutput should be treated in a restricted scheme. Here nSpin is set
      ! to one and changes to two later in the initialization.
      allocate(reks)
    else if (tSpin) then
      ! unrestricted spin polarisation
      nSpin = 2
    end if
    nIndepHam = nSpin

    tSpinSharedEf = input%ctrl%tSpinSharedEf
    tSpinOrbit = input%ctrl%tSpinOrbit
    tDualSpinOrbit = input%ctrl%tDualSpinOrbit
    t2Component = input%ctrl%t2Component
    tRangeSep = allocated(input%ctrl%rangeSepInp)

    if (t2Component) then
      nSpin = 4
      nIndepHam = 1
    end if

    if (nSpin /= 2 .and. tSpinSharedEf) then
      call error("Colinear spin polarization required for shared Ef over spin channels")
    end if

    nAtom = input%geom%nAtom
    nType = input%geom%nSpecies
    select case(hamiltonianType)
    case default
      call error("Invalid Hamiltonian")
    case(hamiltonianTypes%dftb)
      orb = input%slako%orb
    case(hamiltonianTypes%xtb)
      ! TODO
      call error("xTB calculation currently not supported")
    end select
    nOrb = orb%nOrb
    tPeriodic = input%geom%tPeriodic
    tHelical = input%geom%tHelical

    ! start by assuming stress can be calculated if periodic
    tStress = tPeriodic ! .or. tHelical

    ! Brillouin zone sampling
    if (tPeriodic .or. tHelical) then
      nKPoint = input%ctrl%nKPoint
      allocate(kPoint(size(input%ctrl%KPoint,dim=1), nKPoint))
      allocate(kWeight(nKPoint))
      kPoint(:,:) = input%ctrl%KPoint
      if (sum(input%ctrl%kWeight(:)) < epsilon(1.0_dp)) then
        call error("Sum of k-point weights should be greater than zero!")
      end if
      kWeight(:) = input%ctrl%kWeight / sum(input%ctrl%kWeight)
    else
      nKPoint = 1
      allocate(kPoint(3, nKPoint))
      allocate(kWeight(nKpoint))
      kPoint(:,1) = 0.0_dp
      kWeight(1) = 1.0_dp
    end if

    tRealHS = .true.
    if (tPeriodic .or. tHelical) then
      if ( size(kPoint,dim=2) == 1 .and. all(kPoint(:, 1) == 0.0_dp)) then
        tRealHS = .true.
      else
        tRealHS = .false.
      end if
    end if

  #:if WITH_MPI

    if (input%ctrl%parallelOpts%nGroup > nIndepHam * nKPoint) then
      write(stdOut, *)"Parallel groups only relevant for tasks split over sufficent spins and/or&
          & k-points"
      write(tmpStr,"('Nr. groups:',I4,', Nr. indepdendent spins times k-points:',I4)")&
          & input%ctrl%parallelOpts%nGroup, nIndepHam * nKPoint
      call error(trim(tmpStr))
    end if

    call env%initMpi(input%ctrl%parallelOpts%nGroup)
  #:endif


  #:if WITH_SCALAPACK
    call initScalapack(input%ctrl%parallelOpts%blacsOpts, nAtom, nOrb, t2Component, env)
  #:endif
    call TParallelKS_init(parallelKS, env, nKPoint, nIndepHam)

    sccTol = input%ctrl%sccTol
    tShowFoldedCoord = input%ctrl%tShowFoldedCoord
    if (tShowFoldedCoord .and. .not. (tPeriodic .or. tHelical)) then
      call error("Folding coordinates back into the central cell is meaningless for molecular&
          & boundary conditions!")
    end if
    tFracCoord = input%geom%tFracCoord

    if (tSccCalc) then
      maxSccIter = input%ctrl%maxIter
    else
      maxSccIter = 1
    end if
    if (maxSccIter < 1) then
      call error("SCC iterations must be larger than 0")
    end if

    tWriteHS = input%ctrl%tWriteHS
    tWriteRealHS = input%ctrl%tWriteRealHS

    if (tPeriodic) then
      tLatticeChanged = .true.
      allocate(latVec(3, 3))
      @:ASSERT(all(shape(input%geom%latVecs) == shape(latVec)))
      latVec(:,:) = input%geom%latVecs(:,:)
      allocate(origin(3))
      origin(:) = input%geom%origin
      allocate(recVec(3, 3))
      allocate(invLatVec(3, 3))
      invLatVec = latVec(:,:)
      call matinv(invLatVec)
      invLatVec = reshape(invLatVec, (/3, 3/), order=(/2, 1/))
      recVec = 2.0_dp * pi * invLatVec
      CellVol = abs(determinant33(latVec))
      recCellVol = abs(determinant33(recVec))
    else if (tHelical) then
      origin = input%geom%origin
      latVec = input%geom%latVecs(:,:)
      allocate(recVec(1, 1))
      recVec = 1.0_dp / latVec(1,1)
      allocate(invLatVec(0, 0))
    else
      allocate(latVec(0, 0))
      allocate(origin(0))
      allocate(recVec(0, 0))
      allocate(invLatVec(0, 0))
      CellVol = 0.0_dp
      recCellVol = 0.0_dp
      tLatticeChanged = .false.
    end if

    select case(hamiltonianType)
    case default
      call error("Invalid Hamiltonian")
    case(hamiltonianTypes%dftb)
      ! Slater-Koster tables
      skHamCont = input%slako%skHamCont
      skOverCont = input%slako%skOverCont
      pRepCont = input%slako%repCont

      allocate(atomEigVal(orb%mShell, nType))
      @:ASSERT(size(input%slako%skSelf, dim=1) == orb%mShell)
      @:ASSERT(size(input%slako%skSelf, dim=2) == size(atomEigVal, dim=2))
      atomEigVal(:,:) = input%slako%skSelf(1:orb%mShell, :)

      @:ASSERT(size(input%slako%skOcc, dim=1) >= orb%mShell)
      @:ASSERT(size(input%slako%mass) == nType)
      allocate(speciesMass(nType))
      speciesMass(:) = input%slako%mass(:)
    case(hamiltonianTypes%xtb)
      ! TODO
      call error("xTB calculation currently not supported")
    end select

    ! Spin W's !'
    if (allocated(input%ctrl%spinW)) then
      allocate(spinW(orb%mShell, orb%mShell, nType))
      spinW(:,:,:) = 0.0_dp
      do iSp = 1, nType
        do jj = 1, orb%nShell(iSp)
          do kk = 1, orb%nShell(iSp)
            spinW(jj, kk, iSp) = input%ctrl%spinW(jj, kk, iSp)
          end do
        end do
      end do
    end if

    if (tSpinOrbit) then
      allocate(xi(orb%mShell,nType))
      xi(:,:) = 0.0_dp
      do iSp=1,nType
        do jj=1, orb%nShell(iSp)
          xi(jj,iSp)=input%ctrl%xi(jj,iSp)
        end do
      end do
    end if

    ! on-site corrections
    if (allocated(input%ctrl%onSiteElements)) then
      allocate(onSiteElements(orb%mShell, orb%mShell, 2, nType))
      onSiteElements(:,:,:,:) = input%ctrl%onSiteElements(:,:,:,:)
    end if

    tMixBlockCharges = tDFTBU .or. allocated(onSiteElements)

    ! DFTB+U parameters
    if (tDFTBU) then
      nDFTBUfunc = input%ctrl%DFTBUfunc
      allocate(UJ(size(input%ctrl%UJ,dim=1),size(input%ctrl%UJ,dim=2)))
      allocate(nUJ(size(input%ctrl%nUJ)))
      allocate(niUJ(size(input%ctrl%niUJ,dim=1),size(input%ctrl%niUJ,dim=2)))
      allocate(iUJ(size(input%ctrl%iUJ,dim=1), size(input%ctrl%iUJ,dim=2),&
          & size(input%ctrl%iUJ,dim=3)))

      UJ(:,:) = input%ctrl%UJ(:,:)
      nUJ(:) = input%ctrl%nUJ(:)
      niUJ(:,:) = input%ctrl%niUJ(:,:)
      iUJ(:,:,:) = input%ctrl%iUJ(:,:,:)
      do iSp = 1, nType
        do jj = 1, nUJ(iSp)
          if (niUJ(jj,iSp)>1) then
            call heap_sort(iUJ(1:niUJ(jj,iSp),jj,iSp))
          end if
        end do
      end do
    else
      allocate(UJ(0,0))
      allocate(nUJ(0))
      allocate(niUJ(0,0))
      allocate(iUJ(0,0,0))
    end if

    select case(hamiltonianType)
    case default
      call error("Invalid Hamiltonian")
    case(hamiltonianTypes%dftb)
      ! Cut-offs for SlaKo, repulsive
      cutOff%skCutOff = max(getCutOff(skHamCont), getCutOff(skOverCont))
      cutOff%repCutOff = getCutOff(pRepCont)
      cutOff%mCutOff = maxval([cutOff%skCutOff, cutOff%repCutOff])
    case(hamiltonianTypes%xtb)
      ! TODO
      call error("xTB calculation currently not supported")
    end select

    ! Get species names and output file
    geoOutFile = input%ctrl%outFile
    allocate(speciesName(size(input%geom%speciesNames)))
    speciesName(:) = input%geom%speciesNames(:)

    do iSp = 1, nType
      do jj = iSp+1, nType
        if (speciesName(iSp) == speciesName(jj)) then
          write(tmpStr,"('Duplicate identical species labels in the geometry: ',A)")speciesName(iSp)
          call error(tmpStr)
        end if
      end do
    end do

    ! Initialise the SCC module (the two copies of the Hubbard Us are rather
    ! artifical, since the copy for the main program is only used for dumping
    ! into the tagged format for autotest)
    allocate(hubbU(orb%mShell, nType))

    select case(hamiltonianType)
    case default
      call error("Invalid Hamiltonian")
    case(hamiltonianTypes%dftb)
      @:ASSERT(size(input%slako%skHubbU, dim=1) >= orb%mShell)
      @:ASSERT(size(input%slako%skHubbU, dim=2) == nType)
      hubbU(:,:) = input%slako%skHubbU(1:orb%mShell, :)
    case(hamiltonianTypes%xtb)
      ! TODO
      call error("xTB calculation currently not supported")
    end select

    if (allocated(input%ctrl%hubbU)) then
      where (input%ctrl%hubbU > 0.0_dp)
        hubbU = input%ctrl%hubbU
      end where
    end if

    tPoisson = input%ctrl%tPoisson

    if (tSccCalc) then
      allocate(sccInp)
      allocate(sccCalc)
      sccInp%orb => orb

      sccInp%hasExternalShifts = tPoisson

      if (tPeriodic) then
        sccInp%latVecs = latVec
        sccInp%recVecs = recVec
        sccInp%volume = CellVol
      else if (tHelical) then
        call error("Scc calculations not currently supported for helical boundary conditions")
      end if
      sccInp%hubbU = hubbU
      allocate(tDampedShort(nType))
      if (input%ctrl%tDampH) then
        tDampedShort = (speciesMass < 3.5_dp * amu__au)
        !tDampedShort(:) = (speciesName == "H" .or. speciesName == "h")
      else
        tDampedShort(:) = .false.
      end if
      sccInp%tDampedShort = tDampedShort
      sccInp%dampExp = input%ctrl%dampExp

      ! H5 correction
      if (input%ctrl%h5SwitchedOn) then
        if (.not. any(speciesMass < 3.5_dp * amu__au)) then
          call error("H5 correction used without H atoms present")
        end if
        if (any(tDampedShort)) then
          call error("H5 correction is not compatible with X-H damping")
        end if
        allocate(pH5Correction)
        call H5Corr_init(pH5Correction, speciesName, input%ctrl%h5RScale, input%ctrl%h5WScale,&
            & input%ctrl%h5ElementPara)
        sccInp%h5Correction = pH5Correction
      end if

      nExtChrg = input%ctrl%nExtChrg
      tExtChrg = (nExtChrg > 0)
      if (tExtChrg) then
        if (.not.tSccCalc) then
          call error("External charges can only be used in an SCC calculation")
        end if
        tStress = .false. ! Stress calculations not allowed
        @:ASSERT(size(input%ctrl%extChrg, dim=1) == 4)
        @:ASSERT(size(input%ctrl%extChrg, dim=2) == nExtChrg)
        sccInp%extCharges = input%ctrl%extChrg
        if (allocated(input%ctrl%extChrgBlurWidth)) then
          sccInp%blurWidths = input%ctrl%extChrgblurWidth
          if (any(sccInp%blurWidths < 0.0_dp)) then
            call error("Gaussian blur widths for charges may not be negative")
          end if
        end if
      end if
      if (allocated(input%ctrl%chrgConstr)) then
        @:ASSERT(all(shape(input%ctrl%chrgConstr) == (/ nAtom, 2 /)))
        if (any(abs(input%ctrl%chrgConstr(:,2)) > epsilon(1.0_dp))) then
          sccInp%chrgConstraints = input%ctrl%chrgConstr
        end if
      end if

      if (allocated(input%ctrl%thirdOrderOn)) then
        @:ASSERT(tSccCalc)
        @:ASSERT(all(shape(input%ctrl%thirdOrderOn) == (/ nAtom, 2 /)))
        sccInp%thirdOrderOn = input%ctrl%thirdOrderOn
      end if

      sccInp%coulombInput%ewaldAlpha = input%ctrl%ewaldAlpha
      sccInp%coulombInput%tolEwald = input%ctrl%tolEwald
      call initialize(sccCalc, env, sccInp)
      deallocate(sccInp)

      ! Longest cut-off including the softening part of gamma
      cutOff%mCutOff = max(cutOff%mCutOff, sccCalc%getCutOff())

      if (input%ctrl%t3rd .and. input%ctrl%tShellResolved) then
        call error("Onsite third order DFTB only compatible with shell non-resolved SCC")
      end if

      ! Initialize full 3rd order module
      t3rd = input%ctrl%t3rd
      t3rdFull = input%ctrl%t3rdFull
      if (t3rdFull) then
        @:ASSERT(tSccCalc)
        thirdInp%orb => orb
        thirdInp%hubbUs = hubbU
        thirdInp%hubbUDerivs = input%ctrl%hubDerivs
        allocate(thirdInp%damped(nType))
        thirdInp%damped(:) = tDampedShort
        thirdInp%dampExp = input%ctrl%dampExp
        thirdInp%shellResolved = input%ctrl%tShellResolved
        allocate(thirdOrd)
        call ThirdOrder_init(thirdOrd, thirdInp)
        cutOff%mCutOff = max(cutOff%mCutOff, thirdOrd%getCutOff())
      end if
    end if

    ! Initial coordinates
    allocate(coord0(3, nAtom))
    @:ASSERT(all(shape(coord0) == shape(input%geom%coords)))
    coord0(:,:) = input%geom%coords(:,:)
    tCoordsChanged = .true.

    allocate(species0(nAtom))
    @:ASSERT(all(shape(species0) == shape(input%geom%species)))
    species0(:) = input%geom%species(:)

    if (input%ctrl%tHalogenX) then
      if (.not. (t3rd .or. t3rdFull)) then
        call error("Halogen correction only fitted for 3rd order models")
      end if
      if (tPeriodic) then
        call error("Halogen correction was not fitted in periodic systems in original paper")
      end if
      allocate(halogenXCorrection)
      call THalogenX_init(halogenXCorrection, species0, speciesName)
    end if

    allocate(referenceN0(orb%mShell, nType))
    allocate(mass(nAtom))
    mass = speciesMass(species0)
    if (allocated(input%ctrl%masses)) then
      @:ASSERT(size(input%ctrl%masses) == nAtom)
      where (input%ctrl%masses >= 0.0_dp)
        mass = input%ctrl%masses
      end where
    end if

    if (tPeriodic) then
      ! Make some guess for the nr. of all interacting atoms
      nAllAtom = int((real(nAtom, dp)**(1.0_dp/3.0_dp) + 3.0_dp)**3)
    else if (tHelical) then
      ! 1D system, so much lower number of initial interactions
      nAllAtom = nAtom + 3
      if (size(latVec,dim=1)==3) then
        nAllAtom = nAllAtom * nint(latVec(3,1))
      end if
    else
      nAllAtom = nAtom
    end if
    allocate(coord(3, nAllAtom))
    allocate(species(nAllAtom))
    allocate(img2CentCell(nAllAtom))
    allocate(iCellVec(nAllAtom))

    ! Intialize Hamilton and overlap
    tImHam = tDualSpinOrbit .or. (tSpinOrbit .and. tDFTBU) ! .or. tBField
    if (tSccCalc .and. .not.allocated(reks)) then
      allocate(chargePerShell(orb%mShell,nAtom,nSpin))
    else
      allocate(chargePerShell(0,0,0))
    end if
    if (.not.allocated(reks)) then
      allocate(ham(0, nSpin))
    end if
    if (tImHam) then
      allocate(iHam(0, nSpin))
    end if
    allocate(over(0))
    allocate(iSparseStart(0, nAtom))

    if (nSpin == 4) then
      allocate(nEl(1))
      allocate(Ef(1))
    else
      allocate(nEl(nSpin))
      allocate(Ef(nSpin))
    end if

    iDistribFn = input%ctrl%iDistribFn
    tempElec = input%ctrl%tempElec

    tFixEf = input%ctrl%tFixEf
    if (allocated(input%ctrl%Ef)) then
      Ef(:) = input%ctrl%Ef
    else
      Ef(:) = 0.0_dp
    end if
    tSetFillingTemp = input%ctrl%tSetFillingTemp
    tFillKSep = input%ctrl%tFillKSep
    tempAtom = input%ctrl%tempAtom
    deltaT = input%ctrl%deltaT

    ! Orbital equivalency relations 
    call setEquivalencyRelations(species0, sccCalc, orb, onSiteElements, iEqOrbitals, &
         & iEqBlockDFTBU, iEqBlockOnSite, iEqBlockDFTBULS, iEqBlockOnSiteLS, nIneqOrb, nMixElements)

    ! Initialize mixer
    ! (at the moment, the mixer does not need to know about the size of the
    ! vector to mix.)
    if (tSccCalc .and. .not.allocated(reks)) then
      allocate(pChrgMixer)
      iMixer = input%ctrl%iMixSwitch
      nGeneration = input%ctrl%iGenerations
      mixParam = input%ctrl%almix
      select case (iMixer)
      case (mixerTypes%simple)
        allocate(pSimplemixer)
        call init(pSimpleMixer, mixParam)
        call init(pChrgMixer, pSimpleMixer)
      case (mixerTypes%anderson)
        allocate(pAndersonMixer)
        if (input%ctrl%andersonNrDynMix > 0) then
          call init(pAndersonMixer, nGeneration, mixParam, input%ctrl%andersonInitMixing,&
              & input%ctrl%andersonDynMixParams, input%ctrl%andersonOmega0)
        else
          call init(pAndersonMixer, nGeneration, mixParam, input%ctrl%andersonInitMixing,&
              & omega0=input%ctrl%andersonOmega0)
        end if
        call init(pChrgMixer, pAndersonMixer)
      case (mixerTypes%broyden)
        allocate(pBroydenMixer)
        call init(pBroydenMixer, maxSccIter, mixParam, input%ctrl%broydenOmega0,&
            & input%ctrl%broydenMinWeight, input%ctrl%broydenMaxWeight, input%ctrl%broydenWeightFac)
        call init(pChrgMixer, pBroydenMixer)
      case(mixerTypes%diis)
        allocate(pDIISMixer)
        call init(pDIISMixer,nGeneration, mixParam, input%ctrl%tFromStart)
        call init(pChrgMixer, pDIISMixer)
      case default
        call error("Unknown charge mixer type.")
      end select
    end if

    ! initialise in cases where atoms move
    isGeoOpt = input%ctrl%isGeoOpt
    tCoordOpt = input%ctrl%tCoordOpt
    tLatOpt = (input%ctrl%tLatOpt .and. tPeriodic)
    if (tLatOpt) then
      if (tExtChrg) then
        ! Stop as not sure, what to do with the coordinates of the
        ! external charges, when the lattice changes.
        call error("External charges and lattice optimisation can not be used together.")
      end if
    end if
    if (tLatOpt) then
      tLatOptFixAng = input%ctrl%tLatOptFixAng
      tLatOptFixLen = input%ctrl%tLatOptFixLen
      tLatOptIsotropic = input%ctrl%tLatOptIsotropic
      if (tLatOptFixAng .or. any(tLatOptFixLen) .or. tLatOptIsotropic) then
        origLatVec(:,:) = latVec(:,:)
        do ii = 1, 3
           normOrigLatVec(:,ii) = origLatVec(:,ii) / sqrt(sum(origLatVec(:,ii)**2))
        end do
      end if
    end if
    extPressure = input%ctrl%pressure
    tBarostat = input%ctrl%tBarostat
    BarostatStrength = input%ctrl%BarostatStrength

  #:if WITH_SOCKETS
    tSocket = allocated(input%ctrl%socketInput)
    if (tSocket) then
      input%ctrl%socketInput%nAtom = nAtom
      call initSocket(env, input%ctrl%socketInput, tPeriodic, coord0, latVec, socket,&
          & tCoordsChanged, tLatticeChanged)
      tForces = .true.
      isGeoOpt = .false.
      tMD = .false.
    end if
  #:else
    tSocket = .false.
  #:endif

    tAppendGeo = input%ctrl%tAppendGeo
    tUseConvergedForces = (input%ctrl%tConvrgForces .and. tSccCalc) ! no point if not SCC
    tMD = input%ctrl%tMD
    tDerivs = input%ctrl%tDerivs
    tPrintMulliken = input%ctrl%tPrintMulliken
    tEField = input%ctrl%tEfield ! external electric field
    tExtField = tEField
    tMulliken = input%ctrl%tMulliken .or. tPrintMulliken .or. tExtField .or. tFixEf .or. tRangeSep
    tAtomicEnergy = input%ctrl%tAtomicEnergy
    tPrintEigVecs = input%ctrl%tPrintEigVecs
    tPrintEigVecsTxt = input%ctrl%tPrintEigVecsTxt

    tPrintForces = input%ctrl%tPrintForces
    tForces = input%ctrl%tForces .or. tPrintForces
    isLinResp = input%ctrl%lrespini%tInit
    if (isLinResp) then
      allocate(linearResponse)
    end if

    select case(hamiltonianType)
    case default
      call error("Invalid Hamiltonian")
    case(hamiltonianTypes%dftb)
      referenceN0(:,:) = input%slako%skOcc(1:orb%mShell, :)
    case(hamiltonianTypes%xtb)
      ! TODO
      call error("xTB calculation currently not supported")
    end select

    nrChrg = input%ctrl%nrChrg
    nrSpinPol = input%ctrl%nrSpinPol
    
    call initializeReferenceCharges(species0, referenceN0, orb, input%ctrl%customOccAtoms, &
         & input%ctrl%customOccFillings, q0, qShell0)
    call setNElectrons(q0, nrChrg, nrSpinPol, nEl, nEl0)

    
    if (tForces) then
      tCasidaForces = input%ctrl%tCasidaForces
    else
      tCasidaForces = .false.
    end if
    if (tSccCalc) then
      forceType = input%ctrl%forceType
    else
      if (input%ctrl%forceType /= forceTypes%orig) then
        call error("Invalid force evaluation method for non-SCC calculations.")
      end if
    end if
    if (forceType == forceTypes%dynamicT0 .and. tempElec > minTemp) then
       call error("This ForceEvaluation method requires the electron temperature to be zero")
    end if
    if (tForces) then
      select case(input%ctrl%iDerivMethod)
      case (1)
        ! set step size from input
        if (input%ctrl%deriv1stDelta < epsilon(1.0_dp)) then
          write(tmpStr, "(A,E12.4)") 'Too small value for finite difference step :',&
              & input%ctrl%deriv1stDelta
          call error(tmpStr)
        end if
        call NonSccDiff_init(nonSccDeriv, diffTypes%finiteDiff, input%ctrl%deriv1stDelta)
      case (2)
        call NonSccDiff_init(nonSccDeriv, diffTypes%richardson)
      end select
    end if

    call getDenseDescCommon(orb, nAtom, t2Component, denseDesc)

    call ensureSolverCompatibility(input%ctrl%solver%iSolver, tSpin, kPoint, tForces,&
        & input%ctrl%parallelOpts, nIndepHam, tempElec)
    if (tRealHS) then
      nBufferedCholesky = 1
    else
      nBufferedCholesky = parallelKS%nLocalKS
    end if
    call TElectronicSolver_init(electronicSolver, input%ctrl%solver%iSolver, nBufferedCholesky)

    if (electronicSolver%isElsiSolver) then
      @:ASSERT(parallelKS%nLocalKS == 1)

      if (input%ctrl%parallelOpts%nGroup /= nIndepHam * nKPoint) then
        if (nSpin == 2) then
          write(tmpStr, "(A,I0,A,I0,A)")"ELSI solvers require as many groups as spin and k-point&
              & combinations. There are ", nIndepHam * nKPoint, " spin times k-point combinations&
              & and ", input%ctrl%parallelOpts%nGroup, " groups"
        else
          write(tmpStr, "(A,I0,A,I0,A)")"ELSI solvers require as many groups as k-points. There&
              & are ", nIndepHam * nKPoint, " k-points and ", input%ctrl%parallelOpts%nGroup,&
              & " groups"
        end if
        call error(tmpStr)
      end if

      #:if WITH_OMP
        if (omp_get_max_threads() > 1) then
          call error("The ELSI-solvers should not be run with multiple threads. Set the&
              & environment variable OMP_NUM_THREADS to 1 in order to disable multi-threading.")
        end if
      #:endif

      if (tSpinOrbit .and. .not.&
          & any(electronicSolver%iSolver==[electronicSolverTypes%omm,electronicSolverTypes%elpa]))&
          & then
        call error("Only the ELSI libOMM and ELPA solvers are suitable for spin orbit at the&
            & moment")
      end if

      ! Would be using the ELSI matrix writing mechanism, so set this as always false
      tWriteHS = .false.
      call TElsiSolver_init(electronicSolver%elsi, input%ctrl%solver%elsi, env, denseDesc%fullSize,&
          & nEl, iDistribFn, nSpin, parallelKS%localKS(2, 1), nKpoint, parallelKS%localKS(1, 1),&
          & kWeight(parallelKS%localKS(1, 1)), input%ctrl%tWriteHS)
    end if

    if (forceType /= forceTypes%orig .and. .not. electronicSolver%providesEigenvals) then
      call error("Alternative force evaluation methods are not supported by this electronic&
          & solver.")
    end if

  #:if WITH_TRANSPORT
    ! whether tunneling is computed
    tTunn = input%ginfo%tundos%defined
    ! whether local currents are computed
    tLocalCurrents = input%ginfo%greendens%doLocalCurr

    ! Do we use any part of negf (solver, tunnelling etc.)?
    tNegf = (electronicSolver%iSolver == electronicSolverTypes%GF) .or. tTunn .or. tLocalCurrents

  #:else

    tTunn = .false.
    tNegf = .false.

  #:endif

    ! temporary disables for various issues with NEGF
    if (tNegf) then
      if (tSpin) then
        call error("Spin polarization temporarily disabled for transport calculations.")
      end if
      if (tExtChrg) then
        call error("External charges temporarily disabled for transport calculations&
            & (electrostatic gates are available).")
      end if
    #:if WITH_TRANSPORT
      if (tRangeSep .and. transpar%nCont > 0) then
        call error("Range separated calculations do not work with transport calculations yet")
      end if
    #:endif
    end if


    ! requires stress to already be possible and it being a periodic calculation
    ! with forces
    tStress = (tPeriodic .and. tForces .and. .not.tNegf .and. tStress)

    nMovedAtom = input%ctrl%nrMoved
    nMovedCoord = 3 * nMovedAtom

    if (input%ctrl%maxRun == -1) then
      nGeoSteps = huge(1) - 1
      ! Workaround:PGI 17.10 -> do i = 0, huge(1) executes 0 times
      ! nGeoSteps = huge(1)
    else
      nGeoSteps = input%ctrl%maxRun
    end if

    if (nMovedAtom > 0) then
      allocate(indMovedAtom(size(input%ctrl%indMovedAtom)))
      indMovedAtom(:) = input%ctrl%indMovedAtom(:)
    else
      allocate(indMovedAtom(0))
    end if

    allocate(pGeoCoordOpt)
    if (tCoordOpt) then
      allocate(tmpCoords(nMovedCoord))
      tmpCoords(1:nMovedCoord) = reshape(coord0(:, indMovedAtom), (/ nMovedCoord /))
      select case (input%ctrl%iGeoOpt)
      case(geoOptTypes%steepestDesc)
        allocate(tmpWeight(nMovedCoord))
        tmpWeight(1:nMovedCoord) = 0.5_dp * deltaT**2 / reshape(spread(mass(indMovedAtom), 1, 3),&
            & (/nMovedCoord/))
        allocate(pSteepDesc)
        call init(pSteepDesc, size(tmpCoords), input%ctrl%maxForce, input%ctrl%maxAtomDisp,&
            & tmpWeight )
        deallocate(tmpWeight)
        call init(pGeoCoordOpt, pSteepDesc)
      case (geoOptTypes%conjugateGrad)
        allocate(pConjGrad)
        call init(pConjGrad, size(tmpCoords), input%ctrl%maxForce, input%ctrl%maxAtomDisp)
        call init(pGeoCoordOpt, pConjGrad)
      case (geoOptTypes%diis)
        allocate(pDIIS)
        call init(pDIIS, size(tmpCoords), input%ctrl%maxForce, input%ctrl%deltaGeoOpt,&
            & input%ctrl%iGenGeoOpt)
        call init(pGeoCoordOpt, pDIIS)
      case (geoOptTypes%lbfgs)
        allocate(pLbfgs)
        call TLbfgs_init(pLbfgs, size(tmpCoords), input%ctrl%maxForce, tolSameDist,&
            & input%ctrl%maxAtomDisp, input%ctrl%lbfgsInp%memory)
        call init(pGeoCoordOpt, pLbfgs)
      end select
      call reset(pGeoCoordOpt, tmpCoords)
    end if

    allocate(pGeoLatOpt)
    if (tLatOpt) then
      select case (input%ctrl%iGeoOpt)
      case(geoOptTypes%steepestDesc)
        allocate(tmpWeight(9))
        tmpWeight = 1.0_dp
        allocate(pSteepDescLat)
        call init(pSteepDescLat, 9, input%ctrl%maxForce, input%ctrl%maxLatDisp, tmpWeight)
        deallocate(tmpWeight)
        call init(pGeoLatOpt, pSteepDescLat)
      case(geoOptTypes%conjugateGrad, geoOptTypes%diis) ! use CG lattice for both DIIS and CG
        allocate(pConjGradLat)
        call init(pConjGradLat, 9, input%ctrl%maxForce, input%ctrl%maxLatDisp)
        call init(pGeoLatOpt, pConjGradLat)
      case (geoOptTypes%LBFGS)
        allocate(pLbfgsLat)
        call TLbfgs_init(pLbfgsLat, 9, input%ctrl%maxForce, tolSameDist, input%ctrl%maxLatDisp,&
            & input%ctrl%lbfgsInp%memory)
        call init(pGeoLatOpt, pLbfgsLat)
      end select
      if (tLatOptIsotropic ) then
        ! optimization uses scaling factor of unit cell
        call reset(pGeoLatOpt, (/1.0_dp,0.0_dp,0.0_dp,0.0_dp,0.0_dp,0.0_dp,0.0_dp,0.0_dp,0.0_dp/))
      else if (tLatOptFixAng) then
        ! optimization uses scaling factor of lattice vectors
        call reset( pGeoLatOpt, (/1.0_dp,1.0_dp,1.0_dp,0.0_dp,0.0_dp,0.0_dp,0.0_dp,0.0_dp,0.0_dp/))
      else
        call reset( pGeoLatOpt, reshape(latVec, (/ 9 /)) )
      end if
    end if

    if (.not.(isGeoOpt.or.tMD.or.tSocket)) then
      nGeoSteps = 0
    end if

    if (tSocket .and. tHelical) then
      call error("The socket protocol does not understand helical geometries")
    end if

    ! Initialize constraints
    if (input%ctrl%nrConstr > 0) then
      allocate(conAtom(input%ctrl%nrConstr))
      allocate(conVec(3, input%ctrl%nrConstr))
      conAtom(:) = input%ctrl%conAtom
      conVec(:,:) = input%ctrl%conVec
      do ii = 1, input%ctrl%nrConstr
        conVec(:,ii) = conVec(:,ii) / sqrt(sum(conVec(:,ii)**2))
      end do
    end if

    ! Dispersion
    tHHRepulsion = .false.
    tDispersion = allocated(input%ctrl%dispInp)
    if (tDispersion) then
      if (tHelical) then
        call error("Dispersion not currently supported for helical boundary conditions")
      end if
      if (allocated(input%ctrl%dispInp%slakirk)) then

        tStress = .false.
        if (tLatOpt) then
          call error("Sorry, lattice optimisation and Slater-Kirkwood type dispersion can not be&
              & used together")
        end if
        if (tBarostat) then
          call error("Sorry, barostatic MD and Slater-Kirkwood type dispersion can not be used&
              & together")
        end if
        allocate(slaKirk)
        if (tPeriodic) then
          call DispSlaKirk_init(slaKirk, input%ctrl%dispInp%slakirk, latVec)
        else if (tHelical) then
          call error("Slater-Kirkwood incompatible with helical boundary conditions")
        else
          call DispSlaKirk_init(slaKirk, input%ctrl%dispInp%slakirk)
        end if
        call move_alloc(slaKirk, dispersion)

      elseif (allocated(input%ctrl%dispInp%uff)) then
        allocate(uff)
        if (tPeriodic) then
          call DispUff_init(uff, input%ctrl%dispInp%uff, nAtom, species0, latVec)
        else
          call DispUff_init(uff, input%ctrl%dispInp%uff, nAtom)
        end if
        call move_alloc(uff, dispersion)

    #:if WITH_DFTD3
      elseif (allocated(input%ctrl%dispInp%dftd3)) then
        allocate(dftd3)
        tHHRepulsion = input%ctrl%dispInp%dftd3%hhrepulsion
        if (tHHRepulsion .and. .not. any(speciesMass < 3.5_dp * amu__au)) then
          call error("H-H repulsion correction used without H atoms present")
        end if
        if (tPeriodic) then
          call DispDftD3_init(dftd3, input%ctrl%dispInp%dftd3, nAtom, species0, speciesName, latVec)
        else
          call DispDftD3_init(dftd3, input%ctrl%dispInp%dftd3, nAtom, species0, speciesName)
        end if
        call move_alloc(dftd3, dispersion)
    #:endif
      else if (allocated(input%ctrl%dispInp%dftd4)) then
        allocate(dftd4)
        if (tPeriodic) then
          call init(dftd4, input%ctrl%dispInp%dftd4, nAtom, species0, speciesName, latVec)
        else
          call init(dftd4, input%ctrl%dispInp%dftd4, nAtom, species0, speciesName)
        end if
        call move_alloc(dftd4, dispersion)
      end if
      cutOff%mCutOff = max(cutOff%mCutOff, dispersion%getRCutOff())
    end if

    if (allocated(input%ctrl%solvInp)) then
      if (allocated(input%ctrl%solvInp%GBInp)) then
        if (tPeriodic) then
          call createSolvationModel(solvation, input%ctrl%solvInp%GBInp, &
              & nAtom, species0, speciesName, latVec)
        else
          call createSolvationModel(solvation, input%ctrl%solvInp%GBInp, &
              & nAtom, species0, speciesName)
        end if
      else if (allocated(input%ctrl%solvInp%SASAInp)) then
        if (tPeriodic) then
          call createSolvationModel(solvation, input%ctrl%solvInp%SASAInp, &
              & nAtom, species0, speciesName, latVec)
        else
          call createSolvationModel(solvation, input%ctrl%solvInp%SASAInp, &
              & nAtom, species0, speciesName)
        end if
      end if
      if (.not.allocated(solvation)) then
        call error("Could not initialize solvation model!")
      end if
      cutOff%mCutOff = max(cutOff%mCutOff, solvation%getRCutOff())
    end if

    if (allocated(halogenXCorrection)) then
      cutOff%mCutOff = max(cutOff%mCutOff, halogenXCorrection%getRCutOff())
    end if

    if (input%ctrl%nrChrg == 0.0_dp .and. .not.(tPeriodic.or.tHelical) .and. tMulliken) then
      tDipole = .true.
    else
      tDipole = .false.
    end if

    if (tMulliken) then
      if (allocated(input%ctrl%cm5Input)) then
        allocate(cm5Cont)
        if (tPeriodic) then
          call TChargeModel5_init(cm5Cont, input%ctrl%cm5Input, input%geom%nAtom, &
              & input%geom%speciesNames, .false., input%geom%latVecs)
        else
          call TChargeModel5_init(cm5Cont, input%ctrl%cm5Input, input%geom%nAtom, &
              & input%geom%speciesNames, .false.)
        end if
        cutOff%mCutOff = max(cutOff%mCutOff, cm5Cont%getRCutOff())
     end if
    end if

    if (allocated(input%ctrl%elStatPotentialsInp)) then
      if (.not.tSccCalc) then
        call error("Electrostatic potentials only available for SCC calculations")
      end if
      allocate(esp)
      call TElStatPotentials_init(esp, input%ctrl%elStatPotentialsInp, tEField .or. tExtChrg)
    end if

    if (allocated(input%ctrl%pipekMezeyInp)) then
      allocate(pipekMezey)
      call initialise(pipekMezey, input%ctrl%pipekMezeyInp)
    end if
    tLocalise = allocated(pipekMezey)
    if (tLocalise .and. (nSpin > 2 .or. t2Component)) then
      call error("Localisation of electronic states currently unsupported for non-collinear and&
          & spin orbit calculations")
    end if

    if (isLinResp) then

      ! input sanity checking
      if (.not. withArpack) then
        call error("This binary has been compiled without support for linear response&
            & calculations.")
      end if
      if (.not. tSccCalc) then
        call error("Linear response excitation requires SCC=Yes")
      end if
      if (nspin > 2) then
        call error("Linear reponse does not work with non-colinear spin polarization yet")
      elseif (tSpin .and. tCasidaForces) then
        call error("excited state relaxation is not implemented yet for spin-polarized systems")
      elseif (tPeriodic .and. tCasidaForces) then
        call error("excited state relaxation is not implemented yet for periodic systems")
      elseif ((tPeriodic .or. tHelical) .and. .not.tRealHS) then
        call error("Linear response only works with non-periodic or gamma-point molecular crystals")
      elseif (tSpinOrbit) then
        call error("Linear response does not support spin orbit coupling at the moment.")
      elseif (tDFTBU) then
        call error("Linear response does not support LDA+U yet")
      elseif (input%ctrl%tShellResolved) then
        call error("Linear response does not support shell resolved scc yet")
      end if
      if (tempElec > 0.0_dp .and. tCasidaForces) then
        write(tmpStr, "(A,E12.4,A)")"Excited state forces are not implemented yet for fractional&
            & occupations, kT=", tempElec/Boltzmann,"K"
        call warning(tmpStr)
      end if

      if (input%ctrl%lrespini%nstat == 0) then
        if (tCasidaForces) then
          call error("Excited forces only available for StateOfInterest non zero.")
        end if
        if (input%ctrl%lrespini%tPrintEigVecs .or. input%ctrl%lrespini%tCoeffs) then
          call error("Excited eigenvectors only available for StateOfInterest non zero.")
        end if
      end if
      if (input%ctrl%lrespini%energyWindow < 0.0_dp) then
        call error("Negative energy window for excitations")
      end if

      ! Hubbard U and spin constants for excitations (W only needed for triplet/spin polarised)
      allocate(input%ctrl%lrespini%HubbardU(nType))
      allocate(input%ctrl%lrespini%spinW(nType))
      input%ctrl%lrespini%HubbardU = 0.0_dp
      input%ctrl%lrespini%spinW = 0.0_dp

      ! calculate linear response Gamma values from HOAO shell Hubbard U (non
      ! shell resolved)
      do iSp = 1, nType
        homoLoc = maxloc(atomEigVal(:orb%nShell(iSp), iSp),&
            & mask=referenceN0(:orb%nShell(iSp), iSp) > 0.0_dp)
        input%ctrl%lrespini%HubbardU(iSp) = hubbU(homoLoc(1), iSp)
      end do

      ! and atomic HOAO spin W value if needed
      input%ctrl%lrespini%spinW(:) = 0.0_dp
      select case(input%ctrl%lrespini%sym)
      case("S")
        ! Singlet case, no need for spin constants
      case("T","B"," ")
        ! triplet or spin-polarised
        do iSp = 1, nType
          homoLoc = maxloc(atomEigVal(:orb%nShell(iSp), iSp),&
              & mask=referenceN0(:orb%nShell(iSp), iSp) > 0.0_dp)
          input%ctrl%lrespini%spinW(iSp) = spinW(homoLoc(1), homoLoc(1), iSp)
        end do
      case default
        call error("Unknown excitation type requested")
      end select

      tPrintExcitedEigVecs = input%ctrl%lrespini%tPrintEigVecs
      tLinRespZVect = (input%ctrl%lrespini%tMulliken .or. tCasidaForces .or.&
          & input%ctrl%lrespini%tCoeffs .or. tPrintExcitedEigVecs)

      if (allocated(onSiteElements) .and. tLinRespZVect) then
        call error("Excited state property evaluation currently incompatible with onsite&
            & corrections")
      end if

      call LinResp_init(linearResponse, input%ctrl%lrespini, nAtom, nEl(1), orb, tCasidaForces,&
          & onSiteElements)

    end if

    ! ppRPA stuff
    if (allocated(input%ctrl%ppRPA)) then

      if (abs(input%ctrl%nrChrg - 2.0_dp) > elecTolMax) then
        call warning("Particle-particle RPA should be for a reference system with a charge of +2.")
      end if

    #:for VAR, ERR in [("tSpinOrbit","spin orbit coupling"), ("tDFTBU","DFTB+U/pSIC"),&
      & ("tSpin","spin polarised ground state"), ("t3rd","third order"),&
      & ("any(kPoint /= 0.0_dp)","non-gamma k-points"), ("tFixEf", "a fixed Fermi level"),&
      & ("tPoisson", "use of the Poisson solver")]
      if (${VAR}$) then
        call error("PP-RPA does not support ${ERR}$")
      end if
    #:endfor
    #:for VAR, ERR in [("tShellResolved","shell resolved hamiltonians"),&
      & ("h5SwitchedOn","H5"), ("tDampH","H damping")]
      if (input%ctrl%${VAR}$) then
        call error("PP-RPA does not support ${ERR}$")
      end if
    #:endfor
    #:for VAR, ERR in [("solvation","solvation"), ("onSiteElements","onsite corrections"),&
      & ("reks","REKS")]
      if (allocated(${VAR}$)) then
        call error("PP-RPA does not support ${ERR}$")
      end if
    #:endfor
    #:if WITH_TRANSPORT
      if (input%transpar%defined) then
        call error("PP-RPA does not support transport calculations")
      end if
    #:endif

      if (isGeoOpt .or. tMD .or. tSocket) then
        call warning ("Geometry optimisation with ppRPA is probably not what you want - forces in&
            & the (N-2) electron ground state system do not match the targeted system for the&
            & excited states")
      end if

      call move_alloc(input%ctrl%ppRPA, ppRPA)

    end if

    iSeed = input%ctrl%iSeed
    tRandomSeed = (iSeed < 1)
    ! Note: This routine may not be called multiple times. If you need further random generators,
    ! extend the routine and create them within this call.
    call createRandomGenerators(env, iSeed, randomInit, randomThermostat)

    call getRandom(randomInit, rTmp)
    runId = int(real(huge(runId) - 1, dp) * rTmp) + 1

    ! MD stuff
    if (tMD) then
      ! Create MD framework.
      allocate(pMDFrame)
      call init(pMDFrame, nMovedAtom, nAtom, input%ctrl%tMDstill)

      ! Create temperature profile, if thermostat is not the dummy one
      if (input%ctrl%iThermostat /= 0) then
        allocate(temperatureProfile)
        call TempProfile_init(temperatureProfile, input%ctrl%tempMethods, input%ctrl%tempSteps,&
            & input%ctrl%tempValues)
        pTempProfile => temperatureProfile
      else
        nullify(pTempProfile)
      end if

      ! Create thermostat
      allocate(pThermostat)
      select case (input%ctrl%iThermostat)
      case (0) ! No thermostat
        allocate(pDummyTherm)
        call init(pDummyTherm, tempAtom, mass(indMovedAtom), randomThermostat, pMDFrame)
        call init(pThermostat, pDummyTherm)
      case (1) ! Andersen thermostat
        allocate(pAndersenTherm)
        call init(pAndersenTherm, randomThermostat, mass(indMovedAtom), pTempProfile,&
            & input%ctrl%tRescale, input%ctrl%wvScale, pMDFrame)
        call init(pThermostat, pAndersenTherm)
      case (2) ! Berendsen thermostat
        allocate(pBerendsenTherm)
        call init(pBerendsenTherm, randomThermostat, mass(indMovedAtom), pTempProfile,&
            & input%ctrl%wvScale, pMDFrame)
        call init(pThermostat, pBerendsenTherm)
      case (3) ! Nose-Hoover-Chain thermostat
        allocate(pNHCTherm)
        if (input%ctrl%tInitNHC) then
          call init(pNHCTherm, randomThermostat, mass(indMovedAtom), pTempProfile,&
              & input%ctrl%wvScale, pMDFrame, input%ctrl%deltaT, input%ctrl%nh_npart,&
              & input%ctrl%nh_nys, input%ctrl%nh_nc, input%ctrl%xnose, input%ctrl%vnose,&
              & input%ctrl%gnose)
        else
          call init(pNHCTherm, randomThermostat, mass(indMovedAtom), pTempProfile,&
              & input%ctrl%wvScale, pMDFrame, input%ctrl%deltaT, input%ctrl%nh_npart,&
              & input%ctrl%nh_nys, input%ctrl%nh_nc)
        end if
        call init(pThermostat, pNHCTherm)
      end select

      ! Create MD integrator
      allocate(pVelocityVerlet)
      if (input%ctrl%tReadMDVelocities) then
        if (tBarostat) then
          call init(pVelocityVerlet, deltaT, coord0(:,indMovedAtom), pThermostat,&
              & input%ctrl%initialVelocities, BarostatStrength, extPressure, input%ctrl%tIsotropic)
        else
          call init(pVelocityVerlet, deltaT, coord0(:,indMovedAtom), pThermostat,&
              & input%ctrl%initialVelocities)
        end if
      else
        if (tBarostat) then
          call init(pVelocityVerlet, deltaT, coord0(:,indMovedAtom), pThermostat, BarostatStrength,&
              & extPressure, input%ctrl%tIsotropic)
        else
          call init(pVelocityVerlet, deltaT, coord0(:,indMovedAtom), pThermostat)
        end if
      end if
      allocate(pMDIntegrator)
      call init(pMDIntegrator, pVelocityVerlet)
    end if

    call initPlumed(env, input%ctrl%tPlumed, tMD, plumedCalc)

    ! Check for extended Born-Oppenheimer MD
    isXlbomd = allocated(input%ctrl%xlbomd)
    if (isXlbomd) then
      if (input%ctrl%iThermostat /= 0) then
        call error("XLBOMD does not work with thermostats yet")
      elseif (tBarostat) then
        call error("XLBOMD does not work with barostats yet")
      elseif (nSpin /= 1 .or. tDFTBU .or. allocated(onSiteElements)) then
        call error("XLBOMD does not work for spin, DFTB+U or onsites yet")
      elseif (forceType /= forceTypes%dynamicT0 .and. forceType /= forceTypes%dynamicTFinite) then
        call error("Force evaluation method incompatible with XLBOMD")
      elseif (iDistribFn /= fillingTypes%Fermi) then
        call error("Filling function incompatible with XLBOMD")
      end if
      allocate(xlbomdIntegrator)
      call Xlbomd_init(xlbomdIntegrator, input%ctrl%xlbomd, nIneqOrb)
    end if

    minSccIter = getMinSccIters(tSccCalc, tDftbU, nSpin)
    if (isXlbomd) then
      call xlbomdIntegrator%setDefaultSCCParameters(minSccIter, maxSccIter, sccTol)
    end if

    if (tDerivs) then
      allocate(tmp3Coords(3,nMovedAtom))
      tmp3Coords = coord0(:,indMovedAtom)
      call create(derivDriver, tmp3Coords, input%ctrl%deriv2ndDelta)
      coord0(:,indMovedAtom) = tmp3Coords
      deallocate(tmp3Coords)
      nGeoSteps = 2 * 3 * nMovedAtom - 1
    end if

    if (tEField) then
      EFieldStrength = input%ctrl%EFieldStrength
      EfieldVector(:) = input%ctrl%EfieldVector(:)
      tTDEfield = input%ctrl%tTDEfield
      EfieldOmega = input%ctrl%EfieldOmega
      EfieldPhase = input%ctrl%EfieldPhase
      if (tTDEfield .and. .not. tMD) then
        call error ("Time dependent electric fields only possible for MD!")
      end if
      ! parser should catch all of these:
      @:ASSERT(.not.tTDEfield .or. tMD)
    else
      EFieldStrength = 0.0_dp
      EfieldVector(:) = 0.0_dp
      tTDEfield = .false.
      EfieldOmega = 0.0_dp
      EfieldPhase = 0
    end if

    tReadChrg = input%ctrl%tReadChrg

    if (tRangeSep) then
      call ensureRangeSeparatedReqs(tPeriodic, tHelical, tReadChrg, input%ctrl%tShellResolved,&
          & tAtomicEnergy, input%ctrl%rangeSepInp)
      call getRangeSeparatedCutoff(input%ctrl%rangeSepInp%cutoffRed, cutOff)
      call initRangeSeparated(nAtom, species0, speciesName, hubbU, input%ctrl%rangeSepInp,&
          & tSpin, allocated(reks), rangeSep, deltaRhoIn, deltaRhoOut, deltaRhoDiff, deltaRhoInSqr,&
          & deltaRhoOutSqr, nMixElements)
    end if

    tReadShifts = input%ctrl%tReadShifts
    tWriteShifts = input%ctrl%tWriteShifts

    ! Both temporarily removed until debugged:
    @:ASSERT(.not. tReadShifts)
    @:ASSERT(.not. tWriteShifts)

    tReadChrgAscii  = input%ctrl%tReadChrgAscii
    tWriteChrgAscii = input%ctrl%tWriteChrgAscii
    tSkipChrgChecksum = input%ctrl%tSkipChrgChecksum .or. tNegf

    call initializeCharges(species0, speciesName, orb, nEl, iEqOrbitals, nIneqOrb, &
         & nMixElements, input%ctrl%initialSpins, input%ctrl%initialCharges, nrChrg, &
         & q0, qInput, qOutput, qInpRed, qOutRed, qDiffRed, qBlockIn, qBlockOut, &
         & qiBlockIn, qiBlockOut)
   
    ! Initialise images (translations)
    if (tPeriodic .or. tHelical) then
      call getCellTranslations(cellVec, rCellVec, latVec, invLatVec, cutOff%mCutOff)
    else
      allocate(cellVec(3, 1))
      allocate(rCellVec(3, 1))
      cellVec(:,1) = [0.0_dp, 0.0_dp, 0.0_dp]
      rCellVec(:,1) = [0.0_dp, 0.0_dp, 0.0_dp]
    end if

    ! Initialize neighbourlist.
    allocate(neighbourList)
    call init(neighbourList, nAtom, nInitNeighbour)
    allocate(nNeighbourSK(nAtom))
    allocate(nNeighbourRep(nAtom))
    if (tRangeSep) then
      allocate(nNeighbourLC(nAtom))
    end if

    ! Set various options
    tWriteAutotest = env%tGlobalMaster .and. input%ctrl%tWriteTagged
    tWriteDetailedXML = env%tGlobalMaster .and. input%ctrl%tWriteDetailedXML
    tWriteResultsTag = env%tGlobalMaster .and. input%ctrl%tWriteResultsTag
    tWriteDetailedOut = env%tGlobalMaster .and. input%ctrl%tWriteDetailedOut
    tWriteBandDat = input%ctrl%tWriteBandDat .and. env%tGlobalMaster&
        & .and. electronicSolver%providesEigenvals

    ! Check if stopfiles already exist and quit if yes
    inquire(file=fStopSCC, exist=tExist)
    if (tExist) then
      call error("Stop file '" // fStopSCC // "' already present at startup")
    end if
    inquire(file=fStopDriver, exist=tExist)
    if (tExist) then
      call error("Stop file '" // fStopDriver // "' already present at startup")
    end if

    restartFreq = input%ctrl%restartFreq

    tDefinedFreeE = .true.
  #:if WITH_TRANSPORT
    if (tLatOpt .and. tNegf) then
      call error("Lattice optimisation currently incompatible with transport calculations")
    end if

    tUpload = input%transpar%taskUpload
    ! NOTE: originally EITHER 'contact calculations' OR 'upload' was possible
    !       introducing 'TransportOnly' option the logic is bit more
    !       involved: Contacts are not uploded in case of non-scc calculations
    if (electronicSolver%iSolver == electronicSolverTypes%OnlyTransport .and. .not.tSccCalc) then
      tUpload = .false.
    end if

    call initTransportArrays(tUpload, input%transpar, species0, orb, nAtom, nSpin, shiftPerLUp,&
        & chargeUp, allocated(qBlockIn), blockUp, shiftBlockUp)

    call initTransport(env, input, tDefinedFreeE)
  #:else
    tNegf = .false.
  #:endif

    if (tPoisson) then
      poissStr%nAtom = nAtom
      poissStr%nSpecies = nType
      poissStr%specie0 => species0
      poissStr%x0 => coord0
      poissStr%nel = nEl0
      poissStr%isPeriodic = tPeriodic
      if (tPeriodic) then
        poissStr%latVecs(:,:) = latVec(:,:)
      else
        poissStr%latVecs(:,:) = 0.0_dp
      end if
      poissStr%tempElec = tempElec

      call poiss_init(env, poissStr, orb, hubbU, input%poisson,&
        #:if WITH_TRANSPORT
          & input%transpar,&
        #:endif
          & tInitialized)

      if (.not. tInitialized) then
        call error("Poisson solver not initialized")
      end if
    end if

    tPoissonTwice = input%poisson%solveTwice

    if (tNegf) then
      if (tDispersion) then
        call error("Dispersion not currently avalable with transport calculations")
      end if
      if (isLinResp) then
        call error("Linear response is not compatible with transport calculations")
      end if
      if (nSpin > 2) then
        call error("Non-colinear spin not currently compatible with transport calculations")
      end if
      if (allocated(solvation)) then
        call error("Solvation is currently not available with transport calculations")
      end if
    end if

    if (env%tGlobalMaster) then
      call initOutputFiles(env, tWriteAutotest, tWriteResultsTag, tWriteBandDat, tDerivs,&
          & tWriteDetailedOut, tMd, isGeoOpt, geoOutFile, fdDetailedOut, fdMd, esp)
    end if

    if (tPoisson) then
      electrostatics = elstatTypes%poisson
    else
      electrostatics = elstatTypes%gammaFunc
    end if

  #:if WITH_SCALAPACK
    associate (blacsOpts => input%ctrl%parallelOpts%blacsOpts)
      call getDenseDescBlacs(env, blacsOpts%blockSize, blacsOpts%blockSize, denseDesc)
    end associate
  #:endif

    if (allocated(reks)) then
      call checkReksConsistency(input%ctrl%reksInp, onSiteElements, kPoint, nEl, nKPoint, tSccCalc,&
          & tSpin, tSpinOrbit, tDFTBU, tEField, isLinResp, tPeriodic, tLatOpt, tReadChrg)
      ! here, nSpin changes to 2 for REKS
      call TReksCalc_init(reks, input%ctrl%reksInp, electronicSolver, orb, spinW, nEl,&
          & input%ctrl%extChrg, input%ctrl%extChrgBlurWidth, hamiltonianType, nSpin,&
          & nExtChrg, t3rd.or.t3rdFull, tRangeSep, tForces, tPeriodic, tStress, tDipole)
    end if

    call initArrays(env, electronicSolver, tForces, tExtChrg, isLinResp, tLinRespZVect, tMd,&
        & tMulliken, tSpinOrbit, tImHam, tWriteRealHS, tWriteHS, t2Component, tRealHS,&
        & tPrintExcitedEigvecs, tDipole, allocated(reks), orb, nAtom, nMovedAtom, nKPoint, nSpin,&
        & nExtChrg, indMovedAtom, mass, denseDesc, rhoPrim, h0, iRhoPrim, excitedDerivs, ERhoPrim,&
        & derivs, chrgForces, energy, potential, TS, E0, Eband, eigen, filling, coord0Fold,&
        & newCoords, orbitalL, HSqrCplx, SSqrCplx, eigvecsCplx, HSqrReal, SSqrReal, eigvecsReal,&
        & rhoSqrReal, occNatural, velocities, movedVelo, movedAccel, movedMass, dipoleMoment)

  #:if WITH_TRANSPORT
    ! note, this has the side effect of setting up module variable transpar as copy of
    ! input%transpar

    if (tUpload) then
      ! check geometry details are consistent with transport with contacts
      call checkTransportRanges(nAtom, input%transpar)
    end if

    if (tContCalc) then
      ! geometry is reduced to contacts only
      allocate(iAtInCentralRegion(nAtom))
    else
      allocate(iAtInCentralRegion(transpar%idxdevice(2)))
    end if

    if (transpar%tPeriodic1D) then
      if ( any(abs(kPoint(2:3, :)) > 0.0_dp) ) then
        call error("For transport in wire-like cases, only k-points in the first index should be&
            & non-zero")
      end if
    end if

    if (transpar%taskUpload .and. transpar%ncont > 0) then
      if (tPeriodic .and. .not. transpar%tPeriodic1D) then
        do ii = 1, transpar%ncont
          do jj = 1, 3
            if (abs(dot_product(transpar%contacts(ii)%lattice, latVec(:,jj)))>epsilon(0.0)&
                & .and. any(abs(kPoint(jj,:)) > 0.0_dp)) then
              call error("The k-points along transport direction(s) should zero in that direction")
            end if
          end do
        end do
      end if
    end if

  #:else
    allocate(iAtInCentralRegion(nAtom))
  #:endif
    ! atoms in central cell/device region/all atoms depending on boundary conditions
    do iAt = 1, size(iAtInCentralRegion)
      iAtInCentralRegion(iAt) = iAt
    end do

    if (tShowFoldedCoord) then
      pCoord0Out => coord0Fold
    else
      pCoord0Out => coord0
    end if


    ! Projection of eigenstates onto specific regions of the system
    tProjEigenvecs = input%ctrl%tProjEigenvecs
    if (tProjEigenvecs) then
      call init(iOrbRegion)
      call init(regionLabels)
      do iReg = 1, size(input%ctrl%tShellResInRegion)
        call elemShape(input%ctrl%iAtInRegion, valshape, iReg)
        nAtomRegion = valshape(1)
        allocate(iAtomRegion(nAtomRegion))
        call intoArray(input%ctrl%iAtInRegion, iAtomRegion, iTmp, iReg)
        if (input%ctrl%tOrbResInRegion(iReg) .or. input%ctrl%tShellResInRegion(iReg)) then

          if (input%ctrl%tOrbResInRegion(iReg)) then
            iSp = species0(iAtomRegion(1)) ! all atoms the same in the region
            @:ASSERT(all(species0(iAtomRegion) == iSp))
            nOrbRegion = nAtomRegion
            ! Create orbital index.
            allocate(tmpir1(nOrbRegion))
            do iOrb = 1, orb%nOrbSpecies(iSp)
              tmpir1 = 0
              ind = 1
              do iAt = 1, nAtomRegion
                tmpir1(ind) = denseDesc%iAtomStart(iAtomRegion(iAt)) + iOrb - 1
                ind = ind + 1
              end do
              call append(iOrbRegion, tmpir1)
              write(tmpStr, "(A,'.',I0,'.',I0,'.out')")trim(input%ctrl%RegionLabel(iReg)),&
                  & orb%iShellOrb(iOrb,iSp), iOrb-orb%posShell(orb%iShellOrb(iOrb,iSp),iSp)&
                  & -orb%angShell(orb%iShellOrb(iOrb,iSp),iSp)
              call append(regionLabels, tmpStr)
            end do
            deallocate(tmpir1)
          end if

          if (input%ctrl%tShellResInRegion(iReg)) then
            iSp = species0(iAtomRegion(1)) ! all atoms the same in the region
            @:ASSERT(all(species0(iAtomRegion) == iSp))
            ! Create a separate region for each shell. It will contain
            ! the orbitals of that given shell for each atom in the region.
            do iSh = 1, orb%nShell(iSp)
              nOrbRegion = nAtomRegion * (orb%posShell(iSh + 1, iSp) - orb%posShell(iSh, iSp))
              ind = 1
              ! Create orbital index.
              allocate(tmpir1(nOrbRegion))
              do ii = 1, nAtomRegion
                iAt = iAtomRegion(ii)
                do jj = orb%posShell(iSh, iSp), orb%posShell(iSh + 1, iSp) - 1
                  tmpir1(ind) = denseDesc%iAtomStart(iAt) + jj - 1
                  ind = ind + 1
                end do
              end do
              call append(iOrbRegion, tmpir1)
              deallocate(tmpir1)
              write(tmpStr, "(A,'.',I0,'.out')")trim(input%ctrl%RegionLabel(iReg)), iSh
              call append(regionLabels, tmpStr)
            end do
          end if

        else
          ! We take all orbitals from all atoms.
          nOrbRegion = 0
          do ii = 1, nAtomRegion
            nOrbRegion = nOrbRegion + orb%nOrbAtom(iAtomRegion(ii))
          end do
          ind = 1
          allocate(tmpir1(nOrbRegion))
          ! Create an index of the orbitals
          do ii = 1, nAtomRegion
            iAt = iAtomRegion(ii)
            do jj = 1, orb%nOrbAtom(iAt)
              tmpir1(ind) = denseDesc%iAtomStart(iAt) + jj - 1
              ind = ind + 1
            end do
          end do
          call append(iOrbRegion, tmpir1)
          deallocate(tmpir1)
          write(tmpStr, "(A,'.out')") trim(input%ctrl%RegionLabel(iReg))
          call append(regionLabels, tmpStr)
        end if
        deallocate(iAtomRegion)
      end do
    end if

  #:if WITH_MPI
    if (env%mpi%nGroup > 1) then
      write(stdOut, "('MPI processes: ',T30,I0,' (split into ',I0,' groups)')")&
          & env%mpi%globalComm%size, env%mpi%nGroup
    else
      write(stdOut, "('MPI processes:',T30,I0)") env%mpi%globalComm%size
    end if
  #:endif

  #:if WITH_OMP
    write(stdOut, "('OpenMP threads: ', T30, I0)") omp_get_max_threads()
  #:endif

  #:if WITH_MPI and WITH_OMP
    if (omp_get_max_threads() > 1 .and. .not. input%ctrl%parallelOpts%tOmpThreads) then
      write(stdOut, *)
      call error("You must explicitely enable OpenMP threads (UseOmpThreads = Yes) if you wish to&
          & run an MPI-parallelised binary with OpenMP threads. If not, make sure that the&
          & environment variable OMP_NUM_THREADS is set to 1.")
      write(stdOut, *)
    end if
  #:endif

  #:if WITH_SCALAPACK
    write(stdOut, "('BLACS orbital grid size:', T30, I0, ' x ', I0)")env%blacs%orbitalGrid%nRow,&
        & env%blacs%orbitalGrid%nCol
    write(stdOut, "('BLACS atom grid size:', T30, I0, ' x ', I0)")env%blacs%atomGrid%nRow,&
        & env%blacs%atomGrid%nCol
  #:endif

    if (tRandomSeed) then
      write(stdOut, "(A,':',T30,I0)") "Chosen random seed", iSeed
    else
      write(stdOut, "(A,':',T30,I0)") "Specified random seed", iSeed
    end if

    if (input%ctrl%tMD) then
      select case(input%ctrl%iThermostat)
      case (0)
        if (tBarostat) then
          write(stdOut, "('Mode:',T30,A,/,T30,A)") 'MD without scaling of velocities',&
              & '(a.k.a. "NPE" ensemble)'
        else
          write(stdOut, "('Mode:',T30,A,/,T30,A)") 'MD without scaling of velocities',&
              & '(a.k.a. NVE ensemble)'
        end if
      case (1)
        if (tBarostat) then
          write(stdOut, "('Mode:',T30,A,/,T30,A)")&
              & "MD with re-selection of velocities according to temperature",&
              & "(a.k.a. NPT ensemble using Andersen thermostating + Berensen barostat)"
        else
          write(stdOut, "('Mode:',T30,A,/,T30,A)")&
              & "MD with re-selection of velocities according to temperature",&
              & "(a.k.a. NVT ensemble using Andersen thermostating)"
        end if
      case(2)
        if (tBarostat) then
          write(stdOut, "('Mode:',T30,A,/,T30,A)")&
              & "MD with scaling of velocities according to temperature",&
              & "(a.k.a. 'not' NVP ensemble using Berendsen thermostating and barostat)"
        else
          write(stdOut, "('Mode:',T30,A,/,T30,A)")&
              & "MD with scaling of velocities according to temperature",&
              & "(a.k.a. 'not' NVT ensemble using Berendsen thermostating)"
        end if
      case(3)
        if (tBarostat) then
          write(stdOut, "('Mode:',T30,A,/,T30,A)")"MD with scaling of velocities according to",&
              & "Nose-Hoover-Chain thermostat + Berensen barostat"
        else
          write(stdOut, "('Mode:',T30,A,/,T30,A)")"MD with scaling of velocities according to",&
              & "Nose-Hoover-Chain thermostat"
        end if

      case default
        call error("Unknown thermostat mode")
      end select
    elseif (isGeoOpt) then
      if (allocated(conAtom)) then
        strTmp = "with constraints"
      else
        strTmp = ""
      end if
      select case (input%ctrl%iGeoOpt)
      case (geoOptTypes%steepestDesc)
        write(stdOut, "('Mode:',T30,A)")'Steepest descent' // trim(strTmp)
      case (geoOptTypes%conjugateGrad)
        write(stdOut, "('Mode:',T30,A)") 'Conjugate gradient relaxation' // trim(strTmp)
      case (geoOptTypes%diis)
        write(stdOut, "('Mode:',T30,A)") 'Modified gDIIS relaxation' // trim(strTmp)
      case (geoOptTypes%lbfgs)
        write(stdout, "('Mode:',T30,A)") 'LBFGS relaxation' // trim(strTmp)
      case default
        call error("Unknown optimisation mode")
      end select
    elseif (tDerivs) then
      write(stdOut, "('Mode:',T30,A)") "2nd derivatives calculation"
      write(stdOut, "('Mode:',T30,A)") "Calculated for atoms:"
      write(stdOut, *) indMovedAtom
    elseif (tSocket) then
      write(stdOut, "('Mode:',T30,A)") "Socket controlled calculation"
    else
      write(stdOut, "('Mode:',T30,A)") "Static calculation"
    end if

    if (tSccCalc) then
      write(stdOut, "(A,':',T30,A)") "Self consistent charges", "Yes"
      write(stdOut, "(A,':',T30,E14.6)") "SCC-tolerance", sccTol
      write(stdOut, "(A,':',T30,I14)") "Max. scc iterations", maxSccIter
      if (input%ctrl%tShellResolved) then
         write(stdOut, "(A,':',T30,A)") "Shell resolved Hubbard", "Yes"
      else
         write(stdOut, "(A,':',T30,A)") "Shell resolved Hubbard", "No"
      end if
      if (tDFTBU) then
        write(stdOut, "(A,':',T35,A)")"Orbitally dependant functional", "Yes"
        write(stdOut, "(A,':',T30,A)")"Orbital functional", trim(plusUFunctionals%names(nDFTBUfunc))
      end if
      if (allocated(onSiteElements)) then
        write(stdOut, "(A,':',T35,A)")"On-site corrections", "Yes"
      end if
    else
      write(stdOut, "(A,':',T30,A)") "Self consistent charges", "No"
    end if

    if (allocated(reks)) then
      write(stdOut, "(A,':',T30,A)") "Spin polarisation", "No"
      write(stdOut, "(A,':',T30,F12.6,/,A,':',T30,F12.6)") "Nr. of up electrons", 0.5_dp*nEl(1),&
          & "Nr. of down electrons", 0.5_dp*nEl(1)
    else
      select case (nSpin)
      case(1)
        write(stdOut, "(A,':',T30,A)") "Spin polarisation", "No"
        write(stdOut, "(A,':',T30,F12.6,/,A,':',T30,F12.6)") "Nr. of up electrons", 0.5_dp*nEl(1),&
            & "Nr. of down electrons", 0.5_dp*nEl(1)
      case(2)
        write(stdOut, "(A,':',T30,A)") "Spin polarisation", "Yes"
        write(stdOut, "(A,':',T30,F12.6,/,A,':',T30,F12.6)") "Nr. of up electrons", nEl(1),&
            & "Nr. of down electrons", nEl(2)
      case(4)
        write(stdOut, "(A,':',T30,A)") "Non-collinear calculation", "Yes"
        write(stdOut, "(A,':',T30,F12.6)") "Nr. of electrons", nEl(1)
      end select
    end if

    if (tPeriodic) then
      write(stdOut, "(A,':',T30,A)") "Periodic boundaries", "Yes"
      if (tLatOpt) then
        write(stdOut, "(A,':',T30,A)") "Lattice optimisation", "Yes"
        write(stdOut, "(A,':',T30,f12.6)") "Pressure", extPressure
      end if
    else if (tHelical) then
      write (stdOut, "(A,':',T30,A)") "Helical boundaries", "Yes"
      if (tLatOpt) then
        write (stdOut, "(A,':',T30,A)") "Lattice optimisation", "Yes"
      end if
    else
      write(stdOut, "(A,':',T30,A)") "Periodic boundaries", "No"
    end if

    write(stdOut, "(A,':',T30,A)") "Electronic solver", electronicSolver%getSolverName()

    if (electronicSolver%iSolver == electronicSolverTypes%magma_gvd) then
      call gpuInfo()
    endif

    if (tSccCalc) then
      if (.not. allocated(reks)) then
        select case (iMixer)
        case(mixerTypes%simple)
          write (strTmp, "(A)") "Simple"
        case(mixerTypes%anderson)
          write (strTmp, "(A)") "Anderson"
        case(mixerTypes%broyden)
          write (strTmp, "(A)") "Broyden"
        case(mixerTypes%diis)
          write (strTmp, "(A)") "DIIS"
        end select
        write(stdOut, "(A,':',T30,A,' ',A)") "Mixer", trim(strTmp), "mixer"
        write(stdOut, "(A,':',T30,F14.6)") "Mixing parameter", mixParam
        write(stdOut, "(A,':',T30,I14)") "Maximal SCC-cycles", maxSccIter
        select case (iMixer)
        case(mixerTypes%anderson)
          write(stdOut, "(A,':',T30,I14)") "Nr. of chrg. vectors to mix", nGeneration
        case(mixerTypes%broyden)
          write(stdOut, "(A,':',T30,I14)") "Nr. of chrg. vec. in memory", nGeneration
        case(mixerTypes%diis)
          write(stdOut, "(A,':',T30,I14)") "Nr. of chrg. vectors to mix", nGeneration
        end select
      else
        write(stdOut, "(A,':',T30,I14)") "Maximal SCC-cycles", maxSccIter
      end if
    end if

    if (tCoordOpt) then
      write(stdOut, "(A,':',T30,I14)") "Nr. of moved atoms", nMovedAtom
    end if
    if (isGeoOpt) then
      write(stdOut, "(A,':',T30,I14)") "Max. nr. of geometry steps", nGeoSteps
      write(stdOut, "(A,':',T30,E14.6)") "Force tolerance", input%ctrl%maxForce
      if (input%ctrl%iGeoOpt == geoOptTypes%steepestDesc) then
        write(stdOut, "(A,':',T30,E14.6)") "Step size", deltaT
      end if
    end if

    tFirst = .true.
    if (allocated(conAtom)) then
      do ii = 1, nAtom
        do jj = 1, size(conAtom)
          if (conAtom(jj) == ii) then
            if (tFirst) then
              write(strTmp, "(A,':')") "Geometry constraints"
              tFirst = .false.
            else
              write(strTmp, "(A)") ""
            end if
            write(stdOut, "(A,T30,'At',I4,': ',3F10.6)") trim(strTmp), ii, (conVec(kk,jj), kk=1,3)
          end if
        end do
      end do
    end if

    if (.not. allocated(reks)) then
      if (.not.input%ctrl%tSetFillingTemp) then
        write(stdOut, format2Ue) "Electronic temperature", tempElec, 'H', Hartree__eV * tempElec,&
            & 'eV'
      end if
    end if
    if (tMD) then
      write(stdOut, "(A,':',T30,E14.6)") "Time step", deltaT
      if (input%ctrl%iThermostat == 0 .and. .not.input%ctrl%tReadMDVelocities) then
        write(stdOut, "(A,':',T30,E14.6)") "Temperature", tempAtom
      end if
      if (input%ctrl%tRescale) then
        write(stdOut, "(A,':',T30,E14.6)") "Rescaling probability", input%ctrl%wvScale
      end if
    end if

    if (tSccCalc) then
      if (tReadChrg) then
        write (strTmp, "(A,A,A)") "Read in from '", trim(fCharges), "'"
      else
        write (strTmp, "(A,E11.3,A)") "Set automatically (system chrg: ", input%ctrl%nrChrg, ")"
      end if
      write(stdOut, "(A,':',T30,A)") "Initial charges", trim(strTmp)
    end if

    do iSp = 1, nType
      call getShellNames(iSp, orb, shellNamesTmp)
      if (iSp == 1) then
        write (strTmp, "(A,':')") "Included shells"
      else
        write (strTmp, "(A)") ""
      end if
      do jj = 1, orb%nShell(iSp)
        if (jj == 1) then
          strTmp2 = trim(shellNamesTmp(jj))
        else
          strTmp2 = trim(strTmp2) // ", " // trim(shellNamesTmp(jj))
        end if
      end do
      write(stdOut, "(A,T29,A2,':  ',A)") trim(strTmp), trim(speciesName(iSp)), trim(strTmp2)
      deallocate(shellNamesTmp)
    end do

    if (tMulliken) then
      if (allocated(input%ctrl%customOccAtoms)) then
        call printCustomReferenceOccupations(orb, input%geom%species, &
            & input%ctrl%customOccAtoms, input%ctrl%customOccFillings)
      end if
    end if

    if (tPeriodic) then
      do ii = 1, nKPoint
        if (ii == 1) then
          write(strTmp, "(A,':')") "K-points and weights"
        else
          write(strTmp, "(A)") ""
        end if
        write(stdOut, "(A,T28,I6,':',3F10.6,3X,F10.6)") trim(strTmp), ii,&
            & (kPoint(jj, ii), jj=1, 3), kWeight(ii)
      end do
      write(stdout,*)
      do ii = 1, nKPoint
        if (ii == 1) then
          write(strTmp, "(A,':')") "K-points in absolute space"
        else
          write(strTmp, "(A)") ""
        end if
        write(stdout, "(A,T28,I6,':',3F10.6)") trim(strTmp), ii, matmul(invLatVec,kPoint(:,ii))
      end do
      write(stdout, *)
    end if

    if (tHelical) then
      do ii = 1, nKPoint
        if (ii == 1) then
          write(strTmp, "(A,':')") "K-points and weights"
        else
          write(strTmp, "(A)") ""
        end if
        write(stdOut,"(A,T28,I6,':',2F10.6,3X,F10.6)") trim(strTmp), ii, kPoint(:, ii), kWeight(ii)
      end do
    end if

    if (tDispersion) then
      select type (dispersion)
      type is (TDispSlaKirk)
        write(stdOut, "(A)") "Using Slater-Kirkwood dispersion corrections"
      type is (TDispUff)
        write(stdOut, "(A)") "Using Lennard-Jones dispersion corrections"
    #:if WITH_DFTD3
      type is (TDispDftD3)
        write(stdOut, "(A)") "Using DFT-D3 dispersion corrections"
    #:endif
      type is (TDispDftD4)
        write(stdOut, "(A)") "Using DFT-D4 dispersion corrections"
      class default
        call error("Unknown dispersion model - this should not happen!")
      end select
    end if

    if (allocated(solvation)) then
      call writeSolvationInfo(stdOut, solvation)
    end if

    if (tSccCalc) then
      ! Have the SK values of U been replaced?
      if (allocated(input%ctrl%hubbU)) then
        strTmp = ""
        tFirst = .true.
        do iSp = 1, nType
          if (all(input%ctrl%hubbU(1:orb%nShell(iSp), iSp) == 0.0_dp)) then
            cycle
          end if
          do jj = 1, orb%nShell(iSp)
            if (tFirst) then
              write(strTmp, "(A,':')") "Non-default Hubbard U"
              tFirst = .false.
            else
              write(strTmp, "(A)") ""
            end if
            write(stdOut, "(A,T30,A2,2X,I1,'(',A1,'): ',E14.6)") trim(strTmp), speciesName(iSp),&
                & jj, shellNames(orb%angShell(jj, iSp)+1), hubbU(jj, iSp)
          end do
        end do
      end if
    end if

    tFirst = .true.
    if (tSpin .or. allocated(reks)) then
      do iSp = 1, nType
        do jj = 1, orb%nShell(iSp)
          do kk = 1, orb%nShell(iSp)
            if (tFirst) then
              write(strTmp, "(A,':')") "Spin coupling constants"
              tFirst = .false.
            else
              write(strTmp, "(A)") ""
            end if
            if (allocated(reks)) then
              write(stdOut, "(A,T30,A2,2X,I1,'(',A1,')-',I1,'(',A1,'): ',E14.6)")trim(strTmp),&
                  & speciesName(iSp), jj, shellNames(orb%angShell(jj, iSp)+1), kk,&
                  & shellNames(orb%angShell(kk, iSp)+1), spinW(kk, jj, iSp) / reks%Tuning(iSp)
            else
              write(stdOut, "(A,T30,A2,2X,I1,'(',A1,')-',I1,'(',A1,'): ',E14.6)")trim(strTmp),&
                  & speciesName(iSp), jj, shellNames(orb%angShell(jj, iSp)+1), kk,&
                  & shellNames(orb%angShell(kk, iSp)+1), spinW(kk, jj, iSp)
            end if
          end do
        end do
      end do
    end if

    tFirst = .true.
    if (tSpinOrbit) then
      if (tDualSpinOrbit) then
        write(stdOut, "(A)")"Dual representation spin orbit"
      end if
      do iSp = 1, nType
        do jj = 1, orb%nShell(iSp)
          if (tFirst) then
            write(strTmp, "(A,':')") "Spin orbit constants"
            tFirst = .false.
          else
            write(strTmp, "(A)") ""
          end if
          write(stdOut, "(A,T30,A2,2X,I1,'(',A1,'): ',E14.6)")trim(strTmp), speciesName(iSp),&
                & jj, shellNames(orb%angShell(jj, iSp)+1), xi(jj, iSp)
          if (xi(jj, iSp) /= 0.0_dp .and. orb%angShell(jj, iSp) == 0) then
            call error("Program halt due to non-zero s-orbital spin-orbit coupling constant!")
          end if
        end do
      end do
    end if

    if (tSccCalc) then
      if (t3rdFull) then
        write(stdOut, "(A,T30,A)") "Full 3rd order correction", "Yes"
        if (input%ctrl%tShellResolved) then
          write(stdOut, "(A,T30,A)") "Shell-resolved 3rd order", "Yes"
          write(stdOut, "(A30)") "Shell-resolved Hubbard derivs:"
          write(stdOut, "(A)") "        s-shell   p-shell   d-shell   f-shell"
          do iSp = 1, nType
            write(stdOut, "(A3,A3,4F10.4)") "  ", trim(speciesName(iSp)),&
                & input%ctrl%hubDerivs(:orb%nShell(iSp),iSp)
          end do
        end if
      end if

      if (any(tDampedShort)) then
        write(stdOut, "(A,T30,A)") "Damped SCC", "Yes"
        ii = count(tDampedShort)
        write(strTmp, "(A,I0,A)") "(A,T30,", ii, "(A,1X))"
        write(stdOut, strTmp) "Damped species(s):", pack(speciesName, tDampedShort)
        deallocate(tDampedShort)
      end if

      if (input%ctrl%h5SwitchedOn) then
        write(stdOut, "(A,T30,A)") "H-bond correction:", "H5"
      end if
      if (tHHRepulsion) then
        write(stdOut, "(A,T30,A)") "H-H repulsion correction:", "H5"
      end if
    end if

    if (tRangeSep) then
      write(stdOut, "(A,':',T30,A)") "Range separated hybrid", "Yes"
      write(stdOut, "(2X,A,':',T30,E14.6)") "Screening parameter omega",&
          & input%ctrl%rangeSepInp%omega

      select case(input%ctrl%rangeSepInp%rangeSepAlg)
      case (rangeSepTypes%neighbour)
        write(stdOut, "(2X,A,':',T30,2X,A)") "Range separated algorithm", "NeighbourBased"
        write(stdOut, "(2X,A,':',T30,E14.6,A)") "Spatially cutoff at",&
            & input%ctrl%rangeSepInp%cutoffRed * Bohr__AA," A"
      case (rangeSepTypes%threshold)
        write(stdOut, "(2X,A,':',T30,2X,A)") "Range separated algorithm", "Thresholded"
        write(stdOut, "(2X,A,':',T30,E14.6)") "Thresholded to",&
            & input%ctrl%rangeSepInp%screeningThreshold
      case (rangeSepTypes%matrixBased)
        write(stdOut, "(2X,A,':',T30,2X,A)") "Range separated algorithm", "MatrixBased"
      case default
        call error("Unknown range separated hybrid method")
      end select
    end if


    write(stdOut, "(A,':')") "Extra options"
    if (tPrintMulliken) then
      write(stdOut, "(T30,A)") "Mulliken analysis"
    end if
    if (tPrintForces .and. .not. (tMD .or. isGeoOpt .or. tDerivs)) then
      write(stdOut, "(T30,A)") "Force calculation"
    end if
    if (tForces) then
      select case (forceType)
      case(forceTypes%orig)
        write(stdOut, "(A,T30,A)") "Force type", "original"
      case(forceTypes%dynamicT0)
        write(stdOut, "(A,T30,A)") "Force type", "erho with re-diagonalized eigenvalues"
        write(stdOut, "(A,T30,A)") "Force type", "erho with DHD-product (T_elec = 0K)"
      case(forceTypes%dynamicTFinite)
        write(stdOut, "(A,T30,A)") "Force type", "erho with S^-1 H D (Te <> 0K)"
      end select
    end if
    if (tPrintEigVecs) then
      write(stdOut, "(T30,A)") "Eigenvector printing"
    end if
    if (tExtChrg) then
      write(stdOut, "(T30,A)") "External charges specified"
    end if

    if (tEField) then
      if (tTDEfield) then
        write(stdOut, "(T30,A)") "External electric field specified"
        write(stdOut, "(A,':',T30,E14.6)") "Angular frequency", EfieldOmega
      else
        write(stdOut, "(T30,A)") "External static electric field specified"
      end if
      write(stdOut, "(A,':',T30,E14.6)") "Field strength", EFieldStrength
      write(stdOut, "(A,':',T30,3F9.6)") "Direction", EfieldVector
      if (tPeriodic) then
        call warning("Saw tooth potential used for periodic geometry - make sure there is a vacuum&
            & region!")
      end if
    end if

    if (tDFTBU) then
      do iSp = 1, nType
        if (nUJ(iSp)>0) then
          write(strTmp, "(A,':')") "U-J coupling constants"
          write(stdOut, "(A,T25,A2)")trim(strTmp), speciesName(iSp)
          do jj = 1, nUJ(iSp)
            write(strTmp, "(A,I1,A)")'(A,',niUJ(jj,iSp),'I2,T25,A,F6.4)'
            write(stdOut, trim(strTmp))'Shells:',iUJ(1:niUJ(jj,iSp),jj,iSp),'UJ:', UJ(jj,iSp)
          end do
        end if
      end do
    end if

    tFirst = .true.
    if (allocated(onSiteElements)) then
      do iSp = 1, nType
        do iSpin = 1, 2
          if (iSpin == 1) then
            write(strTmp2, "(A,':')") "uu"
          else
            write(strTmp2, "(A,':')") "ud"
          end if
          do jj = 1, orb%nShell(iSp)
            do kk = 1, orb%nShell(iSp)
              if (tFirst) then
                write(strTmp, "(A,':')") "On-site coupling constants"
                tFirst = .false.
              else
                write(strTmp, "(A)") ""
              end if
              write(stdOut, "(A,T30,A5,2X,I1,'(',A1,')-',I1,'(',A1,'): ',E14.6)")trim(strTmp),&
                  & trim(speciesName(iSp))//trim(strTmp2), jj,&
                  & shellNames(orb%angShell(jj, iSp)+1), kk,&
                  & shellNames(orb%angShell(kk, iSp)+1), onSiteElements(kk, jj, iSpin, iSp)
            end do
          end do
        end do
      end do
    end if

    if (tSpinOrbit .and. tDFTBU .and. .not. tDualSpinOrbit)  then
      call error("Only dual spin orbit currently supported for orbital potentials")
    end if

    if (tHelical .and. tSpinOrbit) then
      call error("L.S coupling not yet supported for helical boundary conditions.")
    end if

    if (tHelical .and. nSpin > 2) then
      call error("Non-collinear not yet supported for helical boundary conditions.")
    end if

    if (.not.tStress) then
      if (tBarostat) then
        call error("Sorry, MD with a barostat requires stress evaluation")
      end if
      if (tLatOpt) then
        call error("Sorry, lattice optimization requires stress tensor evaluation")
      end if
    end if

    if (tSpinOrbit .and. (tWriteHS .or.(tWriteRealHS.and..not.tDualSpinOrbit))) then
      call error("Writing of Hamiltonian currently not possible with spin orbit coupling enabled.")
    end if

    if (isLinResp) then
      if (tDFTBU) then
        call error("Linear response is not compatible with Orbitally dependant functionals yet")
      end if

      if (tForces .and. nSpin > 1) then
        call error("Linear response is not available for spin polarised forces yet")
      end if

      if (t2Component) then
        call error("Linear response is not compatibile with this spinor Hamiltonian")
      end if

      if (tStress) then
        call error("Excited state stresses not implemented")
      end if

      if (.not.tRealHS) then
        call error("Linear response does not support k-points")
      end if

      if (t3rd .or. t3rdFull) then
        call error ("Third order DFTB is not currently compatible with linear response excitations")
      end if

    end if

    if (allocated(reks)) then
      call printReksInitInfo(reks, orb, speciesName, nType)
    end if

    call env%globalTimer%stopTimer(globalTimers%globalInit)

  end subroutine initProgramVariables

  
  !> Create equivalency relations
  ! Data available from module: nUJ, niUJ, iUJ, nAtom, nSpin, nOrb and logicals 
  ! Note, this routine should not be called
  subroutine setEquivalencyRelations(species0, sccCalc, orb, onSiteElements, iEqOrbitals, &
       & iEqBlockDFTBU, iEqBlockOnSite, iEqBlockDFTBULS, iEqBlockOnSiteLS, nIneqOrb, nMixElements)
    
    !> Type of the atoms (nAtom)
    integer,  intent(in) :: species0(:)
    !> SCC module internal variables
    type(TScc), allocatable, intent(in) :: sccCalc
    !> data type for atomic orbital information
    type(TOrbitals), intent(in) :: orb
    !> Correction to energy from on-site matrix elements
    real(dp), allocatable, intent(in) :: onSiteElements(:,:,:,:)
    
    !> Orbital equivalence relations
    integer, allocatable, intent(inout) :: iEqOrbitals(:,:,:)
    !> nr. of inequivalent orbitals
    integer, intent(inout) :: nIneqOrb
    !> nr. of elements to go through the mixer
    !> - may contain reduced orbitals and also orbital blocks
    !> (if tDFTBU or onsite corrections)
    integer, intent(inout) :: nMixElements
    !> Orbital equivalency for orbital blocks
    integer, allocatable, intent(inout) :: iEqBlockDFTBU(:,:,:,:)
    !> Orbital equivalency for orbital blocks with spin-orbit
    integer, allocatable, intent(inout) :: iEqBlockDFTBULS(:,:,:,:)
    !> Equivalences for onsite block corrections if needed
    integer, allocatable, intent(inout) :: iEqBlockOnSite(:,:,:,:)
    !> Equivalences for onsite block corrections if needed with spin orbit
    integer, allocatable, intent(inout) :: iEqBlockOnSiteLS(:,:,:,:)

    !> Orbital equivalency for SCC and Spin
    integer, allocatable :: iEqOrbSCC(:,:,:), iEqOrbSpin(:,:,:)
    !> Orbital equivalency for orbital potentials
    integer, allocatable :: iEqOrbDFTBU(:,:,:)

    if (tSccCalc) then 
       if(.not. allocated(iEqOrbitals)) then
          allocate(iEqOrbitals(orb%mOrb, nAtom, nSpin))
       endif
       allocate(iEqOrbSCC(orb%mOrb, nAtom, nSpin))
       @:ASSERT(allocated(sccCalc))
       call sccCalc%getOrbitalEquiv(orb, species0, iEqOrbSCC)
       if (nSpin == 1) then
          iEqOrbitals(:,:,:) = iEqOrbSCC(:,:,:)
       else
          allocate(iEqOrbSpin(orb%mOrb, nAtom, nSpin))
          call Spin_getOrbitalEquiv(orb, species0, iEqOrbSpin)
          call OrbitalEquiv_merge(iEqOrbSCC, iEqOrbSpin, orb, iEqOrbitals)
          deallocate(iEqOrbSpin)
       end if
       deallocate(iEqOrbSCC)
       nIneqOrb = maxval(iEqOrbitals)
       nMixElements = nIneqOrb
       
       if (tDFTBU) then
          allocate(iEqOrbSpin(orb%mOrb, nAtom, nSpin))
          allocate(iEqOrbDFTBU(orb%mOrb, nAtom, nSpin))
          call DFTBplsU_getOrbitalEquiv(iEqOrbDFTBU,orb, species0, nUJ, niUJ, iUJ)
          call OrbitalEquiv_merge(iEqOrbitals, iEqOrbDFTBU, orb, iEqOrbSpin)
          iEqOrbitals(:,:,:) = iEqOrbSpin(:,:,:)
          nIneqOrb = maxval(iEqOrbitals)
          deallocate(iEqOrbSpin)
          deallocate(iEqOrbDFTBU)
       end if
       
       if (allocated(onSiteElements)) then
          allocate(iEqOrbSpin(orb%mOrb, nAtom, nSpin))
          iEqOrbSpin(:,:,:) = 0.0_dp
          allocate(iEqOrbDFTBU(orb%mOrb, nAtom, nSpin))
          iEqOrbDFTBU(:,:,:) = 0.0_dp
          call Ons_getOrbitalEquiv(iEqOrbDFTBU,orb, species0)
          call OrbitalEquiv_merge(iEqOrbitals, iEqOrbDFTBU, orb, iEqOrbSpin)
          iEqOrbitals(:,:,:) = iEqOrbSpin(:,:,:)
          nIneqOrb = maxval(iEqOrbitals)
          deallocate(iEqOrbSpin)
          deallocate(iEqOrbDFTBU)
       end if
       
       if (allocated(onSiteElements)) then
          ! all onsite blocks are full of unique elements
          if(.not. allocated(iEqBlockOnSite)) then
             allocate(iEqBlockOnSite(orb%mOrb, orb%mOrb, nAtom, nSpin))
          endif
          if (tImHam) then
             if(.not. allocated(iEqBlockOnSiteLS))then
                allocate(iEqBlockOnSiteLS(orb%mOrb, orb%mOrb, nAtom, nSpin))
             endif
          end if
          call Ons_blockIndx(iEqBlockOnSite, iEqBlockOnSiteLS, nIneqOrb, orb)
          nMixElements = max(nMixElements, maxval(iEqBlockOnSite))
          if (allocated(iEqBlockOnSiteLS)) then
             nMixElements = max(nMixElements, maxval(iEqBlockOnSiteLS))
          end if
       else if (tDFTBU) then
          ! only a sub-set of onsite blocks are reduced/expanded
          if(.not. allocated(iEqBlockDFTBU))then
             allocate(iEqBlockDFTBU(orb%mOrb, orb%mOrb, nAtom, nSpin))
          endif
          call DFTBU_blockIndx(iEqBlockDFTBU, nIneqOrb, orb, species0, nUJ, niUJ, iUJ)
          nMixElements = max(nMixElements,maxval(iEqBlockDFTBU)) ! as
          !  iEqBlockDFTBU does not include diagonal elements, so in the case of
          !  a purely s-block DFTB+U calculation, maxval(iEqBlockDFTBU) would
          !  return 0
          if (tImHam) then
             if(.not. allocated(iEqBlockDFTBULS))then
                allocate(iEqBlockDFTBULS(orb%mOrb, orb%mOrb, nAtom, nSpin))
             endif
             call DFTBU_blockIndx(iEqBlockDFTBULS, nMixElements, orb, species0, nUJ, niUJ, iUJ)
             nMixElements = max(nMixElements,maxval(iEqBlockDFTBULS))
          end if
       end if

    !Non-SCC 
    else
       nIneqOrb = nOrb
       nMixElements = 0
    end if
   
  end subroutine setEquivalencyRelations

  
  !> Initialise partial charges
  !
  !  Data used from module:
  !  nAtom, nSpin, fCharges, deltaRhoIn, referenceN0, iEqBlockOnSite, iEqBlockOnSiteLS,
  !  iEqBlockDFTBULS, reks, and all logicals present
  !
  subroutine initializeCharges(species0, speciesName, orb, nEl, iEqOrbitals, nIneqOrb, nMixElements, &
       & initialSpins, initialCharges, nrChrg, q0, qInput, qOutput, qInpRed, qOutRed, qDiffRed, &
       & qBlockIn, qBlockOut, qiBlockIn, qiBlockOut)

    !> Type of the atoms (nAtom)
    integer, intent(in) :: species0(:)
    !> Labels of atomic species
    character(mc), intent(in) :: speciesName(:)
    !> Data type for atomic orbitals
    type(TOrbitals), intent(in) :: orb
    !> Number of electrons
    real(dp), intent(in) :: nEl(:)
    !> Orbital equivalence relations
    integer, intent(in), allocatable :: iEqOrbitals(:,:,:)
    !> nr. of inequivalent orbitals
    integer, intent(in) :: nIneqOrb
    !> nr. of elements to go through the mixer
    !> - may contain reduced orbitals and also orbital blocks          
    !> (if tDFTBU or onsite corrections)                                           
    integer, intent(in) :: nMixElements
    !> Initial spins
    real(dp), allocatable, intent(in) :: initialSpins(:,:)
    !> Set of atom-resolved atomic charges 
    real(dp), allocatable, intent(in) :: initialCharges(:)
    !> Total charge
    real(dp), intent(in) :: nrChrg 
    
    !> reference neutral atomic occupations
    real(dp), allocatable, intent(inout) :: q0(:, :, :)
    !> input charges (for potentials)
    real(dp), allocatable, intent(inout) :: qInput(:, :, :)
    !> output charges
    real(dp), allocatable, intent(inout) :: qOutput(:, :, :)
    !> input charges packed into unique equivalence elements
    real(dp), allocatable, intent(inout) :: qInpRed(:)
    !> output charges packed into unique equivalence elements
    real(dp), allocatable, intent(inout) :: qOutRed(:)
    !> charge differences packed into unique equivalence elements
    real(dp), allocatable, intent(inout) :: qDiffRed(:)
    !> input Mulliken block charges (diagonal part == Mulliken charges)
    real(dp), allocatable, intent(inout) :: qBlockIn(:, :, :, :)
    !> Output Mulliken block charges
    real(dp), allocatable, intent(inout) :: qBlockOut(:, :, :, :)
    !> Imaginary part of input Mulliken block charges
    real(dp), allocatable, intent(inout) :: qiBlockIn(:, :, :, :)
    !> Imaginary part of output Mulliken block charges
    real(dp), allocatable, intent(inout) :: qiBlockOut(:, :, :, :)

    !> Tolerance in difference between total charge and sum of initial charges
    real(dp), parameter :: deltaChargeTol = 1.e-4_dp

    integer :: iAt,iSp,iSh,ii,jj,i,j, iStart,iStop,iEnd,iS
    real(dp) :: rTmp
    character(lc) :: message 
    
    ! Charge arrays may have already been initialised
    @:ASSERT(size(species0) == nAtom)

    if (.not.allocated(reks)) then
       if (.not. allocated(qInput)) then
          allocate(qInput(orb%mOrb, nAtom, nSpin))
       endif
       qInput(:,:,:) = 0.0_dp
    endif
    
    if (.not. allocated(qOutput)) then
       allocate(qOutput(orb%mOrb, nAtom, nSpin))
    endif
    qOutput(:,:,:) = 0.0_dp
    
    if (tMixBlockCharges) then
       if ((.not. allocated(qBlockIn)) .and. (.not. allocated(reks))) then
          allocate(qBlockIn(orb%mOrb, orb%mOrb, nAtom, nSpin))
       endif
       if (.not. allocated(qBlockOut)) then
          allocate(qBlockOut(orb%mOrb, orb%mOrb, nAtom, nSpin))
       endif
       qBlockIn(:,:,:,:) = 0.0_dp
       qBlockOut(:,:,:,:) = 0.0_dp
       if (tImHam) then
          if(.not. allocated(qiBlockIn)) then
             allocate(qiBlockIn(orb%mOrb, orb%mOrb, nAtom, nSpin))
          endif
          qiBlockIn(:,:,:,:) = 0.0_dp
       end if
    end if

    if (tImHam) then
       if(.not. allocated(qiBlockOut))then
          allocate(qiBlockOut(orb%mOrb, orb%mOrb, nAtom, nSpin))
       endif
       qiBlockOut(:,:,:,:) = 0.0_dp
    end if
    
    if( .not. tSccCalc) return

    ! Charges read from file
    if (tReadChrg) then
       if (tFixEf .or. tSkipChrgChecksum) then
          ! do not check charge or magnetisation from file
          call initQFromFile(qInput, fCharges, tReadChrgAscii, orb, qBlockIn, qiBlockIn,&
               & deltaRhoIn)
       else
          ! check number of electrons in file
          if (nSpin /= 2) then
             call initQFromFile(qInput, fCharges,tReadChrgAscii, orb, qBlockIn,&
                  & qiBlockIn, deltaRhoIn,nEl = sum(nEl))
          else
             ! check magnetisation in addition
             call initQFromFile(qInput, fCharges, tReadChrgAscii, orb, qBlockIn,&
                  & qiBlockIn, deltaRhoIn, nEl = sum(nEl), magnetisation=nEl(1)-nEl(2))
          end if
       end if
    endif

    !Input charges packed into unique equivalence elements 
    #:for NAME in [('qDiffRed'),('qInpRed'),('qOutRed')]
       if (.not. allocated(${NAME}$)) then
          allocate(${NAME}$(nMixElements))
       end if
       ${NAME}$(:) = 0.0_dp
    #:endfor
       
 
    !TODO(Alex) Could definitely split the code here
    if(allocated(reks)) return

    ! Charges not read from file
    notChrgRead: if (.not. tReadChrg) then

      if (allocated(initialCharges)) then
        if (abs(sum(initialCharges) - nrChrg) > deltaChargeTol) then
          write(message, "(A,G13.6,A,G13.6,A,A)") "Sum of initial charges does not match&
              & specified total charge. (", sum(initialCharges), " vs. ", nrChrg, ") ",&
              & "Your initial charge distribution will be rescaled."
          call warning(message)
        end if
        call initQFromAtomChrg(qInput, initialCharges, referenceN0, species0, &
             & speciesName, orb)
      else
        qInput(:,:,:) = q0
      end if

      if (.not. tSkipChrgChecksum) then
        ! Rescaling to ensure correct number of electrons in the system
        qInput(:,:,1) = qInput(:,:,1) *  sum(nEl) / sum(qInput(:,:,1))
      end if


      select case (nSpin)
      case (1)
        continue
      case (2)
        if (allocated(initialSpins)) then
          do ii = 1, nAtom
            ! does not actually matter if additional spin polarization pushes
            ! charges to <0 as the initial charges are not mixed in to later
            ! iterations
            qInput(1:orb%nOrbAtom(ii),ii,2) = qInput(1:orb%nOrbAtom(ii),ii,1)&
                & * initialSpins(1,ii) / sum(qInput(1:orb%nOrbAtom(ii),ii,1))
          end do
        else
          if (.not. tSkipChrgChecksum) then
            do ii = 1, nAtom
              qInput(1:orb%nOrbAtom(ii),ii,2) = qInput(1:orb%nOrbAtom(ii),ii,1)&
                  & * (nEl(1)-nEl(2))/sum(qInput(:,:,1))
            end do
          end if
        end if
      case (4)
        if (tSpin) then
          if (.not. allocated(initialSpins)) then
            call error("Missing initial spins!")
          end if
          if (any(shape(initialSpins)/=(/3,nAtom/))) then
            call error("Incorrect shape initialSpins array!")
          end if
          ! Rescaling to ensure correct number of electrons in the system
          if (.not. tSkipChrgChecksum) then
            do ii = 1, nAtom
              do jj = 1, 3
                qInput(1:orb%nOrbAtom(ii),ii,jj+1) = qInput(1:orb%nOrbAtom(ii),ii,1)&
                    & * initialSpins(jj,ii) / sum(qInput(1:orb%nOrbAtom(ii),ii,1))
              end do
            end do
          end if
        end if
      end select

      if (tMixBlockCharges) then
        qBlockIn = 0.0_dp
        do iS = 1, nSpin
          do iAt = 1, nAtom
            iSp = species0(iAt)
            do iSh = 1, orb%nShell(iSp)
              iStart = orb%posShell(iSh,iSp)
              iEnd = orb%posShell(iSh+1,iSp)-1
              rTmp = sum(qInput(iStart:iEnd,iAt,iS))
              rTmp = rTmp / real(iEnd+1-iStart,dp)
              do ii = iStart, iEnd
                qBlockIn(ii,ii,iAt,iS) = rTmp
              end do
            end do
          end do
        end do
        if (tImHam) then
          qiBlockIn = 0.0_dp
        end if
      end if

    endif notChrgRead

    !Swap from charge/magnetisation to up/down
    if (nSpin == 2) then
      call qm2ud(qInput)
      if (tMixBlockCharges) then
        call qm2ud(qBlockIn)
      end if
    end if

    call OrbitalEquiv_reduce(qInput, iEqOrbitals, orb, qInpRed(1:nIneqOrb))

    if (allocated(onSiteElements)) then
      call AppendBlock_reduce(qBlockIn, iEqBlockOnSite, orb, qInpRed )
      if (tImHam) then
        call AppendBlock_reduce(qiBlockIn, iEqBlockOnSiteLS, orb, qInpRed, skew=.true. )
      end if
    else if (tDFTBU) then
      call AppendBlock_reduce(qBlockIn, iEqBlockDFTBU, orb, qInpRed )
      if (tImHam) then
        call AppendBlock_reduce(qiBlockIn, iEqBlockDFTBULS, orb, qInpRed, skew=.true. )
      end if
    end if

    !Convert up/down set back to charge/magnetization
    if (nSpin == 2) then
      call ud2qm(qInput)
      if (tMixBlockCharges) call ud2qm(qBlockIn)
    end if

  end subroutine initializeCharges


  !> Assign reference charge arrays, q0 and qShell0
  !
  !  Data available in module: nAtom, nSpin, isLinResp
  subroutine initializeReferenceCharges(species0, referenceN0, orb, customOccAtoms, &
       & customOccFillings, q0, qShell0)
    
    !> type of the atoms (nAtom)
    integer, intent(in) :: species0(:)
    !> reference n_0 charges for each atom, from the Slater-Koster file       
    real(dp), intent(in) :: referenceN0(:,:)
    !> Data type for atomic orbitals  
    type(TOrbitals), intent(in) :: orb 
    !> Atom indices corresponding to user defined reference atomic charges 
    !  Array of occupation arrays, one for each atom   
    type(TWrappedInt1), allocatable, intent(in) :: customOccAtoms(:)
    !> User-defined reference atomic shell charges 
    real(dp), allocatable, intent(in) :: customOccFillings(:,:)
    
    !> reference neutral atomic occupations 
    real(dp), allocatable, intent(inout) :: q0(:, :, :)
    !> shell resolved neutral reference
    real(dp), allocatable, intent(inout) :: qShell0(:,:)
    
    integer :: iAt, iSp, iSh
    
    if(.not. allocated(q0))then
       allocate(q0(orb%mOrb, nAtom, nSpin))
    endif
    q0(:,:,:) = 0.0_dp
    
    if (allocated(customOccAtoms)) then
       if (isLinResp) then
          call error("Custom occupation not compatible with linear response")
       end if
       call applyCustomReferenceOccupations(customOccAtoms, customOccFillings, &
            & species0, orb, referenceN0, q0)
    else
       call initQFromShellChrg(q0, referenceN0, species0, orb)
    end if

    if (.not. allocated(qShell0)) then
       allocate(qShell0(orb%mShell, nAtom))
    endif

    do iAt = 1, nAtom
       iSp = species0(iAt)
       do iSh = 1, orb%nShell(iSp)
          qShell0(iSh,iAt) = sum(q0(orb%posShell(iSh,iSp):orb%posShell(iSh+1,iSp)-1,iAt,1))
       end do
    end do
    
  end subroutine initializeReferenceCharges


  !> Set number of electrons
  !
  !  Data available via module: elecTolMax, nSpin, nOrb  
  subroutine setNElectrons(q0, nrChrg, nrSpinPol, nEl, nEl0)

    !> reference neutral atomic occupations               
    real(dp), allocatable, intent(in) :: q0(:, :, :)
    !> Total charge 
    real(dp), intent(in) :: nrChrg
    real(dp), intent(in) :: nrSpinPol
    
    !> nr. of electrons  
    real(dp), allocatable, intent(inout) :: nEl(:)  
    !> Nr. of all electrons if neutral      
    real(dp), intent(inout) :: nEl0

    @:ASSERT(allocated(q0))
    @:ASSERT(allocated(nEl))

    nEl0 = sum(q0(:,:,1))
    if (abs(nEl0 - nint(nEl0)) < elecTolMax) then
      nEl0 = nint(nEl0)
   end if
    nEl(:) = 0.0_dp
    if (nSpin == 1 .or. nSpin == 4) then
      nEl(1) = nEl0 - nrChrg
      if(ceiling(nEl(1)) > 2.0_dp*nOrb) then
        call error("More electrons than basis functions!")
      end if
    else
      nEl(1) = 0.5_dp * (nEl0 - nrChrg + nrSpinPol)
      nEl(2) = 0.5_dp * (nEl0 - nrChrg - nrSpinPol)
      if (any(ceiling(nEl(:)) > nOrb)) then
        call error("More electrons than basis functions!")
      end if
    end if

    if (.not.all(nEl >= 0.0_dp)) then
      call error("Less than 0 electrons!")
    end if

  end subroutine setNElectrons
  
  
#:if WITH_TRANSPORT
  !> Check for inconsistencies in transport atom region definitions
  subroutine checkTransportRanges(nAtom, transpar)

    !> Count of all atoms in the system
    integer :: nAtom

    !> Transport parameters
    type(TTransPar), intent(in) :: transpar

    character(lc) :: strTmp
    integer :: ii, jj
    logical :: tFailCheck
    logical, allocatable :: notInRegion(:)

    ! check for atoms occurring inside both the device and a contact
    do ii = 1, transpar%ncont
      if (transpar%contacts(ii)%idxrange(1)<=transpar%idxdevice(2)) then
        write(strTmp,"(A,I0,A,A,A,I0,A,I0)") "The device and contact overlap in their atom index&
            & ranges, the device ends at ", transpar%idxdevice(2), ', contact "',&
            & trim(transpar%contacts(ii)%name), '" is between ', transpar%contacts(ii)%idxrange(1),&
            & ' and ',transpar%contacts(ii)%idxrange(2)
        call error(trim(strTmp))
      end if
    end do

    ! Check for atom(s) occuring in multiple contacts
    do ii = 1, transpar%ncont
      do jj = 1, transpar%ncont
        if (ii == jj) then
          cycle
        end if
        tFailCheck = .false.
        if (transpar%contacts(ii)%idxrange(1) <= transpar%contacts(jj)%idxrange(1)) then
          if (transpar%contacts(ii)%idxrange(2) >= transpar%contacts(jj)%idxrange(1)) then
            tFailCheck = .true.
          end if
        else
          if (transpar%contacts(jj)%idxrange(2) >= transpar%contacts(ii)%idxrange(1)) then
            tFailCheck = .true.
          end if
        end if
        if (tFailCheck) then
          write(strTmp,"(A,A,A,A,A)")"Contact '",trim(transpar%contacts(ii)%name),"' and '",&
              & trim(transpar%contacts(jj)%name),"' share atoms"
          call error(trim(strTmp))
        end if
      end do
    end do

    ! check for additional atoms outside of the device and all contacts
    if (maxval(transpar%contacts(:)%idxrange(2)) < nAtom) then
      call error("Atoms present that are not in the device or any contact region")
    end if

    ! Check for gaps in atom ranges between regions
    allocate(notInRegion(nAtom))
    notInRegion = .true.
    notInRegion(transpar%idxdevice(1):transpar%idxdevice(2)) = .false.
    do ii = 1, transpar%ncont
      notInRegion(transpar%contacts(ii)%idxrange(1):transpar%contacts(ii)%idxrange(2)) = .false.
    end do
    if (any(notInRegion)) then
      call error("Atom(s) present that are not in any region of the device or contacts")
    end if

  end subroutine checkTransportRanges
#:endif


  !> Clean up things that did not automatically get removed by going out of scope
  subroutine destructProgramVariables()

    if (electronicSolver%isElsiSolver) then
      call TElsiSolver_final(electronicSolver%elsi)
    end if

    if (tProjEigenvecs) then
      call destruct(iOrbRegion)
      call destruct(RegionLabels)
    end if

    @:SAFE_DEALLOC(sccCalc, img2CentCell, species, species0, coord, coord0)
    @:SAFE_DEALLOC(latVec, origin, recVec, invLatVec, cellVec, rCellVec, iCellVec)
    @:SAFE_DEALLOC(neighbourList, nNeighbourSk, nNeighbourRep, iSparseStart)
    @:SAFE_DEALLOC(hubbU, atomEigVal, referenceN0, mass, speciesMass)
    @:SAFE_DEALLOC(ham, iHam, chargePerShell, chargePerAtom, over, kPoint, kWeight)
    @:SAFE_DEALLOC(nEl, spinW, xi, UJ, nUJ, niUJ, iUJ, Ef, esp)
    @:SAFE_DEALLOC(indMovedAtom, conAtom, conVec, pipekMezey)
    #:if WITH_SOCKETS
      @:SAFE_DEALLOC(socket)
    #:endif
    @:SAFE_DEALLOC(speciesName, pGeoCoordOpt, pGeoLatOpt, pChrgMixer, pMdFrame, pMdIntegrator)
    @:SAFE_DEALLOC(temperatureProfile, derivDriver)
    @:SAFE_DEALLOC(q0, qShell0, qInput, qOutput)
    @:SAFE_DEALLOC(qInpRed, qOutRed, qDiffRed)
    @:SAFE_DEALLOC(iEqOrbitals, iEqBlockDftbU, iEqBlockOnSite, iEqBlockDftbULs, iEqBlockOnSiteLs)
    @:SAFE_DEALLOC(thirdOrd, onSiteElements, onSiteDipole)
    @:SAFE_DEALLOC(dispersion, xlbomdIntegrator)
    @:SAFE_DEALLOC(velocities, movedVelo, movedAccel, movedMass)
    @:SAFE_DEALLOC(rhoPrim, iRhoPrim, ERhoPrim, h0, filling, Eband, TS, E0)
    @:SAFE_DEALLOC(HSqrCplx, SSqrCplx, eigvecsCplx, HSqrReal, SSqrReal, eigvecsReal, eigen)
    @:SAFE_DEALLOC(RhoSqrReal, qDepExtPot, derivs, chrgForces, excitedDerivs, dipoleMoment)
    @:SAFE_DEALLOC(coord0Fold, newCoords, orbitalL, occNatural, mu)
    @:SAFE_DEALLOC(tunneling, ldos, current, leadCurrents, shiftPerLUp, chargeUp)
    @:SAFE_DEALLOC(regionLabelLDOS)
    @:SAFE_DEALLOC(iAtInCentralRegion, energiesCasida)
    @:SAFE_DEALLOC(reks)

  end subroutine destructProgramVariables


  !> Creates all random generators needed in the code.
  !!
  subroutine createRandomGenerators(env, seed, randomInit, randomThermostat)

    !> Environment settings
    type(TEnvironment), intent(in) :: env

    !> Global seed used for initialisation of the random generator pool. If less than one, random
    !! initialisation of the seed will occur.
    integer, intent(inout) :: seed

    !> Random generator for initprogram.
    type(TRanlux), allocatable, intent(out) :: randomInit

    !> Random generator for the actual thermostat.
    type(TRanlux), allocatable, intent(out) :: randomThermostat

    type(TRandomGenPool) :: randGenPool

    call init(randGenPool, env, seed, oldCompat=.true.)

    ! DO NOT CHANGE the ORDER of calls below, as this will destroy backwards compatibility and
    ! reproduciblity of random number sequences in the code. If further random generators are needed
    ! *append* similar getGenerator() calls. All random generators used within the code must be
    ! generated here.
    call randGenPool%getGenerator(env, randomThermostat)
    call randGenPool%getGenerator(env, randomInit)

  end subroutine createRandomGenerators

#:if WITH_SOCKETS
  !> Initializes the socket and recieves and broadcasts initial geometry.
  subroutine initSocket(env, socketInput, tPeriodic, coord0, latVec, socket, tCoordsChanged,&
      & tLatticeChanged)

    !> Environment settings.
    type(TEnvironment), intent(in) :: env

    !> Input data for the socket.
    type(ipiSocketCommInp), intent(inout) :: socketInput

    !> Is the system periodic?
    logical, intent(in) :: tPeriodic

    !> Received atom coordinates in the unit cell.
    real(dp), intent(inout) :: coord0(:,:)

    !> Received lattice vectors
    real(dp), intent(inout) :: latVec(:,:)

    !> Initialised socket.
    type(ipiSocketComm), allocatable, intent(out) :: socket

    !> Whether coordinates has been changed
    logical, intent(out) :: tCoordsChanged

    !> Whether lattice vectors has been changed
    logical, intent(out) :: tLatticeChanged

    logical :: tDummy

    if (env%tGlobalMaster) then
      write(stdOut, "(A,1X,A)") "Initialising for socket communication to host",&
          & trim(socketInput%host)
      socket = IpiSocketComm(socketInput)
    end if
    call receiveGeometryFromSocket(env, socket, tPeriodic, coord0, latVec, tCoordsChanged,&
        & tLatticeChanged, tDummy)

  end subroutine initSocket
#:endif

#:if WITH_TRANSPORT
  subroutine initTransport(env, input, tDefinedFreeE)

    !> Computational environment
    type(TEnvironment), intent(inout) :: env

    !> Input data
    type(TInputData), intent(in) :: input

    !> Is the free energy defined (i.e. equilibrium calculation)
    logical, intent(out) :: tDefinedFreeE

    logical :: tAtomsOutside
    integer :: iSpin, isz
    integer :: nSpinChannels, iCont, jCont
    real(dp) :: mu1, mu2

    ! contact calculation in case some contact is computed
    tContCalc = (input%transpar%taskContInd /= 0)

    if (nSpin <=2) then
      nSpinChannels = nSpin
    else
      nSpinChannels = 1
    endif

    tDefinedFreeE = .true.

    associate(transpar=>input%transpar, greendens=>input%ginfo%greendens)
      ! Non colinear spin not yet supported
      ! Include the built-in potential as in negf init, but the whole
      ! scc only works for
      ! calculation without spin (poisson does not support spin dependent
      ! built in potentials)
      if (transpar%ncont > 0) then
        allocate(mu(transpar%ncont, nSpinChannels))
        mu = 0.0_dp
        do iSpin = 1, nSpinChannels
          mu(1:transpar%ncont, iSpin) = minval(transpar%contacts(1:transpar%ncont)%eFermi(iSpin))&
               & - transpar%contacts(1:transpar%ncont)%potential
        end do
        ! Test if this is a non-equilibrium system
        lpConts: do iCont = 1, transpar%ncont
          do jCont = iCont + 1, transpar%ncont
            do iSpin = 1, nSpinChannels
              mu1 = transpar%contacts(iCont)%eFermi(iSpin) - transpar%contacts(iCont)%potential
              mu2 = transpar%contacts(jCont)%eFermi(iSpin) - transpar%contacts(jCont)%potential
              if (abs(mu1 - mu2) > tolEfEquiv) then
                tDefinedFreeE = .false.
                exit lpConts
              end if
            end do
          end do
        end do lpConts

      else
        allocate(mu(1, nSpinChannels))
        mu(1,1:nSpinChannels) = greendens%oneFermi(1:nSpinChannels)
      end if

    end associate

    if (tNegf) then
      write(stdOut,*) 'init negf'
      if (size(DenseDesc%iAtomStart) /= nAtom+1) then
        call error('Internal error: DenseDesc not created')
      end if

      ! Some sanity checks and initialization of GDFTB/NEGF
      call negf_init(input%transpar, env, input%ginfo%greendens, input%ginfo%tundos, tempElec,&
          & electronicSolver%iSolver)

      ginfo = input%ginfo

      if (allocated(input%ctrl%indMovedAtom)) then
        tAtomsOutside = any(input%ctrl%indMovedAtom < input%transpar%idxdevice(1))&
            & .or. any(input%ctrl%indMovedAtom > input%transpar%idxdevice(2))
        if (tAtomsOutside) then
          call error("There are moving atoms specified outside of the device region")
        end if
      end if

      if (input%ctrl%tLatOpt) then
        call error("Lattice optimization is not currently possible with transport")
      end if

    end if

    transpar = input%transpar

    !Write Dos and tunneling on separate files?
    writeTunn = ginfo%tundos%writeTunn
    tWriteLDOS = ginfo%tundos%writeLDOS

    if (tWriteLDOS) then
      call move_alloc(ginfo%tundos%dosLabels, regionLabelLDOS)
    end if

  end subroutine initTransport

#:endif

  !> Initialises (clears) output files.
  subroutine initOutputFiles(env, tWriteAutotest, tWriteResultsTag, tWriteBandDat, tDerivs,&
      & tWriteDetailedOut, tMd, isGeoOpt, geoOutFile, fdDetailedOut, fdMd, esp)

    !> Environment
    type(TEnvironment), intent(inout) :: env

    !> Should tagged regression test data be printed
    logical, intent(in) :: tWriteAutotest

    !> Write tagged output for machine readable results
    logical, intent(in) :: tWriteResultsTag

    !> Band structure and fillings
    logical, intent(in) :: tWriteBandDat

    !> Finite different second derivatives
    logical, intent(in) :: tDerivs

    !> Write detail on the calculation to file
    logical, intent(in) :: tWriteDetailedOut

    !> Is this a molecular dynamics calculation
    logical, intent(in) :: tMd

    !> Are atomic coodinates being optimised
    logical, intent(in) :: isGeoOpt

    !> Filename for geometry output
    character(*), intent(in) :: geoOutFile

    !> File unit for detailed.out
    integer, intent(out) :: fdDetailedOut

    !> File unit for information during molecular dynamics
    integer, intent(out) :: fdMd

    !> Electrostatic potentials if requested
    type(TElStatPotentials), allocatable, intent(inout) :: esp

    call TTaggedWriter_init(taggedWriter)

    if (tWriteAutotest) then
      call initOutputFile(autotestTag)
    end if
    if (tWriteResultsTag) then
      call initOutputFile(resultsTag)
    end if
    if (tWriteBandDat) then
      call initOutputFile(bandOut)
    end if
    if (tDerivs) then
      call initOutputFile(hessianOut)
    end if
    if (tWriteDetailedOut) then
      call initOutputFile(userOut, fdDetailedOut)
      call env%fileFinalizer%register(fdDetailedOut)
    end if
    if (tMD) then
      call initOutputFile(mdOut, fdMD)
      call env%fileFinalizer%register(fdMd)
    end if
    if (isGeoOpt .or. tMD) then
      call clearFile(trim(geoOutFile) // ".gen")
      call clearFile(trim(geoOutFile) // ".xyz")
    end if
    if (allocated(esp)) then
      call initOutputFile(esp%espOutFile)
    end if

  end subroutine initOutputFiles


  !> Allocates most of the large arrays needed during the DFTB run.
  subroutine initArrays(env, electronicSolver, tForces, tExtChrg, isLinResp, tLinRespZVect, tMd,&
      & tMulliken, tSpinOrbit, tImHam, tWriteRealHS, tWriteHS, t2Component, tRealHS,&
      & tPrintExcitedEigvecs, tDipole, isREKS, orb, nAtom, nMovedAtom, nKPoint, nSpin, nExtChrg,&
      & indMovedAtom, mass, denseDesc, rhoPrim, h0, iRhoPrim, excitedDerivs, ERhoPrim, derivs,&
      & chrgForces, energy, potential, TS, E0, Eband, eigen, filling, coord0Fold, newCoords,&
      & orbitalL, HSqrCplx, SSqrCplx, eigvecsCplx, HSqrReal, SSqrReal, eigvecsReal, rhoSqrReal,&
      & occNatural, velocities, movedVelo, movedAccel, movedMass, dipoleMoment)

    !> Current environment
    type(TEnvironment), intent(in) :: env

    !> electronic solver for the system
    type(TElectronicSolver), intent(in) :: electronicSolver

    !> Are forces required
    logical, intent(in) :: tForces

    !> Are the external charges
    logical, intent(in) :: tExtChrg

    !> Are excitation energies being calculated
    logical, intent(in) :: isLinResp

    !> Are excited state properties being calculated
    logical, intent(in) :: tLinRespZVect

    !> Is this a molecular dynamics calculation
    logical, intent(in) :: tMd

    !> Is Mulliken analysis being performed
    logical, intent(in) :: tMulliken

    !> Are there spin orbit interactions
    logical, intent(in) :: tSpinOrbit

    !> Are there imaginary parts to the hamiltonian
    logical, intent(in) :: tImHam

    !> Should the sparse hamiltonian and overlap be writen to disc?
    logical, intent(in) :: tWriteRealHS

    !> Should the hamiltonian and overlap be written out as dense matrices
    logical, intent(in) :: tWriteHS

    !> Is the hamiltonian for a two component (Pauli) system
    logical, intent(in) :: t2Component

    !> Is the hamiltonian real?
    logical, intent(in) :: tRealHS

    !> Print the excited state eigenvectors
    logical, intent(in) :: tPrintExcitedEigvecs

    !> Print the dipole moment
    logical, intent(in) :: tDipole

    !> Is this DFTB/SSR formalism
    logical, intent(in) :: isREKS

    !> data structure with atomic orbital information
    type(TOrbitals), intent(in) :: orb

    !> Number of atoms
    integer, intent(in) :: nAtom

    !> Number of atoms moved about during the calculation
    integer, intent(in) :: nMovedAtom

    !> Number of k-points
    integer, intent(in) :: nKPoint

    !> Number of spin channels
    integer, intent(in) :: nSpin

    !> Number of external charges
    integer, intent(in) :: nExtChrg

    !> Indices for any moving atoms
    integer, intent(in) :: indMovedAtom(:)

    !> Masses of each species of atom
    real(dp), intent(in) :: mass(:)

    !> Dense matrix descriptor for H and S
    type(TDenseDescr), intent(in) :: denseDesc

    !> Sparse storage density matrix
    real(dp), intent(out), allocatable :: rhoPrim(:,:)

    !> Non-scc part of the hamiltonian
    real(dp), intent(out), allocatable :: h0(:)

    !> Imaginary part of the sparse density matrix
    real(dp), intent(out), allocatable :: iRhoPrim(:,:)

    !> Excitation energy derivatives with respect to atomic coordinates
    real(dp), intent(out), allocatable :: excitedDerivs(:,:)

    !> Energy weighted density matrix
    real(dp), intent(out), allocatable :: ERhoPrim(:)

    !> Derivatives of total energy with respect to atomic coordinates
    real(dp), intent(out), allocatable :: derivs(:,:)

    !> Forces on (any) external charges
    real(dp), intent(out), allocatable :: chrgForces(:,:)

    !> Energy terms
    type(TEnergies), intent(out) :: energy

    !> Potentials acting on the system
    type(TPotentials), intent(out) :: potential

    !> Electron entropy contribution at T
    real(dp), intent(out), allocatable :: TS(:)

    !> zero temperature extrapolated electronic energy
    real(dp), intent(out), allocatable :: E0(:)

    !> band  energy
    real(dp), intent(out), allocatable :: Eband(:)

    !> single particle energies (band structure)
    real(dp), intent(out), allocatable :: eigen(:,:,:)

    !> Occupations of single particle states
    real(dp), intent(out), allocatable :: filling(:,:,:)

    !> Coordinates in central cell
    real(dp), intent(out), allocatable :: coord0Fold(:,:)

    !> Updated coordinates
    real(dp), intent(out), allocatable :: newCoords(:,:)

    !> Orbital angular momentum
    real(dp), intent(out), allocatable :: orbitalL(:,:,:)

    !> Complex dense hamiltonian
    complex(dp), intent(out), allocatable :: HSqrCplx(:,:)

    !> overlap matrix dense storage
    complex(dp), intent(out), allocatable :: SSqrCplx(:,:)

    !> Complex eigenvectors
    complex(dp), intent(out), allocatable :: eigvecsCplx(:,:,:)

    !> real dense hamiltonian
    real(dp), intent(out), allocatable :: HSqrReal(:,:)

    !> overlap matrix dense storage
    real(dp), intent(out), allocatable :: SSqrReal(:,:)

    !> Real eigenvectors
    real(dp), intent(out), allocatable :: eigvecsReal(:,:,:)

    !> density matrix dense storage
    real(dp), intent(out), allocatable :: rhoSqrReal(:,:,:)

    !> Occupations for natural orbitals
    real(dp), intent(out), allocatable :: occNatural(:)

    !> Atomic velocities
    real(dp), intent(out), allocatable :: velocities(:,:)

    !> Array for moving atom velocities
    real(dp), intent(out), allocatable :: movedVelo(:,:)

    !> moving atom accelerations
    real(dp), intent(out), allocatable :: movedAccel(:,:)

    !> moving atoms masses
    real(dp), intent(out), allocatable :: movedMass(:,:)

    !> system dipole moment
    real(dp), intent(out), allocatable :: dipoleMoment(:)


    integer :: nSpinHams, sqrHamSize

    allocate(rhoPrim(0, nSpin))
    allocate(h0(0))
    if (tImHam) then
      allocate(iRhoPrim(0, nSpin))
    end if

    allocate(excitedDerivs(0,0))
    if (tForces) then
      if (.not.isREKS) then
        allocate(ERhoPrim(0))
      end if
      allocate(derivs(3, nAtom))
      if (tExtChrg) then
        allocate(chrgForces(3, nExtChrg))
      end if
      if (tLinRespZVect) then
        deallocate(excitedDerivs)
        allocate(excitedDerivs(3, nAtom))
      end if
    end if

    call init(energy, nAtom)
    call init(potential, orb, nAtom, nSpin)

    ! Nr. of independent spin Hamiltonians
    select case (nSpin)
    case (1)
      nSpinHams = 1
    case (2)
      nSpinHams = 2
    case (4)
      nSpinHams = 1
    end select

    sqrHamSize = denseDesc%fullSize
    allocate(TS(nSpinHams))
    allocate(E0(nSpinHams))
    allocate(Eband(nSpinHams))
    TS = 0.0_dp
    E0 = 0.0_dp
    Eband = 0.0_dp

    if (electronicSolver%providesEigenvals) then
      allocate(eigen(sqrHamSize, nKPoint, nSpinHams))
      allocate(filling(sqrHamSize, nKpoint, nSpinHams))
    else
      ! due to use of the shape elsewhere in determining kpoints and spin channels:
      allocate(eigen(0, nKPoint, nSpinHams))
      allocate(filling(0, nKpoint, nSpinHams))
    end if
    eigen(:,:,:) = 0.0_dp
    filling(:,:,:) = 0.0_dp


    allocate(coord0Fold(3, nAtom))

    if (tMD) then
      allocate(newCoords(3, nAtom))
    end if

    if ((tMulliken .and. tSpinOrbit) .or. tImHam) then
      allocate(orbitalL(3, orb%mShell, nAtom))
    end if

    ! If only H/S should be printed, no allocation for square HS is needed
    tLargeDenseMatrices = .not. (tWriteRealHS .or. tWriteHS)
    if (electronicSolver%isElsiSolver) then
      tLargeDenseMatrices = tLargeDenseMatrices .and. .not. electronicSolver%elsi%isSparse
      if (.not.electronicSolver%elsi%isSparse .and. .not.(electronicSolver%providesEigenvals .or.&
          & electronicSolver%iSolver == electronicSolverTypes%omm)) then
        if (tDFTBU) then
          call error("This dense ELSI solver is currently incompatible with DFTB+U, use the sparse&
              & form")
        end if
        if (allocated(onSiteElements)) then
          call error("This dense ELSI solver is currently incompatible with onsite correctios, use&
              & the sparse form")
        end if
      end if
    end if
    if (tLargeDenseMatrices) then
      call allocateDenseMatrices(env, denseDesc, parallelKS%localKS, t2Component, tRealHS,&
          & HSqrCplx, SSqrCplx, eigVecsCplx, HSqrReal, SSqrReal, eigvecsReal)
    end if

    if (isLinResp) then
      if (withMpi) then
        call error("Linear response calc. does not work with MPI yet")
      end if
      if (tLinRespZVect) then
        allocate(rhoSqrReal(sqrHamSize, sqrHamSize, nSpin))
      end if
    end if

    if (isLinResp .and. tPrintExcitedEigVecs) then
      allocate(occNatural(orb%nOrb))
    end if

    if (tMD) then
      allocate(velocities(3, nAtom))
      allocate(movedVelo(3, nMovedAtom))
      allocate(movedAccel(3, nMovedAtom))
      allocate(movedMass(3, nMovedAtom))
      movedMass(:,:) = spread(mass(indMovedAtom),1,3)
    end if

    if (tDipole) then
      allocate(dipoleMoment(3))
    end if

  end subroutine initArrays

#:if WITH_TRANSPORT

  !> initialize arrays for tranpsport
  subroutine initTransportArrays(tUpload, transpar, species0, orb, nAtom, nSpin, shiftPerLUp,&
      & chargeUp, tBlockUp, blockUp, shiftBlockUp)

    !> Are contacts being uploaded
    logical, intent(in) :: tUpload

    !> Transport parameters
    type(TTransPar), intent(inout) :: transpar

    !> Species of atoms in the central cell
    integer, intent(in) :: species0(:)

    !> Atomic orbital information
    type(TOrbitals), intent(in) :: orb

    !> Number of atoms
    integer, intent(in) :: nAtom

    !> Number of spin channels
    integer, intent(in) :: nSpin

    !> uploded potential per shell per atom
    real(dp), allocatable, intent(out) :: shiftPerLUp(:,:)

    !> uploaded charges for atoms
    real(dp), allocatable, intent(out) :: chargeUp(:,:,:)

    !> Are block charges and potentials present?
    logical, intent(in) :: tBlockUp

    !> uploded potential per shell per atom
    real(dp), allocatable, intent(inout) :: shiftblockUp(:,:,:,:)

    !> uploaded charges for atoms
    real(dp), allocatable, intent(inout) :: blockUp(:,:,:,:)

    integer :: iSpin, iCont
    real(dp), allocatable :: pot(:)

    !> Format for two values with units
    character(len=*), parameter :: format2U = "(1X,A, ':', T32, F18.10, T51, A, T54, F16.4, T71, A)"

    if (tUpload) then
      allocate(shiftPerLUp(orb%mShell, nAtom))
      allocate(chargeUp(orb%mOrb, nAtom, nSpin))
      if (tBlockUp) then
        allocate(shiftBlockUp(orb%mOrb, orb%mOrb, nAtom, nSpin))
        allocate(blockUp(orb%mOrb, orb%mOrb, nAtom, nSpin))
      end if
      call readContactShifts(shiftPerLUp, chargeUp, transpar, orb, shiftBlockUp, blockUp)
    end if


  end subroutine initTransportArrays

#:endif


  !> Set up storage for dense matrices, either on a single processor, or as BLACS matrices
  subroutine allocateDenseMatrices(env, denseDesc, localKS, t2Component, tRealHS, HSqrCplx,&
      & SSqrCplx, eigvecsCplx, HSqrReal, SSqrReal, eigvecsReal)

    !> Computing environment
    type(TEnvironment), intent(in) :: env

    !> Descriptor of the large square matrices in the program
    type(TDenseDescr), intent(in) :: denseDesc

    !> Index array for spin and k-point index
    integer, intent(in) :: localKS(:,:)

    !> Is this a two component calculation
    logical, intent(in) :: t2Component

    !> Is this a real hamiltonian
    logical, intent(in) :: tRealHS

    !> Square H matrix
    complex(dp), allocatable, intent(out) :: HSqrCplx(:,:)

    !> Square S matrix
    complex(dp), allocatable, intent(out) :: SSqrCplx(:,:)

    !> Eigenvectors for complex eigenproblem
    complex(dp), allocatable, intent(out) :: eigvecsCplx(:,:,:)

    !> Square H matrix
    real(dp), allocatable, intent(out) :: HSqrReal(:,:)

    !> Square S matrix
    real(dp), allocatable, intent(out) :: SSqrReal(:,:)

    !> Eigenvectors for real eigenproblem
    real(dp), allocatable, intent(out) :: eigvecsReal(:,:,:)

    integer :: nLocalCols, nLocalRows, nLocalKS

    nLocalKS = size(localKS, dim=2)
  #:if WITH_SCALAPACK
    call scalafx_getlocalshape(env%blacs%orbitalGrid, denseDesc%blacsOrbSqr, nLocalRows, nLocalCols)
  #:else
    nLocalRows = denseDesc%fullSize
    nLocalCols = denseDesc%fullSize
  #:endif

    if (t2Component .or. .not. tRealHS) then
      allocate(HSqrCplx(nLocalRows, nLocalCols))
      allocate(SSqrCplx(nLocalRows, nLocalCols))
      allocate(eigVecsCplx(nLocalRows, nLocalCols, nLocalKS))
    else
      allocate(HSqrReal(nLocalRows, nLocalCols))
      allocate(SSqrReal(nLocalRows, nLocalCols))
      allocate(eigVecsReal(nLocalRows, nLocalCols, nLocalKS))
    end if

  end subroutine allocateDenseMatrices


#:if WITH_SCALAPACK
  #!
  #! SCALAPACK related routines
  #!

  !> Initialise parallel large matrix decomposition methods
  subroutine initScalapack(blacsOpts, nAtom, nOrb, t2Component, env)

    !> BLACS settings
    type(TBlacsOpts), intent(in) :: blacsOpts

    !> Number of atoms
    integer, intent(in) :: nAtom

    !> Number of orbitals
    integer, intent(in) :: nOrb

    !> Is this a two component calculation
    logical, intent(in) :: t2Component

    !> Computing enviroment data
    type(TEnvironment), intent(inout) :: env

    integer :: sizeHS

    if (t2Component) then
      sizeHS = 2 * nOrb
    else
      sizeHS = nOrb
    end if
    call env%initBlacs(blacsOpts%blockSize, blacsOpts%blockSize, sizeHS, nAtom)

  end subroutine initScalapack


  !> Generate descriptions of large dense matrices in BLACS decomposition
  !>
  !> Note: It must be called after getDenseDescCommon() has been called.
  !>
  subroutine getDenseDescBlacs(env, rowBlock, colBlock, denseDesc)

    !> parallel environment
    type(TEnvironment), intent(in) :: env

    !> Number of matrix rows
    integer, intent(in) :: rowBlock

    !> Number of matrix columns
    integer, intent(in) :: colBlock

    !> Descriptor of the dense matrix
    type(TDenseDescr), intent(inout) :: denseDesc

    integer :: nn

    nn = denseDesc%fullSize
    call scalafx_getdescriptor(env%blacs%orbitalGrid, nn, nn, rowBlock, colBlock,&
        & denseDesc%blacsOrbSqr)

  end subroutine getDenseDescBlacs

#:endif


  !> Generate description of the total large square matrices, on the basis of atomic orbital
  !> orderings
  !>
  subroutine getDenseDescCommon(orb, nAtom, t2Component, denseDesc)

    !> Orbital information for species
    type(TOrbitals), intent(in) :: orb

    !> Number of atoms in the system
    integer, intent(in) :: nAtom

    !> Is this a two component calculation
    logical, intent(in) :: t2Component

    !> Resulting descriptor
    type(TDenseDescr), intent(out) :: denseDesc

    integer :: nOrb

    allocate(denseDesc%iAtomStart(nAtom + 1))
    call buildSquaredAtomIndex(denseDesc%iAtomStart, orb)
    nOrb = denseDesc%iAtomStart(nAtom + 1) - 1
    denseDesc%t2Component = t2Component
    denseDesc%nOrb = nOrb
    if (t2Component) then
      denseDesc%fullSize = 2 * nOrb
    else
      denseDesc%fullSize = nOrb
    end if

  end subroutine getDenseDescCommon


  !> Check for compatibility between requested electronic solver and features of the calculation
  subroutine ensureSolverCompatibility(iSolver, tSpin, kPoints, tForces, parallelOpts, nIndepHam,&
      & tempElec)

    !> Solver number (see dftbp_elecsolvertypes)
    integer, intent(in) :: iSolver

    !> Is this a spin polarised calculation
    logical, intent(in) :: tSpin

    !> Set of k-points used in calculation (or [0,0,0] if molecular)
    real(dp), intent(in) :: kPoints(:,:)

    !> Are forces required
    logical, intent(in) :: tForces

    !> Options for a parallel calculation, if needed
    type(TParallelOpts), intent(in), allocatable :: parallelOpts

    !> Number of indepdent hamiltonian matrices at a given k-value
    integer, intent(in) :: nIndepHam

    !> Temperature of the electrons
    real(dp), intent(in) :: tempElec

    logical :: tElsiSolver
    integer :: nKPoint

    ! Temporary error test for PEXSI bug (July 2019)
    if (iSolver == electronicSolverTypes%pexsi .and. any(kPoints /= 0.0_dp)) then
      call warning("A temporary PEXSI bug may prevent correct evaluation at general k-points.&
          & This should be fixed soon.")
    end if

    tElsiSolver = any(iSolver ==&
        & [electronicSolverTypes%elpa, electronicSolverTypes%omm, electronicSolverTypes%pexsi,&
        & electronicSolverTypes%ntpoly, electronicSolverTypes%elpadm])
    if (.not. withELSI .and. tElsiSolver) then
      call error("This binary was not compiled with ELSI support enabled")
    end if

    nKPoint = size(kPoints, dim=2)
    if (withMpi) then
      if (tElsiSolver .and. parallelOpts%nGroup /= nIndepHam * nKPoint) then
        call error("This solver requires as many parallel processor groups as there are independent&
            & spin and k-point combinations")
      end if
    end if

    if (iSolver == electronicSolverTypes%pexsi .and. tempElec < epsilon(0.0)) then
      call error("This solver requires a finite electron broadening")
    end if

  end subroutine ensureSolverCompatibility


  !> Modify the reference atomic shell charges for the neutral atom
  subroutine applyCustomReferenceOccupations(customOccAtoms,  customOccFillings, species,&
      & orb, referenceN0, q0)

    !> Array of occupation arrays, one for each atom
    type(TWrappedInt1), allocatable, intent(in) :: customOccAtoms(:)

    !> Reference fillings for atomic shells
    real(dp), intent(in) :: customOccFillings(:,:)

    !> Species of atoms
    integer, intent(in) :: species(:)

    !> Atomic orbital data
    type(TOrbitals), intent(in) :: orb

    !> Reference charges from the Slater-Koster file
    real(dp), intent(in) :: referenceN0(:,:)

    !> Charges required for atomic neutrality in reference state
    real(dp), intent(inout) :: q0(:,:,:)

    integer :: nCustomBlock, iCustomBlock, iCustomAtom, nAtom, iAt, iSp
    real(dp), allocatable :: refOcc(:,:)

    nAtom = size(species)
    ! note that all arrays, referenceN0, customOccAtoms, refOcc
    ! are allocated to orb%mShell so assignments vecA(:,) = vecB(:,) work
    allocate(refOcc(orb%mShell, nAtom))
    ! initialize to referenceN0
    do iAt = 1, nAtom
      iSp = species(iAt)
      refOcc(:, iAt) = referenceN0(:, iSp)
    end do

    ! override to customOccupation
    if (allocated(customOccAtoms)) then
      nCustomBlock = size(customOccAtoms)
      do iCustomBlock = 1, nCustomBlock
        do iCustomAtom = 1, size(customOccAtoms(iCustomBlock)%data)
          iAt =  customOccAtoms(iCustomBlock)%data(iCustomAtom)
          refOcc(:, iAt) = customOccFillings(:,iCustomBlock)
        end do
      end do
    end if

    ! initialize q0 with right orbital order
    call initQFromUsrChrg(q0, refOcc, species, orb)

  end subroutine applyCustomReferenceOccupations


  !> Print out the reference occupations for atoms
  subroutine printCustomReferenceOccupations(orb, species, customOccAtoms, customOccFillings)

    !> Atomic orbital information
    type(TOrbitals), intent(in) :: orb

    !> Chemical species of atoms
    integer, intent(in) :: species(:)

    !> Array of occupation arrays, one for each atom
    type(TWrappedInt1), intent(in) :: customOccAtoms(:)

    !> Fillings for each atomic shell
    real(dp), intent(in) :: customOccFillings(:,:)

    character(lc) :: formstr, outStr
    integer :: nCustomBlock, iCustomBlock, iSp, nShell, nAtom, iSh
    character(sc), allocatable :: shellnames(:)

    nCustomBlock = size(customOccFillings)
    if (nCustomBlock == 0) then
      return
    end if
    write(stdout, "(A)") "Custom defined reference occupations:"
    do iCustomBlock = 1, size(customOccAtoms)
      nAtom = size(customOccAtoms(iCustomBlock)%data)
      if (nAtom == 1) then
        write(outStr, "(A)") "Atom:"
      else
        write(outStr, "(A)") "Atoms:"
      end if
      write(formstr, "(I0,A)") nAtom, "(I0,1X))"
      write(stdout, "(A,T30,"//trim(formstr)//")") trim(outStr), customOccAtoms(iCustomBlock)%data
      iSp = species(customOccAtoms(iCustomBlock)%data(1))
      nShell = orb%nShell(iSp)
      call getShellNames(iSp, orb, shellnames)
      outStr = ""
      do iSh = 1, nShell
        if (iSh > 1) then
          write(outStr,"(A,',')")trim(outStr)
        end if
        write(outStr,"(A,1X,A,F8.4)")trim(outStr), trim(shellnames(iSh)),&
            & customOccFillings(iSh, iCustomBlock)
      end do
      write(stdout,"(A,T29,A)")"Fillings:",trim(outStr)
      deallocate(shellnames)
    end do
  end subroutine printCustomReferenceOccupations


  !> Initialises SCC related parameters before geometry loop starts
  function getMinSccIters(tSccCalc, tDftbU, nSpin) result(minSccIter)

    !> Is this a self consistent calculation
    logical, intent(in) :: tSccCalc

    !> Are there orbital potentials present
    logical, intent(in) :: tDftbU

    !> Number of spin channels
    integer, intent(in) :: nSpin

    !> Minimum possible number of self consistent iterations
    integer :: minSccIter

    if (tSccCalc) then
      if (tDftbU) then
        minSccIter = 2
      else
        if (nSpin == 1) then
          minSccIter = 1
        else
          minSccIter = 2
        end if
      end if
    else
      minSccIter = 1
    end if

  end function getMinSccIters


  !> Stop if any range separated incompatible setting is found
  subroutine ensureRangeSeparatedReqs(tPeriodic, tHelical, tReadChrg, tShellResolved,&
      & tAtomicEnergy, rangeSepInp)

    !> Is the system periodic
    logical, intent(in) :: tPeriodic

    !> If the calculation is helical geometry
    logical :: tHelical

    !> Are charges read from disc
    logical, intent(in) :: tReadChrg

    !> Is this a shell resolved calculation
    logical, intent(in) :: tShellResolved

    !> Do we need atom resolved E?
    logical, intent(inout) :: tAtomicEnergy

    !> Parameters for the range separated calculation
    type(TRangeSepInp), intent(in) :: rangeSepInp

    if (tPeriodic) then
      call error("Range separated functionality only works with non-periodic structures at the&
          & moment")
    end if

    if (tHelical) then
      call error("Range separated functionality only works with non-helical structures at the&
          & moment")
    end if

    if (tReadChrg .and. rangeSepInp%rangeSepAlg == rangeSepTypes%threshold) then
      call error("Restart on thresholded range separation not working correctly")
    end if

    if (tShellResolved) then
      call error("Range separated functionality currently does not yet support shell-resolved scc")
    end if

    if (tAtomicEnergy) then
      call warning("Atomic resolved energies cannot be calculated with the range-separation&
          & hybrid functional at the moment")
      tAtomicEnergy = .false.
    end if

    if (withMpi) then
      call error("Range separated calculations do not work with MPI yet")
    end if

    if (nSpin > 2) then
      call error("Range separated calculations not implemented for non-colinear calculations")
    end if

    if (tSpinOrbit) then
      call error("Range separated calculations not currently implemented for spin orbit")
    end if

    if (isXlbomd) then
      call error("Range separated calculations not currently implemented for XLBOMD")
    end if

    if (t3rd) then
      call error("Range separated calculations not currently implemented for 3rd order DFTB")
    end if

    if (isLinResp) then
      call error("Range separated calculations not currently implemented for linear response")
    end if

    if (tDFTBU) then
      call error("Range separated calculations not currently implemented for DFTB+U")
    end if

  end subroutine ensureRangeSeparatedReqs


  !> Determine range separated cut-off and also update maximal cutoff
  subroutine getRangeSeparatedCutOff(cutoffRed, cutOff)

    !> Reduction in cut-off
    real(dp), intent(in) :: cutoffRed

    !> Resulting cut-off
    type(TCutoffs), intent(inout) :: cutOff

    cutOff%lcCutOff = 0.0_dp
    if (cutoffRed < 0.0_dp) then
      call error("Cutoff reduction for range-separated neighbours should be zero or positive.")
    end if
    cutOff%lcCutOff = cutOff%skCutOff - cutoffRed
    if (cutOff%lcCutOff < 0.0_dp) then
      call error("Screening cutoff for range-separated neighbours too short.")
    end if
    cutOff%mCutoff = max(cutOff%mCutOff, cutoff%lcCutOff)

  end subroutine getRangeSeparatedCutOff


  !> Initialise range separated extension.
  subroutine initRangeSeparated(nAtom, species0, speciesName, hubbU, rangeSepInp, tSpin,&
      & isREKS, rangeSep, deltaRhoIn, deltaRhoOut, deltaRhoDiff, deltaRhoInSqr,&
      & deltaRhoOutSqr, nMixElements)

    !> Number of atoms in the system
    integer, intent(in) :: nAtom

    !> species of atoms
    integer, intent(in) :: species0(:)

    !> names of chemical species
    character(*), intent(in) :: speciesName(:)

    !> Hubbard values for species
    real(dp), intent(in) :: hubbU(:,:)

    !> input for range separated calculation
    type(TRangeSepInp), intent(in) :: rangeSepInp

    !> Is this spin restricted (F) or unrestricted (T)
    logical, intent(in) :: tSpin

    !> Is this DFTB/SSR formalism
    logical, intent(in) :: isREKS

    !> Resulting settings for range separation
    type(TRangeSepFunc), allocatable, intent(out) :: rangeSep

    !> Change in input density matrix flattened to 1D array
    real(dp), allocatable, target, intent(out) :: deltaRhoIn(:)

    !> Change in output density matrix flattened to 1D array
    real(dp), allocatable, target, intent(out) :: deltaRhoOut(:)

    !> Change in density matrix between in and out
    real(dp), allocatable, intent(out) :: deltaRhoDiff(:)

    !> Change in input density matrix
    real(dp), pointer, intent(out) :: deltaRhoInSqr(:,:,:)

    !> Change in output density matrix
    real(dp), pointer, intent(out) :: deltaRhoOutSqr(:,:,:)

    !> Number of mixer elements
    integer, intent(out) :: nMixElements

    allocate(rangeSep)
    call RangeSepFunc_init(rangeSep, nAtom, species0, speciesName, hubbU(1,:),&
        & rangeSepInp%screeningThreshold, rangeSepInp%omega, tSpin, isREKS, rangeSepInp%rangeSepAlg)
    allocate(deltaRhoIn(nOrb * nOrb * nSpin))
    allocate(deltaRhoOut(nOrb * nOrb * nSpin))
    allocate(deltaRhoDiff(nOrb * nOrb * nSpin))
    deltaRhoInSqr(1:nOrb, 1:nOrb, 1:nSpin) => deltaRhoIn(1 : nOrb * nOrb * nSpin)
    deltaRhoOutSqr(1:nOrb, 1:nOrb, 1:nSpin) => deltaRhoOut(1 : nOrb * nOrb * nSpin)
    nMixElements = nOrb * nOrb * nSpin
    deltaRhoInSqr(:,:,:) = 0.0_dp

  end subroutine initRangeSeparated


  !> Initializes PLUMED calculator.
  subroutine initPlumed(env, tPlumed, tMD, plumedCalc)

    !> Environment settings
    type(TEnvironment), intent(in) :: env

    !> Whether plumed should be used
    logical, intent(in) :: tPlumed

    !> Whether this is an MD-run
    logical, intent(in) :: tMD

    !> Plumed calculator (allocated only on demand)
    type(TPlumedCalc), allocatable, intent(out) :: plumedCalc


    ! Minimal plumed API version (as in Plumed 2.5.3)
    ! Earlier versions may work but were not tested
    integer, parameter :: minApiVersion = 6

    integer :: apiVersion
    character(300) :: strTmp

    if (.not. tPlumed) then
      return
    end if
    if (.not. withPlumed) then
      call error("Code was compiled without PLUMED support")
    end if
    if (.not. tMD) then
      call error("Metadynamics via PLUMED is only possible in MD-simulations")
    end if
    allocate(plumedCalc)
    call TPlumedCalc_init(plumedCalc)
    call plumedCalc%sendCmdPtr("getApiVersion", apiVersion)
    if (apiVersion < minApiVersion) then
      write(strTmp, "(A,I0,A)") "PLUMED interface has not been tested with PLUMED API version < ",&
          & minApiVersion, ". Your PLUMED library provides API version ", apiVersion, ". Check your&
          & results carefully and consider to use a more recent PLUMED library if in doubt!"
      call warning(strTmp)
    end if
    call plumedCalc%sendCmdVal("setNatoms", nAtom)
    call plumedCalc%sendCmdVal("setPlumedDat", "plumed.dat")
    call plumedCalc%sendCmdVal("setNoVirial", 0)
    call plumedCalc%sendCmdVal("setTimestep", deltaT)
    call plumedCalc%sendCmdVal("setMDEnergyUnits", Hartree__kJ_mol)
    call plumedCalc%sendCmdVal("setMDLengthUnits", Bohr__nm)
    call plumedCalc%sendCmdVal("setMDTimeUnits", au__ps)
    #:if WITH_MPI
      call plumedCalc%sendCmdVal("setMPIFComm", env%mpi%globalComm%id)
    #:endif
    call plumedCalc%sendCmdVal("init", 0)

  end subroutine initPlumed


  subroutine checkReksConsistency(reksInp, onSiteElements, kPoint, nEl, nKPoint, tSccCalc,&
      & tSpin, tSpinOrbit, tDFTBU, tEField, isLinResp, tPeriodic, tLatOpt, tReadChrg)

    !> data type for REKS input
    type(TReksInp), intent(in) :: reksInp

    !> Correction to energy from on-site matrix elements
    real(dp), allocatable, intent(in) :: onSiteElements(:,:,:,:)

    !> K-points
    real(dp), intent(in) :: kPoint(:,:)

    !> nr. of electrons
    real(dp), intent(in) :: nEl(:)

    !> nr. of K-points
    integer, intent(in) :: nKPoint

    !> Is the calculation SCC?
    logical, intent(in) :: tSccCalc

    !> is this a spin polarized calculation?
    logical, intent(in) :: tSpin

    !> is there spin-orbit coupling
    logical, intent(in) :: tSpinOrbit

    !> is this a DFTB+U calculation?
    logical, intent(in) :: tDFTBU

    !> external electric field
    logical, intent(in) :: tEField

    !> Calculate Casida linear response excitations
    logical, intent(in) :: isLinResp

    !> if calculation is periodic
    logical, intent(in) :: tPeriodic

    !> optimize lattice constants?
    logical, intent(in) :: tLatOpt

    !> If initial charges/dens mtx. from external file.
    logical, intent(in) :: tReadChrg

    if (.not. tSccCalc) then
      call error("REKS requires SCC=Yes")
    end if
    if (tSpin) then
      call error("REKS is not compatible with standard DFTB spin polarization, only the&
          & SpinConstants block is required")
    end if

    if (tSpinOrbit) then
      call error("REKS is not compatible with spin-orbit (LS-coupling) calculation")
    else if (tDFTBU) then
      call error("REKS is not compatible with DFTB+U calculation")
    else if (tEField) then
      call error("REKS is not compatible with external electric field, only point charge&
          & embedding is implemented")
    else if (isLinResp) then
      call error("REKS is not compatible with standard linear response excitation")
    else if (allocated(onSiteElements)) then
      call error("REKS is not compatible with onsite corrections")
    end if

    if (tPeriodic) then
      if ( .not. (nKPoint == 1 .and. all(kPoint(:, 1) == [0.0_dp, 0.0_dp, 0.0_dp])) ) then
        call error("REKS can compute only gamma-point in periodic case")
      end if
    end if

    if (reksInp%Efunction /= 1 .and. tLatOpt) then
      call error("Lattice optimization is only possible&
          & with single-state REKS, not SA-REKS or SI-SA-REKS")
    end if

    if (tReadChrg) then
      call error("Reading of initial charges is currently incompatible with REKS calculations")
    end if

    ! REKS can treat only closed shell systems.
    if (mod(nint(nEl(1)),2) /= 0) then
      call error("Current system is not a closed shell system, please check charge if using REKS")
    end if
    if (abs(nint(nEl(1)) - nEl(1)) >= elecTolMax) then
      call error("Current system is fractionally charged, please check charge if using REKS")
    end if

  end subroutine checkReksConsistency


  subroutine TReksCalc_init(reks, reksInp, electronicSolver, orb, spinW, nEl,&
      & extChrg, blurWidths, hamiltonianType, nSpin, nExtChrg, is3rd, isRangeSep,&
      & tForces, tPeriodic, tStress, tDipole)

    !> data type for REKS
    type(TReksCalc), intent(out) :: reks

    !> data type for REKS input
    type(TReksInp), intent(inout) :: reksInp

    !> electronic solver for the system
    type(TElectronicSolver), intent(in) :: electronicSolver

    !> Atomic orbital information
    type(TOrbitals), intent(in) :: orb

    !> Spin W values
    real(dp), intent(inout) :: spinW(:,:,:)

    !> nr. of electrons
    real(dp), intent(in) :: nEl(:)

    !> coordinates and charges of external point charges
    real(dp), allocatable, intent(in) :: extChrg(:,:)

    !> Width of the Gaussians if the charges are blurred
    real(dp), allocatable, intent(in) :: blurWidths(:)

    !> Hamiltonian type
    integer, intent(in) :: hamiltonianType

    !> Number of spin components, 1 is unpolarised, 2 is polarised, 4 is noncolinear / spin-orbit
    integer, intent(inout) :: nSpin

    !> Nr. of external charges
    integer, intent(in) :: nExtChrg

    !> Third order DFTB
    logical, intent(in) :: is3rd

    !> Whether to run a range separated calculation
    logical, intent(in) :: isRangeSep

    !> Do we need forces?
    logical, intent(in) :: tForces

    !> if calculation is periodic
    logical, intent(in) :: tPeriodic

    !> Can stress be calculated?
    logical, intent(in) :: tStress

    !> calculate an electric dipole?
    logical, intent(inout) :: tDipole

    ! Condition for Hamiltonian types
    select case(hamiltonianType)
    case default
      call error("Invalid Hamiltonian")
    case(hamiltonianTypes%dftb)

      ! Condition for electronicSolver
      select case (electronicSolver%iSolver)
      case (electronicSolverTypes%GF)
        call error("REKS is not compatible with Green's function solver")
      case (electronicSolverTypes%onlyTransport)
        call error("REKS is not compatible with OnlyTransport-solver")
      case(electronicSolverTypes%qr, electronicSolverTypes%divideandconquer,&
          & electronicSolverTypes%relativelyrobust, electronicSolverTypes%elpa)
        call REKS_init(reks, reksInp, orb, spinW, nSpin, nEl(1), nExtChrg, extChrg,&
            & blurWidths, is3rd, isRangeSep, tForces, tPeriodic, tStress, tDipole)
      case(electronicSolverTypes%omm, electronicSolverTypes%pexsi, electronicSolverTypes%ntpoly)
        call error("REKS is not compatible with density matrix ELSI-solvers")
      end select

    case(hamiltonianTypes%xtb)
      call error("xTB calculation currently not supported for REKS")
    end select

  end subroutine TReksCalc_init


  subroutine printReksInitInfo(reks, orb, speciesName, nType)

    !> data type for REKS
    type(TReksCalc), intent(in) :: reks

    !> data structure with atomic orbital information
    type(TOrbitals), intent(in) :: orb

    !> labels of atomic species
    character(mc), intent(in) :: speciesName(:)

    !> nr of different types (nAtom)
    integer, intent(in) :: nType

    integer :: ii, iType
    character(lc) :: strTmp

    write (stdOut,*)
    write (stdOut,*)
    write (stdOut, "(A,':',T30,A)") "REKS Calcuation", "Yes"

    select case (reks%reksAlg)
    case (reksTypes%noReks)
    case (reksTypes%ssr22)
      write (stdOut, "(A,':',T30,A)") "SSR(2,2) Calcuation", "Yes"
      if (reks%Efunction == 1) then
        write (stdOut, "(A,':',T30,A)") "Energy Functional", "PPS"
      else if (reks%Efunction == 2) then
        write (stdOut, "(A,':',T30,A)") "Energy Functional", "(PPS+OSS)/2"
      end if
    case (reksTypes%ssr44)
      call error("SSR(4,4) is not implemented yet")
    end select

    write (stdOut, "(A,':',T30,I14)") "Number of Core Orbitals", reks%Nc
    write (stdOut, "(A,':',T30,I14)") "Number of Active Orbitals", reks%Na
    write (stdOut, "(A,':',T30,I14)") "Number of Basis", orb%nOrb
    write (stdOut, "(A,':',T30,I14)") "Number of States", reks%nstates
    do ii = 1, reks%SAstates
      if (ii == 1) then
        write (strTmp, "(A,':')") "State-Averaging Weight"
      else
        write (strTmp, "(A)") ""
      end if
      write (stdOut, "(A,T30,F12.6)") trim(strTmp), reks%SAweight(ii)
    end do
    write (stdOut, "(A,':',T30,I14)") "State of Interest", reks%rstate

    if (reks%tReadMO) then
      write (stdOut, "(A,':',T30,A)") "Initial Guess", "Read Eigenvec.bin file"
    else
      write (stdOut, "(A,':',T30,A)") "Initial Guess", "Diagonalize H0 matrix"
    end if

    write (stdOut, "(A,':',T30,A)") "Newton-Raphson for FON opt", "Yes"
    write (stdOut, "(A,':',T30,I14)") "NR max. Iterations", reks%FonMaxIter
    if (reks%shift > epsilon(1.0_dp)) then
      write (stdOut, "(A,':',T30,A)") "Level Shifting", "Yes"
    else
      write (stdOut, "(A,':',T30,A)") "Level Shifting", "No"
    end if
    write (stdOut, "(A,':',T30,F12.6)") "Shift Value", reks%shift

    do iType = 1, nType
      if (iType == 1) then
        write (strTmp, "(A,':')") "W Scale Factor"
      else
        write (strTmp, "(A)") ""
      end if
      write (stdOut, "(A,T30,A3,'=',F12.6)") trim(strTmp), &
          & speciesName(iType), reks%Tuning(iType)
    end do

    if (reks%tTDP) then
      write (stdOut, "(A,':',T30,A)") "Transition Dipole", "Yes"
    else
      write (stdOut, "(A,':',T30,A)") "Transition Dipole", "No"
    end if

    if (reks%tForces) then

      if (reks%Lstate > 0) then
        write (stdOut, "(A,':',T30,A)") "Gradient of Microstate", "Yes"
        write (stdOut, "(A,':',T30,I14)") "Index of Interest", reks%Lstate
      else
        write (stdOut, "(A,':',T30,A)") "Gradient of Microstate", "No"
      end if

      if (reks%Efunction /= 1) then
        if (reks%Glevel == 1) then
          write (stdOut, "(A,':',T30,A)") "CP-REKS Solver", "Preconditioned Conjugate-Gradient"
          write (stdOut, "(A,':',T30,I14)") "CG max. Iterations", reks%CGmaxIter
          write (stdOut, "(A,':',T30,E14.6)") "CG Tolerance", reks%Glimit
          if (reks%tSaveMem) then
            write (stdOut, "(A,':',T30,A)") "Memory for A and Hxc", "Save in Cache Memory"
          else
            write (stdOut, "(A,':',T30,A)") "Memory for A and Hxc", "Direct Updating Without Saving"
          end if
        else if (reks%Glevel == 2) then
          write (stdOut, "(A,':',T30,A)") "CP-REKS Solver", "Conjugate-Gradient"
          write (stdOut, "(A,':',T30,I14)") "CG max. Iterations", reks%CGmaxIter
          write (stdOut, "(A,':',T30,E14.6)") "CG Tolerance", reks%Glimit
          if (reks%tSaveMem) then
            write (stdOut, "(A,':',T30,A)") "Memory for A and Hxc", "Save in Cache Memory"
          else
            write (stdOut, "(A,':',T30,A)") "Memory for A and Hxc", "Direct Updating Without Saving"
          end if
        else if (reks%Glevel == 3) then
          write (stdOut, "(A,':',T30,A)") "CP-REKS Solver", "Direct Matrix Multiplication"
        end if
        if (reks%tNAC) then
          write (stdOut, "(A,':',T30,A)") "Non-Adiabatic Coupling", "Yes"
        end if
      end if

      if (reks%tRD) then
        write (stdOut, "(A,':',T30,A)") "Relaxed Density for QM/MM", "Yes"
      end if

    end if

    write (stdOut,*)
    write (stdOut, "(A)") " Warning! REKS calculation is not affected by,"
    write (stdOut, "(A)") "          (mixer, filling) option"
    write (stdOut,*)

  end subroutine printReksInitInfo


end module dftbp_initprogram<|MERGE_RESOLUTION|>--- conflicted
+++ resolved
@@ -24,11 +24,8 @@
   use dftbp_elecsolvers
   use dftbp_elsisolver, only : TElsiSolver_init, TElsiSolver_final
   use dftbp_elsiiface
-<<<<<<< HEAD
   use dftbp_arpack, only : withArpack
-=======
   use dftbp_gpuinfo, only : gpuInfo
->>>>>>> 39987dbe
   use dftbp_periodic
   use dftbp_accuracy
   use dftbp_intrinsicpr
@@ -76,11 +73,8 @@
   use dftbp_dispersions
   use dftbp_thirdorder
   use dftbp_linresp
-<<<<<<< HEAD
   use dftbp_linresptypes
-=======
   use dftbp_pprpa, only : TppRPAcal
->>>>>>> 39987dbe
   use dftbp_RangeSeparated
   use dftbp_stress
   use dftbp_orbitalequiv
@@ -690,11 +684,7 @@
   logical :: tPrintExcitedEigVecs
 
   !> data type for linear response
-<<<<<<< HEAD
   type(TLinResp), allocatable :: linearResponse
-=======
-  type(TLinresp) :: lresp
->>>>>>> 39987dbe
 
   !> Whether to run a range separated calculation
   logical :: tRangeSep
