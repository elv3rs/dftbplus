!--------------------------------------------------------------------------------------------------!
!  DFTB+: general package for performing fast atomistic simulations                                !
!  Copyright (C) 2006 - 2020  DFTB+ developers group                                               !
!                                                                                                  !
!  See the LICENSE file for terms of usage and distribution.                                       !
!--------------------------------------------------------------------------------------------------!

#:include 'common.fypp'


!> Global variables and initialization for the main program.
module dftbp_initprogram
#:if WITH_OMP
  use omp_lib
#:endif
  use dftbp_mainio, only : initOutputFile
  use dftbp_assert
  use dftbp_globalenv
  use dftbp_coherence
  use dftbp_environment
  use dftbp_scalapackfx
  use dftbp_inputdata
  use dftbp_densedescr
  use dftbp_constants
  use dftbp_elecsolvers
  use dftbp_elsisolver, only : TElsiSolver_init, TElsiSolver_final
  use dftbp_elsiiface
  use dftbp_arpack, only : withArpack
  use dftbp_gpuinfo, only : gpuInfo
  use dftbp_periodic
  use dftbp_accuracy
  use dftbp_intrinsicpr
  use dftbp_shortgamma
  use dftbp_message
  use dftbp_mixer
  use dftbp_simplemixer
  use dftbp_andersonmixer
  use dftbp_broydenmixer
  use dftbp_diismixer

  use dftbp_geoopt
  use dftbp_conjgrad
  use dftbp_steepdesc
  use dftbp_gdiis
  use dftbp_lbfgs

  use dftbp_hamiltoniantypes

  use dftbp_randomgenpool
  use dftbp_ranlux
  use dftbp_mdcommon
  use dftbp_mdintegrator
  use dftbp_velocityverlet
  use dftbp_thermostat
  use dftbp_dummytherm
  use dftbp_andersentherm
  use dftbp_berendsentherm
  use dftbp_nhctherm
  use dftbp_tempprofile, only : TTempProfile, TempProfile_init
  use dftbp_numderivs2
  use dftbp_lapackroutines
  use dftbp_simplealgebra
  use dftbp_nonscc
  use dftbp_scc
  use dftbp_sccinit
  use dftbp_onsitecorrection
  use dftbp_h5correction
  use dftbp_halogenx
  use dftbp_slakocont
  use dftbp_repcont
  use dftbp_fileid
  use dftbp_spin, only: Spin_getOrbitalEquiv, ud2qm, qm2ud
  use dftbp_dftbplusu
  use dftbp_dispersions
  use dftbp_thirdorder
  use dftbp_linresp
  use dftbp_linresptypes
  use dftbp_pprpa, only : TppRPAcal
  use dftbp_RangeSeparated
  use dftbp_stress
  use dftbp_orbitalequiv
  use dftbp_orbitals
  use dftbp_commontypes
  use dftbp_sorting, only : heap_sort
  use dftbp_linkedlist
  use dftbp_wrappedintr
  use dftbp_xlbomd
  use dftbp_etemp, only : fillingTypes
#:if WITH_SOCKETS
  use dftbp_mainio, only : receiveGeometryFromSocket
  use dftbp_ipisocket
#:endif
  use dftbp_elstatpot
  use dftbp_pmlocalisation
  use dftbp_energies
  use dftbp_potentials
  use dftbp_taggedoutput
  use dftbp_formatout
  use dftbp_qdepextpotproxy, only : TQDepExtPotProxy
  use dftbp_forcetypes, only : forceTypes
  use dftbp_elstattypes, only : elstatTypes
  use dftbp_reks
  use dftbp_plumed, only : withPlumed, TPlumedCalc, TPlumedCalc_init
  use dftbp_magmahelper
  use dftbp_cm5, only : TChargeModel5, TChargeModel5_init
  use dftbp_solvation, only : TSolvation
  use dftbp_solvinput, only : createSolvationModel, writeSolvationInfo

#:if WITH_TRANSPORT
  use libnegf_vars
  use negf_int
#:endif
  use poisson_init
  use dftbp_transportio
  implicit none

  !> Container for external potentials
  type :: TRefExtPot
    real(dp), allocatable :: atomPot(:,:)
    real(dp), allocatable :: shellPot(:,:,:)
    real(dp), allocatable :: potGrad(:,:)
  end type TRefExtPot


  !> Tagged output files (machine readable)
  character(*), parameter :: autotestTag = "autotest.tag"

  !> Detailed user output
  character(*), parameter :: userOut = "detailed.out"

  !> band structure and filling information
  character(*), parameter :: bandOut = "band.out"

  !> File accumulating data during an MD run
  character(*), parameter :: mdOut = "md.out"

  !> Machine readable tagged output
  character(*), parameter :: resultsTag = "results.tag"

  !> Second derivative of the energy with respect to atomic positions
  character(*), parameter :: hessianOut = "hessian.out"

  !> file name prefix for charge data
  character(*), parameter :: fCharges = "charges"

  !> file to stop code during geometry driver
  character(*), parameter :: fStopDriver = "stop_driver"

  !> file to stop code during scc cycle
  character(*), parameter :: fStopSCC = "stop_scc"

  !> file name for shift data
  character(*), parameter :: fShifts = "shifts.dat"

  !> Is the calculation SCC?
  logical :: tSccCalc

  !> SCC module internal variables
  type(TScc), allocatable :: sccCalc

  !> nr. of atoms
  integer :: nAtom

  !> nr. of all (boundary condition images and original) atoms
  integer :: nAllAtom

  !> nr. of original atom in central cell
  integer, allocatable :: Img2CentCell(:)

  !> nr of different types (nAtom)
  integer :: nType

  !> data type for atomic orbital information
  type(TOrbitals), target :: orb

  !> nr. of orbitals in the system
  integer :: nOrb

  !> types of the atoms (nAllAtom)
  integer, allocatable :: species(:)

  !> type of the atoms (nAtom)
  integer, allocatable, target :: species0(:)

  !> Coords of the atoms (3, nAllAtom)
  real(dp), allocatable :: coord(:,:)

  !> Coords in central cell (3, nAtom)
  real(dp), allocatable, target :: coord0(:,:)

  !> if calculation is periodic
  logical :: tPeriodic

  !> If the calculation is helical geometry
  logical :: tHelical

  !> Should central cell coordinates be output?
  logical :: tShowFoldedCoord

  !> How to calculate forces
  integer :: forceType

  !> are atomic coordinates fractional?
  logical :: tFracCoord

  !> Tolerance for SCC cycle
  real(dp) :: sccTol

  !> lattice vectors as columns
  real(dp), allocatable, target :: latVec(:,:)

  !> Origin of coordinate system for periodic systems
  real(dp), allocatable :: origin(:)

  !> reciprocal lattice vectors as columns
  real(dp), allocatable, target :: recVec(:,:)

  !> original lattice vectors used for optimizing
  real(dp) :: origLatVec(3,3)

  !> normalized vectors in those directions
  real(dp) :: normOrigLatVec(3,3)


  !> reciprocal vectors in 2 pi units
  real(dp), allocatable :: invLatVec(:,:)

  !> cell volume
  real(dp) :: CellVol

  !> reciprocal cell volume
  real(dp) :: recCellVol

  !> translation vecs for interacting image cells (3, nImgCell + 1)
  real(dp), allocatable :: cellVec(:,:)

  !> cell vectors in absolute units
  real(dp), allocatable :: rCellVec(:,:)

  !> index in cellVec for each atom
  integer, allocatable :: iCellVec(:)


  !> ADT for neighbour parameters
  type(TNeighbourList), allocatable :: neighbourList

  !> nr. of neighbours for atoms out to max interaction distance (excluding Ewald terms)
  integer, allocatable :: nNeighbourSK(:)

  !> nr. of neighbours for atoms within Erep interaction distance (usually short)
  integer, allocatable :: nNeighbourRep(:)

  !> Number of neighbours for each of the atoms for the exchange contributions in the long range
  !> functional
  integer, allocatable :: nNeighbourLC(:)

  !> H/S sparse matrices indexing array for atomic blocks
  integer, allocatable :: iSparseStart(:,:)

  !> Hubbard Us (orbital, atom)
  real(dp), allocatable, target :: hubbU(:,:)

  !> self energy (orbital, atom)
  real(dp), allocatable :: atomEigVal(:,:)

  !> reference n_0 charges for each atom
  real(dp), allocatable :: referenceN0(:,:)

  !> list of atomic masses
  real(dp), allocatable :: mass(:)

  !> list of atomic masses for each species
  real(dp), allocatable :: speciesMass(:)

  !> Hamiltonian type
  integer :: hamiltonianType

  !> Raw H^0 hamiltonian data
  type(TSlakoCont) :: skHamCont

  !> Raw overlap hamiltonian data
  type(TSlakoCont) :: skOverCont

  !> Repulsive interaction raw data
  type(TRepCont) :: pRepCont

  !> Interaction cutoff distances
  type TCutoffs
    real(dp) :: skCutOff
    real(dp) :: repCutOff
    real(dp) :: lcCutOff
    real(dp) :: mCutOff
  end type TCutoffs

  !> Cut off distances for various types of interaction
  type(TCutoffs) :: cutOff

  !> Cut off distance for repulsive interactions
  real(dp) :: repCutOff

  !> Sparse hamiltonian matrix
  real(dp), allocatable :: ham(:,:)

  !> imaginary part of the Hamiltonian
  real(dp), allocatable :: iHam(:,:)

  !> Charge per atomic shell (shell, atom, spin channel)
  real(dp), allocatable :: chargePerShell(:,:,:)

  !> Charge par atom (atom, spin channel)
  real(dp), allocatable :: chargePerAtom(:,:)

  !> sparse overlap
  real(dp), allocatable :: over(:)


  !> nr. of K-points
  integer :: nKPoint

  !> K-points
  real(dp), allocatable :: kPoint(:,:)

  !> weight of the K-Points
  real(dp), allocatable :: KWeight(:)


  !> external pressure if periodic
  real(dp) :: extPressure

  !> Barostat used if MD and periodic
  logical :: tBarostat

  !> Barostat coupling strength
  real(dp) :: BarostatStrength


  !> H and S are real
  logical :: tRealHS


  !> nr. of electrons
  real(dp), allocatable :: nEl(:)

  !> Nr. of all electrons if neutral
  real(dp) :: nEl0


  !> Spin W values
  real(dp), allocatable :: spinW(:,:,:)

  !> Spin orbit constants
  real(dp), allocatable :: xi(:,:)


  !> is this a DFTB+U calculation?
  logical :: tDFTBU

  !> Choice of orbital functional
  integer :: nDFTBUfunc

  !> list of U-J for species
  real(dp), allocatable :: UJ(:,:)

  !> How many U-J for each species
  integer, allocatable :: nUJ(:)

  !> number of l-values of U-J for each block
  integer, allocatable :: niUJ(:,:)

  !> l-values of U-J for each block
  integer, allocatable :: iUJ(:,:,:)


  !> electron temperature
  real(dp) :: tempElec

  !> If K points should filled separately
  logical :: tFillKSep

  !> Fix Fermi energy at specified value
  logical :: tFixEf

  !> Fermi energy per spin
  real(dp), allocatable :: Ef(:)

  !> Can an electronic free energy be correctly defined?
  logical :: tDefinedFreeE

  !> Filling temp updated by MD.
  logical :: tSetFillingTemp

  !> Choice of electron distribution function, defaults to Fermi
  integer :: iDistribFn = fillingTypes%Fermi

  !> atomic kinetic temperature
  real(dp) :: tempAtom

  !> MD stepsize
  real(dp) :: deltaT

  !> maximal number of SCC iterations
  integer :: maxSccIter

  !> Minimal number of SCC iterations
  integer :: minSccIter

  !> is this a spin polarized calculation?
  logical :: tSpin

  !> Number of spin components, 1 is unpolarised, 2 is polarised, 4 is noncolinear / spin-orbit
  integer :: nSpin

  !> is there spin-orbit coupling
  logical :: tSpinOrbit

  !> Use block like dual representation for spin orbit
  logical :: tDualSpinOrbit

  !> Is there a complex hamiltonian contribution in real space
  logical :: tImHam

  !> is this a two component calculation (spin orbit or non-collinear spin)
  logical :: t2Component

  !> Common Fermi level accross spin channels
  logical :: tSpinSharedEf


  !> Geometry optimization needed?
  logical :: isGeoOpt

  !> optimize coordinates inside unit cell (periodic)?
  logical :: tCoordOpt

  !> optimize lattice constants?
  logical :: tLatOpt

  !> Fix angles between lattice vectors when optimizing?
  logical :: tLatOptFixAng

  !> Fix length of specified lattice vectors when optimizing?
  logical :: tLatOptFixLen(3)

  !> Optimise lattice isotropically
  logical :: tLatOptIsotropic

  !> Is this a MD calculation?
  logical :: tMD

  !> Is this a derivatives calc?
  logical :: tDerivs

  !> Do we need Mulliken charges?
  logical :: tMulliken

  !> Electrostatic potentials if requested
  type(TElStatPotentials), allocatable :: esp

  !> Calculate localised orbitals?
  logical :: tLocalise

  !> Do we need to show Mulliken charges?
  logical :: tPrintMulliken

  !> calculate an electric dipole?
  logical :: tDipole

  !> Do we need atom resolved E?
  logical :: tAtomicEnergy

  !> Print out eigenvectors?
  logical :: tPrintEigVecs

  !> Store eigenvectors as a text file
  logical :: tPrintEigVecsTxt

  !> Print eigenvector projections?
  logical :: tProjEigenvecs

  !> Do we need forces?
  logical :: tForces

  !> Is the contribution from an excited state needed for the forces
  logical :: tCasidaForces

  !> are forces being returned
  logical :: tPrintForces

  !> Number of moved atoms
  integer :: nMovedAtom

  !> Index of the moved atoms
  integer, allocatable :: indMovedAtom(:)

  !> Nr. of moved coordinates
  integer :: nMovedCoord

  !> Nr. of geo movements to do
  integer :: nGeoSteps

  !> Index of constrained atoms
  integer, allocatable :: conAtom(:)

  !> Constraint vectors
  real(dp), allocatable :: conVec(:,:)

  !> Pipek-Mezey localisation calculator
  type(TPipekMezey), allocatable :: pipekMezey

  !> use commands from socket communication to control the run
  logical :: tSocket

  !> socket details
#:if WITH_SOCKETS
  type(ipiSocketComm), allocatable :: socket
#:endif

  !> File containing output geometry
  character(lc) :: geoOutFile


  !> Append geometries in the output?
  logical :: tAppendGeo


  !> Only use converged forces if SCC
  logical :: tUseConvergedForces


  !> labels of atomic species
  character(mc), allocatable :: speciesName(:)

  !> General geometry optimizer
  type(TGeoOpt), allocatable :: pGeoCoordOpt

  !> Geometry optimizer for lattice consts
  type(TGeoOpt), allocatable :: pGeoLatOpt


  !> Charge mixer
  type(TMixer), allocatable :: pChrgMixer


  !> MD Framework
  type(TMDCommon), allocatable :: pMDFrame

  !> MD integrator
  type(TMDIntegrator), allocatable :: pMDIntegrator

  !> Temperature profile driver in MD
  type(TTempProfile), allocatable, target :: temperatureProfile

  !> geometry optimiser
  type(TNumDerivs), allocatable, target :: derivDriver

  !> Total charge
  real(dp) :: nrChrg

  !> Spin polarisation
  real(dp) :: nrSpinPol

  !> Is the check-sum for charges read externally to be used?
  logical :: tSkipChrgChecksum

  !> reference neutral atomic occupations
  real(dp), allocatable :: q0(:, :, :)

  !> shell resolved neutral reference
  real(dp), allocatable :: qShell0(:,:)

  !> input charges (for potentials)
  real(dp), allocatable :: qInput(:, :, :)

  !> output charges
  real(dp), allocatable :: qOutput(:, :, :)

  !> input Mulliken block charges (diagonal part == Mulliken charges)
  real(dp), allocatable :: qBlockIn(:, :, :, :)

  !> Output Mulliken block charges
  real(dp), allocatable :: qBlockOut(:, :, :, :)

  !> Imaginary part of input Mulliken block charges
  real(dp), allocatable :: qiBlockIn(:, :, :, :)

  !> Imaginary part of output Mulliken block charges
  real(dp), allocatable :: qiBlockOut(:, :, :, :)

  !> input charges packed into unique equivalence elements
  real(dp), allocatable :: qInpRed(:)

  !> output charges packed into unique equivalence elements
  real(dp), allocatable :: qOutRed(:)

  !> charge differences packed into unique equivalence elements
  real(dp), allocatable :: qDiffRed(:)

  !> Orbital equivalence relations
  integer, allocatable :: iEqOrbitals(:,:,:)

  !> nr. of inequivalent orbitals
  integer :: nIneqOrb

  !> nr. of elements to go through the mixer - may contain reduced orbitals and also orbital blocks
  !> (if tDFTBU or onsite corrections)
  integer :: nMixElements

  !> Orbital equivalency for orbital blocks
  integer, allocatable :: iEqBlockDFTBU(:,:,:,:)

  !> Equivalences for onsite block corrections if needed
  integer, allocatable :: iEqBlockOnSite(:,:,:,:)

  !> Orbital equivalency for orbital blocks with spin-orbit
  integer, allocatable :: iEqBlockDFTBULS(:,:,:,:)

  !> Equivalences for onsite block corrections if needed with spin orbit
  integer, allocatable :: iEqBlockOnSiteLS(:,:,:,:)


  ! External charges

  !> If external charges must be considered
  logical :: tExtChrg

  !> Nr. of external charges
  integer :: nExtChrg

  !> external electric field
  logical :: tEField

  !> Arbitrary external field (including electric)
  logical :: tExtField

  !> field strength
  real(dp) :: EFieldStrength

  !> field direction
  real(dp) :: EfieldVector(3)

  !> time dependent
  logical :: tTDEfield

  !> angular frequency
  real(dp) :: EfieldOmega

  !> phase of field at step 0
  integer :: EfieldPhase


  !> Partial density of states (PDOS) projection regions
  type(TListIntR1) :: iOrbRegion

  !> PDOS region labels
  type(TListCharLc) :: regionLabels

  !> Third order DFTB
  logical :: t3rd

  !> Full 3rd order or only atomic site
  logical :: t3rdFull

  !> data structure for 3rd order
  type(TThirdOrder), allocatable :: thirdOrd

  !> Correction to energy from on-site matrix elements
  real(dp), allocatable :: onSiteElements(:,:,:,:)

  !> Correction to dipole momements on-site matrix elements
  real(dp), allocatable :: onSiteDipole(:,:)

  !> Should block charges be mixed as well as charges
  logical :: tMixBlockCharges

  !> Calculate Casida linear response excitations
  logical :: isLinResp

  !> calculate Z vector for excited properties
  logical :: tLinRespZVect

  !> data type for pp-RPA
  type(TppRPAcal), allocatable :: ppRPA

  !> Print eigenvectors
  logical :: tPrintExcitedEigVecs

  !> data type for linear response
  type(TLinResp), allocatable :: linearResponse

  !> Whether to run a range separated calculation
  logical :: isRangeSep

  !> Range Separation data
  type(TRangeSepFunc), allocatable :: rangeSep

  !> DeltaRho input for calculation of range separated Hamiltonian
  real(dp), allocatable, target :: deltaRhoIn(:)

  !> DeltaRho output from calculation of range separated Hamiltonian
  real(dp), allocatable, target :: deltaRhoOut(:)

  !> Holds change in deltaRho between SCC steps for range separation
  real(dp), allocatable :: deltaRhoDiff(:)

  !> DeltaRho input for range separation in matrix form
  real(dp), pointer :: deltaRhoInSqr(:,:,:) => null()

  !> DeltaRho output from range separation in matrix form
  real(dp), pointer :: deltaRhoOutSqr(:,:,:) => null()

  !> Linear response calculation with range-separated functional
  logical :: isRS_LinResp

  !> If initial charges/dens mtx. from external file.
  logical :: tReadChrg

  !> Whether potential shifts are read from file
  logical :: tReadShifts

  !> Should charges be read in ascii format?
  logical :: tReadChrgAscii

  !> Whether potential shifts are read from file
  logical :: tWriteShifts

  !> should charges written to disc be in ascii or binary format?
  logical :: tWriteChrgAscii

  !> produce tagged output?
  logical :: tWriteAutotest

  !> Produce detailed.xml
  logical :: tWriteDetailedXML

  !> Produce detailed.tag
  logical :: tWriteResultsTag

  !> Produce detailed.out
  logical :: tWriteDetailedOut

  !> Produce band.dat
  logical :: tWriteBandDat

  !> Should HS (square) be printed?
  logical :: tWriteHS

  !> Should HS (sparse) be printed?
  logical :: tWriteRealHS

  !> Program run id
  integer :: runId

  !> Frequency for saving restart info
  integer :: restartFreq

  !> If dispersion should be calculated
  logical :: tDispersion

  !> dispersion data and calculations
  class(TDispersionIface), allocatable :: dispersion

  !> Solvation data and calculations
  class(TSolvation), allocatable :: solvation

  !> Charge Model 5 for printout
  type(TChargeModel5), allocatable :: cm5Cont

  !> Can stress be calculated?
  logical :: tStress

  !> should XLBOMD be used in MD
  logical :: isXlbomd

  !> XLBOMD related parameters
  type(TXLBOMD), allocatable :: xlbomdIntegrator

  !> Differentiation method for (H^0,S)
  type(TNonSccDiff) :: nonSccDeriv

  !> Whether lattice has changed since last geometry iteration
  logical :: tLatticeChanged

  !> Whether atomic coordindates have changed since last geometry iteration
  logical :: tCoordsChanged

  !> Plumed calculator
  type(TPlumedCalc), allocatable :: plumedCalc

  !> Dense matrix descriptor for H and S
  type(TDenseDescr) :: denseDesc

  !> MD velocities
  real(dp), allocatable :: velocities(:,:)

  !> MD velocities for moved atoms
  real(dp), allocatable :: movedVelo(:,:)

  !> MD acceleration for moved atoms
  real(dp), allocatable :: movedAccel(:,:)

  !> Mass of the moved atoms
  real(dp), allocatable :: movedMass(:,:)

  !> Sparse storage of density matrix
  real(dp), allocatable :: rhoPrim(:,:)

  !> Imaginary part of density matrix in sparse storage
  real(dp), allocatable :: iRhoPrim(:,:)

  !> Energy weighted density matrix
  real(dp), allocatable :: ERhoPrim(:)

  !> Non-SCC part of the hamiltonian in sparse storage
  real(dp), allocatable :: h0(:)

  !> electronic filling
  real(dp), allocatable :: filling(:,:,:)

  !> band structure energy
  real(dp), allocatable :: Eband(:)

  !> entropy of electrons at temperature T
  real(dp), allocatable :: TS(:)

  !> zero temperature electronic energy
  real(dp), allocatable :: E0(:)

  !> Square dense hamiltonian storage for cases with k-points
  complex(dp), allocatable :: HSqrCplx(:,:)

  !> Square dense overlap storage for cases with k-points
  complex(dp), allocatable :: SSqrCplx(:,:)

  !> Complex eigenvectors
  complex(dp), allocatable :: eigvecsCplx(:,:,:)

  !> Square dense hamiltonian storage
  real(dp), allocatable :: HSqrReal(:,:)

  !> Square dense overlap storage
  real(dp), allocatable :: SSqrReal(:,:)

  !> Real eigenvectors
  real(dp), allocatable :: eigvecsReal(:,:,:)

  !> Eigenvalues
  real(dp), allocatable :: eigen(:,:,:)

  !> density matrix
  real(dp), allocatable :: rhoSqrReal(:,:,:)

  !> Total energy components
  type(TEnergies) :: energy

  !> Potentials for orbitals
  type(TPotentials) :: potential

  !> Reference external potential (usual provided via API)
  type(TRefExtPot) :: refExtPot

  !> Proxy for querying population dependant external potenials
  type(TQDepExtPotProxy), allocatable :: qDepExtPot

  !> Energy derivative with respect to atomic positions
  real(dp), allocatable :: derivs(:,:)

  !> Forces on any external charges
  real(dp), allocatable :: chrgForces(:,:)

  !> excited state force addition
  real(dp), allocatable :: excitedDerivs(:,:)

  !> dipole moments when available
  real(dp), allocatable :: dipoleMoment(:)

  !> Coordinates to print out
  real(dp), pointer :: pCoord0Out(:,:)

  !> Folded coords (3, nAtom)
  real(dp), allocatable, target :: coord0Fold(:,:)

  !> New coordinates returned by the MD routines
  real(dp), allocatable :: newCoords(:,:)

  !> Orbital angular momentum
  real(dp), allocatable :: orbitalL(:,:,:)

  !> Natural orbitals for excited state density matrix, if requested
  real(dp), allocatable, target :: occNatural(:)

  !> Dynamical (Hessian) matrix
  real(dp), pointer :: pDynMatrix(:,:)

  !> File descriptor for the human readable output
  integer :: fdDetailedOut

  !> File descriptor for extra MD output
  integer :: fdMD

  !> Contains (iK, iS) tuples to be processed in parallel by various processor groups
  type(TParallelKS) :: parallelKS

  !> external electric field
  real(dp) :: Efield(3), absEfield
  !> Electronic structure solver
  type(TElectronicSolver) :: electronicSolver

  !> Are large dense matrices required?
  logical :: tLargeDenseMatrices

  !> derivative of cell volume wrt to lattice vectors, needed for pV term
  real(dp) :: extLatDerivs(3,3)

  !> internal pressure within the cell
  real(dp) :: intPressure

  !> Derivative of total energy with respect to lattice vectors
  !> Sign convention: This is in the uphill energy direction for the lattice vectors (each row
  !> pertaining to a separate lattice vector), i.e. opposite to the force.
  !>
  !> The component of a derivative vector that is orthogonal to the plane containing the other two
  !> lattice vectors will expand (contract) the supercell if it is on the opposite (same) same
  !> side of the plane as its associated lattice vector.
  !>
  !> In the special case of cartesian axis aligned orthorhombic lattice vectors, negative diagonal
  !> elements expand the supercell.
  real(dp) :: totalLatDeriv(3,3)

  !> Stress tensors for various contribution in periodic calculations
  !> Sign convention: Positive diagonal elements expand the supercell
  real(dp) :: totalStress(3,3)

  ! Tagged writer
  type(TTaggedWriter) :: taggedWriter

  private :: createRandomGenerators

  !> Container for the atomistic structure for poisson
  type(TPoissonStructure) :: poissStr

#:if WITH_TRANSPORT
  !> Transport variables
  type(TTransPar) :: transpar
  type(TNEGFInfo) :: ginfo

#:endif

  !> Whether contact Hamiltonians are uploaded
  !> Synonym for G.F. calculation of density
  logical :: tUpload

  !> Whether contact Hamiltonians are computed
  logical :: tContCalc

  !> Whether Poisson solver is invoked
  logical :: tPoisson

  !> Whether recompute Poisson after every SCC
  logical :: tPoissonTwice

  !> Calculate terminal tunneling and current
  logical :: tTunn

  !> True if we use any part of Negf (green solver, landauer etc.)
  logical :: tNegf

  !> Whether local currents are computed
  logical :: tLocalCurrents

  !> True if LDOS is stored on separate files for k-points
  logical :: tWriteLDOS

  !> Labels for LDOS regions, if needed
  character(lc), allocatable :: regionLabelLDOS(:)

  !> True if Tunneling is stored on separate files
  logical :: writeTunn

  !> Holds spin-dependent electrochemical potentials of contacts
  !> This is because libNEGF is not spin-aware
  real(dp), allocatable :: mu(:,:)

  !> Variables for Transport NEGF/Poisson solver
  !> Tunneling, local DOS and current
  real(dp), allocatable :: tunneling(:,:), ldos(:,:), current(:,:)
  real(dp), allocatable :: leadCurrents(:)
  !> Array storing local (bond) currents
  real(dp), allocatable :: lCurrArray(:,:)

  !> Shell-resolved Potential shifts uploaded from contacts
  real(dp), allocatable :: shiftPerLUp(:,:)

  !> Orbital-resolved charges uploaded from contacts
  real(dp), allocatable :: chargeUp(:,:,:)

  !> Shell-resolved block potential shifts uploaded from contacts
  real(dp), allocatable :: shiftBlockUp(:,:,:,:)

  !> Block populations uploaded from contacts
  real(dp), allocatable :: blockUp(:,:,:,:)

  !> Details of energy interval for tunneling used in output
  real(dp) :: Emin, Emax, Estep

  !> Electrostatics type (either gammafunctional or poisson)
  integer :: electrostatics

  !> list of atoms in the central cell (or device region if transport)
  integer, allocatable :: iAtInCentralRegion(:)

  !> Correction for {O,N}-X bonds
  type(THalogenX), allocatable :: halogenXCorrection

  !> All of the excited energies actuall solved by Casida routines (if used)
  real(dp), allocatable :: energiesCasida(:)

  !> data type for REKS
  type(TReksCalc), allocatable :: reks

  !> atomic charge contribution in excited state
  real(dp), allocatable :: dQAtomEx(:)

contains


  !> Initializes the variables in the module based on the parsed input
  subroutine initProgramVariables(input, env)

    !> Holds the parsed input data.
    type(TInputData), intent(inout), target :: input

    !> Environment settings
    type(TEnvironment), intent(inout) :: env

    ! Mixer related local variables
    integer :: nGeneration
    real(dp) :: mixParam

    !> mixer number
    integer :: iMixer

    !> simple mixer (if used)
    type(TSimpleMixer), allocatable :: pSimpleMixer

    !> Anderson mixer (if used)
    type(TAndersonMixer), allocatable :: pAndersonMixer

    !> Broyden mixer (if used)
    type(TBroydenMixer), allocatable :: pBroydenMixer

    !> DIIS mixer (if used)
    type(TDIISMixer), allocatable :: pDIISMixer

    ! Geometry optimizer related local variables

    !> Conjugate gradient driver
    type(TConjGrad), allocatable :: pConjGrad

    !> Steepest descent driver
    type(TSteepDesc), allocatable :: pSteepDesc

    !> Conjugate gradient driver
    type(TConjGrad), allocatable :: pConjGradLat

    !> Steepest descent driver
    type(TSteepDesc), allocatable :: pSteepDescLat

    !> gradient DIIS driver
    type(TDIIS), allocatable :: pDIIS

    !> lBFGS driver for geometry  optimisation
    type(TLbfgs), allocatable :: pLbfgs

    !> lBFGS driver for lattice optimisation
    type(TLbfgs), allocatable :: pLbfgsLat

    ! MD related local variables
    type(TThermostat), allocatable :: pThermostat
    type(TDummyThermostat), allocatable :: pDummyTherm
    type(TAndersenThermostat), allocatable :: pAndersenTherm
    type(TBerendsenThermostat), allocatable :: pBerendsenTherm
    type(TNHCThermostat), allocatable :: pNHCTherm

    type(TVelocityVerlet), allocatable :: pVelocityVerlet
    type(TTempProfile), pointer :: pTempProfile

    real(dp), allocatable :: tmpCoords(:), tmpWeight(:), tmp3Coords(:,:)

    type(TRanlux), allocatable :: randomInit, randomThermostat
    integer :: iSeed

    integer :: ind, ii, jj, kk, iS, iAt, iSp, iSh, iOrb

    ! Dispersion
    type(TDispSlaKirk), allocatable :: slaKirk
    type(TDispUFF), allocatable :: uff
  #:if WITH_DFTD3
    type(TDispDftD3), allocatable :: dftd3
  #:endif
    type(TDispDftD4), allocatable :: dftd4

    ! H5 correction
    type(TH5Corr), allocatable :: pH5Correction
    logical :: tHHRepulsion

    character(lc) :: tmpStr
    integer, allocatable :: tmpir1(:)

    character(lc) :: strTmp, strTmp2

    !> flag to check for first cycle through a loop
    logical :: tFirst

    !> Nr. of Hamiltonians to diagonalise independently
    integer :: nIndepHam

    real(dp) :: rTmp

    !> Flag if some files do exist or not
    logical :: tExist

    ! Damped interactions
    logical, allocatable, target :: tDampedShort(:)
    type(TThirdOrderInp) :: thirdInp

    ! PDOS stuff
    integer :: iReg, nAtomRegion, nOrbRegion, iTmp
    integer, allocatable :: iAtomRegion(:)
    integer :: valshape(1)

    !> Is SCC cycle initialised
    type(TSccInp), allocatable :: sccInp

    !> Used for indexing linear response
    integer :: homoLoc(1)

    !> Whether seed was randomly created
    logical :: tRandomSeed

    !> First guess for nr. of neighbours.
    integer, parameter :: nInitNeighbour = 40

    !> Spin loop index
    integer :: iSpin

    !> Nr. of buffered Cholesky-decompositions
    integer :: nBufferedCholesky

    character(sc), allocatable :: shellNamesTmp(:)

    logical :: tInitialized

    !> Format for two using exponential notation values with units
    character(len=*), parameter :: format2Ue = "(A, ':', T30, E14.6, 1X, A, T50, E14.6, 1X, A)"

    @:ASSERT(input%tInitialized)

    write(stdOut, "(/, A)") "Starting initialization..."
    write(stdOut, "(A80)") repeat("-", 80)

    call env%initGlobalTimer(input%ctrl%timingLevel, "DFTB+ running times", stdOut)
    call env%globalTimer%startTimer(globalTimers%globalInit)

    ! Basic variables
    hamiltonianType = input%ctrl%hamiltonian
    tSccCalc = input%ctrl%tScc
    tDFTBU = input%ctrl%tDFTBU
    tSpin = input%ctrl%tSpin
    nSpin = 1
    if (input%ctrl%reksInp%reksAlg /= reksTypes%noReks) then
      ! REKS follows spin-restricted open-shell scheme so nSpin should be two in the main code, but
      ! some variables such as qOutput should be treated in a restricted scheme. Here nSpin is set
      ! to one and changes to two later in the initialization.
      allocate(reks)
    else if (tSpin) then
      ! unrestricted spin polarisation
      nSpin = 2
    end if
    nIndepHam = nSpin

    tSpinSharedEf = input%ctrl%tSpinSharedEf
    tSpinOrbit = input%ctrl%tSpinOrbit
    tDualSpinOrbit = input%ctrl%tDualSpinOrbit
    t2Component = input%ctrl%t2Component
    isRangeSep = allocated(input%ctrl%rangeSepInp)

    if (t2Component) then
      nSpin = 4
      nIndepHam = 1
    end if

    if (nSpin /= 2 .and. tSpinSharedEf) then
      call error("Colinear spin polarization required for shared Ef over spin channels")
    end if

    nAtom = input%geom%nAtom
    nType = input%geom%nSpecies
    select case(hamiltonianType)
    case default
      call error("Invalid Hamiltonian")
    case(hamiltonianTypes%dftb)
      orb = input%slako%orb
    case(hamiltonianTypes%xtb)
      ! TODO
      call error("xTB calculation currently not supported")
    end select
    nOrb = orb%nOrb
    tPeriodic = input%geom%tPeriodic
    tHelical = input%geom%tHelical

    ! start by assuming stress can be calculated if periodic
    tStress = tPeriodic ! .or. tHelical

    ! Brillouin zone sampling
    if (tPeriodic .or. tHelical) then
      nKPoint = input%ctrl%nKPoint
      allocate(kPoint(size(input%ctrl%KPoint,dim=1), nKPoint))
      allocate(kWeight(nKPoint))
      kPoint(:,:) = input%ctrl%KPoint
      if (sum(input%ctrl%kWeight(:)) < epsilon(1.0_dp)) then
        call error("Sum of k-point weights should be greater than zero!")
      end if
      kWeight(:) = input%ctrl%kWeight / sum(input%ctrl%kWeight)
    else
      nKPoint = 1
      allocate(kPoint(3, nKPoint))
      allocate(kWeight(nKpoint))
      kPoint(:,1) = 0.0_dp
      kWeight(1) = 1.0_dp
    end if

    tRealHS = .true.
    if (tPeriodic .or. tHelical) then
      if ( size(kPoint,dim=2) == 1 .and. all(kPoint(:, 1) == 0.0_dp)) then
        tRealHS = .true.
      else
        tRealHS = .false.
      end if
    end if

  #:if WITH_MPI

    if (input%ctrl%parallelOpts%nGroup > nIndepHam * nKPoint) then
      write(stdOut, *)"Parallel groups only relevant for tasks split over sufficent spins and/or&
          & k-points"
      write(tmpStr,"('Nr. groups:',I4,', Nr. indepdendent spins times k-points:',I4)")&
          & input%ctrl%parallelOpts%nGroup, nIndepHam * nKPoint
      call error(trim(tmpStr))
    end if

    call env%initMpi(input%ctrl%parallelOpts%nGroup)
  #:endif


  #:if WITH_SCALAPACK
    call initScalapack(input%ctrl%parallelOpts%blacsOpts, nAtom, nOrb, t2Component, env)
  #:endif
    call TParallelKS_init(parallelKS, env, nKPoint, nIndepHam)

    sccTol = input%ctrl%sccTol
    tShowFoldedCoord = input%ctrl%tShowFoldedCoord
    if (tShowFoldedCoord .and. .not. (tPeriodic .or. tHelical)) then
      call error("Folding coordinates back into the central cell is meaningless for molecular&
          & boundary conditions!")
    end if
    tFracCoord = input%geom%tFracCoord

    if (tSccCalc) then
      maxSccIter = input%ctrl%maxIter
    else
      maxSccIter = 1
    end if
    if (maxSccIter < 1) then
      call error("SCC iterations must be larger than 0")
    end if

    tWriteHS = input%ctrl%tWriteHS
    tWriteRealHS = input%ctrl%tWriteRealHS

    if (tPeriodic) then
      tLatticeChanged = .true.
      allocate(latVec(3, 3))
      @:ASSERT(all(shape(input%geom%latVecs) == shape(latVec)))
      latVec(:,:) = input%geom%latVecs(:,:)
      allocate(origin(3))
      origin(:) = input%geom%origin
      allocate(recVec(3, 3))
      allocate(invLatVec(3, 3))
      invLatVec = latVec(:,:)
      call matinv(invLatVec)
      invLatVec = reshape(invLatVec, (/3, 3/), order=(/2, 1/))
      recVec = 2.0_dp * pi * invLatVec
      CellVol = abs(determinant33(latVec))
      recCellVol = abs(determinant33(recVec))
    else if (tHelical) then
      origin = input%geom%origin
      latVec = input%geom%latVecs(:,:)
      allocate(recVec(1, 1))
      recVec = 1.0_dp / latVec(1,1)
      allocate(invLatVec(0, 0))
    else
      allocate(latVec(0, 0))
      allocate(origin(0))
      allocate(recVec(0, 0))
      allocate(invLatVec(0, 0))
      CellVol = 0.0_dp
      recCellVol = 0.0_dp
      tLatticeChanged = .false.
    end if

    select case(hamiltonianType)
    case default
      call error("Invalid Hamiltonian")
    case(hamiltonianTypes%dftb)
      ! Slater-Koster tables
      skHamCont = input%slako%skHamCont
      skOverCont = input%slako%skOverCont
      pRepCont = input%slako%repCont

      allocate(atomEigVal(orb%mShell, nType))
      @:ASSERT(size(input%slako%skSelf, dim=1) == orb%mShell)
      @:ASSERT(size(input%slako%skSelf, dim=2) == size(atomEigVal, dim=2))
      atomEigVal(:,:) = input%slako%skSelf(1:orb%mShell, :)

      @:ASSERT(size(input%slako%skOcc, dim=1) >= orb%mShell)
      @:ASSERT(size(input%slako%mass) == nType)
      allocate(speciesMass(nType))
      speciesMass(:) = input%slako%mass(:)
    case(hamiltonianTypes%xtb)
      ! TODO
      call error("xTB calculation currently not supported")
    end select

    ! Spin W's !'
    if (allocated(input%ctrl%spinW)) then
      allocate(spinW(orb%mShell, orb%mShell, nType))
      spinW(:,:,:) = 0.0_dp
      do iSp = 1, nType
        do jj = 1, orb%nShell(iSp)
          do kk = 1, orb%nShell(iSp)
            spinW(jj, kk, iSp) = input%ctrl%spinW(jj, kk, iSp)
          end do
        end do
      end do
    end if

    if (tSpinOrbit) then
      allocate(xi(orb%mShell,nType))
      xi(:,:) = 0.0_dp
      do iSp=1,nType
        do jj=1, orb%nShell(iSp)
          xi(jj,iSp)=input%ctrl%xi(jj,iSp)
        end do
      end do
    end if

    ! on-site corrections
    if (allocated(input%ctrl%onSiteElements)) then
      allocate(onSiteElements(orb%mShell, orb%mShell, 2, nType))
      onSiteElements(:,:,:,:) = input%ctrl%onSiteElements(:,:,:,:)
    end if

    tMixBlockCharges = tDFTBU .or. allocated(onSiteElements)

    ! DFTB+U parameters
    if (tDFTBU) then
      nDFTBUfunc = input%ctrl%DFTBUfunc
      allocate(UJ(size(input%ctrl%UJ,dim=1),size(input%ctrl%UJ,dim=2)))
      allocate(nUJ(size(input%ctrl%nUJ)))
      allocate(niUJ(size(input%ctrl%niUJ,dim=1),size(input%ctrl%niUJ,dim=2)))
      allocate(iUJ(size(input%ctrl%iUJ,dim=1), size(input%ctrl%iUJ,dim=2),&
          & size(input%ctrl%iUJ,dim=3)))

      UJ(:,:) = input%ctrl%UJ(:,:)
      nUJ(:) = input%ctrl%nUJ(:)
      niUJ(:,:) = input%ctrl%niUJ(:,:)
      iUJ(:,:,:) = input%ctrl%iUJ(:,:,:)
      do iSp = 1, nType
        do jj = 1, nUJ(iSp)
          if (niUJ(jj,iSp)>1) then
            call heap_sort(iUJ(1:niUJ(jj,iSp),jj,iSp))
          end if
        end do
      end do
    else
      allocate(UJ(0,0))
      allocate(nUJ(0))
      allocate(niUJ(0,0))
      allocate(iUJ(0,0,0))
    end if

    select case(hamiltonianType)
    case default
      call error("Invalid Hamiltonian")
    case(hamiltonianTypes%dftb)
      ! Cut-offs for SlaKo, repulsive
      cutOff%skCutOff = max(getCutOff(skHamCont), getCutOff(skOverCont))
      cutOff%repCutOff = getCutOff(pRepCont)
      cutOff%mCutOff = maxval([cutOff%skCutOff, cutOff%repCutOff])
    case(hamiltonianTypes%xtb)
      ! TODO
      call error("xTB calculation currently not supported")
    end select

    ! Get species names and output file
    geoOutFile = input%ctrl%outFile
    allocate(speciesName(size(input%geom%speciesNames)))
    speciesName(:) = input%geom%speciesNames(:)

    do iSp = 1, nType
      do jj = iSp+1, nType
        if (speciesName(iSp) == speciesName(jj)) then
          write(tmpStr,"('Duplicate identical species labels in the geometry: ',A)")speciesName(iSp)
          call error(tmpStr)
        end if
      end do
    end do

    ! Initialise the SCC module (the two copies of the Hubbard Us are rather
    ! artifical, since the copy for the main program is only used for dumping
    ! into the tagged format for autotest)
    allocate(hubbU(orb%mShell, nType))

    select case(hamiltonianType)
    case default
      call error("Invalid Hamiltonian")
    case(hamiltonianTypes%dftb)
      @:ASSERT(size(input%slako%skHubbU, dim=1) >= orb%mShell)
      @:ASSERT(size(input%slako%skHubbU, dim=2) == nType)
      hubbU(:,:) = input%slako%skHubbU(1:orb%mShell, :)
    case(hamiltonianTypes%xtb)
      ! TODO
      call error("xTB calculation currently not supported")
    end select

    if (allocated(input%ctrl%hubbU)) then
      where (input%ctrl%hubbU > 0.0_dp)
        hubbU = input%ctrl%hubbU
      end where
    end if

    tPoisson = input%ctrl%tPoisson

    if (tSccCalc) then
      allocate(sccInp)
      allocate(sccCalc)
      sccInp%orb => orb

      sccInp%hasExternalShifts = tPoisson

      if (tPeriodic) then
        sccInp%latVecs = latVec
        sccInp%recVecs = recVec
        sccInp%volume = CellVol
      else if (tHelical) then
        call error("Scc calculations not currently supported for helical boundary conditions")
      end if
      sccInp%hubbU = hubbU
      allocate(tDampedShort(nType))
      if (input%ctrl%tDampH) then
        tDampedShort = (speciesMass < 3.5_dp * amu__au)
        !tDampedShort(:) = (speciesName == "H" .or. speciesName == "h")
      else
        tDampedShort(:) = .false.
      end if
      sccInp%tDampedShort = tDampedShort
      sccInp%dampExp = input%ctrl%dampExp

      ! H5 correction
      if (input%ctrl%h5SwitchedOn) then
        if (.not. any(speciesMass < 3.5_dp * amu__au)) then
          call error("H5 correction used without H atoms present")
        end if
        if (any(tDampedShort)) then
          call error("H5 correction is not compatible with X-H damping")
        end if
        allocate(pH5Correction)
        call H5Corr_init(pH5Correction, speciesName, input%ctrl%h5RScale, input%ctrl%h5WScale,&
            & input%ctrl%h5ElementPara)
        sccInp%h5Correction = pH5Correction
      end if

      nExtChrg = input%ctrl%nExtChrg
      tExtChrg = (nExtChrg > 0)
      if (tExtChrg) then
        if (.not.tSccCalc) then
          call error("External charges can only be used in an SCC calculation")
        end if
        tStress = .false. ! Stress calculations not allowed
        @:ASSERT(size(input%ctrl%extChrg, dim=1) == 4)
        @:ASSERT(size(input%ctrl%extChrg, dim=2) == nExtChrg)
        sccInp%extCharges = input%ctrl%extChrg
        if (allocated(input%ctrl%extChrgBlurWidth)) then
          sccInp%blurWidths = input%ctrl%extChrgblurWidth
          if (any(sccInp%blurWidths < 0.0_dp)) then
            call error("Gaussian blur widths for charges may not be negative")
          end if
        end if
      end if
      if (allocated(input%ctrl%chrgConstr)) then
        @:ASSERT(all(shape(input%ctrl%chrgConstr) == (/ nAtom, 2 /)))
        if (any(abs(input%ctrl%chrgConstr(:,2)) > epsilon(1.0_dp))) then
          sccInp%chrgConstraints = input%ctrl%chrgConstr
        end if
      end if

      if (allocated(input%ctrl%thirdOrderOn)) then
        @:ASSERT(tSccCalc)
        @:ASSERT(all(shape(input%ctrl%thirdOrderOn) == (/ nAtom, 2 /)))
        sccInp%thirdOrderOn = input%ctrl%thirdOrderOn
      end if

      sccInp%coulombInput%ewaldAlpha = input%ctrl%ewaldAlpha
      sccInp%coulombInput%tolEwald = input%ctrl%tolEwald
      call initialize(sccCalc, env, sccInp)
      deallocate(sccInp)

      ! Longest cut-off including the softening part of gamma
      cutOff%mCutOff = max(cutOff%mCutOff, sccCalc%getCutOff())

      if (input%ctrl%t3rd .and. input%ctrl%tShellResolved) then
        call error("Onsite third order DFTB only compatible with shell non-resolved SCC")
      end if

      ! Initialize full 3rd order module
      t3rd = input%ctrl%t3rd
      t3rdFull = input%ctrl%t3rdFull
      if (t3rdFull) then
        @:ASSERT(tSccCalc)
        thirdInp%orb => orb
        thirdInp%hubbUs = hubbU
        thirdInp%hubbUDerivs = input%ctrl%hubDerivs
        allocate(thirdInp%damped(nType))
        thirdInp%damped(:) = tDampedShort
        thirdInp%dampExp = input%ctrl%dampExp
        thirdInp%shellResolved = input%ctrl%tShellResolved
        allocate(thirdOrd)
        call ThirdOrder_init(thirdOrd, thirdInp)
        cutOff%mCutOff = max(cutOff%mCutOff, thirdOrd%getCutOff())
      end if
    end if

    ! Initial coordinates
    allocate(coord0(3, nAtom))
    @:ASSERT(all(shape(coord0) == shape(input%geom%coords)))
    coord0(:,:) = input%geom%coords(:,:)

    tCoordsChanged = .true.

    allocate(species0(nAtom))
    @:ASSERT(all(shape(species0) == shape(input%geom%species)))
    species0(:) = input%geom%species(:)

    #:block DEBUG_CODE
    call inputCoherenceCheck(env, nAtom, coord0, speciesName, species0, tSccCalc)
    #:endblock DEBUG_CODE

    if (input%ctrl%tHalogenX) then
      if (.not. (t3rd .or. t3rdFull)) then
        call error("Halogen correction only fitted for 3rd order models")
      end if
      if (tPeriodic) then
        call error("Halogen correction was not fitted in periodic systems in original paper")
      end if
      allocate(halogenXCorrection)
      call THalogenX_init(halogenXCorrection, species0, speciesName)
    end if

    allocate(referenceN0(orb%mShell, nType))
    allocate(mass(nAtom))
    mass = speciesMass(species0)
    if (allocated(input%ctrl%masses)) then
      @:ASSERT(size(input%ctrl%masses) == nAtom)
      where (input%ctrl%masses >= 0.0_dp)
        mass = input%ctrl%masses
      end where
    end if

    if (tPeriodic) then
      ! Make some guess for the nr. of all interacting atoms
      nAllAtom = int((real(nAtom, dp)**(1.0_dp/3.0_dp) + 3.0_dp)**3)
    else if (tHelical) then
      ! 1D system, so much lower number of initial interactions
      nAllAtom = nAtom + 3
      if (size(latVec,dim=1)==3) then
        nAllAtom = nAllAtom * nint(latVec(3,1))
      end if
    else
      nAllAtom = nAtom
    end if
    allocate(coord(3, nAllAtom))
    allocate(species(nAllAtom))
    allocate(img2CentCell(nAllAtom))
    allocate(iCellVec(nAllAtom))

    ! Intialize Hamilton and overlap
    tImHam = tDualSpinOrbit .or. (tSpinOrbit .and. tDFTBU) ! .or. tBField
    if (tSccCalc .and. .not.allocated(reks)) then
      allocate(chargePerShell(orb%mShell,nAtom,nSpin))
    else
      allocate(chargePerShell(0,0,0))
    end if
    if (.not.allocated(reks)) then
      allocate(ham(0, nSpin))
    end if
    if (tImHam) then
      allocate(iHam(0, nSpin))
    end if
    allocate(over(0))
    allocate(iSparseStart(0, nAtom))

    if (nSpin == 4) then
      allocate(nEl(1))
      allocate(Ef(1))
    else
      allocate(nEl(nSpin))
      allocate(Ef(nSpin))
    end if

    iDistribFn = input%ctrl%iDistribFn
    tempElec = input%ctrl%tempElec

    tFixEf = input%ctrl%tFixEf
    if (allocated(input%ctrl%Ef)) then
      Ef(:) = input%ctrl%Ef
    else
      Ef(:) = 0.0_dp
    end if
    tSetFillingTemp = input%ctrl%tSetFillingTemp
    tFillKSep = input%ctrl%tFillKSep
    tempAtom = input%ctrl%tempAtom
    deltaT = input%ctrl%deltaT

    ! Orbital equivalency relations
    call setEquivalencyRelations(species0, sccCalc, orb, onSiteElements, iEqOrbitals, &
         & iEqBlockDFTBU, iEqBlockOnSite, iEqBlockDFTBULS, iEqBlockOnSiteLS, nIneqOrb, nMixElements)

    ! Initialize mixer
    ! (at the moment, the mixer does not need to know about the size of the
    ! vector to mix.)
    if (tSccCalc .and. .not.allocated(reks)) then
      allocate(pChrgMixer)
      iMixer = input%ctrl%iMixSwitch
      nGeneration = input%ctrl%iGenerations
      mixParam = input%ctrl%almix
      select case (iMixer)
      case (mixerTypes%simple)
        allocate(pSimplemixer)
        call init(pSimpleMixer, mixParam)
        call init(pChrgMixer, pSimpleMixer)
      case (mixerTypes%anderson)
        allocate(pAndersonMixer)
        if (input%ctrl%andersonNrDynMix > 0) then
          call init(pAndersonMixer, nGeneration, mixParam, input%ctrl%andersonInitMixing,&
              & input%ctrl%andersonDynMixParams, input%ctrl%andersonOmega0)
        else
          call init(pAndersonMixer, nGeneration, mixParam, input%ctrl%andersonInitMixing,&
              & omega0=input%ctrl%andersonOmega0)
        end if
        call init(pChrgMixer, pAndersonMixer)
      case (mixerTypes%broyden)
        allocate(pBroydenMixer)
        call init(pBroydenMixer, maxSccIter, mixParam, input%ctrl%broydenOmega0,&
            & input%ctrl%broydenMinWeight, input%ctrl%broydenMaxWeight, input%ctrl%broydenWeightFac)
        call init(pChrgMixer, pBroydenMixer)
      case(mixerTypes%diis)
        allocate(pDIISMixer)
        call init(pDIISMixer,nGeneration, mixParam, input%ctrl%tFromStart)
        call init(pChrgMixer, pDIISMixer)
      case default
        call error("Unknown charge mixer type.")
      end select
    end if

    ! initialise in cases where atoms move
    isGeoOpt = input%ctrl%isGeoOpt
    tCoordOpt = input%ctrl%tCoordOpt
    tLatOpt = (input%ctrl%tLatOpt .and. tPeriodic)
    if (tLatOpt) then
      if (tExtChrg) then
        ! Stop as not sure, what to do with the coordinates of the
        ! external charges, when the lattice changes.
        call error("External charges and lattice optimisation can not be used together.")
      end if
    end if
    if (tLatOpt) then
      tLatOptFixAng = input%ctrl%tLatOptFixAng
      tLatOptFixLen = input%ctrl%tLatOptFixLen
      tLatOptIsotropic = input%ctrl%tLatOptIsotropic
      if (tLatOptFixAng .or. any(tLatOptFixLen) .or. tLatOptIsotropic) then
        origLatVec(:,:) = latVec(:,:)
        do ii = 1, 3
           normOrigLatVec(:,ii) = origLatVec(:,ii) / sqrt(sum(origLatVec(:,ii)**2))
        end do
      end if
    end if
    extPressure = input%ctrl%pressure
    tBarostat = input%ctrl%tBarostat
    BarostatStrength = input%ctrl%BarostatStrength

  #:if WITH_SOCKETS
    tSocket = allocated(input%ctrl%socketInput)
    if (tSocket) then
      input%ctrl%socketInput%nAtom = nAtom
      call initSocket(env, input%ctrl%socketInput, tPeriodic, coord0, latVec, socket,&
          & tCoordsChanged, tLatticeChanged)
      tForces = .true.
      isGeoOpt = .false.
      tMD = .false.
    end if
  #:else
    tSocket = .false.
  #:endif

    tAppendGeo = input%ctrl%tAppendGeo
    tUseConvergedForces = (input%ctrl%tConvrgForces .and. tSccCalc) ! no point if not SCC
    tMD = input%ctrl%tMD
    tDerivs = input%ctrl%tDerivs
    tPrintMulliken = input%ctrl%tPrintMulliken
    tEField = input%ctrl%tEfield ! external electric field
    tExtField = tEField
    tMulliken = input%ctrl%tMulliken .or. tPrintMulliken .or. tExtField .or. tFixEf .or. isRangeSep
    tAtomicEnergy = input%ctrl%tAtomicEnergy
    tPrintEigVecs = input%ctrl%tPrintEigVecs
    tPrintEigVecsTxt = input%ctrl%tPrintEigVecsTxt

    tPrintForces = input%ctrl%tPrintForces
    tForces = input%ctrl%tForces .or. tPrintForces
    isLinResp = input%ctrl%lrespini%tInit
    if (isLinResp) then
      allocate(linearResponse)
    end if

    select case(hamiltonianType)
    case default
      call error("Invalid Hamiltonian")
    case(hamiltonianTypes%dftb)
      referenceN0(:,:) = input%slako%skOcc(1:orb%mShell, :)
    case(hamiltonianTypes%xtb)
      ! TODO
      call error("xTB calculation currently not supported")
    end select

    nrChrg = input%ctrl%nrChrg
    nrSpinPol = input%ctrl%nrSpinPol

    if (isLinResp) then
      allocate(dQAtomEx(nAtom))
      dQAtomEx(:) = 0.0_dp
    end if

    call initializeReferenceCharges(species0, referenceN0, orb, input%ctrl%customOccAtoms, &
         & input%ctrl%customOccFillings, q0, qShell0)
    call setNElectrons(q0, nrChrg, nrSpinPol, nEl, nEl0)

    if (tForces) then
      tCasidaForces = input%ctrl%tCasidaForces
    else
      tCasidaForces = .false.
    end if
    if (tSccCalc) then
      forceType = input%ctrl%forceType
    else
      if (input%ctrl%forceType /= forceTypes%orig) then
        call error("Invalid force evaluation method for non-SCC calculations.")
      end if
    end if
    if (forceType == forceTypes%dynamicT0 .and. tempElec > minTemp) then
       call error("This ForceEvaluation method requires the electron temperature to be zero")
    end if
    if (tForces) then
      select case(input%ctrl%iDerivMethod)
      case (1)
        ! set step size from input
        if (input%ctrl%deriv1stDelta < epsilon(1.0_dp)) then
          write(tmpStr, "(A,E12.4)") 'Too small value for finite difference step :',&
              & input%ctrl%deriv1stDelta
          call error(tmpStr)
        end if
        call NonSccDiff_init(nonSccDeriv, diffTypes%finiteDiff, input%ctrl%deriv1stDelta)
      case (2)
        call NonSccDiff_init(nonSccDeriv, diffTypes%richardson)
      end select
    end if

    call getDenseDescCommon(orb, nAtom, t2Component, denseDesc)

    call ensureSolverCompatibility(input%ctrl%solver%iSolver, tSpin, kPoint, tForces,&
        & input%ctrl%parallelOpts, nIndepHam, tempElec)
    if (tRealHS) then
      nBufferedCholesky = 1
    else
      nBufferedCholesky = parallelKS%nLocalKS
    end if
    call TElectronicSolver_init(electronicSolver, input%ctrl%solver%iSolver, nBufferedCholesky)

    if (electronicSolver%isElsiSolver) then
      @:ASSERT(parallelKS%nLocalKS == 1)

      if (input%ctrl%parallelOpts%nGroup /= nIndepHam * nKPoint) then
        if (nSpin == 2) then
          write(tmpStr, "(A,I0,A,I0,A)")"ELSI solvers require as many groups as spin and k-point&
              & combinations. There are ", nIndepHam * nKPoint, " spin times k-point combinations&
              & and ", input%ctrl%parallelOpts%nGroup, " groups"
        else
          write(tmpStr, "(A,I0,A,I0,A)")"ELSI solvers require as many groups as k-points. There&
              & are ", nIndepHam * nKPoint, " k-points and ", input%ctrl%parallelOpts%nGroup,&
              & " groups"
        end if
        call error(tmpStr)
      end if

      #:if WITH_OMP
        if (omp_get_max_threads() > 1) then
          call error("The ELSI-solvers should not be run with multiple threads. Set the&
              & environment variable OMP_NUM_THREADS to 1 in order to disable multi-threading.")
        end if
      #:endif

      if (tSpinOrbit .and. .not.&
          & any(electronicSolver%iSolver==[electronicSolverTypes%omm,electronicSolverTypes%elpa]))&
          & then
        call error("Only the ELSI libOMM and ELPA solvers are suitable for spin orbit at the&
            & moment")
      end if

      ! Would be using the ELSI matrix writing mechanism, so set this as always false
      tWriteHS = .false.
      call TElsiSolver_init(electronicSolver%elsi, input%ctrl%solver%elsi, env, denseDesc%fullSize,&
          & nEl, iDistribFn, nSpin, parallelKS%localKS(2, 1), nKpoint, parallelKS%localKS(1, 1),&
          & kWeight(parallelKS%localKS(1, 1)), input%ctrl%tWriteHS)
    end if

    if (forceType /= forceTypes%orig .and. .not. electronicSolver%providesEigenvals) then
      call error("Alternative force evaluation methods are not supported by this electronic&
          & solver.")
    end if

  #:if WITH_TRANSPORT
    ! whether tunneling is computed
    tTunn = input%ginfo%tundos%defined
    ! whether local currents are computed
    tLocalCurrents = input%ginfo%greendens%doLocalCurr

    ! Do we use any part of negf (solver, tunnelling etc.)?
    tNegf = (electronicSolver%iSolver == electronicSolverTypes%GF) .or. tTunn .or. tLocalCurrents

  #:else

    tTunn = .false.
    tNegf = .false.

  #:endif

    ! temporary disables for various issues with NEGF
    if (tNegf) then
      if (tSpin) then
        call error("Spin polarization temporarily disabled for transport calculations.")
      end if
      if (tExtChrg) then
        call error("External charges temporarily disabled for transport calculations&
            & (electrostatic gates are available).")
      end if
    #:if WITH_TRANSPORT
      if (isRangeSep .and. transpar%nCont > 0) then
        call error("Range separated calculations do not work with transport calculations yet")
      end if
    #:endif
    end if


    ! requires stress to already be possible and it being a periodic calculation
    ! with forces
    tStress = (tPeriodic .and. tForces .and. .not.tNegf .and. tStress)

    nMovedAtom = input%ctrl%nrMoved
    nMovedCoord = 3 * nMovedAtom

    if (input%ctrl%maxRun == -1) then
      nGeoSteps = huge(1) - 1
      ! Workaround:PGI 17.10 -> do i = 0, huge(1) executes 0 times
      ! nGeoSteps = huge(1)
    else
      nGeoSteps = input%ctrl%maxRun
    end if

    if (nMovedAtom > 0) then
      allocate(indMovedAtom(size(input%ctrl%indMovedAtom)))
      indMovedAtom(:) = input%ctrl%indMovedAtom(:)
    else
      allocate(indMovedAtom(0))
    end if

    allocate(pGeoCoordOpt)
    if (tCoordOpt) then
      allocate(tmpCoords(nMovedCoord))
      tmpCoords(1:nMovedCoord) = reshape(coord0(:, indMovedAtom), (/ nMovedCoord /))
      select case (input%ctrl%iGeoOpt)
      case(geoOptTypes%steepestDesc)
        allocate(tmpWeight(nMovedCoord))
        tmpWeight(1:nMovedCoord) = 0.5_dp * deltaT**2 / reshape(spread(mass(indMovedAtom), 1, 3),&
            & (/nMovedCoord/))
        allocate(pSteepDesc)
        call init(pSteepDesc, size(tmpCoords), input%ctrl%maxForce, input%ctrl%maxAtomDisp,&
            & tmpWeight )
        deallocate(tmpWeight)
        call init(pGeoCoordOpt, pSteepDesc)
      case (geoOptTypes%conjugateGrad)
        allocate(pConjGrad)
        call init(pConjGrad, size(tmpCoords), input%ctrl%maxForce, input%ctrl%maxAtomDisp)
        call init(pGeoCoordOpt, pConjGrad)
      case (geoOptTypes%diis)
        allocate(pDIIS)
        call init(pDIIS, size(tmpCoords), input%ctrl%maxForce, input%ctrl%deltaGeoOpt,&
            & input%ctrl%iGenGeoOpt)
        call init(pGeoCoordOpt, pDIIS)
      case (geoOptTypes%lbfgs)
        allocate(pLbfgs)
        call TLbfgs_init(pLbfgs, size(tmpCoords), input%ctrl%maxForce, tolSameDist,&
            & input%ctrl%maxAtomDisp, input%ctrl%lbfgsInp%memory)
        call init(pGeoCoordOpt, pLbfgs)
      end select
      call reset(pGeoCoordOpt, tmpCoords)
    end if

    allocate(pGeoLatOpt)
    if (tLatOpt) then
      select case (input%ctrl%iGeoOpt)
      case(geoOptTypes%steepestDesc)
        allocate(tmpWeight(9))
        tmpWeight = 1.0_dp
        allocate(pSteepDescLat)
        call init(pSteepDescLat, 9, input%ctrl%maxForce, input%ctrl%maxLatDisp, tmpWeight)
        deallocate(tmpWeight)
        call init(pGeoLatOpt, pSteepDescLat)
      case(geoOptTypes%conjugateGrad, geoOptTypes%diis) ! use CG lattice for both DIIS and CG
        allocate(pConjGradLat)
        call init(pConjGradLat, 9, input%ctrl%maxForce, input%ctrl%maxLatDisp)
        call init(pGeoLatOpt, pConjGradLat)
      case (geoOptTypes%LBFGS)
        allocate(pLbfgsLat)
        call TLbfgs_init(pLbfgsLat, 9, input%ctrl%maxForce, tolSameDist, input%ctrl%maxLatDisp,&
            & input%ctrl%lbfgsInp%memory)
        call init(pGeoLatOpt, pLbfgsLat)
      end select
      if (tLatOptIsotropic ) then
        ! optimization uses scaling factor of unit cell
        call reset(pGeoLatOpt, (/1.0_dp,0.0_dp,0.0_dp,0.0_dp,0.0_dp,0.0_dp,0.0_dp,0.0_dp,0.0_dp/))
      else if (tLatOptFixAng) then
        ! optimization uses scaling factor of lattice vectors
        call reset( pGeoLatOpt, (/1.0_dp,1.0_dp,1.0_dp,0.0_dp,0.0_dp,0.0_dp,0.0_dp,0.0_dp,0.0_dp/))
      else
        call reset( pGeoLatOpt, reshape(latVec, (/ 9 /)) )
      end if
    end if

    if (.not.(isGeoOpt.or.tMD.or.tSocket)) then
      nGeoSteps = 0
    end if

    if (tSocket .and. tHelical) then
      call error("The socket protocol does not understand helical geometries")
    end if

    ! Initialize constraints
    if (input%ctrl%nrConstr > 0) then
      allocate(conAtom(input%ctrl%nrConstr))
      allocate(conVec(3, input%ctrl%nrConstr))
      conAtom(:) = input%ctrl%conAtom
      conVec(:,:) = input%ctrl%conVec
      do ii = 1, input%ctrl%nrConstr
        conVec(:,ii) = conVec(:,ii) / sqrt(sum(conVec(:,ii)**2))
      end do
    end if

    ! Dispersion
    tHHRepulsion = .false.
    tDispersion = allocated(input%ctrl%dispInp)
    if (tDispersion) then
      if (tHelical) then
        call error("Dispersion not currently supported for helical boundary conditions")
      end if
      if (allocated(input%ctrl%dispInp%slakirk)) then

        tStress = .false.
        if (tLatOpt) then
          call error("Sorry, lattice optimisation and Slater-Kirkwood type dispersion can not be&
              & used together")
        end if
        if (tBarostat) then
          call error("Sorry, barostatic MD and Slater-Kirkwood type dispersion can not be used&
              & together")
        end if
        allocate(slaKirk)
        if (tPeriodic) then
          call DispSlaKirk_init(slaKirk, input%ctrl%dispInp%slakirk, latVec)
        else if (tHelical) then
          call error("Slater-Kirkwood incompatible with helical boundary conditions")
        else
          call DispSlaKirk_init(slaKirk, input%ctrl%dispInp%slakirk)
        end if
        call move_alloc(slaKirk, dispersion)

      elseif (allocated(input%ctrl%dispInp%uff)) then
        allocate(uff)
        if (tPeriodic) then
          call DispUff_init(uff, input%ctrl%dispInp%uff, nAtom, species0, latVec)
        else
          call DispUff_init(uff, input%ctrl%dispInp%uff, nAtom)
        end if
        call move_alloc(uff, dispersion)

    #:if WITH_DFTD3
      elseif (allocated(input%ctrl%dispInp%dftd3)) then
        allocate(dftd3)
        tHHRepulsion = input%ctrl%dispInp%dftd3%hhrepulsion
        if (tHHRepulsion .and. .not. any(speciesMass < 3.5_dp * amu__au)) then
          call error("H-H repulsion correction used without H atoms present")
        end if
        if (tPeriodic) then
          call DispDftD3_init(dftd3, input%ctrl%dispInp%dftd3, nAtom, species0, speciesName, latVec)
        else
          call DispDftD3_init(dftd3, input%ctrl%dispInp%dftd3, nAtom, species0, speciesName)
        end if
        call move_alloc(dftd3, dispersion)
    #:endif
      else if (allocated(input%ctrl%dispInp%dftd4)) then
        allocate(dftd4)
        if (tPeriodic) then
          call init(dftd4, input%ctrl%dispInp%dftd4, nAtom, species0, speciesName, latVec)
        else
          call init(dftd4, input%ctrl%dispInp%dftd4, nAtom, species0, speciesName)
        end if
        call move_alloc(dftd4, dispersion)
      end if
      cutOff%mCutOff = max(cutOff%mCutOff, dispersion%getRCutOff())
    end if

    if (allocated(input%ctrl%solvInp)) then
      if (allocated(input%ctrl%solvInp%GBInp)) then
        if (tPeriodic) then
          call createSolvationModel(solvation, input%ctrl%solvInp%GBInp, &
              & nAtom, species0, speciesName, latVec)
        else
          call createSolvationModel(solvation, input%ctrl%solvInp%GBInp, &
              & nAtom, species0, speciesName)
        end if
      else if (allocated(input%ctrl%solvInp%SASAInp)) then
        if (tPeriodic) then
          call createSolvationModel(solvation, input%ctrl%solvInp%SASAInp, &
              & nAtom, species0, speciesName, latVec)
        else
          call createSolvationModel(solvation, input%ctrl%solvInp%SASAInp, &
              & nAtom, species0, speciesName)
        end if
      end if
      if (.not.allocated(solvation)) then
        call error("Could not initialize solvation model!")
      end if
      cutOff%mCutOff = max(cutOff%mCutOff, solvation%getRCutOff())
    end if

    if (allocated(halogenXCorrection)) then
      cutOff%mCutOff = max(cutOff%mCutOff, halogenXCorrection%getRCutOff())
    end if

    if (input%ctrl%nrChrg == 0.0_dp .and. .not.(tPeriodic.or.tHelical) .and. tMulliken) then
      tDipole = .true.
    else
      tDipole = .false.
    end if

    if (tMulliken) then
      if (allocated(input%ctrl%cm5Input)) then
        allocate(cm5Cont)
        if (tPeriodic) then
          call TChargeModel5_init(cm5Cont, input%ctrl%cm5Input, input%geom%nAtom, &
              & input%geom%speciesNames, .false., input%geom%latVecs)
        else
          call TChargeModel5_init(cm5Cont, input%ctrl%cm5Input, input%geom%nAtom, &
              & input%geom%speciesNames, .false.)
        end if
        cutOff%mCutOff = max(cutOff%mCutOff, cm5Cont%getRCutOff())
     end if
    end if

    if (allocated(input%ctrl%elStatPotentialsInp)) then
      if (.not.tSccCalc) then
        call error("Electrostatic potentials only available for SCC calculations")
      end if
      allocate(esp)
      call TElStatPotentials_init(esp, input%ctrl%elStatPotentialsInp, tEField .or. tExtChrg)
    end if

    if (allocated(input%ctrl%pipekMezeyInp)) then
      allocate(pipekMezey)
      call initialise(pipekMezey, input%ctrl%pipekMezeyInp)
    end if
    tLocalise = allocated(pipekMezey)
    if (tLocalise .and. (nSpin > 2 .or. t2Component)) then
      call error("Localisation of electronic states currently unsupported for non-collinear and&
          & spin orbit calculations")
    end if

    if (isLinResp) then

      ! input sanity checking
<<<<<<< HEAD
      if (.not. withArpack) then
        call error("This binary has been compiled without support for linear response&
            & calculations.")
      end if
=======
    #:if not WITH_ARPACK
      call error("This binary has been compiled without support for linear response calculations.")
    #:endif
      call ensureLinRespConditions(t3rd .or. t3rdFull, tRealHS, tPeriodic, tCasidaForces,&
          & solvation, isRS_LinResp, nSpin)
>>>>>>> 8e2a506f
      if (.not. tSccCalc) then
        call error("Linear response excitation requires SCC=Yes")
      end if
      if (nspin > 2) then
        call error("Linear reponse does not work with non-colinear spin polarization yet")
      elseif (tSpin .and. tCasidaForces) then
        call error("excited state forces are not implemented yet for spin-polarized systems")
      elseif (tPeriodic .and. tCasidaForces) then
        call error("excited state forces are not implemented yet for periodic systems")
      elseif ((tPeriodic .or. tHelical) .and. .not.tRealHS) then
        call error("Linear response only works with non-periodic or gamma-point molecular crystals")
      elseif (tSpinOrbit) then
        call error("Linear response does not support spin orbit coupling at the moment.")
      elseif (tDFTBU) then
        call error("Linear response does not support LDA+U yet")
      elseif (input%ctrl%tShellResolved) then
        call error("Linear response does not support shell resolved scc yet")
      end if
      if (tempElec > 0.0_dp .and. tCasidaForces) then
        write(tmpStr, "(A,E12.4,A)")"Excited state forces are not implemented yet for fractional&
            & occupations, kT=", tempElec/Boltzmann,"K"
        call warning(tmpStr)
      end if

      if (input%ctrl%lrespini%nstat == 0) then
        if (tCasidaForces) then
          call error("Excited forces only available for StateOfInterest non zero.")
        end if
        if (input%ctrl%lrespini%tPrintEigVecs .or. input%ctrl%lrespini%tCoeffs) then
          call error("Excited eigenvectors only available for StateOfInterest non zero.")
        end if
      end if
      if (input%ctrl%lrespini%energyWindow < 0.0_dp) then
        call error("Negative energy window for excitations")
      end if

      ! Hubbard U and spin constants for excitations (W only needed for triplet/spin polarised)
      allocate(input%ctrl%lrespini%HubbardU(nType))
      allocate(input%ctrl%lrespini%spinW(nType))
      input%ctrl%lrespini%HubbardU = 0.0_dp
      input%ctrl%lrespini%spinW = 0.0_dp

      ! calculate linear response Gamma values from HOAO shell Hubbard U (non
      ! shell resolved)
      do iSp = 1, nType
        homoLoc = maxloc(atomEigVal(:orb%nShell(iSp), iSp),&
            & mask=referenceN0(:orb%nShell(iSp), iSp) > 0.0_dp)
        input%ctrl%lrespini%HubbardU(iSp) = hubbU(homoLoc(1), iSp)
      end do

      ! and atomic HOAO spin W value if needed
      input%ctrl%lrespini%spinW(:) = 0.0_dp
      select case(input%ctrl%lrespini%sym)
      case("S")
        ! Singlet case, no need for spin constants
      case("T","B"," ")
        ! triplet or spin-polarised
        do iSp = 1, nType
          homoLoc = maxloc(atomEigVal(:orb%nShell(iSp), iSp),&
              & mask=referenceN0(:orb%nShell(iSp), iSp) > 0.0_dp)
          input%ctrl%lrespini%spinW(iSp) = spinW(homoLoc(1), homoLoc(1), iSp)
        end do
      case default
        call error("Unknown excitation type requested")
      end select

      tPrintExcitedEigVecs = input%ctrl%lrespini%tPrintEigVecs
      tLinRespZVect = (input%ctrl%lrespini%tMulliken .or. tCasidaForces .or.&
          & input%ctrl%lrespini%tCoeffs .or. tPrintExcitedEigVecs)

      if (allocated(onSiteElements) .and. tLinRespZVect) then
        call error("Excited state property evaluation currently incompatible with onsite&
            & corrections")
      end if

<<<<<<< HEAD
      call LinResp_init(linearResponse, input%ctrl%lrespini, nAtom, nEl(1), orb, tCasidaForces,&
          & onSiteElements)
=======
      call init(lresp, input%ctrl%lrespini, nAtom, nEl(1), orb, tCasidaForces, onSiteElements,&
          & nMovedAtom)
>>>>>>> 8e2a506f

    end if

    ! turn on if LinResp and RangSep turned on, no extra input required for now
    isRS_LinResp = isLinResp .and. isRangeSep

    ! ppRPA stuff
    if (allocated(input%ctrl%ppRPA)) then

      if (abs(input%ctrl%nrChrg - 2.0_dp) > elecTolMax) then
        call warning("Particle-particle RPA should be for a reference system with a charge of +2.")
      end if

    #:for VAR, ERR in [("tSpinOrbit","spin orbit coupling"), ("tDFTBU","DFTB+U/pSIC"),&
      & ("tSpin","spin polarised ground state"), ("t3rd","third order"),&
      & ("any(kPoint /= 0.0_dp)","non-gamma k-points"), ("tFixEf", "a fixed Fermi level"),&
      & ("tPoisson", "use of the Poisson solver")]
      if (${VAR}$) then
        call error("PP-RPA does not support ${ERR}$")
      end if
    #:endfor
    #:for VAR, ERR in [("tShellResolved","shell resolved hamiltonians"),&
      & ("h5SwitchedOn","H5"), ("tDampH","H damping")]
      if (input%ctrl%${VAR}$) then
        call error("PP-RPA does not support ${ERR}$")
      end if
    #:endfor
    #:for VAR, ERR in [("solvation","solvation"), ("onSiteElements","onsite corrections"),&
      & ("reks","REKS")]
      if (allocated(${VAR}$)) then
        call error("PP-RPA does not support ${ERR}$")
      end if
    #:endfor
    #:if WITH_TRANSPORT
      if (input%transpar%defined) then
        call error("PP-RPA does not support transport calculations")
      end if
    #:endif

      if (isGeoOpt .or. tMD .or. tSocket) then
        call warning ("Geometry optimisation with ppRPA is probably not what you want - forces in&
            & the (N-2) electron ground state system do not match the targeted system for the&
            & excited states")
      end if

      call move_alloc(input%ctrl%ppRPA, ppRPA)

    end if

    iSeed = input%ctrl%iSeed
    tRandomSeed = (iSeed < 1)
    ! Note: This routine may not be called multiple times. If you need further random generators,
    ! extend the routine and create them within this call.
    call createRandomGenerators(env, iSeed, randomInit, randomThermostat)

    call getRandom(randomInit, rTmp)
    runId = int(real(huge(runId) - 1, dp) * rTmp) + 1

    ! MD stuff
    if (tMD) then
      ! Create MD framework.
      allocate(pMDFrame)
      call init(pMDFrame, nMovedAtom, nAtom, input%ctrl%tMDstill)

      ! Create temperature profile, if thermostat is not the dummy one
      if (input%ctrl%iThermostat /= 0) then
        allocate(temperatureProfile)
        call TempProfile_init(temperatureProfile, input%ctrl%tempMethods, input%ctrl%tempSteps,&
            & input%ctrl%tempValues)
        pTempProfile => temperatureProfile
      else
        nullify(pTempProfile)
      end if

      ! Create thermostat
      allocate(pThermostat)
      select case (input%ctrl%iThermostat)
      case (0) ! No thermostat
        allocate(pDummyTherm)
        call init(pDummyTherm, tempAtom, mass(indMovedAtom), randomThermostat, pMDFrame)
        call init(pThermostat, pDummyTherm)
      case (1) ! Andersen thermostat
        allocate(pAndersenTherm)
        call init(pAndersenTherm, randomThermostat, mass(indMovedAtom), pTempProfile,&
            & input%ctrl%tRescale, input%ctrl%wvScale, pMDFrame)
        call init(pThermostat, pAndersenTherm)
      case (2) ! Berendsen thermostat
        allocate(pBerendsenTherm)
        call init(pBerendsenTherm, randomThermostat, mass(indMovedAtom), pTempProfile,&
            & input%ctrl%wvScale, pMDFrame)
        call init(pThermostat, pBerendsenTherm)
      case (3) ! Nose-Hoover-Chain thermostat
        allocate(pNHCTherm)
        if (input%ctrl%tInitNHC) then
          call init(pNHCTherm, randomThermostat, mass(indMovedAtom), pTempProfile,&
              & input%ctrl%wvScale, pMDFrame, input%ctrl%deltaT, input%ctrl%nh_npart,&
              & input%ctrl%nh_nys, input%ctrl%nh_nc, input%ctrl%xnose, input%ctrl%vnose,&
              & input%ctrl%gnose)
        else
          call init(pNHCTherm, randomThermostat, mass(indMovedAtom), pTempProfile,&
              & input%ctrl%wvScale, pMDFrame, input%ctrl%deltaT, input%ctrl%nh_npart,&
              & input%ctrl%nh_nys, input%ctrl%nh_nc)
        end if
        call init(pThermostat, pNHCTherm)
      end select

      ! Create MD integrator
      allocate(pVelocityVerlet)
      if (input%ctrl%tReadMDVelocities) then
        if (tBarostat) then
          call init(pVelocityVerlet, deltaT, coord0(:,indMovedAtom), pThermostat,&
              & input%ctrl%initialVelocities, BarostatStrength, extPressure, input%ctrl%tIsotropic)
        else
          call init(pVelocityVerlet, deltaT, coord0(:,indMovedAtom), pThermostat,&
              & input%ctrl%initialVelocities)
        end if
      else
        if (tBarostat) then
          call init(pVelocityVerlet, deltaT, coord0(:,indMovedAtom), pThermostat, BarostatStrength,&
              & extPressure, input%ctrl%tIsotropic)
        else
          call init(pVelocityVerlet, deltaT, coord0(:,indMovedAtom), pThermostat)
        end if
      end if
      allocate(pMDIntegrator)
      call init(pMDIntegrator, pVelocityVerlet)
    end if

    call initPlumed(env, input%ctrl%tPlumed, tMD, plumedCalc)

    ! Check for extended Born-Oppenheimer MD
    isXlbomd = allocated(input%ctrl%xlbomd)
    if (isXlbomd) then
      if (input%ctrl%iThermostat /= 0) then
        call error("XLBOMD does not work with thermostats yet")
      elseif (tBarostat) then
        call error("XLBOMD does not work with barostats yet")
      elseif (nSpin /= 1 .or. tDFTBU .or. allocated(onSiteElements)) then
        call error("XLBOMD does not work for spin, DFTB+U or onsites yet")
      elseif (forceType /= forceTypes%dynamicT0 .and. forceType /= forceTypes%dynamicTFinite) then
        call error("Force evaluation method incompatible with XLBOMD")
      elseif (iDistribFn /= fillingTypes%Fermi) then
        call error("Filling function incompatible with XLBOMD")
      end if
      allocate(xlbomdIntegrator)
      call Xlbomd_init(xlbomdIntegrator, input%ctrl%xlbomd, nIneqOrb)
    end if

    minSccIter = getMinSccIters(tSccCalc, tDftbU, nSpin)
    if (isXlbomd) then
      call xlbomdIntegrator%setDefaultSCCParameters(minSccIter, maxSccIter, sccTol)
    end if

    if (tDerivs) then
      allocate(tmp3Coords(3,nMovedAtom))
      tmp3Coords = coord0(:,indMovedAtom)
      call create(derivDriver, tmp3Coords, input%ctrl%deriv2ndDelta)
      coord0(:,indMovedAtom) = tmp3Coords
      deallocate(tmp3Coords)
      nGeoSteps = 2 * 3 * nMovedAtom - 1
    end if

    if (tEField) then
      EFieldStrength = input%ctrl%EFieldStrength
      EfieldVector(:) = input%ctrl%EfieldVector(:)
      tTDEfield = input%ctrl%tTDEfield
      EfieldOmega = input%ctrl%EfieldOmega
      EfieldPhase = input%ctrl%EfieldPhase
      if (tTDEfield .and. .not. tMD) then
        call error ("Time dependent electric fields only possible for MD!")
      end if
      ! parser should catch all of these:
      @:ASSERT(.not.tTDEfield .or. tMD)
    else
      EFieldStrength = 0.0_dp
      EfieldVector(:) = 0.0_dp
      tTDEfield = .false.
      EfieldOmega = 0.0_dp
      EfieldPhase = 0
    end if

    tReadChrg = input%ctrl%tReadChrg

    if (isRangeSep) then
      call ensureRangeSeparatedReqs(tPeriodic, tHelical, tReadChrg, input%ctrl%tShellResolved,&
          & tAtomicEnergy, input%ctrl%rangeSepInp, isRS_LinResp, lresp, onSiteElements)
      call getRangeSeparatedCutoff(input%ctrl%rangeSepInp%cutoffRed, cutOff)
      call initRangeSeparated(nAtom, species0, speciesName, hubbU, input%ctrl%rangeSepInp,&
          & tSpin, allocated(reks), rangeSep, deltaRhoIn, deltaRhoOut, deltaRhoDiff, deltaRhoInSqr,&
          & deltaRhoOutSqr, nMixElements)
    end if

    tReadShifts = input%ctrl%tReadShifts
    tWriteShifts = input%ctrl%tWriteShifts

    ! Both temporarily removed until debugged:
    @:ASSERT(.not. tReadShifts)
    @:ASSERT(.not. tWriteShifts)

    tReadChrgAscii  = input%ctrl%tReadChrgAscii
    tWriteChrgAscii = input%ctrl%tWriteChrgAscii
    tSkipChrgChecksum = input%ctrl%tSkipChrgChecksum .or. tNegf

    call initializeCharges(species0, speciesName, orb, nEl, iEqOrbitals, nIneqOrb, &
         & nMixElements, input%ctrl%initialSpins, input%ctrl%initialCharges, nrChrg, &
         & q0, qInput, qOutput, qInpRed, qOutRed, qDiffRed, qBlockIn, qBlockOut, &
         & qiBlockIn, qiBlockOut)

    ! Initialise images (translations)
    if (tPeriodic .or. tHelical) then
      call getCellTranslations(cellVec, rCellVec, latVec, invLatVec, cutOff%mCutOff)
    else
      allocate(cellVec(3, 1))
      allocate(rCellVec(3, 1))
      cellVec(:,1) = [0.0_dp, 0.0_dp, 0.0_dp]
      rCellVec(:,1) = [0.0_dp, 0.0_dp, 0.0_dp]
    end if

    ! Initialize neighbourlist.
    allocate(neighbourList)
    call init(neighbourList, nAtom, nInitNeighbour)
    allocate(nNeighbourSK(nAtom))
    allocate(nNeighbourRep(nAtom))
    if (isRangeSep) then
      allocate(nNeighbourLC(nAtom))
    end if

    ! Set various options
    tWriteAutotest = env%tGlobalMaster .and. input%ctrl%tWriteTagged
    tWriteDetailedXML = env%tGlobalMaster .and. input%ctrl%tWriteDetailedXML
    tWriteResultsTag = env%tGlobalMaster .and. input%ctrl%tWriteResultsTag
    tWriteDetailedOut = env%tGlobalMaster .and. input%ctrl%tWriteDetailedOut
    tWriteBandDat = input%ctrl%tWriteBandDat .and. env%tGlobalMaster&
        & .and. electronicSolver%providesEigenvals

    ! Check if stopfiles already exist and quit if yes
    inquire(file=fStopSCC, exist=tExist)
    if (tExist) then
      call error("Stop file '" // fStopSCC // "' already present at startup")
    end if
    inquire(file=fStopDriver, exist=tExist)
    if (tExist) then
      call error("Stop file '" // fStopDriver // "' already present at startup")
    end if

    restartFreq = input%ctrl%restartFreq

    tDefinedFreeE = .true.
  #:if WITH_TRANSPORT
    if (tLatOpt .and. tNegf) then
      call error("Lattice optimisation currently incompatible with transport calculations")
    end if

    tUpload = input%transpar%taskUpload
    ! NOTE: originally EITHER 'contact calculations' OR 'upload' was possible
    !       introducing 'TransportOnly' option the logic is bit more
    !       involved: Contacts are not uploded in case of non-scc calculations
    if (electronicSolver%iSolver == electronicSolverTypes%OnlyTransport .and. .not.tSccCalc) then
      tUpload = .false.
    end if

    call initTransportArrays(tUpload, input%transpar, species0, orb, nAtom, nSpin, shiftPerLUp,&
        & chargeUp, allocated(qBlockIn), blockUp, shiftBlockUp)

    call initTransport(env, input, tDefinedFreeE)
  #:else
    tNegf = .false.
  #:endif

    if (tPoisson) then
      poissStr%nAtom = nAtom
      poissStr%nSpecies = nType
      poissStr%specie0 => species0
      poissStr%x0 => coord0
      poissStr%nel = nEl0
      poissStr%isPeriodic = tPeriodic
      if (tPeriodic) then
        poissStr%latVecs(:,:) = latVec(:,:)
      else
        poissStr%latVecs(:,:) = 0.0_dp
      end if
      poissStr%tempElec = tempElec

      call poiss_init(env, poissStr, orb, hubbU, input%poisson,&
        #:if WITH_TRANSPORT
          & input%transpar,&
        #:endif
          & tInitialized)

      if (.not. tInitialized) then
        call error("Poisson solver not initialized")
      end if
    end if

    tPoissonTwice = input%poisson%solveTwice

    if (tNegf) then
      if (tDispersion) then
        call error("Dispersion not currently avalable with transport calculations")
      end if
      if (isLinResp) then
        call error("Linear response is not compatible with transport calculations")
      end if
      if (nSpin > 2) then
        call error("Non-colinear spin not currently compatible with transport calculations")
      end if
      if (allocated(solvation)) then
        call error("Solvation is currently not available with transport calculations")
      end if
    end if

    if (env%tGlobalMaster) then
      call initOutputFiles(env, tWriteAutotest, tWriteResultsTag, tWriteBandDat, tDerivs,&
          & tWriteDetailedOut, tMd, isGeoOpt, geoOutFile, fdDetailedOut, fdMd, esp)
    end if

    if (tPoisson) then
      electrostatics = elstatTypes%poisson
    else
      electrostatics = elstatTypes%gammaFunc
    end if

  #:if WITH_SCALAPACK
    associate (blacsOpts => input%ctrl%parallelOpts%blacsOpts)
      call getDenseDescBlacs(env, blacsOpts%blockSize, blacsOpts%blockSize, denseDesc)
    end associate
  #:endif

    if (allocated(reks)) then
      call checkReksConsistency(input%ctrl%reksInp, onSiteElements, kPoint, nEl, nKPoint, tSccCalc,&
          & tSpin, tSpinOrbit, tDFTBU, tEField, isLinResp, tPeriodic, tLatOpt, tReadChrg)
      ! here, nSpin changes to 2 for REKS
      call TReksCalc_init(reks, input%ctrl%reksInp, electronicSolver, orb, spinW, nEl,&
          & input%ctrl%extChrg, input%ctrl%extChrgBlurWidth, hamiltonianType, nSpin,&
          & nExtChrg, t3rd.or.t3rdFull, isRangeSep, tForces, tPeriodic, tStress, tDipole)
    end if

    call initArrays(env, electronicSolver, tForces, tExtChrg, isLinResp, tLinRespZVect, tMd,&
        & tMulliken, tSpinOrbit, tImHam, tWriteRealHS, tWriteHS, t2Component, tRealHS,&
        & tPrintExcitedEigvecs, tDipole, allocated(reks), orb, nAtom, nMovedAtom, nKPoint, nSpin,&
        & nExtChrg, indMovedAtom, mass, denseDesc, rhoPrim, h0, iRhoPrim, excitedDerivs, ERhoPrim,&
        & derivs, chrgForces, energy, potential, TS, E0, Eband, eigen, filling, coord0Fold,&
        & newCoords, orbitalL, HSqrCplx, SSqrCplx, eigvecsCplx, HSqrReal, SSqrReal, eigvecsReal,&
        & rhoSqrReal, occNatural, velocities, movedVelo, movedAccel, movedMass, dipoleMoment)

  #:if WITH_TRANSPORT
    ! note, this has the side effect of setting up module variable transpar as copy of
    ! input%transpar

    if (tUpload) then
      ! check geometry details are consistent with transport with contacts
      call checkTransportRanges(nAtom, input%transpar)
    end if

    if (tContCalc) then
      ! geometry is reduced to contacts only
      allocate(iAtInCentralRegion(nAtom))
    else
      allocate(iAtInCentralRegion(transpar%idxdevice(2)))
    end if

    if (transpar%tPeriodic1D) then
      if ( any(abs(kPoint(2:3, :)) > 0.0_dp) ) then
        call error("For transport in wire-like cases, only k-points in the first index should be&
            & non-zero")
      end if
    end if

    if (transpar%taskUpload .and. transpar%ncont > 0) then
      if (tPeriodic .and. .not. transpar%tPeriodic1D) then
        do ii = 1, transpar%ncont
          do jj = 1, 3
            if (abs(dot_product(transpar%contacts(ii)%lattice, latVec(:,jj)))>epsilon(0.0)&
                & .and. any(abs(kPoint(jj,:)) > 0.0_dp)) then
              call error("The k-points along transport direction(s) should zero in that direction")
            end if
          end do
        end do
      end if
    end if

  #:else
    allocate(iAtInCentralRegion(nAtom))
  #:endif
    ! atoms in central cell/device region/all atoms depending on boundary conditions
    do iAt = 1, size(iAtInCentralRegion)
      iAtInCentralRegion(iAt) = iAt
    end do

    if (tShowFoldedCoord) then
      pCoord0Out => coord0Fold
    else
      pCoord0Out => coord0
    end if


    ! Projection of eigenstates onto specific regions of the system
    tProjEigenvecs = input%ctrl%tProjEigenvecs
    if (tProjEigenvecs) then
      call init(iOrbRegion)
      call init(regionLabels)
      do iReg = 1, size(input%ctrl%tShellResInRegion)
        call elemShape(input%ctrl%iAtInRegion, valshape, iReg)
        nAtomRegion = valshape(1)
        allocate(iAtomRegion(nAtomRegion))
        call intoArray(input%ctrl%iAtInRegion, iAtomRegion, iTmp, iReg)
        if (input%ctrl%tOrbResInRegion(iReg) .or. input%ctrl%tShellResInRegion(iReg)) then

          if (input%ctrl%tOrbResInRegion(iReg)) then
            iSp = species0(iAtomRegion(1)) ! all atoms the same in the region
            @:ASSERT(all(species0(iAtomRegion) == iSp))
            nOrbRegion = nAtomRegion
            ! Create orbital index.
            allocate(tmpir1(nOrbRegion))
            do iOrb = 1, orb%nOrbSpecies(iSp)
              tmpir1 = 0
              ind = 1
              do iAt = 1, nAtomRegion
                tmpir1(ind) = denseDesc%iAtomStart(iAtomRegion(iAt)) + iOrb - 1
                ind = ind + 1
              end do
              call append(iOrbRegion, tmpir1)
              write(tmpStr, "(A,'.',I0,'.',I0,'.out')")trim(input%ctrl%RegionLabel(iReg)),&
                  & orb%iShellOrb(iOrb,iSp), iOrb-orb%posShell(orb%iShellOrb(iOrb,iSp),iSp)&
                  & -orb%angShell(orb%iShellOrb(iOrb,iSp),iSp)
              call append(regionLabels, tmpStr)
            end do
            deallocate(tmpir1)
          end if

          if (input%ctrl%tShellResInRegion(iReg)) then
            iSp = species0(iAtomRegion(1)) ! all atoms the same in the region
            @:ASSERT(all(species0(iAtomRegion) == iSp))
            ! Create a separate region for each shell. It will contain
            ! the orbitals of that given shell for each atom in the region.
            do iSh = 1, orb%nShell(iSp)
              nOrbRegion = nAtomRegion * (orb%posShell(iSh + 1, iSp) - orb%posShell(iSh, iSp))
              ind = 1
              ! Create orbital index.
              allocate(tmpir1(nOrbRegion))
              do ii = 1, nAtomRegion
                iAt = iAtomRegion(ii)
                do jj = orb%posShell(iSh, iSp), orb%posShell(iSh + 1, iSp) - 1
                  tmpir1(ind) = denseDesc%iAtomStart(iAt) + jj - 1
                  ind = ind + 1
                end do
              end do
              call append(iOrbRegion, tmpir1)
              deallocate(tmpir1)
              write(tmpStr, "(A,'.',I0,'.out')")trim(input%ctrl%RegionLabel(iReg)), iSh
              call append(regionLabels, tmpStr)
            end do
          end if

        else
          ! We take all orbitals from all atoms.
          nOrbRegion = 0
          do ii = 1, nAtomRegion
            nOrbRegion = nOrbRegion + orb%nOrbAtom(iAtomRegion(ii))
          end do
          ind = 1
          allocate(tmpir1(nOrbRegion))
          ! Create an index of the orbitals
          do ii = 1, nAtomRegion
            iAt = iAtomRegion(ii)
            do jj = 1, orb%nOrbAtom(iAt)
              tmpir1(ind) = denseDesc%iAtomStart(iAt) + jj - 1
              ind = ind + 1
            end do
          end do
          call append(iOrbRegion, tmpir1)
          deallocate(tmpir1)
          write(tmpStr, "(A,'.out')") trim(input%ctrl%RegionLabel(iReg))
          call append(regionLabels, tmpStr)
        end if
        deallocate(iAtomRegion)
      end do
    end if

  #:if WITH_MPI
    if (env%mpi%nGroup > 1) then
      write(stdOut, "('MPI processes: ',T30,I0,' (split into ',I0,' groups)')")&
          & env%mpi%globalComm%size, env%mpi%nGroup
    else
      write(stdOut, "('MPI processes:',T30,I0)") env%mpi%globalComm%size
    end if
  #:endif

  #:if WITH_OMP
    write(stdOut, "('OpenMP threads: ', T30, I0)") omp_get_max_threads()
  #:endif

  #:if WITH_MPI and WITH_OMP
    if (omp_get_max_threads() > 1 .and. .not. input%ctrl%parallelOpts%tOmpThreads) then
      write(stdOut, *)
      call error("You must explicitely enable OpenMP threads (UseOmpThreads = Yes) if you wish to&
          & run an MPI-parallelised binary with OpenMP threads. If not, make sure that the&
          & environment variable OMP_NUM_THREADS is set to 1.")
      write(stdOut, *)
    end if
  #:endif

  #:if WITH_SCALAPACK
    write(stdOut, "('BLACS orbital grid size:', T30, I0, ' x ', I0)")env%blacs%orbitalGrid%nRow,&
        & env%blacs%orbitalGrid%nCol
    write(stdOut, "('BLACS atom grid size:', T30, I0, ' x ', I0)")env%blacs%atomGrid%nRow,&
        & env%blacs%atomGrid%nCol
  #:endif

    if (tRandomSeed) then
      write(stdOut, "(A,':',T30,I0)") "Chosen random seed", iSeed
    else
      write(stdOut, "(A,':',T30,I0)") "Specified random seed", iSeed
    end if

    if (input%ctrl%tMD) then
      select case(input%ctrl%iThermostat)
      case (0)
        if (tBarostat) then
          write(stdOut, "('Mode:',T30,A,/,T30,A)") 'MD without scaling of velocities',&
              & '(a.k.a. "NPE" ensemble)'
        else
          write(stdOut, "('Mode:',T30,A,/,T30,A)") 'MD without scaling of velocities',&
              & '(a.k.a. NVE ensemble)'
        end if
      case (1)
        if (tBarostat) then
          write(stdOut, "('Mode:',T30,A,/,T30,A)")&
              & "MD with re-selection of velocities according to temperature",&
              & "(a.k.a. NPT ensemble using Andersen thermostating + Berensen barostat)"
        else
          write(stdOut, "('Mode:',T30,A,/,T30,A)")&
              & "MD with re-selection of velocities according to temperature",&
              & "(a.k.a. NVT ensemble using Andersen thermostating)"
        end if
      case(2)
        if (tBarostat) then
          write(stdOut, "('Mode:',T30,A,/,T30,A)")&
              & "MD with scaling of velocities according to temperature",&
              & "(a.k.a. 'not' NVP ensemble using Berendsen thermostating and barostat)"
        else
          write(stdOut, "('Mode:',T30,A,/,T30,A)")&
              & "MD with scaling of velocities according to temperature",&
              & "(a.k.a. 'not' NVT ensemble using Berendsen thermostating)"
        end if
      case(3)
        if (tBarostat) then
          write(stdOut, "('Mode:',T30,A,/,T30,A)")"MD with scaling of velocities according to",&
              & "Nose-Hoover-Chain thermostat + Berensen barostat"
        else
          write(stdOut, "('Mode:',T30,A,/,T30,A)")"MD with scaling of velocities according to",&
              & "Nose-Hoover-Chain thermostat"
        end if

      case default
        call error("Unknown thermostat mode")
      end select
    elseif (isGeoOpt) then
      if (allocated(conAtom)) then
        strTmp = "with constraints"
      else
        strTmp = ""
      end if
      select case (input%ctrl%iGeoOpt)
      case (geoOptTypes%steepestDesc)
        write(stdOut, "('Mode:',T30,A)")'Steepest descent' // trim(strTmp)
      case (geoOptTypes%conjugateGrad)
        write(stdOut, "('Mode:',T30,A)") 'Conjugate gradient relaxation' // trim(strTmp)
      case (geoOptTypes%diis)
        write(stdOut, "('Mode:',T30,A)") 'Modified gDIIS relaxation' // trim(strTmp)
      case (geoOptTypes%lbfgs)
        write(stdout, "('Mode:',T30,A)") 'LBFGS relaxation' // trim(strTmp)
      case default
        call error("Unknown optimisation mode")
      end select
    elseif (tDerivs) then
      write(stdOut, "('Mode:',T30,A)") "2nd derivatives calculation"
      write(stdOut, "('Mode:',T30,A)") "Calculated for atoms:"
      write(stdOut, *) indMovedAtom
    elseif (tSocket) then
      write(stdOut, "('Mode:',T30,A)") "Socket controlled calculation"
    else
      write(stdOut, "('Mode:',T30,A)") "Static calculation"
    end if

    if (tSccCalc) then
      write(stdOut, "(A,':',T30,A)") "Self consistent charges", "Yes"
      write(stdOut, "(A,':',T30,E14.6)") "SCC-tolerance", sccTol
      write(stdOut, "(A,':',T30,I14)") "Max. scc iterations", maxSccIter
      if (input%ctrl%tShellResolved) then
         write(stdOut, "(A,':',T30,A)") "Shell resolved Hubbard", "Yes"
      else
         write(stdOut, "(A,':',T30,A)") "Shell resolved Hubbard", "No"
      end if
      if (tDFTBU) then
        write(stdOut, "(A,':',T35,A)")"Orbitally dependant functional", "Yes"
        write(stdOut, "(A,':',T30,A)")"Orbital functional", trim(plusUFunctionals%names(nDFTBUfunc))
      end if
      if (allocated(onSiteElements)) then
        write(stdOut, "(A,':',T35,A)")"On-site corrections", "Yes"
      end if
    else
      write(stdOut, "(A,':',T30,A)") "Self consistent charges", "No"
    end if

    if (allocated(reks)) then
      write(stdOut, "(A,':',T30,A)") "Spin polarisation", "No"
      write(stdOut, "(A,':',T30,F12.6,/,A,':',T30,F12.6)") "Nr. of up electrons", 0.5_dp*nEl(1),&
          & "Nr. of down electrons", 0.5_dp*nEl(1)
    else
      select case (nSpin)
      case(1)
        write(stdOut, "(A,':',T30,A)") "Spin polarisation", "No"
        write(stdOut, "(A,':',T30,F12.6,/,A,':',T30,F12.6)") "Nr. of up electrons", 0.5_dp*nEl(1),&
            & "Nr. of down electrons", 0.5_dp*nEl(1)
      case(2)
        write(stdOut, "(A,':',T30,A)") "Spin polarisation", "Yes"
        write(stdOut, "(A,':',T30,F12.6,/,A,':',T30,F12.6)") "Nr. of up electrons", nEl(1),&
            & "Nr. of down electrons", nEl(2)
      case(4)
        write(stdOut, "(A,':',T30,A)") "Non-collinear calculation", "Yes"
        write(stdOut, "(A,':',T30,F12.6)") "Nr. of electrons", nEl(1)
      end select
    end if

    if (tPeriodic) then
      write(stdOut, "(A,':',T30,A)") "Periodic boundaries", "Yes"
      if (tLatOpt) then
        write(stdOut, "(A,':',T30,A)") "Lattice optimisation", "Yes"
        write(stdOut, "(A,':',T30,f12.6)") "Pressure", extPressure
      end if
    else if (tHelical) then
      write (stdOut, "(A,':',T30,A)") "Helical boundaries", "Yes"
      if (tLatOpt) then
        write (stdOut, "(A,':',T30,A)") "Lattice optimisation", "Yes"
      end if
    else
      write(stdOut, "(A,':',T30,A)") "Periodic boundaries", "No"
    end if

    write(stdOut, "(A,':',T30,A)") "Electronic solver", electronicSolver%getSolverName()

    if (electronicSolver%iSolver == electronicSolverTypes%magma_gvd) then
      call gpuInfo()
    endif

    if (tSccCalc) then
      if (.not. allocated(reks)) then
        select case (iMixer)
        case(mixerTypes%simple)
          write (strTmp, "(A)") "Simple"
        case(mixerTypes%anderson)
          write (strTmp, "(A)") "Anderson"
        case(mixerTypes%broyden)
          write (strTmp, "(A)") "Broyden"
        case(mixerTypes%diis)
          write (strTmp, "(A)") "DIIS"
        end select
        write(stdOut, "(A,':',T30,A,' ',A)") "Mixer", trim(strTmp), "mixer"
        write(stdOut, "(A,':',T30,F14.6)") "Mixing parameter", mixParam
        write(stdOut, "(A,':',T30,I14)") "Maximal SCC-cycles", maxSccIter
        select case (iMixer)
        case(mixerTypes%anderson)
          write(stdOut, "(A,':',T30,I14)") "Nr. of chrg. vectors to mix", nGeneration
        case(mixerTypes%broyden)
          write(stdOut, "(A,':',T30,I14)") "Nr. of chrg. vec. in memory", nGeneration
        case(mixerTypes%diis)
          write(stdOut, "(A,':',T30,I14)") "Nr. of chrg. vectors to mix", nGeneration
        end select
      else
        write(stdOut, "(A,':',T30,I14)") "Maximal SCC-cycles", maxSccIter
      end if
    end if

    if (tCoordOpt) then
      write(stdOut, "(A,':',T30,I14)") "Nr. of moved atoms", nMovedAtom
    end if
    if (isGeoOpt) then
      write(stdOut, "(A,':',T30,I14)") "Max. nr. of geometry steps", nGeoSteps
      write(stdOut, "(A,':',T30,E14.6)") "Force tolerance", input%ctrl%maxForce
      if (input%ctrl%iGeoOpt == geoOptTypes%steepestDesc) then
        write(stdOut, "(A,':',T30,E14.6)") "Step size", deltaT
      end if
    end if

    tFirst = .true.
    if (allocated(conAtom)) then
      do ii = 1, nAtom
        do jj = 1, size(conAtom)
          if (conAtom(jj) == ii) then
            if (tFirst) then
              write(strTmp, "(A,':')") "Geometry constraints"
              tFirst = .false.
            else
              write(strTmp, "(A)") ""
            end if
            write(stdOut, "(A,T30,'At',I4,': ',3F10.6)") trim(strTmp), ii, (conVec(kk,jj), kk=1,3)
          end if
        end do
      end do
    end if

    if (.not. allocated(reks)) then
      if (.not.input%ctrl%tSetFillingTemp) then
        write(stdOut, format2Ue) "Electronic temperature", tempElec, 'H', Hartree__eV * tempElec,&
            & 'eV'
      end if
    end if
    if (tMD) then
      write(stdOut, "(A,':',T30,E14.6)") "Time step", deltaT
      if (input%ctrl%iThermostat == 0 .and. .not.input%ctrl%tReadMDVelocities) then
        write(stdOut, "(A,':',T30,E14.6)") "Temperature", tempAtom
      end if
      if (input%ctrl%tRescale) then
        write(stdOut, "(A,':',T30,E14.6)") "Rescaling probability", input%ctrl%wvScale
      end if
    end if

    if (tSccCalc) then
      if (tReadChrg) then
        write (strTmp, "(A,A,A)") "Read in from '", trim(fCharges), "'"
      else
        write (strTmp, "(A,E11.3,A)") "Set automatically (system chrg: ", input%ctrl%nrChrg, ")"
      end if
      write(stdOut, "(A,':',T30,A)") "Initial charges", trim(strTmp)
    end if

    do iSp = 1, nType
      call getShellNames(iSp, orb, shellNamesTmp)
      if (iSp == 1) then
        write (strTmp, "(A,':')") "Included shells"
      else
        write (strTmp, "(A)") ""
      end if
      do jj = 1, orb%nShell(iSp)
        if (jj == 1) then
          strTmp2 = trim(shellNamesTmp(jj))
        else
          strTmp2 = trim(strTmp2) // ", " // trim(shellNamesTmp(jj))
        end if
      end do
      write(stdOut, "(A,T29,A2,':  ',A)") trim(strTmp), trim(speciesName(iSp)), trim(strTmp2)
      deallocate(shellNamesTmp)
    end do

    if (tMulliken) then
      if (allocated(input%ctrl%customOccAtoms)) then
        call printCustomReferenceOccupations(orb, input%geom%species, &
            & input%ctrl%customOccAtoms, input%ctrl%customOccFillings)
      end if
    end if

    if (tPeriodic) then
      do ii = 1, nKPoint
        if (ii == 1) then
          write(strTmp, "(A,':')") "K-points and weights"
        else
          write(strTmp, "(A)") ""
        end if
        write(stdOut, "(A,T28,I6,':',3F10.6,3X,F10.6)") trim(strTmp), ii,&
            & (kPoint(jj, ii), jj=1, 3), kWeight(ii)
      end do
      write(stdout,*)
      do ii = 1, nKPoint
        if (ii == 1) then
          write(strTmp, "(A,':')") "K-points in absolute space"
        else
          write(strTmp, "(A)") ""
        end if
        write(stdout, "(A,T28,I6,':',3F10.6)") trim(strTmp), ii, matmul(invLatVec,kPoint(:,ii))
      end do
      write(stdout, *)
    end if

    if (tHelical) then
      do ii = 1, nKPoint
        if (ii == 1) then
          write(strTmp, "(A,':')") "K-points and weights"
        else
          write(strTmp, "(A)") ""
        end if
        write(stdOut,"(A,T28,I6,':',2F10.6,3X,F10.6)") trim(strTmp), ii, kPoint(:, ii), kWeight(ii)
      end do
    end if

    if (tDispersion) then
      select type (dispersion)
      type is (TDispSlaKirk)
        write(stdOut, "(A)") "Using Slater-Kirkwood dispersion corrections"
      type is (TDispUff)
        write(stdOut, "(A)") "Using Lennard-Jones dispersion corrections"
    #:if WITH_DFTD3
      type is (TDispDftD3)
        write(stdOut, "(A)") "Using DFT-D3 dispersion corrections"
    #:endif
      type is (TDispDftD4)
        write(stdOut, "(A)") "Using DFT-D4 dispersion corrections"
      class default
        call error("Unknown dispersion model - this should not happen!")
      end select
    end if

    if (allocated(solvation)) then
      call writeSolvationInfo(stdOut, solvation)
    end if

    if (tSccCalc) then
      ! Have the SK values of U been replaced?
      if (allocated(input%ctrl%hubbU)) then
        strTmp = ""
        tFirst = .true.
        do iSp = 1, nType
          if (all(input%ctrl%hubbU(1:orb%nShell(iSp), iSp) == 0.0_dp)) then
            cycle
          end if
          do jj = 1, orb%nShell(iSp)
            if (tFirst) then
              write(strTmp, "(A,':')") "Non-default Hubbard U"
              tFirst = .false.
            else
              write(strTmp, "(A)") ""
            end if
            write(stdOut, "(A,T30,A2,2X,I1,'(',A1,'): ',E14.6)") trim(strTmp), speciesName(iSp),&
                & jj, shellNames(orb%angShell(jj, iSp)+1), hubbU(jj, iSp)
          end do
        end do
      end if
    end if

    tFirst = .true.
    if (tSpin .or. allocated(reks)) then
      do iSp = 1, nType
        do jj = 1, orb%nShell(iSp)
          do kk = 1, orb%nShell(iSp)
            if (tFirst) then
              write(strTmp, "(A,':')") "Spin coupling constants"
              tFirst = .false.
            else
              write(strTmp, "(A)") ""
            end if
            if (allocated(reks)) then
              write(stdOut, "(A,T30,A2,2X,I1,'(',A1,')-',I1,'(',A1,'): ',E14.6)")trim(strTmp),&
                  & speciesName(iSp), jj, shellNames(orb%angShell(jj, iSp)+1), kk,&
                  & shellNames(orb%angShell(kk, iSp)+1), spinW(kk, jj, iSp) / reks%Tuning(iSp)
            else
              write(stdOut, "(A,T30,A2,2X,I1,'(',A1,')-',I1,'(',A1,'): ',E14.6)")trim(strTmp),&
                  & speciesName(iSp), jj, shellNames(orb%angShell(jj, iSp)+1), kk,&
                  & shellNames(orb%angShell(kk, iSp)+1), spinW(kk, jj, iSp)
            end if
          end do
        end do
      end do
    end if

    tFirst = .true.
    if (tSpinOrbit) then
      if (tDualSpinOrbit) then
        write(stdOut, "(A)")"Dual representation spin orbit"
      end if
      do iSp = 1, nType
        do jj = 1, orb%nShell(iSp)
          if (tFirst) then
            write(strTmp, "(A,':')") "Spin orbit constants"
            tFirst = .false.
          else
            write(strTmp, "(A)") ""
          end if
          write(stdOut, "(A,T30,A2,2X,I1,'(',A1,'): ',E14.6)")trim(strTmp), speciesName(iSp),&
                & jj, shellNames(orb%angShell(jj, iSp)+1), xi(jj, iSp)
          if (xi(jj, iSp) /= 0.0_dp .and. orb%angShell(jj, iSp) == 0) then
            call error("Program halt due to non-zero s-orbital spin-orbit coupling constant!")
          end if
        end do
      end do
    end if

    if (tSccCalc) then
      if (t3rdFull) then
        write(stdOut, "(A,T30,A)") "Full 3rd order correction", "Yes"
        if (input%ctrl%tShellResolved) then
          write(stdOut, "(A,T30,A)") "Shell-resolved 3rd order", "Yes"
          write(stdOut, "(A30)") "Shell-resolved Hubbard derivs:"
          write(stdOut, "(A)") "        s-shell   p-shell   d-shell   f-shell"
          do iSp = 1, nType
            write(stdOut, "(A3,A3,4F10.4)") "  ", trim(speciesName(iSp)),&
                & input%ctrl%hubDerivs(:orb%nShell(iSp),iSp)
          end do
        end if
      end if

      if (any(tDampedShort)) then
        write(stdOut, "(A,T30,A)") "Damped SCC", "Yes"
        ii = count(tDampedShort)
        write(strTmp, "(A,I0,A)") "(A,T30,", ii, "(A,1X))"
        write(stdOut, strTmp) "Damped species(s):", pack(speciesName, tDampedShort)
        deallocate(tDampedShort)
      end if

      if (input%ctrl%h5SwitchedOn) then
        write(stdOut, "(A,T30,A)") "H-bond correction:", "H5"
      end if
      if (tHHRepulsion) then
        write(stdOut, "(A,T30,A)") "H-H repulsion correction:", "H5"
      end if
    end if

    if (isRangeSep) then
      write(stdOut, "(A,':',T30,A)") "Range separated hybrid", "Yes"
      write(stdOut, "(2X,A,':',T30,E14.6)") "Screening parameter omega",&
          & input%ctrl%rangeSepInp%omega

      select case(input%ctrl%rangeSepInp%rangeSepAlg)
      case (rangeSepTypes%neighbour)
        write(stdOut, "(2X,A,':',T30,2X,A)") "Range separated algorithm", "NeighbourBased"
        write(stdOut, "(2X,A,':',T30,E14.6,A)") "Spatially cutoff at",&
            & input%ctrl%rangeSepInp%cutoffRed * Bohr__AA," A"
      case (rangeSepTypes%threshold)
        write(stdOut, "(2X,A,':',T30,2X,A)") "Range separated algorithm", "Thresholded"
        write(stdOut, "(2X,A,':',T30,E14.6)") "Thresholded to",&
            & input%ctrl%rangeSepInp%screeningThreshold
      case (rangeSepTypes%matrixBased)
        write(stdOut, "(2X,A,':',T30,2X,A)") "Range separated algorithm", "MatrixBased"
      case default
        call error("Unknown range separated hybrid method")
      end select
    end if


    write(stdOut, "(A,':')") "Extra options"
    if (tPrintMulliken) then
      write(stdOut, "(T30,A)") "Mulliken analysis"
    end if
    if (tPrintForces .and. .not. (tMD .or. isGeoOpt .or. tDerivs)) then
      write(stdOut, "(T30,A)") "Force calculation"
    end if
    if (tForces) then
      select case (forceType)
      case(forceTypes%orig)
        write(stdOut, "(A,T30,A)") "Force type", "original"
      case(forceTypes%dynamicT0)
        write(stdOut, "(A,T30,A)") "Force type", "erho with re-diagonalized eigenvalues"
        write(stdOut, "(A,T30,A)") "Force type", "erho with DHD-product (T_elec = 0K)"
      case(forceTypes%dynamicTFinite)
        write(stdOut, "(A,T30,A)") "Force type", "erho with S^-1 H D (Te <> 0K)"
      end select
    end if
    if (tPrintEigVecs) then
      write(stdOut, "(T30,A)") "Eigenvector printing"
    end if
    if (tExtChrg) then
      write(stdOut, "(T30,A)") "External charges specified"
    end if

    if (tEField) then
      if (tTDEfield) then
        write(stdOut, "(T30,A)") "External electric field specified"
        write(stdOut, "(A,':',T30,E14.6)") "Angular frequency", EfieldOmega
      else
        write(stdOut, "(T30,A)") "External static electric field specified"
      end if
      write(stdOut, "(A,':',T30,E14.6)") "Field strength", EFieldStrength
      write(stdOut, "(A,':',T30,3F9.6)") "Direction", EfieldVector
      if (tPeriodic) then
        call warning("Saw tooth potential used for periodic geometry - make sure there is a vacuum&
            & region!")
      end if
    end if

    if (tDFTBU) then
      do iSp = 1, nType
        if (nUJ(iSp)>0) then
          write(strTmp, "(A,':')") "U-J coupling constants"
          write(stdOut, "(A,T25,A2)")trim(strTmp), speciesName(iSp)
          do jj = 1, nUJ(iSp)
            write(strTmp, "(A,I1,A)")'(A,',niUJ(jj,iSp),'I2,T25,A,F6.4)'
            write(stdOut, trim(strTmp))'Shells:',iUJ(1:niUJ(jj,iSp),jj,iSp),'UJ:', UJ(jj,iSp)
          end do
        end if
      end do
    end if

    tFirst = .true.
    if (allocated(onSiteElements)) then
      do iSp = 1, nType
        do iSpin = 1, 2
          if (iSpin == 1) then
            write(strTmp2, "(A,':')") "uu"
          else
            write(strTmp2, "(A,':')") "ud"
          end if
          do jj = 1, orb%nShell(iSp)
            do kk = 1, orb%nShell(iSp)
              if (tFirst) then
                write(strTmp, "(A,':')") "On-site coupling constants"
                tFirst = .false.
              else
                write(strTmp, "(A)") ""
              end if
              write(stdOut, "(A,T30,A5,2X,I1,'(',A1,')-',I1,'(',A1,'): ',E14.6)")trim(strTmp),&
                  & trim(speciesName(iSp))//trim(strTmp2), jj,&
                  & shellNames(orb%angShell(jj, iSp)+1), kk,&
                  & shellNames(orb%angShell(kk, iSp)+1), onSiteElements(kk, jj, iSpin, iSp)
            end do
          end do
        end do
      end do
    end if

    if (tSpinOrbit .and. tDFTBU .and. .not. tDualSpinOrbit)  then
      call error("Only dual spin orbit currently supported for orbital potentials")
    end if

    if (tHelical .and. tSpinOrbit) then
      call error("L.S coupling not yet supported for helical boundary conditions.")
    end if

    if (tHelical .and. nSpin > 2) then
      call error("Non-collinear not yet supported for helical boundary conditions.")
    end if

    if (.not.tStress) then
      if (tBarostat) then
        call error("Sorry, MD with a barostat requires stress evaluation")
      end if
      if (tLatOpt) then
        call error("Sorry, lattice optimization requires stress tensor evaluation")
      end if
    end if

    if (tSpinOrbit .and. (tWriteHS .or.(tWriteRealHS.and..not.tDualSpinOrbit))) then
      call error("Writing of Hamiltonian currently not possible with spin orbit coupling enabled.")
    end if

    if (isLinResp) then
      if (tDFTBU) then
        call error("Linear response is not compatible with Orbitally dependant functionals yet")
      end if

      if (tForces .and. nSpin > 1) then
        call error("Linear response is not available for spin polarised forces yet")
      end if

      if (t2Component) then
        call error("Linear response is not compatibile with this spinor Hamiltonian")
      end if

      if (tStress) then
        call error("Excited state stresses not implemented")
      end if

      if (.not.tRealHS) then
        call error("Linear response does not support k-points")
      end if

      if (t3rd .or. t3rdFull) then
        call error ("Third order DFTB is not currently compatible with linear response excitations")
      end if

    end if

    if (allocated(reks)) then
      call printReksInitInfo(reks, orb, speciesName, nType)
    end if

    call env%globalTimer%stopTimer(globalTimers%globalInit)

  end subroutine initProgramVariables


  !> Check coherence across processes for various key variables (relevant if running in MPI,
  !> particularly for external driving via API)
  subroutine inputCoherenceCheck(env, nAtom, coord0, speciesName, species0, tSccCalc)

    !> Environment settings
    type(TEnvironment), intent(in) :: env

    !> atoms in the system
    integer, intent(in) :: nAtom

    ! atom coordinates (in the central unit cell, if relevant).
    real(dp), intent(in) :: coord0(:,:)

    !> names of chemical species
    character(*), intent(in) :: speciesName(:)

    !> Species of atoms in the central cell
    integer, intent(in) :: species0(:)

    !> Is the calculation SCC?
    logical, intent(in) :: tSccCalc

    integer :: iSp

    if (env%tAPICalculation) then

      if (.not. exactCoherence(env, nAtom)) then
        call error("Coherence failure in number of atoms across nodes")
      end if
      if (.not. exactCoherence(env, coord0)) then
        call error("Coherence failure in coord0 across nodes")
      end if
      do iSp = 1, size(speciesName)
        if (.not. exactCoherence(env, speciesName(iSp))) then
          call error("Coherence failure in species names across nodes :" // speciesName(iSp))
        end if
      end do
      if (.not. exactCoherence(env, species0)) then
        call error("Coherence failure in atom species across nodes")
      end if
      if (.not. exactCoherence(env, tSccCalc)) then
        call error("Coherence failure in type of calculation : SCC")
      end if

    end if

  end subroutine inputCoherenceCheck


  !> Create equivalency relations
  ! Data available from module: nUJ, niUJ, iUJ, nAtom, nSpin, nOrb and logicals
  ! Note, this routine should not be called
  subroutine setEquivalencyRelations(species0, sccCalc, orb, onSiteElements, iEqOrbitals, &
       & iEqBlockDFTBU, iEqBlockOnSite, iEqBlockDFTBULS, iEqBlockOnSiteLS, nIneqOrb, nMixElements)

    !> Type of the atoms (nAtom)
    integer,  intent(in) :: species0(:)
    !> SCC module internal variables
    type(TScc), allocatable, intent(in) :: sccCalc
    !> data type for atomic orbital information
    type(TOrbitals), intent(in) :: orb
    !> Correction to energy from on-site matrix elements
    real(dp), allocatable, intent(in) :: onSiteElements(:,:,:,:)

    !> Orbital equivalence relations
    integer, allocatable, intent(inout) :: iEqOrbitals(:,:,:)
    !> nr. of inequivalent orbitals
    integer, intent(inout) :: nIneqOrb
    !> nr. of elements to go through the mixer
    !> - may contain reduced orbitals and also orbital blocks
    !> (if tDFTBU or onsite corrections)
    integer, intent(inout) :: nMixElements
    !> Orbital equivalency for orbital blocks
    integer, allocatable, intent(inout) :: iEqBlockDFTBU(:,:,:,:)
    !> Orbital equivalency for orbital blocks with spin-orbit
    integer, allocatable, intent(inout) :: iEqBlockDFTBULS(:,:,:,:)
    !> Equivalences for onsite block corrections if needed
    integer, allocatable, intent(inout) :: iEqBlockOnSite(:,:,:,:)
    !> Equivalences for onsite block corrections if needed with spin orbit
    integer, allocatable, intent(inout) :: iEqBlockOnSiteLS(:,:,:,:)

    !> Orbital equivalency for SCC and Spin
    integer, allocatable :: iEqOrbSCC(:,:,:), iEqOrbSpin(:,:,:)
    !> Orbital equivalency for orbital potentials
    integer, allocatable :: iEqOrbDFTBU(:,:,:)

    if (tSccCalc) then
       if(.not. allocated(iEqOrbitals)) then
          allocate(iEqOrbitals(orb%mOrb, nAtom, nSpin))
       endif
       allocate(iEqOrbSCC(orb%mOrb, nAtom, nSpin))
       @:ASSERT(allocated(sccCalc))
       call sccCalc%getOrbitalEquiv(orb, species0, iEqOrbSCC)
       if (nSpin == 1) then
          iEqOrbitals(:,:,:) = iEqOrbSCC(:,:,:)
       else
          allocate(iEqOrbSpin(orb%mOrb, nAtom, nSpin))
          call Spin_getOrbitalEquiv(orb, species0, iEqOrbSpin)
          call OrbitalEquiv_merge(iEqOrbSCC, iEqOrbSpin, orb, iEqOrbitals)
          deallocate(iEqOrbSpin)
       end if
       deallocate(iEqOrbSCC)
       nIneqOrb = maxval(iEqOrbitals)
       nMixElements = nIneqOrb

       if (tDFTBU) then
          allocate(iEqOrbSpin(orb%mOrb, nAtom, nSpin))
          allocate(iEqOrbDFTBU(orb%mOrb, nAtom, nSpin))
          call DFTBplsU_getOrbitalEquiv(iEqOrbDFTBU,orb, species0, nUJ, niUJ, iUJ)
          call OrbitalEquiv_merge(iEqOrbitals, iEqOrbDFTBU, orb, iEqOrbSpin)
          iEqOrbitals(:,:,:) = iEqOrbSpin(:,:,:)
          nIneqOrb = maxval(iEqOrbitals)
          deallocate(iEqOrbSpin)
          deallocate(iEqOrbDFTBU)
       end if

       if (allocated(onSiteElements)) then
          allocate(iEqOrbSpin(orb%mOrb, nAtom, nSpin))
          iEqOrbSpin(:,:,:) = 0.0_dp
          allocate(iEqOrbDFTBU(orb%mOrb, nAtom, nSpin))
          iEqOrbDFTBU(:,:,:) = 0.0_dp
          call Ons_getOrbitalEquiv(iEqOrbDFTBU,orb, species0)
          call OrbitalEquiv_merge(iEqOrbitals, iEqOrbDFTBU, orb, iEqOrbSpin)
          iEqOrbitals(:,:,:) = iEqOrbSpin(:,:,:)
          nIneqOrb = maxval(iEqOrbitals)
          deallocate(iEqOrbSpin)
          deallocate(iEqOrbDFTBU)
       end if

       if (allocated(onSiteElements)) then
          ! all onsite blocks are full of unique elements
          if(.not. allocated(iEqBlockOnSite)) then
             allocate(iEqBlockOnSite(orb%mOrb, orb%mOrb, nAtom, nSpin))
          endif
          if (tImHam) then
             if(.not. allocated(iEqBlockOnSiteLS))then
                allocate(iEqBlockOnSiteLS(orb%mOrb, orb%mOrb, nAtom, nSpin))
             endif
          end if
          call Ons_blockIndx(iEqBlockOnSite, iEqBlockOnSiteLS, nIneqOrb, orb)
          nMixElements = max(nMixElements, maxval(iEqBlockOnSite))
          if (allocated(iEqBlockOnSiteLS)) then
             nMixElements = max(nMixElements, maxval(iEqBlockOnSiteLS))
          end if
       else if (tDFTBU) then
          ! only a sub-set of onsite blocks are reduced/expanded
          if(.not. allocated(iEqBlockDFTBU))then
             allocate(iEqBlockDFTBU(orb%mOrb, orb%mOrb, nAtom, nSpin))
          endif
          call DFTBU_blockIndx(iEqBlockDFTBU, nIneqOrb, orb, species0, nUJ, niUJ, iUJ)
          nMixElements = max(nMixElements,maxval(iEqBlockDFTBU)) ! as
          !  iEqBlockDFTBU does not include diagonal elements, so in the case of
          !  a purely s-block DFTB+U calculation, maxval(iEqBlockDFTBU) would
          !  return 0
          if (tImHam) then
             if(.not. allocated(iEqBlockDFTBULS))then
                allocate(iEqBlockDFTBULS(orb%mOrb, orb%mOrb, nAtom, nSpin))
             endif
             call DFTBU_blockIndx(iEqBlockDFTBULS, nMixElements, orb, species0, nUJ, niUJ, iUJ)
             nMixElements = max(nMixElements,maxval(iEqBlockDFTBULS))
          end if
       end if

    !Non-SCC
    else
       nIneqOrb = nOrb
       nMixElements = 0
    end if

  end subroutine setEquivalencyRelations


  !> Initialise partial charges
  !
  !  Data used from module:
  !  nAtom, nSpin, fCharges, deltaRhoIn, referenceN0, iEqBlockOnSite, iEqBlockOnSiteLS,
  !  iEqBlockDFTBULS, reks, and all logicals present
  !
  subroutine initializeCharges(species0, speciesName, orb, nEl, iEqOrbitals, nIneqOrb,&
      & nMixElements, initialSpins, initialCharges, nrChrg, q0, qInput, qOutput, qInpRed, qOutRed,&
      & qDiffRed, qBlockIn, qBlockOut, qiBlockIn, qiBlockOut)

    !> Type of the atoms (nAtom)
    integer, intent(in) :: species0(:)
    !> Labels of atomic species
    character(mc), intent(in) :: speciesName(:)
    !> Data type for atomic orbitals
    type(TOrbitals), intent(in) :: orb
    !> Number of electrons
    real(dp), intent(in) :: nEl(:)
    !> Orbital equivalence relations
    integer, intent(in), allocatable :: iEqOrbitals(:,:,:)
    !> nr. of inequivalent orbitals
    integer, intent(in) :: nIneqOrb
    !> nr. of elements to go through the mixer
    !> - may contain reduced orbitals and also orbital blocks
    !> (if tDFTBU or onsite corrections)
    integer, intent(in) :: nMixElements
    !> Initial spins
    real(dp), allocatable, intent(in) :: initialSpins(:,:)
    !> Set of atom-resolved atomic charges
    real(dp), allocatable, intent(in) :: initialCharges(:)
    !> Total charge
    real(dp), intent(in) :: nrChrg

    !> reference neutral atomic occupations
    real(dp), allocatable, intent(inout) :: q0(:, :, :)
    !> input charges (for potentials)
    real(dp), allocatable, intent(inout) :: qInput(:, :, :)
    !> output charges
    real(dp), allocatable, intent(inout) :: qOutput(:, :, :)
    !> input charges packed into unique equivalence elements
    real(dp), allocatable, intent(inout) :: qInpRed(:)
    !> output charges packed into unique equivalence elements
    real(dp), allocatable, intent(inout) :: qOutRed(:)
    !> charge differences packed into unique equivalence elements
    real(dp), allocatable, intent(inout) :: qDiffRed(:)
    !> input Mulliken block charges (diagonal part == Mulliken charges)
    real(dp), allocatable, intent(inout) :: qBlockIn(:, :, :, :)
    !> Output Mulliken block charges
    real(dp), allocatable, intent(inout) :: qBlockOut(:, :, :, :)
    !> Imaginary part of input Mulliken block charges
    real(dp), allocatable, intent(inout) :: qiBlockIn(:, :, :, :)
    !> Imaginary part of output Mulliken block charges
    real(dp), allocatable, intent(inout) :: qiBlockOut(:, :, :, :)

    !> Tolerance in difference between total charge and sum of initial charges
    real(dp), parameter :: deltaChargeTol = 1.e-4_dp

    integer :: iAt,iSp,iSh,ii,jj,i,j, iStart,iStop,iEnd,iS
    real(dp) :: rTmp
    character(lc) :: message

    ! Charge arrays may have already been initialised
    @:ASSERT(size(species0) == nAtom)

    if (.not.allocated(reks)) then
       if (.not. allocated(qInput)) then
          allocate(qInput(orb%mOrb, nAtom, nSpin))
       endif
       qInput(:,:,:) = 0.0_dp
    endif

    if (.not. allocated(qOutput)) then
       allocate(qOutput(orb%mOrb, nAtom, nSpin))
    endif
    qOutput(:,:,:) = 0.0_dp

    if (tMixBlockCharges) then
       if ((.not. allocated(qBlockIn)) .and. (.not. allocated(reks))) then
          allocate(qBlockIn(orb%mOrb, orb%mOrb, nAtom, nSpin))
       endif
       if (.not. allocated(qBlockOut)) then
          allocate(qBlockOut(orb%mOrb, orb%mOrb, nAtom, nSpin))
       endif
       qBlockIn(:,:,:,:) = 0.0_dp
       qBlockOut(:,:,:,:) = 0.0_dp
       if (tImHam) then
          if(.not. allocated(qiBlockIn)) then
             allocate(qiBlockIn(orb%mOrb, orb%mOrb, nAtom, nSpin))
          endif
          qiBlockIn(:,:,:,:) = 0.0_dp
       end if
    end if

    if (tImHam) then
       if(.not. allocated(qiBlockOut))then
          allocate(qiBlockOut(orb%mOrb, orb%mOrb, nAtom, nSpin))
       endif
       qiBlockOut(:,:,:,:) = 0.0_dp
    end if

    if( .not. tSccCalc) return

    ! Charges read from file
    if (tReadChrg) then
       if (tFixEf .or. tSkipChrgChecksum) then
          ! do not check charge or magnetisation from file
          call initQFromFile(qInput, fCharges, tReadChrgAscii, orb, qBlockIn, qiBlockIn,&
               & deltaRhoIn)
       else
          ! check number of electrons in file
          if (nSpin /= 2) then
             call initQFromFile(qInput, fCharges,tReadChrgAscii, orb, qBlockIn,&
                  & qiBlockIn, deltaRhoIn,nEl = sum(nEl))
          else
             ! check magnetisation in addition
             call initQFromFile(qInput, fCharges, tReadChrgAscii, orb, qBlockIn,&
                  & qiBlockIn, deltaRhoIn, nEl = sum(nEl), magnetisation=nEl(1)-nEl(2))
          end if
       end if
    endif

    !Input charges packed into unique equivalence elements
    #:for NAME in [('qDiffRed'),('qInpRed'),('qOutRed')]
       if (.not. allocated(${NAME}$)) then
          allocate(${NAME}$(nMixElements))
       end if
       ${NAME}$(:) = 0.0_dp
    #:endfor


    !TODO(Alex) Could definitely split the code here
    if(allocated(reks)) return

    ! Charges not read from file
    notChrgRead: if (.not. tReadChrg) then

      if (allocated(initialCharges)) then
        if (abs(sum(initialCharges) - nrChrg) > deltaChargeTol) then
          write(message, "(A,G13.6,A,G13.6,A,A)") "Sum of initial charges does not match&
              & specified total charge. (", sum(initialCharges), " vs. ", nrChrg, ") ",&
              & "Your initial charge distribution will be rescaled."
          call warning(message)
        end if
        call initQFromAtomChrg(qInput, initialCharges, referenceN0, species0, &
             & speciesName, orb)
      else
        qInput(:,:,:) = q0
      end if

      if (.not. tSkipChrgChecksum) then
        ! Rescaling to ensure correct number of electrons in the system
        qInput(:,:,1) = qInput(:,:,1) *  sum(nEl) / sum(qInput(:,:,1))
      end if


      select case (nSpin)
      case (1)
        continue
      case (2)
        if (allocated(initialSpins)) then
          do ii = 1, nAtom
            ! does not actually matter if additional spin polarization pushes
            ! charges to <0 as the initial charges are not mixed in to later
            ! iterations
            qInput(1:orb%nOrbAtom(ii),ii,2) = qInput(1:orb%nOrbAtom(ii),ii,1)&
                & * initialSpins(1,ii) / sum(qInput(1:orb%nOrbAtom(ii),ii,1))
          end do
        else
          if (.not. tSkipChrgChecksum) then
            do ii = 1, nAtom
              qInput(1:orb%nOrbAtom(ii),ii,2) = qInput(1:orb%nOrbAtom(ii),ii,1)&
                  & * (nEl(1)-nEl(2))/sum(qInput(:,:,1))
            end do
          end if
        end if
      case (4)
        if (tSpin) then
          if (.not. allocated(initialSpins)) then
            call error("Missing initial spins!")
          end if
          if (any(shape(initialSpins)/=(/3,nAtom/))) then
            call error("Incorrect shape initialSpins array!")
          end if
          ! Rescaling to ensure correct number of electrons in the system
          if (.not. tSkipChrgChecksum) then
            do ii = 1, nAtom
              do jj = 1, 3
                qInput(1:orb%nOrbAtom(ii),ii,jj+1) = qInput(1:orb%nOrbAtom(ii),ii,1)&
                    & * initialSpins(jj,ii) / sum(qInput(1:orb%nOrbAtom(ii),ii,1))
              end do
            end do
          end if
        end if
      end select

      if (tMixBlockCharges) then
        qBlockIn = 0.0_dp
        do iS = 1, nSpin
          do iAt = 1, nAtom
            iSp = species0(iAt)
            do iSh = 1, orb%nShell(iSp)
              iStart = orb%posShell(iSh,iSp)
              iEnd = orb%posShell(iSh+1,iSp)-1
              rTmp = sum(qInput(iStart:iEnd,iAt,iS))
              rTmp = rTmp / real(iEnd+1-iStart,dp)
              do ii = iStart, iEnd
                qBlockIn(ii,ii,iAt,iS) = rTmp
              end do
            end do
          end do
        end do
        if (tImHam) then
          qiBlockIn = 0.0_dp
        end if
      end if

    endif notChrgRead

    !Swap from charge/magnetisation to up/down
    if (nSpin == 2) then
      call qm2ud(qInput)
      if (tMixBlockCharges) then
        call qm2ud(qBlockIn)
      end if
    end if

    call OrbitalEquiv_reduce(qInput, iEqOrbitals, orb, qInpRed(1:nIneqOrb))

    if (allocated(onSiteElements)) then
      call AppendBlock_reduce(qBlockIn, iEqBlockOnSite, orb, qInpRed )
      if (tImHam) then
        call AppendBlock_reduce(qiBlockIn, iEqBlockOnSiteLS, orb, qInpRed, skew=.true. )
      end if
    else if (tDFTBU) then
      call AppendBlock_reduce(qBlockIn, iEqBlockDFTBU, orb, qInpRed )
      if (tImHam) then
        call AppendBlock_reduce(qiBlockIn, iEqBlockDFTBULS, orb, qInpRed, skew=.true. )
      end if
    end if

    !Convert up/down set back to charge/magnetization
    if (nSpin == 2) then
      call ud2qm(qInput)
      if (tMixBlockCharges) call ud2qm(qBlockIn)
    end if

  end subroutine initializeCharges


  !> Assign reference charge arrays, q0 and qShell0
  !
  !  Data available in module: nAtom, nSpin, isLinResp
  subroutine initializeReferenceCharges(species0, referenceN0, orb, customOccAtoms, &
       & customOccFillings, q0, qShell0)

    !> type of the atoms (nAtom)
    integer, intent(in) :: species0(:)
    !> reference n_0 charges for each atom, from the Slater-Koster file
    real(dp), intent(in) :: referenceN0(:,:)
    !> Data type for atomic orbitals
    type(TOrbitals), intent(in) :: orb
    !> Atom indices corresponding to user defined reference atomic charges
    !  Array of occupation arrays, one for each atom
    type(TWrappedInt1), allocatable, intent(in) :: customOccAtoms(:)
    !> User-defined reference atomic shell charges
    real(dp), allocatable, intent(in) :: customOccFillings(:,:)

    !> reference neutral atomic occupations
    real(dp), allocatable, intent(inout) :: q0(:, :, :)
    !> shell resolved neutral reference
    real(dp), allocatable, intent(inout) :: qShell0(:,:)

    integer :: iAt, iSp, iSh

    if(.not. allocated(q0))then
       allocate(q0(orb%mOrb, nAtom, nSpin))
    endif
    q0(:,:,:) = 0.0_dp

    if (allocated(customOccAtoms)) then
       if (isLinResp) then
          call error("Custom occupation not compatible with linear response")
       end if
       call applyCustomReferenceOccupations(customOccAtoms, customOccFillings, &
            & species0, orb, referenceN0, q0)
    else
       call initQFromShellChrg(q0, referenceN0, species0, orb)
    end if

    if (.not. allocated(qShell0)) then
       allocate(qShell0(orb%mShell, nAtom))
    endif

    do iAt = 1, nAtom
       iSp = species0(iAt)
       do iSh = 1, orb%nShell(iSp)
          qShell0(iSh,iAt) = sum(q0(orb%posShell(iSh,iSp):orb%posShell(iSh+1,iSp)-1,iAt,1))
       end do
    end do

  end subroutine initializeReferenceCharges


  !> Set number of electrons
  !
  !  Data available via module: elecTolMax, nSpin, nOrb
  subroutine setNElectrons(q0, nrChrg, nrSpinPol, nEl, nEl0)

    !> reference neutral atomic occupations
    real(dp), allocatable, intent(in) :: q0(:, :, :)
    !> Total charge
    real(dp), intent(in) :: nrChrg
    real(dp), intent(in) :: nrSpinPol

    !> nr. of electrons
    real(dp), allocatable, intent(inout) :: nEl(:)
    !> Nr. of all electrons if neutral
    real(dp), intent(inout) :: nEl0

    @:ASSERT(allocated(q0))
    @:ASSERT(allocated(nEl))

    nEl0 = sum(q0(:,:,1))
    if (abs(nEl0 - nint(nEl0)) < elecTolMax) then
      nEl0 = nint(nEl0)
   end if
    nEl(:) = 0.0_dp
    if (nSpin == 1 .or. nSpin == 4) then
      nEl(1) = nEl0 - nrChrg
      if(ceiling(nEl(1)) > 2.0_dp*nOrb) then
        call error("More electrons than basis functions!")
      end if
    else
      nEl(1) = 0.5_dp * (nEl0 - nrChrg + nrSpinPol)
      nEl(2) = 0.5_dp * (nEl0 - nrChrg - nrSpinPol)
      if (any(ceiling(nEl(:)) > nOrb)) then
        call error("More electrons than basis functions!")
      end if
    end if

    if (.not.all(nEl >= 0.0_dp)) then
      call error("Less than 0 electrons!")
    end if

  end subroutine setNElectrons


#:if WITH_TRANSPORT
  !> Check for inconsistencies in transport atom region definitions
  subroutine checkTransportRanges(nAtom, transpar)

    !> Count of all atoms in the system
    integer :: nAtom

    !> Transport parameters
    type(TTransPar), intent(in) :: transpar

    character(lc) :: strTmp
    integer :: ii, jj
    logical :: tFailCheck
    logical, allocatable :: notInRegion(:)

    ! check for atoms occurring inside both the device and a contact
    do ii = 1, transpar%ncont
      if (transpar%contacts(ii)%idxrange(1)<=transpar%idxdevice(2)) then
        write(strTmp,"(A,I0,A,A,A,I0,A,I0)") "The device and contact overlap in their atom index&
            & ranges, the device ends at ", transpar%idxdevice(2), ', contact "',&
            & trim(transpar%contacts(ii)%name), '" is between ', transpar%contacts(ii)%idxrange(1),&
            & ' and ',transpar%contacts(ii)%idxrange(2)
        call error(trim(strTmp))
      end if
    end do

    ! Check for atom(s) occuring in multiple contacts
    do ii = 1, transpar%ncont
      do jj = 1, transpar%ncont
        if (ii == jj) then
          cycle
        end if
        tFailCheck = .false.
        if (transpar%contacts(ii)%idxrange(1) <= transpar%contacts(jj)%idxrange(1)) then
          if (transpar%contacts(ii)%idxrange(2) >= transpar%contacts(jj)%idxrange(1)) then
            tFailCheck = .true.
          end if
        else
          if (transpar%contacts(jj)%idxrange(2) >= transpar%contacts(ii)%idxrange(1)) then
            tFailCheck = .true.
          end if
        end if
        if (tFailCheck) then
          write(strTmp,"(A,A,A,A,A)")"Contact '",trim(transpar%contacts(ii)%name),"' and '",&
              & trim(transpar%contacts(jj)%name),"' share atoms"
          call error(trim(strTmp))
        end if
      end do
    end do

    ! check for additional atoms outside of the device and all contacts
    if (maxval(transpar%contacts(:)%idxrange(2)) < nAtom) then
      call error("Atoms present that are not in the device or any contact region")
    end if

    ! Check for gaps in atom ranges between regions
    allocate(notInRegion(nAtom))
    notInRegion = .true.
    notInRegion(transpar%idxdevice(1):transpar%idxdevice(2)) = .false.
    do ii = 1, transpar%ncont
      notInRegion(transpar%contacts(ii)%idxrange(1):transpar%contacts(ii)%idxrange(2)) = .false.
    end do
    if (any(notInRegion)) then
      call error("Atom(s) present that are not in any region of the device or contacts")
    end if

  end subroutine checkTransportRanges
#:endif


  !> Clean up things that did not automatically get removed by going out of scope
  subroutine destructProgramVariables()

    if (electronicSolver%isElsiSolver) then
      call TElsiSolver_final(electronicSolver%elsi)
    end if

    if (tProjEigenvecs) then
      call destruct(iOrbRegion)
      call destruct(RegionLabels)
    end if

    @:SAFE_DEALLOC(sccCalc, img2CentCell, species, species0, coord, coord0)
    @:SAFE_DEALLOC(latVec, origin, recVec, invLatVec, cellVec, rCellVec, iCellVec)
    @:SAFE_DEALLOC(neighbourList, nNeighbourSk, nNeighbourRep, iSparseStart)
    @:SAFE_DEALLOC(hubbU, atomEigVal, referenceN0, mass, speciesMass)
    @:SAFE_DEALLOC(ham, iHam, chargePerShell, chargePerAtom, over, kPoint, kWeight)
    @:SAFE_DEALLOC(nEl, spinW, xi, UJ, nUJ, niUJ, iUJ, Ef, esp)
    @:SAFE_DEALLOC(indMovedAtom, conAtom, conVec, pipekMezey)
    #:if WITH_SOCKETS
      @:SAFE_DEALLOC(socket)
    #:endif
    @:SAFE_DEALLOC(speciesName, pGeoCoordOpt, pGeoLatOpt, pChrgMixer, pMdFrame, pMdIntegrator)
    @:SAFE_DEALLOC(temperatureProfile, derivDriver)
    @:SAFE_DEALLOC(q0, qShell0, qInput, qOutput)
    @:SAFE_DEALLOC(qInpRed, qOutRed, qDiffRed)
    @:SAFE_DEALLOC(iEqOrbitals, iEqBlockDftbU, iEqBlockOnSite, iEqBlockDftbULs, iEqBlockOnSiteLs)
    @:SAFE_DEALLOC(thirdOrd, onSiteElements, onSiteDipole)
    @:SAFE_DEALLOC(dispersion, xlbomdIntegrator)
    @:SAFE_DEALLOC(velocities, movedVelo, movedAccel, movedMass)
    @:SAFE_DEALLOC(rhoPrim, iRhoPrim, ERhoPrim, h0, filling, Eband, TS, E0)
    @:SAFE_DEALLOC(HSqrCplx, SSqrCplx, eigvecsCplx, HSqrReal, SSqrReal, eigvecsReal, eigen)
    @:SAFE_DEALLOC(RhoSqrReal, qDepExtPot, derivs, chrgForces, excitedDerivs, dipoleMoment)
    @:SAFE_DEALLOC(coord0Fold, newCoords, orbitalL, occNatural, mu)
    @:SAFE_DEALLOC(tunneling, ldos, current, leadCurrents, shiftPerLUp, chargeUp)
    @:SAFE_DEALLOC(regionLabelLDOS)
    @:SAFE_DEALLOC(iAtInCentralRegion, energiesCasida)
    @:SAFE_DEALLOC(reks)

  end subroutine destructProgramVariables


  !> Creates all random generators needed in the code.
  !!
  subroutine createRandomGenerators(env, seed, randomInit, randomThermostat)

    !> Environment settings
    type(TEnvironment), intent(in) :: env

    !> Global seed used for initialisation of the random generator pool. If less than one, random
    !! initialisation of the seed will occur.
    integer, intent(inout) :: seed

    !> Random generator for initprogram.
    type(TRanlux), allocatable, intent(out) :: randomInit

    !> Random generator for the actual thermostat.
    type(TRanlux), allocatable, intent(out) :: randomThermostat

    type(TRandomGenPool) :: randGenPool

    call init(randGenPool, env, seed, oldCompat=.true.)

    ! DO NOT CHANGE the ORDER of calls below, as this will destroy backwards compatibility and
    ! reproduciblity of random number sequences in the code. If further random generators are needed
    ! *append* similar getGenerator() calls. All random generators used within the code must be
    ! generated here.
    call randGenPool%getGenerator(env, randomThermostat)
    call randGenPool%getGenerator(env, randomInit)

  end subroutine createRandomGenerators

#:if WITH_SOCKETS
  !> Initializes the socket and recieves and broadcasts initial geometry.
  subroutine initSocket(env, socketInput, tPeriodic, coord0, latVec, socket, tCoordsChanged,&
      & tLatticeChanged)

    !> Environment settings.
    type(TEnvironment), intent(in) :: env

    !> Input data for the socket.
    type(ipiSocketCommInp), intent(inout) :: socketInput

    !> Is the system periodic?
    logical, intent(in) :: tPeriodic

    !> Received atom coordinates in the unit cell.
    real(dp), intent(inout) :: coord0(:,:)

    !> Received lattice vectors
    real(dp), intent(inout) :: latVec(:,:)

    !> Initialised socket.
    type(ipiSocketComm), allocatable, intent(out) :: socket

    !> Whether coordinates has been changed
    logical, intent(out) :: tCoordsChanged

    !> Whether lattice vectors has been changed
    logical, intent(out) :: tLatticeChanged

    logical :: tDummy

    if (env%tGlobalMaster) then
      write(stdOut, "(A,1X,A)") "Initialising for socket communication to host",&
          & trim(socketInput%host)
      socket = IpiSocketComm(socketInput)
    end if
    call receiveGeometryFromSocket(env, socket, tPeriodic, coord0, latVec, tCoordsChanged,&
        & tLatticeChanged, tDummy)

  end subroutine initSocket
#:endif

#:if WITH_TRANSPORT
  subroutine initTransport(env, input, tDefinedFreeE)

    !> Computational environment
    type(TEnvironment), intent(inout) :: env

    !> Input data
    type(TInputData), intent(in) :: input

    !> Is the free energy defined (i.e. equilibrium calculation)
    logical, intent(out) :: tDefinedFreeE

    logical :: tAtomsOutside
    integer :: iSpin, isz
    integer :: nSpinChannels, iCont, jCont
    real(dp) :: mu1, mu2

    ! contact calculation in case some contact is computed
    tContCalc = (input%transpar%taskContInd /= 0)

    if (nSpin <=2) then
      nSpinChannels = nSpin
    else
      nSpinChannels = 1
    endif

    tDefinedFreeE = .true.

    associate(transpar=>input%transpar, greendens=>input%ginfo%greendens)
      ! Non colinear spin not yet supported
      ! Include the built-in potential as in negf init, but the whole
      ! scc only works for
      ! calculation without spin (poisson does not support spin dependent
      ! built in potentials)
      if (transpar%ncont > 0) then
        allocate(mu(transpar%ncont, nSpinChannels))
        mu = 0.0_dp
        do iSpin = 1, nSpinChannels
          mu(1:transpar%ncont, iSpin) = minval(transpar%contacts(1:transpar%ncont)%eFermi(iSpin))&
               & - transpar%contacts(1:transpar%ncont)%potential
        end do
        ! Test if this is a non-equilibrium system
        lpConts: do iCont = 1, transpar%ncont
          do jCont = iCont + 1, transpar%ncont
            do iSpin = 1, nSpinChannels
              mu1 = transpar%contacts(iCont)%eFermi(iSpin) - transpar%contacts(iCont)%potential
              mu2 = transpar%contacts(jCont)%eFermi(iSpin) - transpar%contacts(jCont)%potential
              if (abs(mu1 - mu2) > tolEfEquiv) then
                tDefinedFreeE = .false.
                exit lpConts
              end if
            end do
          end do
        end do lpConts

      else
        allocate(mu(1, nSpinChannels))
        mu(1,1:nSpinChannels) = greendens%oneFermi(1:nSpinChannels)
      end if

    end associate

    if (tNegf) then
      write(stdOut,*) 'init negf'
      if (size(DenseDesc%iAtomStart) /= nAtom+1) then
        call error('Internal error: DenseDesc not created')
      end if

      ! Some sanity checks and initialization of GDFTB/NEGF
      call negf_init(input%transpar, env, input%ginfo%greendens, input%ginfo%tundos, tempElec,&
          & electronicSolver%iSolver)

      ginfo = input%ginfo

      if (allocated(input%ctrl%indMovedAtom)) then
        tAtomsOutside = any(input%ctrl%indMovedAtom < input%transpar%idxdevice(1))&
            & .or. any(input%ctrl%indMovedAtom > input%transpar%idxdevice(2))
        if (tAtomsOutside) then
          call error("There are moving atoms specified outside of the device region")
        end if
      end if

      if (input%ctrl%tLatOpt) then
        call error("Lattice optimization is not currently possible with transport")
      end if

    end if

    transpar = input%transpar

    !Write Dos and tunneling on separate files?
    writeTunn = ginfo%tundos%writeTunn
    tWriteLDOS = ginfo%tundos%writeLDOS

    if (tWriteLDOS) then
      call move_alloc(ginfo%tundos%dosLabels, regionLabelLDOS)
    end if

  end subroutine initTransport

#:endif

  !> Initialises (clears) output files.
  subroutine initOutputFiles(env, tWriteAutotest, tWriteResultsTag, tWriteBandDat, tDerivs,&
      & tWriteDetailedOut, tMd, isGeoOpt, geoOutFile, fdDetailedOut, fdMd, esp)

    !> Environment
    type(TEnvironment), intent(inout) :: env

    !> Should tagged regression test data be printed
    logical, intent(in) :: tWriteAutotest

    !> Write tagged output for machine readable results
    logical, intent(in) :: tWriteResultsTag

    !> Band structure and fillings
    logical, intent(in) :: tWriteBandDat

    !> Finite different second derivatives
    logical, intent(in) :: tDerivs

    !> Write detail on the calculation to file
    logical, intent(in) :: tWriteDetailedOut

    !> Is this a molecular dynamics calculation
    logical, intent(in) :: tMd

    !> Are atomic coodinates being optimised
    logical, intent(in) :: isGeoOpt

    !> Filename for geometry output
    character(*), intent(in) :: geoOutFile

    !> File unit for detailed.out
    integer, intent(out) :: fdDetailedOut

    !> File unit for information during molecular dynamics
    integer, intent(out) :: fdMd

    !> Electrostatic potentials if requested
    type(TElStatPotentials), allocatable, intent(inout) :: esp

    call TTaggedWriter_init(taggedWriter)

    if (tWriteAutotest) then
      call initOutputFile(autotestTag)
    end if
    if (tWriteResultsTag) then
      call initOutputFile(resultsTag)
    end if
    if (tWriteBandDat) then
      call initOutputFile(bandOut)
    end if
    if (tDerivs) then
      call initOutputFile(hessianOut)
    end if
    if (tWriteDetailedOut) then
      call initOutputFile(userOut, fdDetailedOut)
      call env%fileFinalizer%register(fdDetailedOut)
    end if
    if (tMD) then
      call initOutputFile(mdOut, fdMD)
      call env%fileFinalizer%register(fdMd)
    end if
    if (isGeoOpt .or. tMD) then
      call clearFile(trim(geoOutFile) // ".gen")
      call clearFile(trim(geoOutFile) // ".xyz")
    end if
    if (allocated(esp)) then
      call initOutputFile(esp%espOutFile)
    end if

  end subroutine initOutputFiles


  !> Allocates most of the large arrays needed during the DFTB run.
  subroutine initArrays(env, electronicSolver, tForces, tExtChrg, isLinResp, tLinRespZVect, tMd,&
      & tMulliken, tSpinOrbit, tImHam, tWriteRealHS, tWriteHS, t2Component, tRealHS,&
      & tPrintExcitedEigvecs, tDipole, isREKS, orb, nAtom, nMovedAtom, nKPoint, nSpin, nExtChrg,&
      & indMovedAtom, mass, denseDesc, rhoPrim, h0, iRhoPrim, excitedDerivs, ERhoPrim, derivs,&
      & chrgForces, energy, potential, TS, E0, Eband, eigen, filling, coord0Fold, newCoords,&
      & orbitalL, HSqrCplx, SSqrCplx, eigvecsCplx, HSqrReal, SSqrReal, eigvecsReal, rhoSqrReal,&
      & occNatural, velocities, movedVelo, movedAccel, movedMass, dipoleMoment)

    !> Current environment
    type(TEnvironment), intent(in) :: env

    !> electronic solver for the system
    type(TElectronicSolver), intent(in) :: electronicSolver

    !> Are forces required
    logical, intent(in) :: tForces

    !> Are the external charges
    logical, intent(in) :: tExtChrg

    !> Are excitation energies being calculated
    logical, intent(in) :: isLinResp

    !> Are excited state properties being calculated
    logical, intent(in) :: tLinRespZVect

    !> Is this a molecular dynamics calculation
    logical, intent(in) :: tMd

    !> Is Mulliken analysis being performed
    logical, intent(in) :: tMulliken

    !> Are there spin orbit interactions
    logical, intent(in) :: tSpinOrbit

    !> Are there imaginary parts to the hamiltonian
    logical, intent(in) :: tImHam

    !> Should the sparse hamiltonian and overlap be writen to disc?
    logical, intent(in) :: tWriteRealHS

    !> Should the hamiltonian and overlap be written out as dense matrices
    logical, intent(in) :: tWriteHS

    !> Is the hamiltonian for a two component (Pauli) system
    logical, intent(in) :: t2Component

    !> Is the hamiltonian real?
    logical, intent(in) :: tRealHS

    !> Print the excited state eigenvectors
    logical, intent(in) :: tPrintExcitedEigvecs

    !> Print the dipole moment
    logical, intent(in) :: tDipole

    !> Is this DFTB/SSR formalism
    logical, intent(in) :: isREKS

    !> data structure with atomic orbital information
    type(TOrbitals), intent(in) :: orb

    !> Number of atoms
    integer, intent(in) :: nAtom

    !> Number of atoms moved about during the calculation
    integer, intent(in) :: nMovedAtom

    !> Number of k-points
    integer, intent(in) :: nKPoint

    !> Number of spin channels
    integer, intent(in) :: nSpin

    !> Number of external charges
    integer, intent(in) :: nExtChrg

    !> Indices for any moving atoms
    integer, intent(in) :: indMovedAtom(:)

    !> Masses of each species of atom
    real(dp), intent(in) :: mass(:)

    !> Dense matrix descriptor for H and S
    type(TDenseDescr), intent(in) :: denseDesc

    !> Sparse storage density matrix
    real(dp), intent(out), allocatable :: rhoPrim(:,:)

    !> Non-scc part of the hamiltonian
    real(dp), intent(out), allocatable :: h0(:)

    !> Imaginary part of the sparse density matrix
    real(dp), intent(out), allocatable :: iRhoPrim(:,:)

    !> Excitation energy derivatives with respect to atomic coordinates
    real(dp), intent(out), allocatable :: excitedDerivs(:,:)

    !> Energy weighted density matrix
    real(dp), intent(out), allocatable :: ERhoPrim(:)

    !> Derivatives of total energy with respect to atomic coordinates
    real(dp), intent(out), allocatable :: derivs(:,:)

    !> Forces on (any) external charges
    real(dp), intent(out), allocatable :: chrgForces(:,:)

    !> Energy terms
    type(TEnergies), intent(out) :: energy

    !> Potentials acting on the system
    type(TPotentials), intent(out) :: potential

    !> Electron entropy contribution at T
    real(dp), intent(out), allocatable :: TS(:)

    !> zero temperature extrapolated electronic energy
    real(dp), intent(out), allocatable :: E0(:)

    !> band  energy
    real(dp), intent(out), allocatable :: Eband(:)

    !> single particle energies (band structure)
    real(dp), intent(out), allocatable :: eigen(:,:,:)

    !> Occupations of single particle states
    real(dp), intent(out), allocatable :: filling(:,:,:)

    !> Coordinates in central cell
    real(dp), intent(out), allocatable :: coord0Fold(:,:)

    !> Updated coordinates
    real(dp), intent(out), allocatable :: newCoords(:,:)

    !> Orbital angular momentum
    real(dp), intent(out), allocatable :: orbitalL(:,:,:)

    !> Complex dense hamiltonian
    complex(dp), intent(out), allocatable :: HSqrCplx(:,:)

    !> overlap matrix dense storage
    complex(dp), intent(out), allocatable :: SSqrCplx(:,:)

    !> Complex eigenvectors
    complex(dp), intent(out), allocatable :: eigvecsCplx(:,:,:)

    !> real dense hamiltonian
    real(dp), intent(out), allocatable :: HSqrReal(:,:)

    !> overlap matrix dense storage
    real(dp), intent(out), allocatable :: SSqrReal(:,:)

    !> Real eigenvectors
    real(dp), intent(out), allocatable :: eigvecsReal(:,:,:)

    !> density matrix dense storage
    real(dp), intent(out), allocatable :: rhoSqrReal(:,:,:)

    !> Occupations for natural orbitals
    real(dp), intent(out), allocatable :: occNatural(:)

    !> Atomic velocities
    real(dp), intent(out), allocatable :: velocities(:,:)

    !> Array for moving atom velocities
    real(dp), intent(out), allocatable :: movedVelo(:,:)

    !> moving atom accelerations
    real(dp), intent(out), allocatable :: movedAccel(:,:)

    !> moving atoms masses
    real(dp), intent(out), allocatable :: movedMass(:,:)

    !> system dipole moment
    real(dp), intent(out), allocatable :: dipoleMoment(:)


    integer :: nSpinHams, sqrHamSize

    allocate(rhoPrim(0, nSpin))
    allocate(h0(0))
    if (tImHam) then
      allocate(iRhoPrim(0, nSpin))
    end if

    allocate(excitedDerivs(0,0))
    if (tForces) then
      if (.not.isREKS) then
        allocate(ERhoPrim(0))
      end if
      allocate(derivs(3, nAtom))
      if (tExtChrg) then
        allocate(chrgForces(3, nExtChrg))
      end if
      if (tLinRespZVect) then
        deallocate(excitedDerivs)
        allocate(excitedDerivs(3, nAtom))
      end if
    end if

    call init(energy, nAtom)
    call init(potential, orb, nAtom, nSpin)

    ! Nr. of independent spin Hamiltonians
    select case (nSpin)
    case (1)
      nSpinHams = 1
    case (2)
      nSpinHams = 2
    case (4)
      nSpinHams = 1
    end select

    sqrHamSize = denseDesc%fullSize
    allocate(TS(nSpinHams))
    allocate(E0(nSpinHams))
    allocate(Eband(nSpinHams))
    TS = 0.0_dp
    E0 = 0.0_dp
    Eband = 0.0_dp

    if (electronicSolver%providesEigenvals) then
      allocate(eigen(sqrHamSize, nKPoint, nSpinHams))
      allocate(filling(sqrHamSize, nKpoint, nSpinHams))
    else
      ! due to use of the shape elsewhere in determining kpoints and spin channels:
      allocate(eigen(0, nKPoint, nSpinHams))
      allocate(filling(0, nKpoint, nSpinHams))
    end if
    eigen(:,:,:) = 0.0_dp
    filling(:,:,:) = 0.0_dp


    allocate(coord0Fold(3, nAtom))

    if (tMD) then
      allocate(newCoords(3, nAtom))
    end if

    if ((tMulliken .and. tSpinOrbit) .or. tImHam) then
      allocate(orbitalL(3, orb%mShell, nAtom))
    end if

    ! If only H/S should be printed, no allocation for square HS is needed
    tLargeDenseMatrices = .not. (tWriteRealHS .or. tWriteHS)
    if (electronicSolver%isElsiSolver) then
      tLargeDenseMatrices = tLargeDenseMatrices .and. .not. electronicSolver%elsi%isSparse
      if (.not.electronicSolver%elsi%isSparse .and. .not.(electronicSolver%providesEigenvals .or.&
          & electronicSolver%iSolver == electronicSolverTypes%omm)) then
        if (tDFTBU) then
          call error("This dense ELSI solver is currently incompatible with DFTB+U, use the sparse&
              & form")
        end if
        if (allocated(onSiteElements)) then
          call error("This dense ELSI solver is currently incompatible with onsite correctios, use&
              & the sparse form")
        end if
      end if
    end if
    if (tLargeDenseMatrices) then
      call allocateDenseMatrices(env, denseDesc, parallelKS%localKS, t2Component, tRealHS,&
          & HSqrCplx, SSqrCplx, eigVecsCplx, HSqrReal, SSqrReal, eigvecsReal)
    end if

    if (isLinResp) then
      if (withMpi) then
        call error("Linear response calc. does not work with MPI yet")
      end if
      if (tLinRespZVect) then
        allocate(rhoSqrReal(sqrHamSize, sqrHamSize, nSpin))
      end if
    end if

    if (isLinResp .and. tPrintExcitedEigVecs) then
      allocate(occNatural(orb%nOrb))
    end if

    if (tMD) then
      allocate(velocities(3, nAtom))
      allocate(movedVelo(3, nMovedAtom))
      allocate(movedAccel(3, nMovedAtom))
      allocate(movedMass(3, nMovedAtom))
      movedMass(:,:) = spread(mass(indMovedAtom),1,3)
    end if

    if (tDipole) then
      allocate(dipoleMoment(3))
    end if

  end subroutine initArrays

#:if WITH_TRANSPORT

  !> initialize arrays for tranpsport
  subroutine initTransportArrays(tUpload, transpar, species0, orb, nAtom, nSpin, shiftPerLUp,&
      & chargeUp, tBlockUp, blockUp, shiftBlockUp)

    !> Are contacts being uploaded
    logical, intent(in) :: tUpload

    !> Transport parameters
    type(TTransPar), intent(inout) :: transpar

    !> Species of atoms in the central cell
    integer, intent(in) :: species0(:)

    !> Atomic orbital information
    type(TOrbitals), intent(in) :: orb

    !> Number of atoms
    integer, intent(in) :: nAtom

    !> Number of spin channels
    integer, intent(in) :: nSpin

    !> uploded potential per shell per atom
    real(dp), allocatable, intent(out) :: shiftPerLUp(:,:)

    !> uploaded charges for atoms
    real(dp), allocatable, intent(out) :: chargeUp(:,:,:)

    !> Are block charges and potentials present?
    logical, intent(in) :: tBlockUp

    !> uploded potential per shell per atom
    real(dp), allocatable, intent(inout) :: shiftblockUp(:,:,:,:)

    !> uploaded charges for atoms
    real(dp), allocatable, intent(inout) :: blockUp(:,:,:,:)

    integer :: iSpin, iCont
    real(dp), allocatable :: pot(:)

    !> Format for two values with units
    character(len=*), parameter :: format2U = "(1X,A, ':', T32, F18.10, T51, A, T54, F16.4, T71, A)"

    if (tUpload) then
      allocate(shiftPerLUp(orb%mShell, nAtom))
      allocate(chargeUp(orb%mOrb, nAtom, nSpin))
      if (tBlockUp) then
        allocate(shiftBlockUp(orb%mOrb, orb%mOrb, nAtom, nSpin))
        allocate(blockUp(orb%mOrb, orb%mOrb, nAtom, nSpin))
      end if
      call readContactShifts(shiftPerLUp, chargeUp, transpar, orb, shiftBlockUp, blockUp)
    end if


  end subroutine initTransportArrays

#:endif


  !> Set up storage for dense matrices, either on a single processor, or as BLACS matrices
  subroutine allocateDenseMatrices(env, denseDesc, localKS, t2Component, tRealHS, HSqrCplx,&
      & SSqrCplx, eigvecsCplx, HSqrReal, SSqrReal, eigvecsReal)

    !> Computing environment
    type(TEnvironment), intent(in) :: env

    !> Descriptor of the large square matrices in the program
    type(TDenseDescr), intent(in) :: denseDesc

    !> Index array for spin and k-point index
    integer, intent(in) :: localKS(:,:)

    !> Is this a two component calculation
    logical, intent(in) :: t2Component

    !> Is this a real hamiltonian
    logical, intent(in) :: tRealHS

    !> Square H matrix
    complex(dp), allocatable, intent(out) :: HSqrCplx(:,:)

    !> Square S matrix
    complex(dp), allocatable, intent(out) :: SSqrCplx(:,:)

    !> Eigenvectors for complex eigenproblem
    complex(dp), allocatable, intent(out) :: eigvecsCplx(:,:,:)

    !> Square H matrix
    real(dp), allocatable, intent(out) :: HSqrReal(:,:)

    !> Square S matrix
    real(dp), allocatable, intent(out) :: SSqrReal(:,:)

    !> Eigenvectors for real eigenproblem
    real(dp), allocatable, intent(out) :: eigvecsReal(:,:,:)

    integer :: nLocalCols, nLocalRows, nLocalKS

    nLocalKS = size(localKS, dim=2)
  #:if WITH_SCALAPACK
    call scalafx_getlocalshape(env%blacs%orbitalGrid, denseDesc%blacsOrbSqr, nLocalRows, nLocalCols)
  #:else
    nLocalRows = denseDesc%fullSize
    nLocalCols = denseDesc%fullSize
  #:endif

    if (t2Component .or. .not. tRealHS) then
      allocate(HSqrCplx(nLocalRows, nLocalCols))
      allocate(SSqrCplx(nLocalRows, nLocalCols))
      allocate(eigVecsCplx(nLocalRows, nLocalCols, nLocalKS))
    else
      allocate(HSqrReal(nLocalRows, nLocalCols))
      allocate(SSqrReal(nLocalRows, nLocalCols))
      allocate(eigVecsReal(nLocalRows, nLocalCols, nLocalKS))
    end if

  end subroutine allocateDenseMatrices


#:if WITH_SCALAPACK
  #!
  #! SCALAPACK related routines
  #!

  !> Initialise parallel large matrix decomposition methods
  subroutine initScalapack(blacsOpts, nAtom, nOrb, t2Component, env)

    !> BLACS settings
    type(TBlacsOpts), intent(in) :: blacsOpts

    !> Number of atoms
    integer, intent(in) :: nAtom

    !> Number of orbitals
    integer, intent(in) :: nOrb

    !> Is this a two component calculation
    logical, intent(in) :: t2Component

    !> Computing enviroment data
    type(TEnvironment), intent(inout) :: env

    integer :: sizeHS

    if (t2Component) then
      sizeHS = 2 * nOrb
    else
      sizeHS = nOrb
    end if
    call env%initBlacs(blacsOpts%blockSize, blacsOpts%blockSize, sizeHS, nAtom)

  end subroutine initScalapack


  !> Generate descriptions of large dense matrices in BLACS decomposition
  !>
  !> Note: It must be called after getDenseDescCommon() has been called.
  !>
  subroutine getDenseDescBlacs(env, rowBlock, colBlock, denseDesc)

    !> parallel environment
    type(TEnvironment), intent(in) :: env

    !> Number of matrix rows
    integer, intent(in) :: rowBlock

    !> Number of matrix columns
    integer, intent(in) :: colBlock

    !> Descriptor of the dense matrix
    type(TDenseDescr), intent(inout) :: denseDesc

    integer :: nn

    nn = denseDesc%fullSize
    call scalafx_getdescriptor(env%blacs%orbitalGrid, nn, nn, rowBlock, colBlock,&
        & denseDesc%blacsOrbSqr)

  end subroutine getDenseDescBlacs

#:endif


  !> Generate description of the total large square matrices, on the basis of atomic orbital
  !> orderings
  !>
  subroutine getDenseDescCommon(orb, nAtom, t2Component, denseDesc)

    !> Orbital information for species
    type(TOrbitals), intent(in) :: orb

    !> Number of atoms in the system
    integer, intent(in) :: nAtom

    !> Is this a two component calculation
    logical, intent(in) :: t2Component

    !> Resulting descriptor
    type(TDenseDescr), intent(out) :: denseDesc

    integer :: nOrb

    allocate(denseDesc%iAtomStart(nAtom + 1))
    call buildSquaredAtomIndex(denseDesc%iAtomStart, orb)
    nOrb = denseDesc%iAtomStart(nAtom + 1) - 1
    denseDesc%t2Component = t2Component
    denseDesc%nOrb = nOrb
    if (t2Component) then
      denseDesc%fullSize = 2 * nOrb
    else
      denseDesc%fullSize = nOrb
    end if

  end subroutine getDenseDescCommon


  !> Check for compatibility between requested electronic solver and features of the calculation
  subroutine ensureSolverCompatibility(iSolver, tSpin, kPoints, tForces, parallelOpts, nIndepHam,&
      & tempElec)

    !> Solver number (see dftbp_elecsolvertypes)
    integer, intent(in) :: iSolver

    !> Is this a spin polarised calculation
    logical, intent(in) :: tSpin

    !> Set of k-points used in calculation (or [0,0,0] if molecular)
    real(dp), intent(in) :: kPoints(:,:)

    !> Are forces required
    logical, intent(in) :: tForces

    !> Options for a parallel calculation, if needed
    type(TParallelOpts), intent(in), allocatable :: parallelOpts

    !> Number of indepdent hamiltonian matrices at a given k-value
    integer, intent(in) :: nIndepHam

    !> Temperature of the electrons
    real(dp), intent(in) :: tempElec

    logical :: tElsiSolver
    integer :: nKPoint

    ! Temporary error test for PEXSI bug (July 2019)
    if (iSolver == electronicSolverTypes%pexsi .and. any(kPoints /= 0.0_dp)) then
      call warning("A temporary PEXSI bug may prevent correct evaluation at general k-points.&
          & This should be fixed soon.")
    end if

    tElsiSolver = any(iSolver ==&
        & [electronicSolverTypes%elpa, electronicSolverTypes%omm, electronicSolverTypes%pexsi,&
        & electronicSolverTypes%ntpoly, electronicSolverTypes%elpadm])
    if (.not. withELSI .and. tElsiSolver) then
      call error("This binary was not compiled with ELSI support enabled")
    end if

    nKPoint = size(kPoints, dim=2)
    if (withMpi) then
      if (tElsiSolver .and. parallelOpts%nGroup /= nIndepHam * nKPoint) then
        call error("This solver requires as many parallel processor groups as there are independent&
            & spin and k-point combinations")
      end if
    end if

    if (iSolver == electronicSolverTypes%pexsi .and. tempElec < epsilon(0.0)) then
      call error("This solver requires a finite electron broadening")
    end if

  end subroutine ensureSolverCompatibility


  !> Modify the reference atomic shell charges for the neutral atom
  subroutine applyCustomReferenceOccupations(customOccAtoms,  customOccFillings, species,&
      & orb, referenceN0, q0)

    !> Array of occupation arrays, one for each atom
    type(TWrappedInt1), allocatable, intent(in) :: customOccAtoms(:)

    !> Reference fillings for atomic shells
    real(dp), intent(in) :: customOccFillings(:,:)

    !> Species of atoms
    integer, intent(in) :: species(:)

    !> Atomic orbital data
    type(TOrbitals), intent(in) :: orb

    !> Reference charges from the Slater-Koster file
    real(dp), intent(in) :: referenceN0(:,:)

    !> Charges required for atomic neutrality in reference state
    real(dp), intent(inout) :: q0(:,:,:)

    integer :: nCustomBlock, iCustomBlock, iCustomAtom, nAtom, iAt, iSp
    real(dp), allocatable :: refOcc(:,:)

    nAtom = size(species)
    ! note that all arrays, referenceN0, customOccAtoms, refOcc
    ! are allocated to orb%mShell so assignments vecA(:,) = vecB(:,) work
    allocate(refOcc(orb%mShell, nAtom))
    ! initialize to referenceN0
    do iAt = 1, nAtom
      iSp = species(iAt)
      refOcc(:, iAt) = referenceN0(:, iSp)
    end do

    ! override to customOccupation
    if (allocated(customOccAtoms)) then
      nCustomBlock = size(customOccAtoms)
      do iCustomBlock = 1, nCustomBlock
        do iCustomAtom = 1, size(customOccAtoms(iCustomBlock)%data)
          iAt =  customOccAtoms(iCustomBlock)%data(iCustomAtom)
          refOcc(:, iAt) = customOccFillings(:,iCustomBlock)
        end do
      end do
    end if

    ! initialize q0 with right orbital order
    call initQFromUsrChrg(q0, refOcc, species, orb)

  end subroutine applyCustomReferenceOccupations


  !> Print out the reference occupations for atoms
  subroutine printCustomReferenceOccupations(orb, species, customOccAtoms, customOccFillings)

    !> Atomic orbital information
    type(TOrbitals), intent(in) :: orb

    !> Chemical species of atoms
    integer, intent(in) :: species(:)

    !> Array of occupation arrays, one for each atom
    type(TWrappedInt1), intent(in) :: customOccAtoms(:)

    !> Fillings for each atomic shell
    real(dp), intent(in) :: customOccFillings(:,:)

    character(lc) :: formstr, outStr
    integer :: nCustomBlock, iCustomBlock, iSp, nShell, nAtom, iSh
    character(sc), allocatable :: shellnames(:)

    nCustomBlock = size(customOccFillings)
    if (nCustomBlock == 0) then
      return
    end if
    write(stdout, "(A)") "Custom defined reference occupations:"
    do iCustomBlock = 1, size(customOccAtoms)
      nAtom = size(customOccAtoms(iCustomBlock)%data)
      if (nAtom == 1) then
        write(outStr, "(A)") "Atom:"
      else
        write(outStr, "(A)") "Atoms:"
      end if
      write(formstr, "(I0,A)") nAtom, "(I0,1X))"
      write(stdout, "(A,T30,"//trim(formstr)//")") trim(outStr), customOccAtoms(iCustomBlock)%data
      iSp = species(customOccAtoms(iCustomBlock)%data(1))
      nShell = orb%nShell(iSp)
      call getShellNames(iSp, orb, shellnames)
      outStr = ""
      do iSh = 1, nShell
        if (iSh > 1) then
          write(outStr,"(A,',')")trim(outStr)
        end if
        write(outStr,"(A,1X,A,F8.4)")trim(outStr), trim(shellnames(iSh)),&
            & customOccFillings(iSh, iCustomBlock)
      end do
      write(stdout,"(A,T29,A)")"Fillings:",trim(outStr)
      deallocate(shellnames)
    end do
  end subroutine printCustomReferenceOccupations


  !> Initialises SCC related parameters before geometry loop starts
  function getMinSccIters(tSccCalc, tDftbU, nSpin) result(minSccIter)

    !> Is this a self consistent calculation
    logical, intent(in) :: tSccCalc

    !> Are there orbital potentials present
    logical, intent(in) :: tDftbU

    !> Number of spin channels
    integer, intent(in) :: nSpin

    !> Minimum possible number of self consistent iterations
    integer :: minSccIter

    if (tSccCalc) then
      if (tDftbU) then
        minSccIter = 2
      else
        if (nSpin == 1) then
          minSccIter = 1
        else
          minSccIter = 2
        end if
      end if
    else
      minSccIter = 1
    end if

  end function getMinSccIters


  !> Stop if any range separated incompatible setting is found
  subroutine ensureRangeSeparatedReqs(tPeriodic, tHelical, tReadChrg, tShellResolved,&
      & tAtomicEnergy, rangeSepInp, isRS_LinResp, lresp, onSiteElements)

    !> Is the system periodic
    logical, intent(in) :: tPeriodic

    !> If the calculation is helical geometry
    logical :: tHelical

    !> Are charges read from disc
    logical, intent(in) :: tReadChrg

    !> Is this a shell resolved calculation
    logical, intent(in) :: tShellResolved

    !> Do we need atom resolved E?
    logical, intent(inout) :: tAtomicEnergy

    !> Parameters for the range separated calculation
    type(TRangeSepInp), intent(in) :: rangeSepInp

    !> Is this an excited state calculation with range separation
    logical, intent(in) :: isRS_LinResp

    !> data type for linear response
    type(TLinresp), intent(in) :: lresp

    !> Correction to energy from on-site matrix elements
    real(dp), allocatable, intent(in) :: onSiteElements(:,:,:,:)

    if (withMpi) then
      call error("Range separated calculations do not work with MPI yet")
    end if

    if (tPeriodic) then
      call error("Range separated functionality only works with non-periodic structures at the&
          & moment")
    end if

    if (tHelical) then
      call error("Range separated functionality only works with non-helical structures at the&
          & moment")
    end if

    if (tReadChrg .and. rangeSepInp%rangeSepAlg == rangeSepTypes%threshold) then
      call error("Restart on thresholded range separation not working correctly")
    end if

    if (tShellResolved) then
      call error("Range separated functionality currently does not yet support shell-resolved scc")
    end if

    if (tAtomicEnergy) then
      call error("Atomic resolved energies cannot be calculated with the range-separated&
          & hybrid functional at the moment")
    end if

    if (nSpin > 2) then
      call error("Range separated calculations not implemented for non-colinear calculations")
    end if

    if (tSpinOrbit) then
      call error("Range separated calculations not currently implemented for spin orbit")
    end if

    if (isXlbomd) then
      call error("Range separated calculations not currently implemented for XLBOMD")
    end if

    if (t3rd) then
      call error("Range separated calculations not currently implemented for 3rd order DFTB")
    end if

    if (tDFTBU) then
      call error("Range separated calculations not currently implemented for DFTB+U")
    end if

    if (isRS_LinResp) then

      if (allocated(onSiteElements)) then
        call error("Excited state range separated calculations not implemented for onsite&
            & corrections")
      end if

      if (nSpin > 1) then
        call error("Excited state range separated calculations not implemented for spin polarized&
            & calculations")
      end if

      if (lresp%symmetry /= "S") then
        call error("Excited state range separated calculations currently only implemented for&
            & singlet excitaions")
      end if

    end if

  end subroutine ensureRangeSeparatedReqs


  !> Stop if linear response module can not be invoked due to unimplemented combinations of
  !> features.
  subroutine ensureLinRespConditions(t3rd, tRealHS, tPeriodic, tForces, solvation, isRS_LinResp,&
      & nSpin)

    !> 3rd order hamiltonian contributions included
    logical, intent(in) :: t3rd

    !> a real hamiltonian
    logical, intent(in) :: tRealHs

    !> periodic boundary conditions
    logical, intent(in) :: tPeriodic

    !> forces being evaluated in the excited state
    logical, intent(in) :: tForces

    !> Solvation data and calculations
    class(TSolvation), allocatable :: solvation

    !> Is this an excited state calculation with range separation
    logical, intent(in) :: isRS_LinResp

    !> Number of spin components, 1 is unpolarised, 2 is polarised, 4 is noncolinear / spin-orbit
    integer, intent(in) :: nSpin

    if (withMpi) then
      call error("Linear response calc. does not work with MPI yet")
    end if

    if (t3rd) then
      call error("Third order currently incompatible with excited state")
    end if
    if (.not. tRealHS) then
      call error("Only real systems are supported for excited state calculations")
    end if
    if (tPeriodic .and. tForces) then
      call error("Forces in the excited state for periodic geometries are currently unavailable")
    end if

    if (allocated(solvation)) then
      call error("Solvation models do not work with linear response yet.")
    end if

    if (isRS_LinResp) then
      if (tPeriodic) then
        call error("Range separated excited states for periodic geometries are currently&
            & unavailable")
      end if
      if (nSpin > 1) then
        call error("Range separated excited states for spin polarized calculations are currently&
            & unavailable")
      end if
    end if

  end subroutine ensureLinRespConditions


  !> Determine range separated cut-off and also update maximal cutoff
  subroutine getRangeSeparatedCutOff(cutoffRed, cutOff)

    !> Reduction in cut-off
    real(dp), intent(in) :: cutoffRed

    !> Resulting cut-off
    type(TCutoffs), intent(inout) :: cutOff

    cutOff%lcCutOff = 0.0_dp
    if (cutoffRed < 0.0_dp) then
      call error("Cutoff reduction for range-separated neighbours should be zero or positive.")
    end if
    cutOff%lcCutOff = cutOff%skCutOff - cutoffRed
    if (cutOff%lcCutOff < 0.0_dp) then
      call error("Screening cutoff for range-separated neighbours too short.")
    end if
    cutOff%mCutoff = max(cutOff%mCutOff, cutoff%lcCutOff)

  end subroutine getRangeSeparatedCutOff


  !> Initialise range separated extension.
  subroutine initRangeSeparated(nAtom, species0, speciesName, hubbU, rangeSepInp, tSpin,&
      & isREKS, rangeSep, deltaRhoIn, deltaRhoOut, deltaRhoDiff, deltaRhoInSqr,&
      & deltaRhoOutSqr, nMixElements)

    !> Number of atoms in the system
    integer, intent(in) :: nAtom

    !> species of atoms
    integer, intent(in) :: species0(:)

    !> names of chemical species
    character(*), intent(in) :: speciesName(:)

    !> Hubbard values for species
    real(dp), intent(in) :: hubbU(:,:)

    !> input for range separated calculation
    type(TRangeSepInp), intent(in) :: rangeSepInp

    !> Is this spin restricted (F) or unrestricted (T)
    logical, intent(in) :: tSpin

    !> Is this DFTB/SSR formalism
    logical, intent(in) :: isREKS

    !> Resulting settings for range separation
    type(TRangeSepFunc), allocatable, intent(out) :: rangeSep

    !> Change in input density matrix flattened to 1D array
    real(dp), allocatable, target, intent(out) :: deltaRhoIn(:)

    !> Change in output density matrix flattened to 1D array
    real(dp), allocatable, target, intent(out) :: deltaRhoOut(:)

    !> Change in density matrix between in and out
    real(dp), allocatable, intent(out) :: deltaRhoDiff(:)

    !> Change in input density matrix
    real(dp), pointer, intent(out) :: deltaRhoInSqr(:,:,:)

    !> Change in output density matrix
    real(dp), pointer, intent(out) :: deltaRhoOutSqr(:,:,:)

    !> Number of mixer elements
    integer, intent(out) :: nMixElements

    allocate(rangeSep)
    call RangeSepFunc_init(rangeSep, nAtom, species0, speciesName, hubbU(1,:),&
        & rangeSepInp%screeningThreshold, rangeSepInp%omega, tSpin, isREKS, rangeSepInp%rangeSepAlg)
    allocate(deltaRhoIn(nOrb * nOrb * nSpin))
    allocate(deltaRhoOut(nOrb * nOrb * nSpin))
    allocate(deltaRhoDiff(nOrb * nOrb * nSpin))
    deltaRhoInSqr(1:nOrb, 1:nOrb, 1:nSpin) => deltaRhoIn(1 : nOrb * nOrb * nSpin)
    deltaRhoOutSqr(1:nOrb, 1:nOrb, 1:nSpin) => deltaRhoOut(1 : nOrb * nOrb * nSpin)
    nMixElements = nOrb * nOrb * nSpin
    deltaRhoInSqr(:,:,:) = 0.0_dp

  end subroutine initRangeSeparated


  !> Initializes PLUMED calculator.
  subroutine initPlumed(env, tPlumed, tMD, plumedCalc)

    !> Environment settings
    type(TEnvironment), intent(in) :: env

    !> Whether plumed should be used
    logical, intent(in) :: tPlumed

    !> Whether this is an MD-run
    logical, intent(in) :: tMD

    !> Plumed calculator (allocated only on demand)
    type(TPlumedCalc), allocatable, intent(out) :: plumedCalc


    ! Minimal plumed API version (as in Plumed 2.5.3)
    ! Earlier versions may work but were not tested
    integer, parameter :: minApiVersion = 6

    integer :: apiVersion
    character(300) :: strTmp

    if (.not. tPlumed) then
      return
    end if
    if (.not. withPlumed) then
      call error("Code was compiled without PLUMED support")
    end if
    if (.not. tMD) then
      call error("Metadynamics via PLUMED is only possible in MD-simulations")
    end if
    allocate(plumedCalc)
    call TPlumedCalc_init(plumedCalc)
    call plumedCalc%sendCmdPtr("getApiVersion", apiVersion)
    if (apiVersion < minApiVersion) then
      write(strTmp, "(A,I0,A)") "PLUMED interface has not been tested with PLUMED API version < ",&
          & minApiVersion, ". Your PLUMED library provides API version ", apiVersion, ". Check your&
          & results carefully and consider to use a more recent PLUMED library if in doubt!"
      call warning(strTmp)
    end if
    call plumedCalc%sendCmdVal("setNatoms", nAtom)
    call plumedCalc%sendCmdVal("setPlumedDat", "plumed.dat")
    call plumedCalc%sendCmdVal("setNoVirial", 0)
    call plumedCalc%sendCmdVal("setTimestep", deltaT)
    call plumedCalc%sendCmdVal("setMDEnergyUnits", Hartree__kJ_mol)
    call plumedCalc%sendCmdVal("setMDLengthUnits", Bohr__nm)
    call plumedCalc%sendCmdVal("setMDTimeUnits", au__ps)
    #:if WITH_MPI
      call plumedCalc%sendCmdVal("setMPIFComm", env%mpi%globalComm%id)
    #:endif
    call plumedCalc%sendCmdVal("init", 0)

  end subroutine initPlumed


  subroutine checkReksConsistency(reksInp, onSiteElements, kPoint, nEl, nKPoint, tSccCalc,&
      & tSpin, tSpinOrbit, tDFTBU, tEField, isLinResp, tPeriodic, tLatOpt, tReadChrg)

    !> data type for REKS input
    type(TReksInp), intent(in) :: reksInp

    !> Correction to energy from on-site matrix elements
    real(dp), allocatable, intent(in) :: onSiteElements(:,:,:,:)

    !> K-points
    real(dp), intent(in) :: kPoint(:,:)

    !> nr. of electrons
    real(dp), intent(in) :: nEl(:)

    !> nr. of K-points
    integer, intent(in) :: nKPoint

    !> Is the calculation SCC?
    logical, intent(in) :: tSccCalc

    !> is this a spin polarized calculation?
    logical, intent(in) :: tSpin

    !> is there spin-orbit coupling
    logical, intent(in) :: tSpinOrbit

    !> is this a DFTB+U calculation?
    logical, intent(in) :: tDFTBU

    !> external electric field
    logical, intent(in) :: tEField

    !> Calculate Casida linear response excitations
    logical, intent(in) :: isLinResp

    !> if calculation is periodic
    logical, intent(in) :: tPeriodic

    !> optimize lattice constants?
    logical, intent(in) :: tLatOpt

    !> If initial charges/dens mtx. from external file.
    logical, intent(in) :: tReadChrg

    if (.not. tSccCalc) then
      call error("REKS requires SCC=Yes")
    end if
    if (tSpin) then
      call error("REKS is not compatible with standard DFTB spin polarization, only the&
          & SpinConstants block is required")
    end if

    if (tSpinOrbit) then
      call error("REKS is not compatible with spin-orbit (LS-coupling) calculation")
    else if (tDFTBU) then
      call error("REKS is not compatible with DFTB+U calculation")
    else if (tEField) then
      call error("REKS is not compatible with external electric field, only point charge&
          & embedding is implemented")
    else if (isLinResp) then
      call error("REKS is not compatible with standard linear response excitation")
    else if (allocated(onSiteElements)) then
      call error("REKS is not compatible with onsite corrections")
    end if

    if (tPeriodic) then
      if ( .not. (nKPoint == 1 .and. all(kPoint(:, 1) == [0.0_dp, 0.0_dp, 0.0_dp])) ) then
        call error("REKS can compute only gamma-point in periodic case")
      end if
    end if

    if (reksInp%Efunction /= 1 .and. tLatOpt) then
      call error("Lattice optimization is only possible&
          & with single-state REKS, not SA-REKS or SI-SA-REKS")
    end if

    if (tReadChrg) then
      call error("Reading of initial charges is currently incompatible with REKS calculations")
    end if

    ! REKS can treat only closed shell systems.
    if (mod(nint(nEl(1)),2) /= 0) then
      call error("Current system is not a closed shell system, please check charge if using REKS")
    end if
    if (abs(nint(nEl(1)) - nEl(1)) >= elecTolMax) then
      call error("Current system is fractionally charged, please check charge if using REKS")
    end if

  end subroutine checkReksConsistency


  subroutine TReksCalc_init(reks, reksInp, electronicSolver, orb, spinW, nEl,&
      & extChrg, blurWidths, hamiltonianType, nSpin, nExtChrg, is3rd, isRangeSep,&
      & tForces, tPeriodic, tStress, tDipole)

    !> data type for REKS
    type(TReksCalc), intent(out) :: reks

    !> data type for REKS input
    type(TReksInp), intent(inout) :: reksInp

    !> electronic solver for the system
    type(TElectronicSolver), intent(in) :: electronicSolver

    !> Atomic orbital information
    type(TOrbitals), intent(in) :: orb

    !> Spin W values
    real(dp), intent(inout) :: spinW(:,:,:)

    !> nr. of electrons
    real(dp), intent(in) :: nEl(:)

    !> coordinates and charges of external point charges
    real(dp), allocatable, intent(in) :: extChrg(:,:)

    !> Width of the Gaussians if the charges are blurred
    real(dp), allocatable, intent(in) :: blurWidths(:)

    !> Hamiltonian type
    integer, intent(in) :: hamiltonianType

    !> Number of spin components, 1 is unpolarised, 2 is polarised, 4 is noncolinear / spin-orbit
    integer, intent(inout) :: nSpin

    !> Nr. of external charges
    integer, intent(in) :: nExtChrg

    !> Third order DFTB
    logical, intent(in) :: is3rd

    !> Whether to run a range separated calculation
    logical, intent(in) :: isRangeSep

    !> Do we need forces?
    logical, intent(in) :: tForces

    !> if calculation is periodic
    logical, intent(in) :: tPeriodic

    !> Can stress be calculated?
    logical, intent(in) :: tStress

    !> calculate an electric dipole?
    logical, intent(inout) :: tDipole

    ! Condition for Hamiltonian types
    select case(hamiltonianType)
    case default
      call error("Invalid Hamiltonian")
    case(hamiltonianTypes%dftb)

      ! Condition for electronicSolver
      select case (electronicSolver%iSolver)
      case (electronicSolverTypes%GF)
        call error("REKS is not compatible with Green's function solver")
      case (electronicSolverTypes%onlyTransport)
        call error("REKS is not compatible with OnlyTransport-solver")
      case(electronicSolverTypes%qr, electronicSolverTypes%divideandconquer,&
          & electronicSolverTypes%relativelyrobust, electronicSolverTypes%elpa)
        call REKS_init(reks, reksInp, orb, spinW, nSpin, nEl(1), nExtChrg, extChrg, blurWidths,&
            & is3rd, isRangeSep, tForces, tPeriodic, tStress, tDipole)
      case(electronicSolverTypes%omm, electronicSolverTypes%pexsi, electronicSolverTypes%ntpoly)
        call error("REKS is not compatible with density matrix ELSI-solvers")
      end select

    case(hamiltonianTypes%xtb)
      call error("xTB calculation currently not supported for REKS")
    end select

  end subroutine TReksCalc_init


  subroutine printReksInitInfo(reks, orb, speciesName, nType)

    !> data type for REKS
    type(TReksCalc), intent(in) :: reks

    !> data structure with atomic orbital information
    type(TOrbitals), intent(in) :: orb

    !> labels of atomic species
    character(mc), intent(in) :: speciesName(:)

    !> nr of different types (nAtom)
    integer, intent(in) :: nType

    integer :: ii, iType
    character(lc) :: strTmp

    write (stdOut,*)
    write (stdOut,*)
    write (stdOut, "(A,':',T30,A)") "REKS Calcuation", "Yes"

    select case (reks%reksAlg)
    case (reksTypes%noReks)
    case (reksTypes%ssr22)
      write (stdOut, "(A,':',T30,A)") "SSR(2,2) Calcuation", "Yes"
      if (reks%Efunction == 1) then
        write (stdOut, "(A,':',T30,A)") "Energy Functional", "PPS"
      else if (reks%Efunction == 2) then
        write (stdOut, "(A,':',T30,A)") "Energy Functional", "(PPS+OSS)/2"
      end if
    case (reksTypes%ssr44)
      call error("SSR(4,4) is not implemented yet")
    end select

    write (stdOut, "(A,':',T30,I14)") "Number of Core Orbitals", reks%Nc
    write (stdOut, "(A,':',T30,I14)") "Number of Active Orbitals", reks%Na
    write (stdOut, "(A,':',T30,I14)") "Number of Basis", orb%nOrb
    write (stdOut, "(A,':',T30,I14)") "Number of States", reks%nstates
    do ii = 1, reks%SAstates
      if (ii == 1) then
        write (strTmp, "(A,':')") "State-Averaging Weight"
      else
        write (strTmp, "(A)") ""
      end if
      write (stdOut, "(A,T30,F12.6)") trim(strTmp), reks%SAweight(ii)
    end do
    write (stdOut, "(A,':',T30,I14)") "State of Interest", reks%rstate

    if (reks%tReadMO) then
      write (stdOut, "(A,':',T30,A)") "Initial Guess", "Read Eigenvec.bin file"
    else
      write (stdOut, "(A,':',T30,A)") "Initial Guess", "Diagonalize H0 matrix"
    end if

    write (stdOut, "(A,':',T30,A)") "Newton-Raphson for FON opt", "Yes"
    write (stdOut, "(A,':',T30,I14)") "NR max. Iterations", reks%FonMaxIter
    if (reks%shift > epsilon(1.0_dp)) then
      write (stdOut, "(A,':',T30,A)") "Level Shifting", "Yes"
    else
      write (stdOut, "(A,':',T30,A)") "Level Shifting", "No"
    end if
    write (stdOut, "(A,':',T30,F12.6)") "Shift Value", reks%shift

    do iType = 1, nType
      if (iType == 1) then
        write (strTmp, "(A,':')") "W Scale Factor"
      else
        write (strTmp, "(A)") ""
      end if
      write (stdOut, "(A,T30,A3,'=',F12.6)") trim(strTmp), &
          & speciesName(iType), reks%Tuning(iType)
    end do

    if (reks%tTDP) then
      write (stdOut, "(A,':',T30,A)") "Transition Dipole", "Yes"
    else
      write (stdOut, "(A,':',T30,A)") "Transition Dipole", "No"
    end if

    if (reks%tForces) then

      if (reks%Lstate > 0) then
        write (stdOut, "(A,':',T30,A)") "Gradient of Microstate", "Yes"
        write (stdOut, "(A,':',T30,I14)") "Index of Interest", reks%Lstate
      else
        write (stdOut, "(A,':',T30,A)") "Gradient of Microstate", "No"
      end if

      if (reks%Efunction /= 1) then
        if (reks%Glevel == 1) then
          write (stdOut, "(A,':',T30,A)") "CP-REKS Solver", "Preconditioned Conjugate-Gradient"
          write (stdOut, "(A,':',T30,I14)") "CG max. Iterations", reks%CGmaxIter
          write (stdOut, "(A,':',T30,E14.6)") "CG Tolerance", reks%Glimit
          if (reks%tSaveMem) then
            write (stdOut, "(A,':',T30,A)") "Memory for A and Hxc", "Save in Cache Memory"
          else
            write (stdOut, "(A,':',T30,A)") "Memory for A and Hxc", "Direct Updating Without Saving"
          end if
        else if (reks%Glevel == 2) then
          write (stdOut, "(A,':',T30,A)") "CP-REKS Solver", "Conjugate-Gradient"
          write (stdOut, "(A,':',T30,I14)") "CG max. Iterations", reks%CGmaxIter
          write (stdOut, "(A,':',T30,E14.6)") "CG Tolerance", reks%Glimit
          if (reks%tSaveMem) then
            write (stdOut, "(A,':',T30,A)") "Memory for A and Hxc", "Save in Cache Memory"
          else
            write (stdOut, "(A,':',T30,A)") "Memory for A and Hxc", "Direct Updating Without Saving"
          end if
        else if (reks%Glevel == 3) then
          write (stdOut, "(A,':',T30,A)") "CP-REKS Solver", "Direct Matrix Multiplication"
        end if
        if (reks%tNAC) then
          write (stdOut, "(A,':',T30,A)") "Non-Adiabatic Coupling", "Yes"
        end if
      end if

      if (reks%tRD) then
        write (stdOut, "(A,':',T30,A)") "Relaxed Density for QM/MM", "Yes"
      end if

    end if

    write (stdOut,*)
    write (stdOut, "(A)") " Warning! REKS calculation is not affected by,"
    write (stdOut, "(A)") "          (mixer, filling) option"
    write (stdOut,*)

  end subroutine printReksInitInfo


end module dftbp_initprogram<|MERGE_RESOLUTION|>--- conflicted
+++ resolved
@@ -370,7 +370,6 @@
   !> l-values of U-J for each block
   integer, allocatable :: iUJ(:,:,:)
 
-
   !> electron temperature
   real(dp) :: tempElec
 
@@ -2104,54 +2103,13 @@
 
     if (isLinResp) then
 
-      ! input sanity checking
-<<<<<<< HEAD
+      ! input checking for linear response
       if (.not. withArpack) then
         call error("This binary has been compiled without support for linear response&
             & calculations.")
       end if
-=======
-    #:if not WITH_ARPACK
-      call error("This binary has been compiled without support for linear response calculations.")
-    #:endif
-      call ensureLinRespConditions(t3rd .or. t3rdFull, tRealHS, tPeriodic, tCasidaForces,&
-          & solvation, isRS_LinResp, nSpin)
->>>>>>> 8e2a506f
-      if (.not. tSccCalc) then
-        call error("Linear response excitation requires SCC=Yes")
-      end if
-      if (nspin > 2) then
-        call error("Linear reponse does not work with non-colinear spin polarization yet")
-      elseif (tSpin .and. tCasidaForces) then
-        call error("excited state forces are not implemented yet for spin-polarized systems")
-      elseif (tPeriodic .and. tCasidaForces) then
-        call error("excited state forces are not implemented yet for periodic systems")
-      elseif ((tPeriodic .or. tHelical) .and. .not.tRealHS) then
-        call error("Linear response only works with non-periodic or gamma-point molecular crystals")
-      elseif (tSpinOrbit) then
-        call error("Linear response does not support spin orbit coupling at the moment.")
-      elseif (tDFTBU) then
-        call error("Linear response does not support LDA+U yet")
-      elseif (input%ctrl%tShellResolved) then
-        call error("Linear response does not support shell resolved scc yet")
-      end if
-      if (tempElec > 0.0_dp .and. tCasidaForces) then
-        write(tmpStr, "(A,E12.4,A)")"Excited state forces are not implemented yet for fractional&
-            & occupations, kT=", tempElec/Boltzmann,"K"
-        call warning(tmpStr)
-      end if
-
-      if (input%ctrl%lrespini%nstat == 0) then
-        if (tCasidaForces) then
-          call error("Excited forces only available for StateOfInterest non zero.")
-        end if
-        if (input%ctrl%lrespini%tPrintEigVecs .or. input%ctrl%lrespini%tCoeffs) then
-          call error("Excited eigenvectors only available for StateOfInterest non zero.")
-        end if
-      end if
-      if (input%ctrl%lrespini%energyWindow < 0.0_dp) then
-        call error("Negative energy window for excitations")
-      end if
+      call ensureLinRespConditions(tSccCalc, t3rd .or. t3rdFull, tRealHS, tPeriodic, tCasidaForces,&
+          & solvation, isRS_LinResp, nSpin, tSpin, tHelical, tSpinOrbit, tDFTBU, tempElec, input)
 
       ! Hubbard U and spin constants for excitations (W only needed for triplet/spin polarised)
       allocate(input%ctrl%lrespini%HubbardU(nType))
@@ -2192,13 +2150,7 @@
             & corrections")
       end if
 
-<<<<<<< HEAD
-      call LinResp_init(linearResponse, input%ctrl%lrespini, nAtom, nEl(1), orb, tCasidaForces,&
-          & onSiteElements)
-=======
-      call init(lresp, input%ctrl%lrespini, nAtom, nEl(1), orb, tCasidaForces, onSiteElements,&
-          & nMovedAtom)
->>>>>>> 8e2a506f
+      call LinResp_init(linearResponse, input%ctrl%lrespini, nAtom, nEl(1), onSiteElements)
 
     end if
 
@@ -2384,7 +2336,7 @@
 
     if (isRangeSep) then
       call ensureRangeSeparatedReqs(tPeriodic, tHelical, tReadChrg, input%ctrl%tShellResolved,&
-          & tAtomicEnergy, input%ctrl%rangeSepInp, isRS_LinResp, lresp, onSiteElements)
+          & tAtomicEnergy, input%ctrl%rangeSepInp, isRS_LinResp, linearResponse, onSiteElements)
       call getRangeSeparatedCutoff(input%ctrl%rangeSepInp%cutoffRed, cutOff)
       call initRangeSeparated(nAtom, species0, speciesName, hubbU, input%ctrl%rangeSepInp,&
           & tSpin, allocated(reks), rangeSep, deltaRhoIn, deltaRhoOut, deltaRhoDiff, deltaRhoInSqr,&
@@ -4848,7 +4800,7 @@
 
   !> Stop if any range separated incompatible setting is found
   subroutine ensureRangeSeparatedReqs(tPeriodic, tHelical, tReadChrg, tShellResolved,&
-      & tAtomicEnergy, rangeSepInp, isRS_LinResp, lresp, onSiteElements)
+      & tAtomicEnergy, rangeSepInp, isRS_LinResp, linearResponse, onSiteElements)
 
     !> Is the system periodic
     logical, intent(in) :: tPeriodic
@@ -4872,7 +4824,7 @@
     logical, intent(in) :: isRS_LinResp
 
     !> data type for linear response
-    type(TLinresp), intent(in) :: lresp
+    type(TLinresp), intent(in) :: linearResponse
 
     !> Correction to energy from on-site matrix elements
     real(dp), allocatable, intent(in) :: onSiteElements(:,:,:,:)
@@ -4936,7 +4888,7 @@
             & calculations")
       end if
 
-      if (lresp%symmetry /= "S") then
+      if (linearResponse%symmetry /= "S") then
         call error("Excited state range separated calculations currently only implemented for&
             & singlet excitaions")
       end if
@@ -4948,8 +4900,11 @@
 
   !> Stop if linear response module can not be invoked due to unimplemented combinations of
   !> features.
-  subroutine ensureLinRespConditions(t3rd, tRealHS, tPeriodic, tForces, solvation, isRS_LinResp,&
-      & nSpin)
+  subroutine ensureLinRespConditions(tSccCalc, t3rd, tRealHS, tPeriodic, tCasidaForces, solvation,&
+      & isRS_LinResp, nSpin, tSpin, tHelical, tSpinOrbit, tDFTBU, tempElec, input)
+
+    !> Is the calculation SCC?
+    logical, intent(in) :: tSccCalc
 
     !> 3rd order hamiltonian contributions included
     logical, intent(in) :: t3rd
@@ -4961,7 +4916,7 @@
     logical, intent(in) :: tPeriodic
 
     !> forces being evaluated in the excited state
-    logical, intent(in) :: tForces
+    logical, intent(in) :: tCasidaForces
 
     !> Solvation data and calculations
     class(TSolvation), allocatable :: solvation
@@ -4972,22 +4927,82 @@
     !> Number of spin components, 1 is unpolarised, 2 is polarised, 4 is noncolinear / spin-orbit
     integer, intent(in) :: nSpin
 
+    !> Is this a spin polarised calculation
+    logical, intent(in) :: tSpin
+
+    !> If the calculation is helical geometry
+    logical :: tHelical
+
+    !> Is there spin-orbit coupling
+    logical, intent(in) :: tSpinOrbit
+
+    !> Is this a DFTB+U calculation?
+    logical, intent(in) :: tDFTBU
+
+    !> Temperature of the electrons
+    real(dp), intent(in) :: tempElec
+
+    !> Holds the parsed input data.
+    type(TInputData), intent(in), target :: input
+
+    character(lc) :: tmpStr
+
     if (withMpi) then
       call error("Linear response calc. does not work with MPI yet")
     end if
 
+    if (.not. tSccCalc) then
+      call error("Linear response excitation requires SCC=Yes")
+    end if
+
     if (t3rd) then
       call error("Third order currently incompatible with excited state")
     end if
     if (.not. tRealHS) then
       call error("Only real systems are supported for excited state calculations")
     end if
-    if (tPeriodic .and. tForces) then
+    if ((tPeriodic .or. tHelical) .and. .not.tRealHS) then
+      call error("Linear response only works with non-periodic or gamma-point molecular crystals")
+    end if
+    if (tPeriodic .and. tCasidaForces) then
       call error("Forces in the excited state for periodic geometries are currently unavailable")
     end if
 
     if (allocated(solvation)) then
       call error("Solvation models do not work with linear response yet.")
+    end if
+
+    if (nspin > 2) then
+      call error("Linear reponse does not work with non-colinear spin polarization yet")
+    end if
+
+    if (tSpin .and. tCasidaForces) then
+      call error("excited state forces are not implemented yet for spin-polarized systems")
+    end if
+
+    if (tSpinOrbit) then
+      call error("Linear response does not support spin orbit coupling at the moment.")
+    end if
+    if (tDFTBU) then
+      call error("Linear response does not support LDA+U yet")
+    end if
+    if (input%ctrl%tShellResolved) then
+      call error("Linear response does not support shell resolved scc yet")
+    end if
+
+    if (tempElec > 0.0_dp .and. tCasidaForces) then
+      write(tmpStr, "(A,E12.4,A)")"Excited state forces are not implemented yet for fractional&
+          & occupations, kT=", tempElec/Boltzmann,"K"
+      call warning(tmpStr)
+    end if
+
+    if (input%ctrl%lrespini%nstat == 0) then
+      if (tCasidaForces) then
+        call error("Excited forces only available for StateOfInterest non zero.")
+      end if
+      if (input%ctrl%lrespini%tPrintEigVecs .or. input%ctrl%lrespini%tCoeffs) then
+        call error("Excited eigenvectors only available for StateOfInterest non zero.")
+      end if
     end if
 
     if (isRS_LinResp) then
@@ -4998,6 +5013,10 @@
       if (nSpin > 1) then
         call error("Range separated excited states for spin polarized calculations are currently&
             & unavailable")
+      end if
+    else
+      if (input%ctrl%lrespini%energyWindow < 0.0_dp) then
+        call error("Negative energy window for excitations")
       end if
     end if
 
