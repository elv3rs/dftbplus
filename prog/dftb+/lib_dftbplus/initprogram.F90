!--------------------------------------------------------------------------------------------------!
!  DFTB+: general package for performing fast atomistic simulations                                !
!  Copyright (C) 2006 - 2020  DFTB+ developers group                                               !
!                                                                                                  !
!  See the LICENSE file for terms of usage and distribution.                                       !
!--------------------------------------------------------------------------------------------------!

#:include 'common.fypp'


!> Global variables and initialization for the main program.
module dftbp_initprogram
#:if WITH_OMP
  use omp_lib
#:endif
  use dftbp_mainio, only : initOutputFile
  use dftbp_assert
  use dftbp_globalenv
  use dftbp_environment
  use dftbp_scalapackfx
  use dftbp_inputdata
  use dftbp_densedescr
  use dftbp_constants
  use dftbp_elecsolvers
  use dftbp_elsisolver, only : TElsiSolver_init, TElsiSolver_final
  use dftbp_elsiiface
  use dftbp_periodic
  use dftbp_accuracy
  use dftbp_intrinsicpr
  use dftbp_shortgamma
  use dftbp_coulomb
  use dftbp_message
  use dftbp_mixer
  use dftbp_simplemixer
  use dftbp_andersonmixer
  use dftbp_broydenmixer
  use dftbp_diismixer

  use dftbp_geoopt
  use dftbp_conjgrad
  use dftbp_steepdesc
  use dftbp_gdiis
  use dftbp_lbfgs

  use dftbp_randomgenpool
  use dftbp_ranlux
  use dftbp_mdcommon
  use dftbp_mdintegrator
  use dftbp_velocityverlet
  use dftbp_thermostat
  use dftbp_dummytherm
  use dftbp_andersentherm
  use dftbp_berendsentherm
  use dftbp_nhctherm
  use dftbp_tempprofile
  use dftbp_numderivs2
  use dftbp_lapackroutines
  use dftbp_simplealgebra
  use dftbp_nonscc
  use dftbp_scc
  use dftbp_sccinit
  use dftbp_onsitecorrection
  use dftbp_h5correction
  use dftbp_halogenx
  use dftbp_slakocont
  use dftbp_repcont
  use dftbp_fileid
  use dftbp_spin, only: Spin_getOrbitalEquiv, ud2qm, qm2ud
  use dftbp_dftbplusu
  use dftbp_dispersions
  use dftbp_thirdorder
  use dftbp_linresp
  use dftbp_RangeSeparated
  use dftbp_stress
  use dftbp_orbitalequiv
  use dftbp_orbitals
  use dftbp_commontypes
  use dftbp_sorting, only : heap_sort
  use dftbp_linkedlist
  use dftbp_wrappedintr
  use dftbp_xlbomd
  use dftbp_etemp, only : fillingTypes
#:if WITH_SOCKETS
  use dftbp_mainio, only : receiveGeometryFromSocket
  use dftbp_ipisocket
#:endif
  use dftbp_elstatpot
  use dftbp_pmlocalisation
  use dftbp_energies
  use dftbp_potentials
  use dftbp_taggedoutput
  use dftbp_formatout
  use dftbp_qdepextpotproxy, only : TQDepExtPotProxy
  use dftbp_forcetypes, only : forceTypes
  use dftbp_elstattypes, only : elstatTypes
  use dftbp_plumed, only : withPlumed, TPlumedCalc, TPlumedCalc_init
  use dftbp_magmahelper
#:if WITH_GPU
  use iso_c_binding, only :  c_int
  use device_info
#:endif

#:if WITH_TRANSPORT
  use libnegf_vars
  use negf_int
  use poisson_init
#:endif
  use dftbp_transportio
  implicit none

#:if WITH_GPU
  integer (c_int):: ngpus
  integer (c_int):: req_ngpus
#:endif

  !> Container for external potentials
  type :: TRefExtPot
    real(dp), allocatable :: atomPot(:,:)
    real(dp), allocatable :: shellPot(:,:,:)
    real(dp), allocatable :: potGrad(:,:)
  end type TRefExtPot


  !> Tagged output files (machine readable)
  character(*), parameter :: autotestTag = "autotest.tag"

  !> Detailed user output
  character(*), parameter :: userOut = "detailed.out"

  !> band structure and filling information
  character(*), parameter :: bandOut = "band.out"

  !> File accumulating data during an MD run
  character(*), parameter :: mdOut = "md.out"

  !> Machine readable tagged output
  character(*), parameter :: resultsTag = "results.tag"

  !> Second derivative of the energy with respect to atomic positions
  character(*), parameter :: hessianOut = "hessian.out"

  !> file name prefix for charge data
  character(*), parameter :: fCharges = "charges"

  !> file to stop code during geometry driver
  character(*), parameter :: fStopDriver = "stop_driver"

  !> file to stop code during scc cycle
  character(*), parameter :: fStopSCC = "stop_scc"

  !> file name for shift data
  character(*), parameter :: fShifts = "shifts.dat"

  !> Is the calculation SCC?
  logical :: tSccCalc

  !> SCC module internal variables
  type(TScc), allocatable :: sccCalc

  !> nr. of atoms
  integer :: nAtom

  !> nr. of all (boundary condition images and original) atoms
  integer :: nAllAtom

  !> nr. of original atom in central cell
  integer, allocatable :: Img2CentCell(:)

  !> nr of different types (nAtom)
  integer :: nType

  !> data type for atomic orbital information
  type(TOrbitals), target :: orb

  !> nr. of orbitals in the system
  integer :: nOrb

  !> types of the atoms (nAllAtom)
  integer, allocatable :: species(:)

  !> type of the atoms (nAtom)
  integer, allocatable, target :: species0(:)

  !> Coords of the atoms (3, nAllAtom)
  real(dp), allocatable :: coord(:,:)

  !> Coords in central cell (3, nAtom)
  real(dp), allocatable, target :: coord0(:,:)

  !> if calculation is periodic
  logical :: tPeriodic

  !> Should central cell coordinates be output?
  logical :: tShowFoldedCoord


  !> How to calculate forces
  integer :: forceType

  !> are atomic coordinates fractional?
  logical :: tFracCoord

  !> Tolerance for SCC cycle
  real(dp) :: sccTol

  !> lattice vectors as columns
  real(dp), allocatable, target :: latVec(:,:)

  !> reciprocal lattice vectors as columns
  real(dp), allocatable, target :: recVec(:,:)

  !> original lattice vectors used for optimizing
  real(dp) :: origLatVec(3,3)

  !> normalized vectors in those directions
  real(dp) :: normOrigLatVec(3,3)


  !> reciprocal vectors in 2 pi units
  real(dp), allocatable :: invLatVec(:,:)

  !> cell volume
  real(dp) :: CellVol

  !> reciprocal cell volume
  real(dp) :: recCellVol

  !> translation vecs for interacting image cells (3, nImgCell + 1)
  real(dp), allocatable :: cellVec(:,:)

  !> cell vectors in absolute units
  real(dp), allocatable :: rCellVec(:,:)

  !> index in cellVec for each atom
  integer, allocatable :: iCellVec(:)


  !> ADT for neighbour parameters
  type(TNeighbourList), allocatable, save :: neighbourList

  !> nr. of neighbours for atoms out to max interaction distance (excluding Ewald terms)
  integer, allocatable :: nNeighbourSK(:)

  !> nr. of neighbours for atoms within Erep interaction distance (usually short)
  integer, allocatable :: nNeighbourRep(:)

  !> Number of neighbours for each of the atoms for the exchange contributions in the long range
  !> functional
  integer, allocatable :: nNeighbourLC(:)

  !> H/S sparse matrices indexing array for atomic blocks
  integer, allocatable :: iSparseStart(:,:)

  !> Hubbard Us (orbital, atom)
  real(dp), allocatable, target :: hubbU(:,:)

  !> self energy (orbital, atom)
  real(dp), allocatable :: atomEigVal(:,:)

  !> reference n_0 charges for each atom
  real(dp), allocatable :: referenceN0(:,:)

  !> list of atomic masses
  real(dp), allocatable :: mass(:)

  !> list of atomic masses for each species
  real(dp), allocatable :: speciesMass(:)

  !> Raw H^0 hamiltonian data
  type(OSlakoCont) :: skHamCont

  !> Raw overlap hamiltonian data
  type(OSlakoCont) :: skOverCont

  !> Repulsive interaction raw data
  type(ORepCont) :: pRepCont

  !> Interaction cutoff distances
  type OCutoffs
    real(dp) :: skCutOff
    real(dp) :: repCutOff
    real(dp) :: lcCutOff
    real(dp) :: mCutOff
  end type OCutoffs

  !> Cut off distances for various types of interaction
  type(OCutoffs) :: cutOff

  !> Cut off distance for repulsive interactions
  real(dp) :: repCutOff

  !> Sparse hamiltonian matrix
  real(dp), allocatable :: ham(:,:)

  !> imaginary part of the Hamiltonian
  real(dp), allocatable :: iHam(:,:)

  !> Charge per atomic shell (shell, atom, spin channel)
  real(dp), allocatable :: chargePerShell(:,:,:)

  !> Charge par atom (atom, spin channel)
  real(dp), allocatable :: chargePerAtom(:,:)

  !> sparse overlap
  real(dp), allocatable :: over(:)


  !> nr. of K-points
  integer :: nKPoint

  !> K-points
  real(dp), allocatable :: kPoint(:,:)

  !> weight of the K-Points
  real(dp), allocatable :: KWeight(:)


  !> external pressure if periodic
  real(dp) :: extPressure

  !> Barostat used if MD and periodic
  logical :: tBarostat

  !> Barostat coupling strength
  real(dp) :: BarostatStrength


  !> H and S are real
  logical :: tRealHS


  !> nr. of electrons
  real(dp), allocatable :: nEl(:)

  !> Nr. of all electrons if neutral
  real(dp) :: nEl0


  !> Spin W values
  real(dp), allocatable :: spinW(:,:,:)

  !> Spin orbit constants
  real(dp), allocatable :: xi(:,:)


  !> is this a DFTB+U calculation?
  logical :: tDFTBU

  !> Choice of orbital functional
  integer :: nDFTBUfunc

  !> list of U-J for species
  real(dp), allocatable :: UJ(:,:)

  !> How many U-J for each species
  integer, allocatable :: nUJ(:)

  !> number of l-values of U-J for each block
  integer, allocatable :: niUJ(:,:)

  !> l-values of U-J for each block
  integer, allocatable :: iUJ(:,:,:)


  !> electron temperature
  real(dp) :: tempElec

  !> If K points should filled separately
  logical :: tFillKSep

  !> Fix Fermi energy at specified value
  logical :: tFixEf

  !> Fermi energy per spin
  real(dp), allocatable :: Ef(:)

  !> Can an electronic free energy be correctly defined?
  logical :: tDefinedFreeE

  !> Filling temp updated by MD.
  logical :: tSetFillingTemp

  !> Choice of electron distribution function, defaults to Fermi
<<<<<<< HEAD
  integer :: iDistribFn = fillingTypes%Fermi
=======
  integer :: iDistribFn
>>>>>>> d073174c

  !> atomic kinetic temperature
  real(dp) :: tempAtom

  !> MD stepsize
  real(dp) :: deltaT

  !> maximal number of SCC iterations
  integer :: maxSccIter

  !> Minimal number of SCC iterations
  integer :: minSccIter

  !> is this a spin polarized calculation?
  logical :: tSpin

  !> Number of spin components, 1 is unpolarised, 2 is polarised, 4 is noncolinear / spin-orbit
  integer :: nSpin

  !> is there spin-orbit coupling
  logical :: tSpinOrbit

  !> Use block like dual representation for spin orbit
  logical :: tDualSpinOrbit

  !> Is there a complex hamiltonian contribution in real space
  logical :: tImHam

  !> is this a two component calculation (spin orbit or non-collinear spin)
  logical :: t2Component

  !> Common Fermi level accross spin channels
  logical :: tSpinSharedEf


  !> Geometry optimization needed?
  logical :: tGeoOpt

  !> optimize coordinates inside unit cell (periodic)?
  logical :: tCoordOpt

  !> optimize lattice constants?
  logical :: tLatOpt

  !> Fix angles between lattice vectors when optimizing?
  logical :: tLatOptFixAng

  !> Fix length of specified lattice vectors when optimizing?
  logical :: tLatOptFixLen(3)

  !> Optimise lattice isotropically
  logical :: tLatOptIsotropic

  !> Is this a MD calculation?
  logical :: tMD

  !> Is this a derivatives calc?
  logical :: tDerivs

  !> Do we need Mulliken charges?
  logical :: tMulliken

  !> Electrostatic potentials if requested
  type(TElStatPotentials), allocatable :: esp

  !> Calculate localised orbitals?
  logical :: tLocalise

  !> Do we need to show Mulliken charges?
  logical :: tPrintMulliken

  !> calculate an electric dipole?
  logical :: tDipole

  !> Do we need atom resolved E?
  logical :: tAtomicEnergy

  !> Print out eigenvectors?
  logical :: tPrintEigVecs

  !> Store eigenvectors as a text file
  logical :: tPrintEigVecsTxt

  !> Print eigenvector projections?
  logical :: tProjEigenvecs

  !> Do we need forces?
  logical :: tForces

  !> Is the contribution from an excited state needed for the forces
  logical :: tCasidaForces

  !> are forces being returned
  logical :: tPrintForces

  !> Number of moved atoms
  integer :: nMovedAtom

  !> Index of the moved atoms
  integer, allocatable :: indMovedAtom(:)

  !> Nr. of moved coordinates
  integer :: nMovedCoord

  !> Nr. of geo movements to do
  integer :: nGeoSteps

  !> Index of constrained atoms
  integer, allocatable :: conAtom(:)

  !> Constraint vectors
  real(dp), allocatable :: conVec(:,:)

  !> Pipek-Mezey localisation calculator
  type(TPipekMezey), allocatable :: pipekMezey

  !> use commands from socket communication to control the run
  logical :: tSocket

  !> socket details
#:if WITH_SOCKETS
  type(IpiSocketComm), allocatable :: socket
#:endif

  !> File containing output geometry
  character(lc) :: geoOutFile


  !> Append geometries in the output?
  logical :: tAppendGeo


  !> Only use converged forces if SCC
  logical :: tUseConvergedForces


  !> labels of atomic species
  character(mc), allocatable :: speciesName(:)

  !> General geometry optimizer
  type(OGeoOpt), allocatable :: pGeoCoordOpt

  !> Geometry optimizer for lattice consts
  type(OGeoOpt), allocatable :: pGeoLatOpt


  !> Charge mixer
  type(OMixer), allocatable :: pChrgMixer


  !> MD Framework
  type(OMDCommon), allocatable :: pMDFrame

  !> MD integrator
  type(OMDIntegrator), allocatable :: pMDIntegrator

  !> Temperature profile driver in MD
  type(OTempProfile), allocatable, target :: temperatureProfile

  !> geometry optimiser
  type(OnumDerivs), allocatable, target :: derivDriver

  !> reference neutral atomic occupations
  real(dp), allocatable :: q0(:, :, :)

  !> shell resolved neutral reference
  real(dp), allocatable :: qShell0(:,:)

  !> input charges (for potentials)
  real(dp), allocatable :: qInput(:, :, :)

  !> output charges
  real(dp), allocatable :: qOutput(:, :, :)

  !> input Mulliken block charges (diagonal part == Mulliken charges)
  real(dp), allocatable :: qBlockIn(:, :, :, :)

  !> Output Mulliken block charges
  real(dp), allocatable :: qBlockOut(:, :, :, :)

  !> Imaginary part of input Mulliken block charges
  real(dp), allocatable :: qiBlockIn(:, :, :, :)

  !> Imaginary part of output Mulliken block charges
  real(dp), allocatable :: qiBlockOut(:, :, :, :)

  !> input charges packed into unique equivalence elements
  real(dp), allocatable :: qInpRed(:)

  !> output charges packed into unique equivalence elements
  real(dp), allocatable :: qOutRed(:)

  !> charge differences packed into unique equivalence elements
  real(dp), allocatable :: qDiffRed(:)

  !> Orbital equivalence relations
  integer, allocatable :: iEqOrbitals(:,:,:)

  !> nr. of inequivalent orbitals
  integer :: nIneqOrb

  !> nr. of elements to go through the mixer - may contain reduced orbitals and also orbital blocks
  !> (if tDFTBU or onsite corrections)
  integer :: nMixElements

  !> Orbital equivalency for orbital blocks
  integer, allocatable :: iEqBlockDFTBU(:,:,:,:)

  !> Equivalences for onsite block corrections if needed
  integer, allocatable :: iEqBlockOnSite(:,:,:,:)

  !> Orbital equivalency for orbital blocks with spin-orbit
  integer, allocatable :: iEqBlockDFTBULS(:,:,:,:)

  !> Equivalences for onsite block corrections if needed with spin orbit
  integer, allocatable :: iEqBlockOnSiteLS(:,:,:,:)


  ! External charges

  !> If external charges must be considered
  logical :: tExtChrg

  !> Nr. of external charges
  integer :: nExtChrg

  !> external electric field
  logical :: tEField

  !> Arbitrary external field (including electric)
  logical :: tExtField

  !> field strength
  real(dp) :: EFieldStrength

  !> field direction
  real(dp) :: EfieldVector(3)

  !> time dependent
  logical :: tTDEfield

  !> angular frequency
  real(dp) :: EfieldOmega

  !> phase of field at step 0
  integer :: EfieldPhase


  !> Partial density of states (PDOS) projection regions
  type(listIntR1), save :: iOrbRegion

  !> PDOS region labels
  type(listCharLc), save :: regionLabels

  !> Third order DFTB
  logical :: t3rd

  !> Full 3rd order or only atomic site
  logical :: t3rdFull

  !> data structure for 3rd order
  type(ThirdOrder), allocatable :: thirdOrd

  !> Correction to energy from on-site matrix elements
  real(dp), allocatable :: onSiteElements(:,:,:,:)

  !> Correction to dipole momements on-site matrix elements
  real(dp), allocatable :: onSiteDipole(:,:)

  !> Should block charges be mixed as well as charges
  logical :: tMixBlockCharges

  !> Calculate Casida linear response excitations
  logical :: tLinResp

  !> calculate Z vector for excited properties
  logical :: tLinRespZVect

  !> Print eigenvectors
  logical :: tPrintExcitedEigVecs

  !> data type for linear response
  type(linresp), save :: lresp

  !> Whether to run a range separated calculation
  logical :: tRangeSep

  !> Range Separation data
  type(RangeSepFunc), allocatable :: rangeSep

  !> DeltaRho input for calculation of range separated Hamiltonian
  real(dp), allocatable, target :: deltaRhoIn(:)

  !> DeltaRho output from calculation of range separated Hamiltonian
  real(dp), allocatable, target :: deltaRhoOut(:)

  !> Holds change in deltaRho between SCC steps for range separation
  real(dp), allocatable :: deltaRhoDiff(:)

  !> DeltaRho input for range separation in matrix form
  real(dp), pointer :: deltaRhoInSqr(:,:,:) => null()

  !> DeltaRho output from range separation in matrix form
  real(dp), pointer :: deltaRhoOutSqr(:,:,:) => null()

  !> If initial charges/dens mtx. from external file.
  logical :: tReadChrg

  !> Whether potential shifts are read from file
  logical :: tReadShifts

  !> Whether potential shifts are read from file
  logical :: tWriteShifts

  !> should charges written to disc be in ascii or binary format?
  logical :: tWriteChrgAscii

  !> produce tagged output?
  logical :: tWriteAutotest

  !> Produce detailed.xml
  logical :: tWriteDetailedXML

  !> Produce detailed.tag
  logical :: tWriteResultsTag

  !> Produce detailed.out
  logical :: tWriteDetailedOut

  !> Produce band.dat
  logical :: tWriteBandDat

  !> Should HS (square) be printed?
  logical :: tWriteHS

  !> Should HS (sparse) be printed?
  logical :: tWriteRealHS

  !> Program run id
  integer :: runId

  !> Frequency for saving restart info
  integer :: restartFreq

  !> If dispersion should be calculated
  logical :: tDispersion

  !> dispersion data and calculations
  class(DispersionIface), allocatable :: dispersion

  !> Can stress be calculated?
  logical :: tStress

  !> should XLBOMD be used in MD
  logical :: tXlbomd

  !> XLBOMD related parameters
  type(Xlbomd), allocatable :: xlbomdIntegrator

  !> Differentiation method for (H^0,S)
  type(NonSccDiff), save :: nonSccDeriv

  !> Whether lattice has changed since last geometry iteration
  logical :: tLatticeChanged

  !> Whether atomic coordindates have changed since last geometry iteration
  logical :: tCoordsChanged

  !> Plumed calculator
  type(TPlumedCalc), allocatable :: plumedCalc

  !> Dense matrix descriptor for H and S
  type(TDenseDescr) :: denseDesc

  !> MD velocities
  real(dp), allocatable :: velocities(:,:)

  !> MD velocities for moved atoms
  real(dp), allocatable :: movedVelo(:,:)

  !> MD acceleration for moved atoms
  real(dp), allocatable :: movedAccel(:,:)

  !> Mass of the moved atoms
  real(dp), allocatable :: movedMass(:,:)

  !> Sparse storage of density matrix
  real(dp), allocatable :: rhoPrim(:,:)

  !> Imaginary part of density matrix in sparse storage
  real(dp), allocatable :: iRhoPrim(:,:)

  !> Energy weighted density matrix
  real(dp), allocatable :: ERhoPrim(:)

  !> Non-SCC part of the hamiltonian in sparse storage
  real(dp), allocatable :: h0(:)

  !> electronic filling
  real(dp), allocatable :: filling(:,:,:)

  !> band structure energy
  real(dp), allocatable :: Eband(:)

  !> entropy of electrons at temperature T
  real(dp), allocatable :: TS(:)

  !> zero temperature electronic energy
  real(dp), allocatable :: E0(:)

  !> Square dense hamiltonian storage for cases with k-points
  complex(dp), allocatable :: HSqrCplx(:,:)

  !> Square dense overlap storage for cases with k-points
  complex(dp), allocatable :: SSqrCplx(:,:)

  !> Complex eigenvectors
  complex(dp), allocatable :: eigvecsCplx(:,:,:)

  !> Square dense hamiltonian storage
  real(dp), allocatable :: HSqrReal(:,:)

  !> Square dense overlap storage
  real(dp), allocatable :: SSqrReal(:,:)

  !> Real eigenvectors
  real(dp), allocatable :: eigvecsReal(:,:,:)

  !> Eigenvalues
  real(dp), allocatable :: eigen(:,:,:)

  !> density matrix
  real(dp), allocatable :: rhoSqrReal(:,:,:)

  !> Total energy components
  type(TEnergies) :: energy

  !> Potentials for orbitals
  type(TPotentials) :: potential

  !> Reference external potential (usual provided via API)
  type(TRefExtPot) :: refExtPot

  !> Proxy for querying population dependant external potenials
  type(TQDepExtPotProxy), allocatable :: qDepExtPot

  !> Energy derivative with respect to atomic positions
  real(dp), allocatable :: derivs(:,:)

  !> Forces on any external charges
  real(dp), allocatable :: chrgForces(:,:)

  !> excited state force addition
  real(dp), allocatable :: excitedDerivs(:,:)

  !> dipole moments when available
  real(dp), allocatable :: dipoleMoment(:)

  !> Coordinates to print out
  real(dp), pointer :: pCoord0Out(:,:)

  !> Folded coords (3, nAtom)
  real(dp), allocatable, target :: coord0Fold(:,:)

  !> New coordinates returned by the MD routines
  real(dp), allocatable :: newCoords(:,:)

  !> Orbital angular momentum
  real(dp), allocatable :: orbitalL(:,:,:)

  !> Natural orbitals for excited state density matrix, if requested
  real(dp), allocatable, target :: occNatural(:)

  !> Dynamical (Hessian) matrix
  real(dp), pointer :: pDynMatrix(:,:)

  !> File descriptor for the human readable output
  integer :: fdDetailedOut

  !> File descriptor for extra MD output
  integer :: fdMD

  !> Contains (iK, iS) tuples to be processed in parallel by various processor groups
  type(TParallelKS) :: parallelKS

  !> external electric field
  real(dp) :: Efield(3), absEfield
  !> Electronic structure solver
  type(TElectronicSolver) :: electronicSolver

  !> Are large dense matrices required?
  logical :: tLargeDenseMatrices

  !> derivative of cell volume wrt to lattice vectors, needed for pV term
  real(dp) :: extLatDerivs(3,3)

  !> internal pressure within the cell
  real(dp) :: intPressure

  !> Derivative of total energy with respect to lattice vectors
  !> Sign convention: This is in the uphill energy direction for the lattice vectors (each row
  !> pertaining to a separate lattice vector), i.e. opposite to the force.
  !>
  !> The component of a derivative vector that is orthogonal to the plane containing the other two
  !> lattice vectors will expand (contract) the supercell if it is on the opposite (same) same
  !> side of the plane as its associated lattice vector.
  !>
  !> In the special case of cartesian axis aligned orthorhombic lattice vectors, negative diagonal
  !> elements expand the supercell.
  real(dp) :: totalLatDeriv(3,3)

  !> Stress tensors for various contribution in periodic calculations
  !> Sign convention: Positive diagonal elements expand the supercell
  real(dp) :: totalStress(3,3)

  ! Tagged writer
  type(TTaggedWriter) :: taggedWriter

  private :: createRandomGenerators

#:if WITH_TRANSPORT
  !> Transport variables
  !> Container for the atomistic structure for poisson
  type(TPoissonStructure) :: poissStr
  type(TTransPar) :: transpar
  type(TNEGFInfo) :: ginfo

#:endif

  !> Whether contact Hamiltonians are uploaded
  !> Synonym for G.F. calculation of density
  logical :: tUpload

  !> Whether contact Hamiltonians are computed
  logical :: tContCalc

  !> Whether Poisson solver is invoked
  logical :: tPoisson

  !> Whether recompute Poisson after every SCC
  logical :: tPoissonTwice

  !> Calculate terminal tunneling and current
  logical :: tTunn

  !> True if we use any part of Negf (green solver, landauer etc.)
  logical :: tNegf

  !> Whether local currents are computed
  logical :: tLocalCurrents

  !> True if LDOS is stored on separate files for k-points
  logical :: tWriteLDOS

  !> Labels for LDOS regions, if needed
  character(lc), allocatable :: regionLabelLDOS(:)

  !> True if Tunneling is stored on separate files
  logical :: writeTunn

  !> Holds spin-dependent electrochemical potentials of contacts
  !> This is because libNEGF is not spin-aware
  real(dp), allocatable :: mu(:,:)

  !> Variables for Transport NEGF/Poisson solver
  !> Tunneling, local DOS and current
  real(dp), allocatable :: tunneling(:,:), ldos(:,:), current(:,:)
  real(dp), allocatable :: leadCurrents(:)
  !> Array storing local (bond) currents
  real(dp), allocatable :: lCurrArray(:,:)

  !> Poisson Derivatives (forces)
  real(dp), allocatable :: poissonDerivs(:,:)

  !> Shell-resolved Potential shifts uploaded from contacts
  real(dp), allocatable :: shiftPerLUp(:,:)

  !> Orbital-resolved charges uploaded from contacts
  real(dp), allocatable :: chargeUp(:,:,:)

  !> Details of energy interval for tunneling used in output
  real(dp) :: Emin, Emax, Estep

  !> Electrostatics type (either gammafunctional or poisson)
  integer :: electrostatics

  !> list of atoms in the central cell (or device region if transport)
  integer, allocatable :: iAtInCentralRegion(:)

  !> Correction for {O,N}-X bonds
  type(THalogenX), allocatable :: halogenXCorrection

  !> All of the excited energies actuall solved by Casida routines (if used)
  real(dp), allocatable :: energiesCasida(:)

  !> Is this DFTB/SSR formalism
  logical :: tREKS

contains


  !> Initializes the variables in the module based on the parsed input
  subroutine initProgramVariables(input, env)

    !> Holds the parsed input data.
    type(inputData), intent(inout), target :: input

    !> Environment settings
    type(TEnvironment), intent(inout) :: env

    ! Mixer related local variables
    integer :: nGeneration
    real(dp) :: mixParam

    !> mixer number
    integer :: iMixer

    !> simple mixer (if used)
    type(OSimpleMixer), allocatable :: pSimpleMixer

    !> Anderson mixer (if used)
    type(OAndersonMixer), allocatable :: pAndersonMixer

    !> Broyden mixer (if used)
    type(OBroydenMixer), allocatable :: pBroydenMixer

    !> DIIS mixer (if used)
    type(ODIISMixer), allocatable :: pDIISMixer

    ! Geometry optimizer related local variables

    !> Conjugate gradient driver
    type(OConjGrad), allocatable :: pConjGrad

    !> Steepest descent driver
    type(OSteepDesc), allocatable :: pSteepDesc

    !> Conjugate gradient driver
    type(OConjGrad), allocatable :: pConjGradLat

    !> Steepest descent driver
    type(OSteepDesc), allocatable :: pSteepDescLat

    !> gradient DIIS driver
    type(ODIIS), allocatable :: pDIIS

    !> lBFGS driver for geometry  optimisation
    type(TLbfgs), allocatable :: pLbfgs

    !> lBFGS driver for lattice optimisation
    type(TLbfgs), allocatable :: pLbfgsLat

    ! MD related local variables
    type(OThermostat), allocatable :: pThermostat
    type(ODummyThermostat), allocatable :: pDummyTherm
    type(OAndersenThermostat), allocatable :: pAndersenTherm
    type(OBerendsenThermostat), allocatable :: pBerendsenTherm
    type(ONHCThermostat), allocatable :: pNHCTherm

    type(OVelocityVerlet), allocatable :: pVelocityVerlet
    type(OTempProfile), pointer :: pTempProfile

    real(dp), allocatable :: tmpCoords(:), tmpWeight(:), tmp3Coords(:,:)

    type(ORanlux), allocatable :: randomInit, randomThermostat
    integer :: iSeed

    integer :: ind, ii, jj, kk, iS, iAt, iSp, iSh, iOrb
    integer :: iStart, iEnd

    ! Dispersion
    type(DispSlaKirk), allocatable :: slaKirk
    type(DispUFF), allocatable :: uff
  #:if WITH_DFTD3
    type(DispDftD3), allocatable :: dftd3
  #:endif

    ! H5 correction
    type(H5Corr), allocatable :: pH5Correction
    logical :: tHHRepulsion

    character(lc) :: tmpStr
    integer, allocatable :: tmpir1(:)

    character(lc) :: strTmp, strTmp2

    !> flag to check for first cycle through a loop
    logical :: tFirst

    !> Nr. of Hamiltonians to diagonalise independently
    integer :: nIndepHam

    real(dp) :: rTmp

    !> Flag if some files do exist or not
    logical :: tExist

    ! Orbital equivalency for SCC and Spin
    integer, allocatable :: iEqOrbSCC(:,:,:), iEqOrbSpin(:,:,:)
    ! Orbital equivalency for orbital potentials
    integer, allocatable :: iEqOrbDFTBU(:,:,:)

    ! Damped interactions
    logical, allocatable, target :: tDampedShort(:)
    type(ThirdOrderInp) :: thirdInp

    ! PDOS stuff
    integer :: iReg, nAtomRegion, nOrbRegion, iTmp
    integer, allocatable :: iAtomRegion(:)
    integer :: valshape(1)

    !> Is SCC cycle initialised
    type(TSccInp), allocatable :: sccInp

    !> Used for indexing linear response
    integer :: homoLoc(1)

    !> Whether seed was randomly created
    logical :: tRandomSeed

    !> First guess for nr. of neighbours.
    integer, parameter :: nInitNeighbour = 40

    !> Is the check-sum for charges read externally be used?
    logical :: tSkipChrgChecksum

    !> Spin loop index
    integer :: iSpin

    !> Nr. of buffered Cholesky-decompositions
    integer :: nBufferedCholesky

    character(sc), allocatable :: shellNamesTmp(:)

    !> Format for two using exponential notation values with units
    character(len=*), parameter :: format2Ue = "(A, ':', T30, E14.6, 1X, A, T50, E14.6, 1X, A)"

    @:ASSERT(input%tInitialized)

    write(stdOut, "(/, A)") "Starting initialization..."
    write(stdOut, "(A80)") repeat("-", 80)

    call env%initGlobalTimer(input%ctrl%timingLevel, "DFTB+ running times", stdOut)
    call env%globalTimer%startTimer(globalTimers%globalInit)

    ! Basic variables
    tSccCalc = input%ctrl%tScc
    tDFTBU = input%ctrl%tDFTBU
    tSpin = input%ctrl%tSpin
    tREKS = .false.
    if (tSpin) then
      nSpin = 2
    else
      nSpin = 1
    end if
    nIndepHam = nSpin

    tSpinSharedEf = input%ctrl%tSpinSharedEf
    tSpinOrbit = input%ctrl%tSpinOrbit
    tDualSpinOrbit = input%ctrl%tDualSpinOrbit
    t2Component = input%ctrl%t2Component
    tRangeSep = allocated(input%ctrl%rangeSepInp)

    if (t2Component) then
      nSpin = 4
      nIndepHam = 1
    end if

    if (nSpin /= 2 .and. tSpinSharedEf) then
      call error("Colinear spin polarization required for shared Ef over spin channels")
    end if

    nAtom = input%geom%nAtom
    nType = input%geom%nSpecies
    orb = input%slako%orb
    nOrb = orb%nOrb
    tPeriodic = input%geom%tPeriodic

    ! start by assuming stress can be calculated if periodic
    tStress = tPeriodic

    ! Brillouin zone sampling
    if (tPeriodic) then
      nKPoint = input%ctrl%nKPoint
      allocate(kPoint(3, nKPoint))
      allocate(kWeight(nKPoint))
      @:ASSERT(all(shape(kPoint) == shape(input%ctrl%KPoint)))
      @:ASSERT(all(shape(kWeight) == shape(input%ctrl%kWeight)))
      kPoint(:,:) = input%ctrl%KPoint(:,:)
      if (sum(input%ctrl%kWeight(:)) < epsilon(1.0_dp)) then
        call error("Sum of k-point weights should be greater than zero!")
      end if
      kWeight(:) = input%ctrl%kWeight / sum(input%ctrl%kWeight)
    else
      nKPoint = 1
      allocate(kPoint(3, nKPoint))
      allocate(kWeight(nKpoint))
      kPoint(:,1) = 0.0_dp
      kWeight(1) = 1.0_dp
    end if

    if ((.not. tPeriodic) .or. (nKPoint == 1 .and. all(kPoint(:, 1) == [0.0_dp, 0.0_dp, 0.0_dp])))&
        & then
      tRealHS = .true.
    else
      tRealHS = .false.
    end if

  #:if WITH_MPI

    if (input%ctrl%parallelOpts%nGroup > nIndepHam * nKPoint) then
      write(stdOut, *)"Parallel groups only relevant for tasks split over sufficent spins and/or&
          & k-points"
      write(tmpStr,"('Nr. groups:',I4,', Nr. indepdendent spins times k-points:',I4)")&
          & input%ctrl%parallelOpts%nGroup, nIndepHam * nKPoint
      call error(trim(tmpStr))
    end if

    call env%initMpi(input%ctrl%parallelOpts%nGroup)
  #:endif


  #:if WITH_SCALAPACK
    call initScalapack(input%ctrl%parallelOpts%blacsOpts, nAtom, nOrb, t2Component, env)
  #:endif
    call TParallelKS_init(parallelKS, env, nKPoint, nIndepHam)

    sccTol = input%ctrl%sccTol
    tShowFoldedCoord = input%ctrl%tShowFoldedCoord
    if (tShowFoldedCoord .and. .not. tPeriodic) then
      call error("Folding coordinates back into the central cell is meaningless for molecular&
          & boundary conditions!")
    end if
    tFracCoord = input%geom%tFracCoord

    if (tSccCalc) then
      maxSccIter = input%ctrl%maxIter
    else
      maxSccIter = 1
    end if
    if (maxSccIter < 1) then
      call error("SCC iterations must be larger than 0")
    end if

    tWriteHS = input%ctrl%tWriteHS
    tWriteRealHS = input%ctrl%tWriteRealHS

    if (tPeriodic) then
      tLatticeChanged = .true.
      allocate(latVec(3, 3))
      @:ASSERT(all(shape(input%geom%latVecs) == shape(latVec)))
      latVec(:,:) = input%geom%latVecs(:,:)
      allocate(recVec(3, 3))
      allocate(invLatVec(3, 3))
      invLatVec = latVec(:,:)
      call matinv(invLatVec)
      invLatVec = reshape(invLatVec, (/3, 3/), order=(/2, 1/))
      recVec = 2.0_dp * pi * invLatVec
      CellVol = abs(determinant33(latVec))
      recCellVol = abs(determinant33(recVec))
    else
      allocate(latVec(0, 0))
      allocate(recVec(0, 0))
      allocate(invLatVec(0, 0))
      CellVol = 0.0_dp
      recCellVol = 0.0_dp
      tLatticeChanged = .false.
    end if

    ! Slater-Koster tables
    skHamCont = input%slako%skHamCont
    skOverCont = input%slako%skOverCont
    pRepCont = input%slako%repCont

    allocate(atomEigVal(orb%mShell, nType))
    @:ASSERT(size(input%slako%skSelf, dim=1) == orb%mShell)
    @:ASSERT(size(input%slako%skSelf, dim=2) == size(atomEigVal, dim=2))
    atomEigVal(:,:) = input%slako%skSelf(1:orb%mShell, :)

    @:ASSERT(size(input%slako%skOcc, dim=1) >= orb%mShell)
    @:ASSERT(size(input%slako%mass) == nType)
    allocate(speciesMass(nType))
    speciesMass(:) = input%slako%mass(:)

    ! Spin W's !'
    if (allocated(input%ctrl%spinW)) then
      allocate(spinW(orb%mShell, orb%mShell, nType))
      spinW(:,:,:) = 0.0_dp
      do iSp = 1, nType
        do jj = 1, orb%nShell(iSp)
          do kk = 1, orb%nShell(iSp)
            spinW(jj, kk, iSp) = input%ctrl%spinW(jj, kk, iSp)
          end do
        end do
      end do
    end if

    if (tSpinOrbit) then
      allocate(xi(orb%mShell,nType))
      xi(:,:) = 0.0_dp
      do iSp=1,nType
        do jj=1, orb%nShell(iSp)
          xi(jj,iSp)=input%ctrl%xi(jj,iSp)
        end do
      end do
    end if

    ! on-site corrections
    if (allocated(input%ctrl%onSiteElements)) then
      allocate(onSiteElements(orb%mShell, orb%mShell, 2, nType))
      onSiteElements(:,:,:,:) = input%ctrl%onSiteElements(:,:,:,:)
    end if

    tMixBlockCharges = tDFTBU .or. allocated(onSiteElements)

    ! DFTB+U parameters
    if (tDFTBU) then
      nDFTBUfunc = input%ctrl%DFTBUfunc
      allocate(UJ(size(input%ctrl%UJ,dim=1),size(input%ctrl%UJ,dim=2)))
      allocate(nUJ(size(input%ctrl%nUJ)))
      allocate(niUJ(size(input%ctrl%niUJ,dim=1),size(input%ctrl%niUJ,dim=2)))
      allocate(iUJ(size(input%ctrl%iUJ,dim=1), size(input%ctrl%iUJ,dim=2),&
          & size(input%ctrl%iUJ,dim=3)))

      UJ(:,:) = input%ctrl%UJ(:,:)
      nUJ(:) = input%ctrl%nUJ(:)
      niUJ(:,:) = input%ctrl%niUJ(:,:)
      iUJ(:,:,:) = input%ctrl%iUJ(:,:,:)
      do iSp = 1, nType
        do jj = 1, nUJ(iSp)
          if (niUJ(jj,iSp)>1) then
            call heap_sort(iUJ(1:niUJ(jj,iSp),jj,iSp))
          end if
        end do
      end do
    else
      allocate(UJ(0,0))
      allocate(nUJ(0))
      allocate(niUJ(0,0))
      allocate(iUJ(0,0,0))
    end if

    ! Cut-offs for SlaKo, repulsive
    cutOff%skCutOff = max(getCutOff(skHamCont), getCutOff(skOverCont))
    cutOff%repCutOff = getCutOff(pRepCont)
    cutOff%mCutOff = maxval([cutOff%skCutOff, cutOff%repCutOff])

    ! Get species names and output file
    geoOutFile = input%ctrl%outFile
    allocate(speciesName(size(input%geom%speciesNames)))
    speciesName(:) = input%geom%speciesNames(:)

    do iSp = 1, nType
      do jj = iSp+1, nType
        if (speciesName(iSp) == speciesName(jj)) then
          write(tmpStr,"('Duplicate identical species labels in the geometry: ',A)")speciesName(iSp)
          call error(tmpStr)
        end if
      end do
    end do

    ! Initialise the SCC module (the two copies of the Hubbard Us are rather
    ! artifical, since the copy for the main program is only used for dumping
    ! into the tagged format for autotest)
    allocate(hubbU(orb%mShell, nType))
    @:ASSERT(size(input%slako%skHubbU, dim=1) >= orb%mShell)
    @:ASSERT(size(input%slako%skHubbU, dim=2) == nType)
    hubbU(:,:) = input%slako%skHubbU(1:orb%mShell, :)
    if (allocated(input%ctrl%hubbU)) then
      where (input%ctrl%hubbU > 0.0_dp)
        hubbU = input%ctrl%hubbU
      end where
    end if
    if (tSccCalc) then
      allocate(sccInp)
      allocate(sccCalc)
      sccInp%orb => orb
      if (tPeriodic) then
        sccInp%latVecs = latVec
        sccInp%recVecs = recVec
        sccInp%volume = CellVol
      end if
      sccInp%hubbU = hubbU
      allocate(tDampedShort(nType))
      if (input%ctrl%tDampH) then
        tDampedShort = (speciesMass < 3.5_dp * amu__au)
        !tDampedShort(:) = (speciesName == "H" .or. speciesName == "h")
      else
        tDampedShort(:) = .false.
      end if
      sccInp%tDampedShort = tDampedShort
      sccInp%dampExp = input%ctrl%dampExp

      ! H5 correction
      if (input%ctrl%h5SwitchedOn) then
        if (.not. any(speciesMass < 3.5_dp * amu__au)) then
          call error("H5 correction used without H atoms present")
        end if
        if (any(tDampedShort)) then
          call error("H5 correction is not compatible with X-H damping")
        end if
        allocate(pH5Correction)
        call H5Corr_init(pH5Correction, speciesName, input%ctrl%h5RScale, input%ctrl%h5WScale,&
            & input%ctrl%h5ElementPara)
        sccInp%h5Correction = pH5Correction
      end if

      nExtChrg = input%ctrl%nExtChrg
      tExtChrg = (nExtChrg > 0)
      if (tExtChrg) then
        if (.not.tSccCalc) then
          call error("External charges can only be used in an SCC calculation")
        end if
        tStress = .false. ! Stress calculations not allowed
        @:ASSERT(size(input%ctrl%extChrg, dim=1) == 4)
        @:ASSERT(size(input%ctrl%extChrg, dim=2) == nExtChrg)
        sccInp%extCharges = input%ctrl%extChrg
        if (allocated(input%ctrl%extChrgBlurWidth)) then
          sccInp%blurWidths = input%ctrl%extChrgblurWidth
          if (any(sccInp%blurWidths < 0.0_dp)) then
            call error("Gaussian blur widths for charges may not be negative")
          end if
        end if
      end if
      if (allocated(input%ctrl%chrgConstr)) then
        @:ASSERT(all(shape(input%ctrl%chrgConstr) == (/ nAtom, 2 /)))
        if (any(abs(input%ctrl%chrgConstr(:,2)) > epsilon(1.0_dp))) then
          sccInp%chrgConstraints = input%ctrl%chrgConstr
        end if
      end if

      if (allocated(input%ctrl%thirdOrderOn)) then
        @:ASSERT(tSccCalc)
        @:ASSERT(all(shape(input%ctrl%thirdOrderOn) == (/ nAtom, 2 /)))
        sccInp%thirdOrderOn = input%ctrl%thirdOrderOn
      end if

      sccInp%ewaldAlpha = input%ctrl%ewaldAlpha
      sccInp%tolEwald = input%ctrl%tolEwald
      call initialize(sccCalc, env, sccInp)
      deallocate(sccInp)

      ! Longest cut-off including the softening part of gamma
      cutOff%mCutOff = max(cutOff%mCutOff, sccCalc%getCutOff())

      if (input%ctrl%t3rd .and. input%ctrl%tShellResolved) then
        call error("Onsite third order DFTB only compatible with shell non-resolved SCC")
      end if

      ! Initialize full 3rd order module
      t3rd = input%ctrl%t3rd
      t3rdFull = input%ctrl%t3rdFull
      if (t3rdFull) then
        @:ASSERT(tSccCalc)
        thirdInp%orb => orb
        thirdInp%hubbUs = hubbU
        thirdInp%hubbUDerivs = input%ctrl%hubDerivs
        allocate(thirdInp%damped(nType))
        thirdInp%damped(:) = tDampedShort
        thirdInp%dampExp = input%ctrl%dampExp
        thirdInp%shellResolved = input%ctrl%tShellResolved
        allocate(thirdOrd)
        call ThirdOrder_init(thirdOrd, thirdInp)
        cutOff%mCutOff = max(cutOff%mCutOff, thirdOrd%getCutOff())
      end if
    end if

    ! Initial coordinates
    allocate(coord0(3, nAtom))
    @:ASSERT(all(shape(coord0) == shape(input%geom%coords)))
    coord0(:,:) = input%geom%coords(:,:)
    tCoordsChanged = .true.

    allocate(species0(nAtom))
    @:ASSERT(all(shape(species0) == shape(input%geom%species)))
    species0(:) = input%geom%species(:)

    if (input%ctrl%tHalogenX) then
      if (.not. (t3rd .or. t3rdFull)) then
        call error("Halogen correction only fitted for 3rd order models")
      end if
      if (tPeriodic) then
        call error("Halogen correction was not fitted in periodic systems in original paper")
      end if
      allocate(halogenXCorrection)
      call THalogenX_init(halogenXCorrection, species0, speciesName)
    end if

    allocate(referenceN0(orb%mShell, nType))
    allocate(mass(nAtom))
    mass = speciesMass(species0)
    if (allocated(input%ctrl%masses)) then
      @:ASSERT(size(input%ctrl%masses) == nAtom)
      where (input%ctrl%masses >= 0.0_dp)
        mass = input%ctrl%masses
      end where
    end if

    if (tPeriodic) then
      ! Make some guess for the nr. of all interacting atoms
      nAllAtom = int((real(nAtom, dp)**(1.0_dp/3.0_dp) + 3.0_dp)**3)
    else
      nAllAtom = nAtom
    end if
    allocate(coord(3, nAllAtom))
    allocate(species(nAllAtom))
    allocate(img2CentCell(nAllAtom))
    allocate(iCellVec(nAllAtom))

    ! Intialize Hamilton and overlap
    tImHam = tDualSpinOrbit .or. (tSpinOrbit .and. tDFTBU) ! .or. tBField
    if (tSccCalc) then
      allocate(chargePerShell(orb%mShell,nAtom,nSpin))
    else
      allocate(chargePerShell(0,0,0))
    end if
    allocate(ham(0, nSpin))
    if (tImHam) then
      allocate(iHam(0, nSpin))
    end if
    allocate(over(0))
    allocate(iSparseStart(0, nAtom))

    if (nSpin == 4) then
      allocate(nEl(1))
      allocate(Ef(1))
    else
      allocate(nEl(nSpin))
      allocate(Ef(nSpin))
    end if

    iDistribFn = input%ctrl%iDistribFn
    tempElec = input%ctrl%tempElec

    tFixEf = input%ctrl%tFixEf
    if (allocated(input%ctrl%Ef)) then
      Ef(:) = input%ctrl%Ef
    else
      Ef(:) = 0.0_dp
    end if
    tSetFillingTemp = input%ctrl%tSetFillingTemp
    tFillKSep = input%ctrl%tFillKSep
    tempAtom = input%ctrl%tempAtom
    deltaT = input%ctrl%deltaT


    ! Create equivalency relations
    if (tSccCalc) then
      allocate(iEqOrbitals(orb%mOrb, nAtom, nSpin))
      allocate(iEqOrbSCC(orb%mOrb, nAtom, nSpin))
      call sccCalc%getOrbitalEquiv(orb, species0, iEqOrbSCC)
      if (nSpin == 1) then
        iEqOrbitals(:,:,:) = iEqOrbSCC(:,:,:)
      else
        allocate(iEqOrbSpin(orb%mOrb, nAtom, nSpin))
        call Spin_getOrbitalEquiv(orb, species0, iEqOrbSpin)
        call OrbitalEquiv_merge(iEqOrbSCC, iEqOrbSpin, orb, iEqOrbitals)
        deallocate(iEqOrbSpin)
      end if
      deallocate(iEqOrbSCC)
      nIneqOrb = maxval(iEqOrbitals)
      nMixElements = nIneqOrb

      if (tDFTBU) then
        allocate(iEqOrbSpin(orb%mOrb, nAtom, nSpin))
        allocate(iEqOrbDFTBU(orb%mOrb, nAtom, nSpin))
        call DFTBplsU_getOrbitalEquiv(iEqOrbDFTBU,orb, species0, nUJ, niUJ, iUJ)
        call OrbitalEquiv_merge(iEqOrbitals, iEqOrbDFTBU, orb, iEqOrbSpin)
        iEqOrbitals(:,:,:) = iEqOrbSpin(:,:,:)
        nIneqOrb = maxval(iEqOrbitals)
        deallocate(iEqOrbSpin)
        deallocate(iEqOrbDFTBU)
      end if

      if (allocated(onSiteElements)) then
        allocate(iEqOrbSpin(orb%mOrb, nAtom, nSpin))
        iEqOrbSpin(:,:,:) = 0.0_dp
        allocate(iEqOrbDFTBU(orb%mOrb, nAtom, nSpin))
        iEqOrbDFTBU(:,:,:) = 0.0_dp
        call Ons_getOrbitalEquiv(iEqOrbDFTBU,orb, species0)
        call OrbitalEquiv_merge(iEqOrbitals, iEqOrbDFTBU, orb, iEqOrbSpin)
        iEqOrbitals(:,:,:) = iEqOrbSpin(:,:,:)
        nIneqOrb = maxval(iEqOrbitals)
        deallocate(iEqOrbSpin)
        deallocate(iEqOrbDFTBU)
      end if

      if (allocated(onSiteElements)) then
        ! all onsite blocks are full of unique elements
        allocate(iEqBlockOnSite(orb%mOrb, orb%mOrb, nAtom, nSpin))
        if (tImHam) then
          allocate(iEqBlockOnSiteLS(orb%mOrb, orb%mOrb, nAtom, nSpin))
        end if
        call Ons_blockIndx(iEqBlockOnSite, iEqBlockOnSiteLS, nIneqOrb, orb)
        nMixElements = max(nMixElements, maxval(iEqBlockOnSite))
        if (allocated(iEqBlockOnSiteLS)) then
          nMixElements = max(nMixElements, maxval(iEqBlockOnSiteLS))
        end if
      else if (tDFTBU) then
        ! only a sub-set of onsite blocks are reduced/expanded
        allocate(iEqBlockDFTBU(orb%mOrb, orb%mOrb, nAtom, nSpin))
        call DFTBU_blockIndx(iEqBlockDFTBU, nIneqOrb, orb, species0, nUJ, niUJ, iUJ)
        nMixElements = max(nMixElements,maxval(iEqBlockDFTBU)) ! as
        !  iEqBlockDFTBU does not include diagonal elements, so in the case of
        !  a purely s-block DFTB+U calculation, maxval(iEqBlockDFTBU) would
        !  return 0
        if (tImHam) then
          allocate(iEqBlockDFTBULS(orb%mOrb, orb%mOrb, nAtom, nSpin))
          call DFTBU_blockIndx(iEqBlockDFTBULS, nMixElements, orb, species0, nUJ, niUJ, iUJ)
          nMixElements = max(nMixElements,maxval(iEqBlockDFTBULS))
        end if
      end if


    else
      nIneqOrb = nOrb
      nMixElements = 0
    end if

    ! Initialize mixer
    ! (at the moment, the mixer does not need to know about the size of the
    ! vector to mix.)
    if (tSccCalc) then
      allocate(pChrgMixer)
      iMixer = input%ctrl%iMixSwitch
      nGeneration = input%ctrl%iGenerations
      mixParam = input%ctrl%almix
      select case (iMixer)
      case (mixerTypes%simple)
        allocate(pSimplemixer)
        call init(pSimpleMixer, mixParam)
        call init(pChrgMixer, pSimpleMixer)
      case (mixerTypes%anderson)
        allocate(pAndersonMixer)
        if (input%ctrl%andersonNrDynMix > 0) then
          call init(pAndersonMixer, nGeneration, mixParam, input%ctrl%andersonInitMixing,&
              & input%ctrl%andersonDynMixParams, input%ctrl%andersonOmega0)
        else
          call init(pAndersonMixer, nGeneration, mixParam, input%ctrl%andersonInitMixing,&
              & omega0=input%ctrl%andersonOmega0)
        end if
        call init(pChrgMixer, pAndersonMixer)
      case (mixerTypes%broyden)
        allocate(pBroydenMixer)
        call init(pBroydenMixer, maxSccIter, mixParam, input%ctrl%broydenOmega0,&
            & input%ctrl%broydenMinWeight, input%ctrl%broydenMaxWeight, input%ctrl%broydenWeightFac)
        call init(pChrgMixer, pBroydenMixer)
      case(mixerTypes%diis)
        allocate(pDIISMixer)
        call init(pDIISMixer,nGeneration, mixParam, input%ctrl%tFromStart)
        call init(pChrgMixer, pDIISMixer)
      case default
        call error("Unknown charge mixer type.")
      end select
    end if

    ! initialise in cases where atoms move
    tGeoOpt = input%ctrl%tGeoOpt
    tCoordOpt = input%ctrl%tCoordOpt
    tLatOpt = (input%ctrl%tLatOpt .and. tPeriodic)
    if (tLatOpt) then
      if (tExtChrg) then
        ! Stop as not sure, what to do with the coordinates of the
        ! external charges, when the lattice changes.
        call error("External charges and lattice optimisation can not be used together.")
      end if
    end if
    if (tLatOpt) then
      tLatOptFixAng = input%ctrl%tLatOptFixAng
      tLatOptFixLen = input%ctrl%tLatOptFixLen
      tLatOptIsotropic = input%ctrl%tLatOptIsotropic
      if (tLatOptFixAng .or. any(tLatOptFixLen) .or. tLatOptIsotropic) then
        origLatVec(:,:) = latVec(:,:)
        do ii = 1, 3
           normOrigLatVec(:,ii) = origLatVec(:,ii) / sqrt(sum(origLatVec(:,ii)**2))
        end do
      end if
    end if
    extPressure = input%ctrl%pressure
    tBarostat = input%ctrl%tBarostat
    BarostatStrength = input%ctrl%BarostatStrength

  #:if WITH_SOCKETS
    tSocket = allocated(input%ctrl%socketInput)
    if (tSocket) then
      input%ctrl%socketInput%nAtom = nAtom
      call initSocket(env, input%ctrl%socketInput, tPeriodic, coord0, latVec, socket,&
          & tCoordsChanged, tLatticeChanged)
      tForces = .true.
      tGeoOpt = .false.
      tMD = .false.
    end if
  #:else
    tSocket = .false.
  #:endif

    tAppendGeo = input%ctrl%tAppendGeo
    tUseConvergedForces = (input%ctrl%tConvrgForces .and. tSccCalc) ! no point if not SCC
    tMD = input%ctrl%tMD
    tDerivs = input%ctrl%tDerivs
    tPrintMulliken = input%ctrl%tPrintMulliken
    tEField = input%ctrl%tEfield ! external electric field
    tExtField = tEField
    tMulliken = input%ctrl%tMulliken .or. tPrintMulliken .or. tExtField .or. tFixEf .or. tRangeSep
    tAtomicEnergy = input%ctrl%tAtomicEnergy
    tPrintEigVecs = input%ctrl%tPrintEigVecs
    tPrintEigVecsTxt = input%ctrl%tPrintEigVecsTxt

    tPrintForces = input%ctrl%tPrintForces
    tForces = input%ctrl%tForces .or. tPrintForces
    tLinResp = input%ctrl%lrespini%tInit

    referenceN0(:,:) = input%slako%skOcc(1:orb%mShell, :)

    ! Allocate reference charge arrays
    allocate(q0(orb%mOrb, nAtom, nSpin))
    q0(:,:,:) = 0.0_dp
    allocate(qShell0(orb%mShell, nAtom))
    qShell0(:,:) = 0.0_dp

    ! Initialize reference neutral atoms.
    if (tLinResp .and. allocated(input%ctrl%customOccAtoms)) then
       call error("Custom occupation not compatible with linear response")
    end if
    if (tMulliken) then
      if (allocated(input%ctrl%customOccAtoms)) then
        if (tLinResp) then
          call error("Custom occupation not compatible with linear response")
        end if
        call applyCustomReferenceOccupations(input%ctrl%customOccAtoms, &
            & input%ctrl%customOccFillings, species0, orb, referenceN0, q0)
      else
        call initQFromShellChrg(q0, referenceN0, species0, orb)
      end if
    end if

    nEl0 = sum(q0(:,:,1))
    if (abs(nEl0 - nint(nEl0)) < elecTolMax) then
      nEl0 = nint(nEl0)
    end if
    nEl(:) = 0.0_dp
    if (nSpin == 1 .or. nSpin == 4) then
      nEl(1) = nEl0 - input%ctrl%nrChrg
      if(ceiling(nEl(1)) > 2.0_dp*nOrb) then
        call error("More electrons than basis functions!")
      end if
    else
      nEl(1) = 0.5_dp * (nEl0 - input%ctrl%nrChrg + input%ctrl%nrSpinPol)
      nEl(2) = 0.5_dp * (nEl0 - input%ctrl%nrChrg - input%ctrl%nrSpinPol)
      if (any(ceiling(nEl(:)) > nOrb)) then
        call error("More electrons than basis functions!")
      end if
    end if

    if (.not.all(nEl(:) >= 0.0_dp)) then
      call error("Less than 0 electrons!")
    end if

    if (tForces) then
      tCasidaForces = input%ctrl%tCasidaForces
    else
      tCasidaForces = .false.
    end if
    if (tSccCalc) then
      forceType = input%ctrl%forceType
    else
      if (input%ctrl%forceType /= forceTypes%orig) then
        call error("Invalid force evaluation method for non-SCC calculations.")
      end if
    end if
    if (forceType == forceTypes%dynamicT0 .and. tempElec > minTemp) then
       call error("This ForceEvaluation method requires the electron temperature to be zero")
    end if
    if (tForces) then
      select case(input%ctrl%iDerivMethod)
      case (1)
        ! set step size from input
        if (input%ctrl%deriv1stDelta < epsilon(1.0_dp)) then
          write(tmpStr, "(A,E12.4)") 'Too small value for finite difference step :',&
              & input%ctrl%deriv1stDelta
          call error(tmpStr)
        end if
        call NonSccDiff_init(nonSccDeriv, diffTypes%finiteDiff, input%ctrl%deriv1stDelta)
      case (2)
        call NonSccDiff_init(nonSccDeriv, diffTypes%richardson)
      end select
    end if

    call getDenseDescCommon(orb, nAtom, t2Component, denseDesc)

    call ensureSolverCompatibility(input%ctrl%solver%iSolver, tSpin, kPoint, tForces,&
        & input%ctrl%parallelOpts, nIndepHam, tempElec)
    if (tRealHS) then
      nBufferedCholesky = 1
    else
      nBufferedCholesky = parallelKS%nLocalKS
    end if
    call TElectronicSolver_init(electronicSolver, input%ctrl%solver%iSolver, nBufferedCholesky)

    if (electronicSolver%isElsiSolver) then
      @:ASSERT(parallelKS%nLocalKS == 1)

      if (input%ctrl%parallelOpts%nGroup /= nIndepHam * nKPoint) then
        if (nSpin == 2) then
          write(tmpStr, "(A,I0,A,I0,A)")"ELSI solvers require as many groups as spin and k-point&
              & combinations. There are ", nIndepHam * nKPoint, " spin times k-point combinations&
              & and ", input%ctrl%parallelOpts%nGroup, " groups"
        else
          write(tmpStr, "(A,I0,A,I0,A)")"ELSI solvers require as many groups as k-points. There&
              & are ", nIndepHam * nKPoint, " k-points and ", input%ctrl%parallelOpts%nGroup,&
              & " groups"
        end if
        call error(tmpStr)
      end if

      #:if WITH_OMP
        if (omp_get_max_threads() > 1) then
          call error("The ELSI-solvers should not be run with multiple threads. Set the&
              & environment variable OMP_NUM_THREADS to 1 in order to disable multi-threading.")
        end if
      #:endif

      if (tSpinOrbit .and. .not.&
          & any(electronicSolver%iSolver==[electronicSolverTypes%omm,electronicSolverTypes%elpa]))&
          & then
        call error("Only the ELSI libOMM and ELPA solvers are suitable for spin orbit at the&
            & moment")
      end if

      ! Would be using the ELSI matrix writing mechanism, so set this as always false
      tWriteHS = .false.
      call TElsiSolver_init(electronicSolver%elsi, input%ctrl%solver%elsi, env, denseDesc%fullSize,&
          & nEl, iDistribFn, nSpin, parallelKS%localKS(2, 1), nKpoint, parallelKS%localKS(1, 1),&
          & kWeight(parallelKS%localKS(1, 1)), input%ctrl%tWriteHS)
    end if

    if (forceType /= forceTypes%orig .and. .not. electronicSolver%providesEigenvals) then
      call error("Alternative force evaluation methods are not supported by this electronic&
          & solver.")
    end if

  #:if WITH_TRANSPORT
    ! whether tunneling is computed
    tTunn = input%ginfo%tundos%defined
    ! whether local currents are computed
    tLocalCurrents = input%ginfo%greendens%doLocalCurr

    ! Do we use any part of negf (solver, tunnelling etc.)?
    tNegf = (electronicSolver%iSolver == electronicSolverTypes%GF) .or. tTunn .or. tLocalCurrents

  #:else

    tTunn = .false.
    tNegf = .false.

  #:endif

    ! temporary disables for various issues with NEGF
    if (tNegf) then
      if (tSpin) then
        call error("Spin polarization temporarily disabled for transport calculations.")
      end if
      if (tDFTBU) then
        call error("Orbital potentials temporarily disabled for transport calculations.")
      end if
      if (tExtChrg) then
        call error("External charges temporarily disabled for transport calculations&
            & (electrostatic gates are available).")
      end if
    #:if WITH_TRANSPORT
      if (tRangeSep .and. transpar%nCont > 0) then
        call error("Range separated calculations do not work with transport calculations yet")
      end if
    #:endif
    end if


    ! requires stress to already be possible and it being a periodic calculation
    ! with forces
    tStress = (tPeriodic .and. tForces .and. .not.tNegf .and. tStress)

    nMovedAtom = input%ctrl%nrMoved
    nMovedCoord = 3 * nMovedAtom

    if (input%ctrl%maxRun == -1) then
      nGeoSteps = huge(1) - 1
      ! Workaround:PGI 17.10 -> do i = 0, huge(1) executes 0 times
      ! nGeoSteps = huge(1)
    else
      nGeoSteps = input%ctrl%maxRun
    end if

    if (nMovedAtom > 0) then
      allocate(indMovedAtom(size(input%ctrl%indMovedAtom)))
      indMovedAtom(:) = input%ctrl%indMovedAtom(:)
    else
      allocate(indMovedAtom(0))
    end if

    allocate(pGeoCoordOpt)
    if (tCoordOpt) then
      allocate(tmpCoords(nMovedCoord))
      tmpCoords(1:nMovedCoord) = reshape(coord0(:, indMovedAtom), (/ nMovedCoord /))
      select case (input%ctrl%iGeoOpt)
      case(geoOptTypes%steepestDesc)
        allocate(tmpWeight(nMovedCoord))
        tmpWeight(1:nMovedCoord) = 0.5_dp * deltaT**2 / reshape(spread(mass(indMovedAtom), 1, 3),&
            & (/nMovedCoord/))
        allocate(pSteepDesc)
        call init(pSteepDesc, size(tmpCoords), input%ctrl%maxForce, input%ctrl%maxAtomDisp,&
            & tmpWeight )
        deallocate(tmpWeight)
        call init(pGeoCoordOpt, pSteepDesc)
      case (geoOptTypes%conjugateGrad)
        allocate(pConjGrad)
        call init(pConjGrad, size(tmpCoords), input%ctrl%maxForce, input%ctrl%maxAtomDisp)
        call init(pGeoCoordOpt, pConjGrad)
      case (geoOptTypes%diis)
        allocate(pDIIS)
        call init(pDIIS, size(tmpCoords), input%ctrl%maxForce, input%ctrl%deltaGeoOpt,&
            & input%ctrl%iGenGeoOpt)
        call init(pGeoCoordOpt, pDIIS)
      case (geoOptTypes%lbfgs)
        allocate(pLbfgs)
        call TLbfgs_init(pLbfgs, size(tmpCoords), input%ctrl%maxForce, tolSameDist,&
            & input%ctrl%maxAtomDisp, input%ctrl%lbfgsInp%memory)
        call init(pGeoCoordOpt, pLbfgs)
      end select
      call reset(pGeoCoordOpt, tmpCoords)
    end if

    allocate(pGeoLatOpt)
    if (tLatOpt) then
      select case (input%ctrl%iGeoOpt)
      case(geoOptTypes%steepestDesc)
        allocate(tmpWeight(9))
        tmpWeight = 1.0_dp
        allocate(pSteepDescLat)
        call init(pSteepDescLat, 9, input%ctrl%maxForce, input%ctrl%maxLatDisp, tmpWeight)
        deallocate(tmpWeight)
        call init(pGeoLatOpt, pSteepDescLat)
      case(geoOptTypes%conjugateGrad, geoOptTypes%diis) ! use CG lattice for both DIIS and CG
        allocate(pConjGradLat)
        call init(pConjGradLat, 9, input%ctrl%maxForce, input%ctrl%maxLatDisp)
        call init(pGeoLatOpt, pConjGradLat)
      case (geoOptTypes%LBFGS)
        allocate(pLbfgsLat)
        call TLbfgs_init(pLbfgsLat, 9, input%ctrl%maxForce, tolSameDist, input%ctrl%maxLatDisp,&
            & input%ctrl%lbfgsInp%memory)
        call init(pGeoLatOpt, pLbfgsLat)
      end select
      if (tLatOptIsotropic ) then
        ! optimization uses scaling factor of unit cell
        call reset(pGeoLatOpt, (/1.0_dp,0.0_dp,0.0_dp,0.0_dp,0.0_dp,0.0_dp,0.0_dp,0.0_dp,0.0_dp/))
      else if (tLatOptFixAng) then
        ! optimization uses scaling factor of lattice vectors
        call reset( pGeoLatOpt, (/1.0_dp,1.0_dp,1.0_dp,0.0_dp,0.0_dp,0.0_dp,0.0_dp,0.0_dp,0.0_dp/))
      else
        call reset( pGeoLatOpt, reshape(latVec, (/ 9 /)) )
      end if
    end if

    if (.not.(tGeoOpt.or.tMD.or.tSocket)) then
      nGeoSteps = 0
    end if

    ! Initialize constraints
    if (input%ctrl%nrConstr > 0) then
      allocate(conAtom(input%ctrl%nrConstr))
      allocate(conVec(3, input%ctrl%nrConstr))
      conAtom(:) = input%ctrl%conAtom
      conVec(:,:) = input%ctrl%conVec
      do ii = 1, input%ctrl%nrConstr
        conVec(:,ii) = conVec(:,ii) / sqrt(sum(conVec(:,ii)**2))
      end do
    end if

    ! Dispersion
    tHHRepulsion = .false.
    tDispersion = allocated(input%ctrl%dispInp)
    if (tDispersion) then
      if (allocated(input%ctrl%dispInp%slakirk)) then
        tStress = .false.
        if (tLatOpt) then
          call error("Sorry, lattice optimisation and Slater-Kirkwood type dispersion can not be&
              & used together")
        end if
        if (tBarostat) then
          call error("Sorry, barostatic MD and Slater-Kirkwood type dispersion can not be used&
              & together")
        end if
        allocate(slaKirk)
        if (tPeriodic) then
          call DispSlaKirk_init(slaKirk, input%ctrl%dispInp%slakirk, latVec)
        else
          call DispSlaKirk_init(slaKirk, input%ctrl%dispInp%slakirk)
        end if
        call move_alloc(slaKirk, dispersion)

      elseif (allocated(input%ctrl%dispInp%uff)) then
        allocate(uff)
        if (tPeriodic) then
          call DispUff_init(uff, input%ctrl%dispInp%uff, nAtom, species0, latVec)
        else
          call DispUff_init(uff, input%ctrl%dispInp%uff, nAtom)
        end if
        call move_alloc(uff, dispersion)

    #:if WITH_DFTD3
      elseif (allocated(input%ctrl%dispInp%dftd3)) then
        allocate(dftd3)
        tHHRepulsion = input%ctrl%dispInp%dftd3%hhrepulsion
        if (tHHRepulsion .and. .not. any(speciesMass < 3.5_dp * amu__au)) then
          call error("H-H repulsion correction used without H atoms present")
        end if
        if (tPeriodic) then
          call DispDftD3_init(dftd3, input%ctrl%dispInp%dftd3, nAtom, species0, speciesName, latVec)
        else
          call DispDftD3_init(dftd3, input%ctrl%dispInp%dftd3, nAtom, species0, speciesName)
        end if
        call move_alloc(dftd3, dispersion)
    #:endif
      end if
      cutOff%mCutOff = max(cutOff%mCutOff, dispersion%getRCutOff())

    end if

    if (allocated(halogenXCorrection)) then
      cutOff%mCutOff = max(cutOff%mCutOff, halogenXCorrection%getRCutOff())
    end if

    if (input%ctrl%nrChrg == 0.0_dp .and. (.not.tPeriodic) .and. tMulliken) then
      tDipole = .true.
    else
      tDipole = .false.
    end if

    if (allocated(input%ctrl%elStatPotentialsInp)) then
      if (.not.tSccCalc) then
        call error("Electrostatic potentials only available for SCC calculations")
      end if
      allocate(esp)
      call TElStatPotentials_init(esp, input%ctrl%elStatPotentialsInp, tEField .or. tExtChrg)
    end if

    if (allocated(input%ctrl%pipekMezeyInp)) then
      allocate(pipekMezey)
      call initialise(pipekMezey, input%ctrl%pipekMezeyInp)
    end if
    tLocalise = allocated(pipekMezey)
    if (tLocalise .and. (nSpin > 2 .or. t2Component)) then
      call error("Localisation of electronic states currently unsupported for non-collinear and&
          & spin orbit calculations")
    end if

    if (tLinResp) then

      ! input sanity checking
    #:if not WITH_ARPACK
      call error("This binary has been compiled without support for linear response calculations.")
    #:endif
      if (.not. tSccCalc) then
        call error("Linear response excitation requires SCC=Yes")
      end if
      if (nspin > 2) then
        call error("Linear reponse does not work with non-colinear spin polarization yet")
      elseif (tSpin .and. tCasidaForces) then
        call error("excited state relaxation is not implemented yet for spin-polarized systems")
      elseif (tPeriodic .and. tCasidaForces) then
        call error("excited state relaxation is not implemented yet periodic systems")
      elseif (tPeriodic .and. .not.tRealHS) then
        call error("Linear response only works with non-periodic or gamma-point molecular crystals")
      elseif (tSpinOrbit) then
        call error("Linear response does not support spin orbit coupling at the moment.")
      elseif (tDFTBU) then
        call error("Linear response does not support LDA+U yet")
      elseif (input%ctrl%tShellResolved) then
        call error("Linear response does not support shell resolved scc yet")
      end if
      if (tempElec > 0.0_dp .and. tCasidaForces) then
        write(tmpStr, "(A,E12.4,A)")"Excited state forces are not implemented yet for fractional&
            & occupations, kT=", tempElec/Boltzmann,"K"
        call warning(tmpStr)
      end if

      if (input%ctrl%lrespini%nstat == 0) then
        if (tCasidaForces) then
          call error("Excited forces only available for StateOfInterest non zero.")
        end if
        if (input%ctrl%lrespini%tPrintEigVecs .or. input%ctrl%lrespini%tCoeffs) then
          call error("Excited eigenvectors only available for StateOfInterest non zero.")
        end if
      end if
      if (input%ctrl%lrespini%energyWindow < 0.0_dp) then
        call error("Negative energy window for excitations")
      end if

      ! Hubbard U and spin constants for excitations (W only needed for triplet/spin polarised)
      allocate(input%ctrl%lrespini%HubbardU(nType))
      allocate(input%ctrl%lrespini%spinW(nType))
      input%ctrl%lrespini%HubbardU = 0.0_dp
      input%ctrl%lrespini%spinW = 0.0_dp

      ! calculate linear response Gamma values from HOAO shell Hubbard U (non
      ! shell resolved)
      do iSp = 1, nType
        homoLoc = maxloc(atomEigVal(:orb%nShell(iSp), iSp),&
            & mask=input%slako%skOcc(:orb%nShell(iSp), iSp) > 0.0_dp)
        input%ctrl%lrespini%HubbardU(iSp) = hubbU(homoLoc(1), iSp)
      end do

      ! and atomic HOAO spin W value if needed
      input%ctrl%lrespini%spinW(:) = 0.0_dp
      select case(input%ctrl%lrespini%sym)
      case("S")
        ! Singlet case, no need for spin constants
      case("T","B"," ")
        ! triplet or spin-polarised
        do iSp = 1, nType
          homoLoc = maxloc(atomEigVal(:orb%nShell(iSp), iSp),&
              & mask=input%slako%skOcc(:orb%nShell(iSp), iSp) > 0.0_dp)
          input%ctrl%lrespini%spinW(iSp) = spinW(homoLoc(1), homoLoc(1), iSp)
        end do
      case default
        call error("Unknown excitation type requested")
      end select

      tPrintExcitedEigVecs = input%ctrl%lrespini%tPrintEigVecs
      tLinRespZVect = (input%ctrl%lrespini%tMulliken .or. tCasidaForces .or.&
          & input%ctrl%lrespini%tCoeffs .or. tPrintExcitedEigVecs)

      if (allocated(onSiteElements) .and. tLinRespZVect) then
        call error("Excited state property evaluation currently incompatible with onsite&
            & corrections")
      end if

      call init(lresp, input%ctrl%lrespini, nAtom, nEl(1), orb, tCasidaForces, onSiteElements)

    end if

    iSeed = input%ctrl%iSeed
    tRandomSeed = (iSeed < 1)
    ! Note: This routine may not be called multiple times. If you need further random generators,
    ! extend the routine and create them within this call.
    call createRandomGenerators(env, iSeed, randomInit, randomThermostat)

    call getRandom(randomInit, rTmp)
    runId = int(real(huge(runId) - 1, dp) * rTmp) + 1

    ! MD stuff
    if (tMD) then
      ! Create MD framework.
      allocate(pMDFrame)
      call init(pMDFrame, nMovedAtom, nAtom, input%ctrl%tMDstill)

      ! Create temperature profile, if thermostat is not the dummy one
      if (input%ctrl%iThermostat /= 0) then
        allocate(temperatureProfile)
        call init(temperatureProfile, input%ctrl%tempMethods, input%ctrl%tempSteps,&
            & input%ctrl%tempValues)
        pTempProfile => temperatureProfile
      else
        nullify(pTempProfile)
      end if

      ! Create thermostat
      allocate(pThermostat)
      select case (input%ctrl%iThermostat)
      case (0) ! No thermostat
        allocate(pDummyTherm)
        call init(pDummyTherm, tempAtom, mass(indMovedAtom), randomThermostat, pMDFrame)
        call init(pThermostat, pDummyTherm)
      case (1) ! Andersen thermostat
        allocate(pAndersenTherm)
        call init(pAndersenTherm, randomThermostat, mass(indMovedAtom), pTempProfile,&
            & input%ctrl%tRescale, input%ctrl%wvScale, pMDFrame)
        call init(pThermostat, pAndersenTherm)
      case (2) ! Berendsen thermostat
        allocate(pBerendsenTherm)
        call init(pBerendsenTherm, randomThermostat, mass(indMovedAtom), pTempProfile,&
            & input%ctrl%wvScale, pMDFrame)
        call init(pThermostat, pBerendsenTherm)
      case (3) ! Nose-Hoover-Chain thermostat
        allocate(pNHCTherm)
        if (input%ctrl%tInitNHC) then
          call init(pNHCTherm, randomThermostat, mass(indMovedAtom), pTempProfile,&
              & input%ctrl%wvScale, pMDFrame, input%ctrl%deltaT, input%ctrl%nh_npart,&
              & input%ctrl%nh_nys, input%ctrl%nh_nc, input%ctrl%xnose, input%ctrl%vnose,&
              & input%ctrl%gnose)
        else
          call init(pNHCTherm, randomThermostat, mass(indMovedAtom), pTempProfile,&
              & input%ctrl%wvScale, pMDFrame, input%ctrl%deltaT, input%ctrl%nh_npart,&
              & input%ctrl%nh_nys, input%ctrl%nh_nc)
        end if
        call init(pThermostat, pNHCTherm)
      end select

      ! Create MD integrator
      allocate(pVelocityVerlet)
      if (input%ctrl%tReadMDVelocities) then
        if (tBarostat) then
          call init(pVelocityVerlet, deltaT, coord0(:,indMovedAtom), pThermostat,&
              & input%ctrl%initialVelocities, BarostatStrength, extPressure, input%ctrl%tIsotropic)
        else
          call init(pVelocityVerlet, deltaT, coord0(:,indMovedAtom), pThermostat,&
              & input%ctrl%initialVelocities)
        end if
      else
        if (tBarostat) then
          call init(pVelocityVerlet, deltaT, coord0(:,indMovedAtom), pThermostat, BarostatStrength,&
              & extPressure, input%ctrl%tIsotropic)
        else
          call init(pVelocityVerlet, deltaT, coord0(:,indMovedAtom), pThermostat)
        end if
      end if
      allocate(pMDIntegrator)
      call init(pMDIntegrator, pVelocityVerlet)
    end if

    call initPlumed(env, input%ctrl%tPlumed, tMD, plumedCalc)

    ! Check for extended Born-Oppenheimer MD
    tXlbomd = allocated(input%ctrl%xlbomd)
    if (tXlbomd) then
      if (input%ctrl%iThermostat /= 0) then
        call error("XLBOMD does not work with thermostats yet")
      elseif (tBarostat) then
        call error("XLBOMD does not work with barostats yet")
      elseif (nSpin /= 1 .or. tDFTBU .or. allocated(onSiteElements)) then
        call error("XLBOMD does not work for spin, DFTB+U or onsites yet")
      elseif (forceType /= forceTypes%dynamicT0 .and. forceType /= forceTypes%dynamicTFinite) then
        call error("Force evaluation method incompatible with XLBOMD")
      elseif (iDistribFn /= fillingTypes%Fermi) then
        call error("Filling function incompatible with XLBOMD")
      end if
      allocate(xlbomdIntegrator)
      call Xlbomd_init(xlbomdIntegrator, input%ctrl%xlbomd, nIneqOrb)
    end if

    minSccIter = getMinSccIters(tSccCalc, tDftbU, nSpin)
    if (tXlbomd) then
      call xlbomdIntegrator%setDefaultSCCParameters(minSccIter, maxSccIter, sccTol)
    end if

    if (tDerivs) then
      allocate(tmp3Coords(3,nMovedAtom))
      tmp3Coords = coord0(:,indMovedAtom)
      call create(derivDriver, tmp3Coords, input%ctrl%deriv2ndDelta)
      coord0(:,indMovedAtom) = tmp3Coords
      deallocate(tmp3Coords)
      nGeoSteps = 2 * 3 * nMovedAtom - 1
    end if

    if (tEField) then
      EFieldStrength = input%ctrl%EFieldStrength
      EfieldVector(:) = input%ctrl%EfieldVector(:)
      tTDEfield = input%ctrl%tTDEfield
      EfieldOmega = input%ctrl%EfieldOmega
      EfieldPhase = input%ctrl%EfieldPhase
      if (tTDEfield .and. .not. tMD) then
        call error ("Time dependent electric fields only possible for MD!")
      end if
      ! parser should catch all of these:
      @:ASSERT(.not.tTDEfield .or. tMD)
    else
      EFieldStrength = 0.0_dp
      EfieldVector(:) = 0.0_dp
      tTDEfield = .false.
      EfieldOmega = 0.0_dp
      EfieldPhase = 0
    end if

    allocate(qInput(orb%mOrb, nAtom, nSpin))
    allocate(qOutput(orb%mOrb, nAtom, nSpin))
    qInput(:,:,:) = 0.0_dp
    qOutput(:,:,:) = 0.0_dp

    if (tMixBlockCharges) then
      allocate(qBlockIn(orb%mOrb, orb%mOrb, nAtom, nSpin))
      allocate(qBlockOut(orb%mOrb, orb%mOrb, nAtom, nSpin))
      qBlockIn(:,:,:,:) = 0.0_dp
      qBlockOut(:,:,:,:) = 0.0_dp
      if (tImHam) then
        allocate(qiBlockIn(orb%mOrb, orb%mOrb, nAtom, nSpin))
        qiBlockIn(:,:,:,:) = 0.0_dp
      end if
    end if

    if (tImHam) then
      allocate(qiBlockOut(orb%mOrb, orb%mOrb, nAtom, nSpin))
      qiBlockOut(:,:,:,:) = 0.0_dp
    end if

    if (tSccCalc) then
      allocate(qDiffRed(nMixElements))
      allocate(qInpRed(nMixElements))
      allocate(qOutRed(nMixElements))
      qDiffRed = 0.0_dp
      qInpRed = 0.0_dp
      qOutRed = 0.0_dp
    end if

    tReadChrg = input%ctrl%tReadChrg

    if (tRangeSep) then
      call ensureRangeSeparatedReqs(tPeriodic, tReadChrg, input%ctrl%tShellResolved,&
          & tAtomicEnergy, input%ctrl%rangeSepInp)
      call getRangeSeparatedCutoff(input%ctrl%rangeSepInp%cutoffRed, cutOff)
      call initRangeSeparated(nAtom, species0, speciesName, hubbU, input%ctrl%rangeSepInp,&
          & tSpin, tREKS, rangeSep, deltaRhoIn, deltaRhoOut, deltaRhoDiff, deltaRhoInSqr,&
          & deltaRhoOutSqr, nMixElements)
    end if

    tReadShifts = input%ctrl%tReadShifts
    tWriteShifts = input%ctrl%tWriteShifts
    ! Both temporarily removed until debugged:
    @:ASSERT(.not. tReadShifts)
    @:ASSERT(.not. tWriteShifts)

    tWriteChrgAscii = input%ctrl%tWriteChrgAscii

    tSkipChrgChecksum = input%ctrl%tSkipChrgChecksum .or. tNegf

    if (tSccCalc) then

      do iAt = 1, nAtom
        iSp = species0(iAt)
        do iSh = 1, orb%nShell(iSp)
          qShell0(iSh,iAt) = sum(q0(orb%posShell(iSh,iSp):orb%posShell(iSh+1,iSp)-1,iAt,1))
        end do
      end do

      if (tReadChrg) then
        if (tFixEf .or. input%ctrl%tSkipChrgChecksum) then
          ! do not check charge or magnetisation from file
          call initQFromFile(qInput, fCharges, input%ctrl%tReadChrgAscii, orb, qBlockIn, qiBlockIn,&
              & deltaRhoIn)
        else
          ! check number of electrons in file
          if (nSpin /= 2) then
            call initQFromFile(qInput, fCharges, input%ctrl%tReadChrgAscii, orb, qBlockIn,&
                & qiBlockIn, deltaRhoIn,nEl = sum(nEl))
          else
            ! check magnetisation in addition
            call initQFromFile(qInput, fCharges, input%ctrl%tReadChrgAscii, orb, qBlockIn,&
                & qiBlockIn, deltaRhoIn,nEl = sum(nEl), magnetisation=nEl(1)-nEl(2))
          end if
        end if

      else

        if (allocated(input%ctrl%initialCharges)) then
          if (abs(sum(input%ctrl%initialCharges) - input%ctrl%nrChrg) > 1e-4_dp) then
            write(strTmp, "(A,G13.6,A,G13.6,A,A)") "Sum of initial charges does not match specified&
                & total charge. (", sum(input%ctrl%initialCharges), " vs. ", input%ctrl%nrChrg,&
                & ") ", "Your initial charge distribution will be rescaled."
            call warning(strTmp)
          end if
          call initQFromAtomChrg(qInput, input%ctrl%initialCharges, referenceN0, species0,&
              & speciesName, orb)
        else
          qInput(:,:,:) = q0
        end if
        if (.not. tSkipChrgChecksum) then
          ! Rescaling to ensure correct number of electrons in the system
          qInput(:,:,1) = qInput(:,:,1) *  sum(nEl) / sum(qInput(:,:,1))
        end if

        select case (nSpin)
        case (1)
          ! nothing to do
        case (2)
          if (allocated(input%ctrl%initialSpins)) then
            do ii = 1, nAtom
              ! does not actually matter if additional spin polarization pushes
              ! charges to <0 as the initial charges are not mixed in to later
              ! iterations
              qInput(1:orb%nOrbAtom(ii),ii,2) = qInput(1:orb%nOrbAtom(ii),ii,1)&
                  & * input%ctrl%initialSpins(1,ii) / sum(qInput(1:orb%nOrbAtom(ii),ii,1))
            end do
          else
            if (.not. tSkipChrgChecksum) then
              do ii = 1, nAtom
                qInput(1:orb%nOrbAtom(ii),ii,2) = qInput(1:orb%nOrbAtom(ii),ii,1)&
                    & * (nEl(1)-nEl(2))/sum(qInput(:,:,1))
              end do
            end if
          end if
        case (4)
          if (tSpin) then
            if (.not. allocated(input%ctrl%initialSpins)) then
              call error("Missing initial spins!")
            end if
            if (any(shape(input%ctrl%initialSpins)/=(/3,nAtom/))) then
              call error("Incorrect shape initialSpins array!")
            end if
            ! Rescaling to ensure correct number of electrons in the system
            if (.not. tSkipChrgChecksum) then
              do ii = 1, nAtom
                do jj = 1, 3
                  qInput(1:orb%nOrbAtom(ii),ii,jj+1) = qInput(1:orb%nOrbAtom(ii),ii,1)&
                      & * input%ctrl%initialSpins(jj,ii) / sum(qInput(1:orb%nOrbAtom(ii),ii,1))
                end do
              end do
            end if
          end if
        end select
        if (tMixBlockCharges) then
          qBlockIn = 0.0_dp
          do iS = 1, nSpin
            do iAt = 1, nAtom
              iSp = species0(iAt)
              do iSh = 1, orb%nShell(iSp)
                iStart = orb%posShell(iSh,iSp)
                iEnd = orb%posShell(iSh+1,iSp)-1
                rTmp = sum(qInput(iStart:iEnd,iAt,iS))
                rTmp = rTmp / real(iEnd+1-iStart,dp)
                do ii = iStart, iEnd
                  qBlockIn(ii,ii,iAt,iS) = rTmp
                end do
              end do
            end do
          end do
          if (tImHam) then
            qiBlockIn = 0.0_dp
          end if
        end if
      end if

      qInpRed = 0.0_dp
      if (nSpin == 2) then
        call qm2ud(qInput)
        if (tMixBlockCharges) then
          call qm2ud(qBlockIn)
        end if
      end if

      call OrbitalEquiv_reduce(qInput, iEqOrbitals, orb, qInpRed(1:nIneqOrb))

      if (allocated(onSiteElements)) then
        call AppendBlock_reduce(qBlockIn, iEqBlockOnSite, orb, qInpRed )
        if (tImHam) then
          call AppendBlock_reduce(qiBlockIn, iEqBlockOnSiteLS, orb, qInpRed, skew=.true. )
        end if
      else if (tDFTBU) then
        call AppendBlock_reduce(qBlockIn, iEqBlockDFTBU, orb, qInpRed )
        if (tImHam) then
          call AppendBlock_reduce(qiBlockIn, iEqBlockDFTBULS, orb, qInpRed, skew=.true. )
        end if
      end if

      if (nSpin == 2) then
        call ud2qm(qInput)
        if (tMixBlockCharges) then
          call ud2qm(qBlockIn)
        end if
      end if
    end if

    ! Initialise images (translations)
    if (tPeriodic) then
      call getCellTranslations(cellVec, rCellVec, latVec, invLatVec, cutOff%mCutOff)
    else
      allocate(cellVec(3, 1))
      allocate(rCellVec(3, 1))
      cellVec(:,1) = [0.0_dp, 0.0_dp, 0.0_dp]
      rCellVec(:,1) = [0.0_dp, 0.0_dp, 0.0_dp]
    end if

    ! Initialize neighbourlist.
    allocate(neighbourList)
    call init(neighbourList, nAtom, nInitNeighbour)
    allocate(nNeighbourSK(nAtom))
    allocate(nNeighbourRep(nAtom))
    if (tRangeSep) then
      allocate(nNeighbourLC(nAtom))
    end if

    ! Set various options
    tWriteAutotest = env%tGlobalMaster .and. input%ctrl%tWriteTagged
    tWriteDetailedXML = env%tGlobalMaster .and. input%ctrl%tWriteDetailedXML
    tWriteResultsTag = env%tGlobalMaster .and. input%ctrl%tWriteResultsTag
    tWriteDetailedOut = env%tGlobalMaster .and. input%ctrl%tWriteDetailedOut
    tWriteBandDat = input%ctrl%tWriteBandDat .and. env%tGlobalMaster&
        & .and. electronicSolver%providesEigenvals

    ! Check if stopfiles already exist and quit if yes
    inquire(file=fStopSCC, exist=tExist)
    if (tExist) then
      call error("Stop file '" // fStopSCC // "' already present at startup")
    end if
    inquire(file=fStopDriver, exist=tExist)
    if (tExist) then
      call error("Stop file '" // fStopDriver // "' already present at startup")
    end if

    restartFreq = input%ctrl%restartFreq

    tDefinedFreeE = .true.
  #:if WITH_TRANSPORT
    if (tLatOpt .and. tNegf) then
      call error("Lattice optimisation currently incompatible with transport calculations")
    end if
    call initTransport(env, input, tDefinedFreeE)
  #:else
    tPoisson = .false.
    tNegf = .false.
  #:endif


    if (tNegf) then
      if (tDispersion) then
        call error("Dispersion not currently avalable with transport calculations")
      end if
      if (tLinResp) then
        call error("Linear response is not compatible with transport calculations")
      end if
      if (nSpin > 2) then
        call error("Non-colinear spin not currently compatible with transport calculations")
      end if
    end if

    if (env%tGlobalMaster) then
      call initOutputFiles(env, tWriteAutotest, tWriteResultsTag, tWriteBandDat, tDerivs,&
          & tWriteDetailedOut, tMd, tGeoOpt, geoOutFile, fdDetailedOut, fdMd, esp)
    end if

    if (tPoisson) then
      electrostatics = elstatTypes%poisson
    else
      electrostatics = elstatTypes%gammaFunc
    end if

  #:if WITH_SCALAPACK
    associate (blacsOpts => input%ctrl%parallelOpts%blacsOpts)
      call getDenseDescBlacs(env, blacsOpts%blockSize, blacsOpts%blockSize, denseDesc)
    end associate
  #:endif

    call initArrays(env, electronicSolver, tForces, tExtChrg, tLinResp, tLinRespZVect, tMd,&
        & tMulliken, tSpinOrbit, tImHam, tWriteRealHS, tWriteHS, t2Component, tRealHS,&
        & tPrintExcitedEigvecs, tDipole, orb, nAtom, nMovedAtom, nKPoint, nSpin, nExtChrg,&
        & indMovedAtom, mass, denseDesc, rhoPrim, h0, iRhoPrim, excitedDerivs, ERhoPrim, derivs,&
        & chrgForces, energy, potential, TS, E0, Eband, eigen, filling, coord0Fold, newCoords,&
        & orbitalL, HSqrCplx, SSqrCplx, eigvecsCplx, HSqrReal, SSqrReal, eigvecsReal, rhoSqrReal,&
        & chargePerShell, occNatural, velocities, movedVelo, movedAccel, movedMass, dipoleMoment)

  #:if WITH_TRANSPORT
    ! note, this has the side effect of setting up module variable transpar as copy of
    ! input%transpar
    call initTransportArrays(tUpload, tPoisson, input%transpar, species0, orb, nAtom, nSpin,&
        & shiftPerLUp, chargeUp, poissonDerivs)

    if (tUpload) then
      ! check geometry details are consistent with transport with contacts
      call checkTransportRanges(nAtom, input%transpar)
    end if

    if (tContCalc) then
      ! geometry is reduced to contacts only
      allocate(iAtInCentralRegion(nAtom))
    else
      allocate(iAtInCentralRegion(transpar%idxdevice(2)))
    end if

    if (transpar%tPeriodic1D) then
      if ( any(abs(kPoint(2:3, :)) > 0.0_dp) ) then
        call error("For transport in wire-like cases, only k-points in the first index should be&
            & non-zero")
      end if
    end if

    if (transpar%taskUpload .and. transpar%ncont > 0) then
      if (tPeriodic .and. .not. transpar%tPeriodic1D) then
        do ii = 1, transpar%ncont
          do jj = 1, 3
            if (abs(dot_product(transpar%contacts(ii)%lattice, latVec(:,jj)))>epsilon(0.0)&
                & .and. any(abs(kPoint(jj,:)) > 0.0_dp)) then
              call error("The k-points along transport direction(s) should zero in that direction")
            end if
          end do
        end do
      end if
    end if

  #:else
    allocate(iAtInCentralRegion(nAtom))
  #:endif
    ! atoms in central cell/device region/all atoms depending on boundary conditions
    do iAt = 1, size(iAtInCentralRegion)
      iAtInCentralRegion(iAt) = iAt
    end do

    if (tShowFoldedCoord) then
      pCoord0Out => coord0Fold
    else
      pCoord0Out => coord0
    end if


    ! Projection of eigenstates onto specific regions of the system
    tProjEigenvecs = input%ctrl%tProjEigenvecs
    if (tProjEigenvecs) then
      call init(iOrbRegion)
      call init(regionLabels)
      do iReg = 1, size(input%ctrl%tShellResInRegion)
        call elemShape(input%ctrl%iAtInRegion, valshape, iReg)
        nAtomRegion = valshape(1)
        allocate(iAtomRegion(nAtomRegion))
        call intoArray(input%ctrl%iAtInRegion, iAtomRegion, iTmp, iReg)
        if (input%ctrl%tOrbResInRegion(iReg) .or. input%ctrl%tShellResInRegion(iReg)) then

          if (input%ctrl%tOrbResInRegion(iReg)) then
            iSp = species0(iAtomRegion(1)) ! all atoms the same in the region
            @:ASSERT(all(species0(iAtomRegion) == iSp))
            nOrbRegion = nAtomRegion
            ! Create orbital index.
            allocate(tmpir1(nOrbRegion))
            do iOrb = 1, orb%nOrbSpecies(iSp)
              tmpir1 = 0
              ind = 1
              do iAt = 1, nAtomRegion
                tmpir1(ind) = denseDesc%iAtomStart(iAtomRegion(iAt)) + iOrb - 1
                ind = ind + 1
              end do
              call append(iOrbRegion, tmpir1)
              write(tmpStr, "(A,'.',I0,'.',I0,'.out')")trim(input%ctrl%RegionLabel(iReg)),&
                  & orb%iShellOrb(iOrb,iSp), iOrb-orb%posShell(orb%iShellOrb(iOrb,iSp),iSp)&
                  & -orb%angShell(orb%iShellOrb(iOrb,iSp),iSp)
              call append(regionLabels, tmpStr)
            end do
            deallocate(tmpir1)
          end if

          if (input%ctrl%tShellResInRegion(iReg)) then
            iSp = species0(iAtomRegion(1)) ! all atoms the same in the region
            @:ASSERT(all(species0(iAtomRegion) == iSp))
            ! Create a separate region for each shell. It will contain
            ! the orbitals of that given shell for each atom in the region.
            do iSh = 1, orb%nShell(iSp)
              nOrbRegion = nAtomRegion * (orb%posShell(iSh + 1, iSp) - orb%posShell(iSh, iSp))
              ind = 1
              ! Create orbital index.
              allocate(tmpir1(nOrbRegion))
              do ii = 1, nAtomRegion
                iAt = iAtomRegion(ii)
                do jj = orb%posShell(iSh, iSp), orb%posShell(iSh + 1, iSp) - 1
                  tmpir1(ind) = denseDesc%iAtomStart(iAt) + jj - 1
                  ind = ind + 1
                end do
              end do
              call append(iOrbRegion, tmpir1)
              deallocate(tmpir1)
              write(tmpStr, "(A,'.',I0,'.out')")trim(input%ctrl%RegionLabel(iReg)), iSh
              call append(regionLabels, tmpStr)
            end do
          end if

        else
          ! We take all orbitals from all atoms.
          nOrbRegion = 0
          do ii = 1, nAtomRegion
            nOrbRegion = nOrbRegion + orb%nOrbAtom(iAtomRegion(ii))
          end do
          ind = 1
          allocate(tmpir1(nOrbRegion))
          ! Create an index of the orbitals
          do ii = 1, nAtomRegion
            iAt = iAtomRegion(ii)
            do jj = 1, orb%nOrbAtom(iAt)
              tmpir1(ind) = denseDesc%iAtomStart(iAt) + jj - 1
              ind = ind + 1
            end do
          end do
          call append(iOrbRegion, tmpir1)
          deallocate(tmpir1)
          write(tmpStr, "(A,'.out')") trim(input%ctrl%RegionLabel(iReg))
          call append(regionLabels, tmpStr)
        end if
        deallocate(iAtomRegion)
      end do
    end if

  #:if WITH_MPI
    if (env%mpi%nGroup > 1) then
      write(stdOut, "('MPI processes: ',T30,I0,' (split into ',I0,' groups)')")&
          & env%mpi%globalComm%size, env%mpi%nGroup
    else
      write(stdOut, "('MPI processes:',T30,I0)") env%mpi%globalComm%size
    end if
  #:endif

  #:if WITH_OMP
    write(stdOut, "('OpenMP threads: ', T30, I0)") omp_get_max_threads()
  #:endif

  #:if WITH_MPI and WITH_OMP
    if (omp_get_max_threads() > 1 .and. .not. input%ctrl%parallelOpts%tOmpThreads) then
      write(stdOut, *)
      call error("You must explicitely enable OpenMP threads (UseOmpThreads = Yes) if you wish to&
          & run an MPI-parallelised binary with OpenMP threads. If not, make sure that the&
          & environment variable OMP_NUM_THREADS is set to 1.")
      write(stdOut, *)
    end if
  #:endif

  #:if WITH_SCALAPACK
    write(stdOut, "('BLACS orbital grid size:', T30, I0, ' x ', I0)")env%blacs%orbitalGrid%nRow,&
        & env%blacs%orbitalGrid%nCol
    write(stdOut, "('BLACS atom grid size:', T30, I0, ' x ', I0)")env%blacs%atomGrid%nRow,&
        & env%blacs%atomGrid%nCol
  #:endif

    if (tRandomSeed) then
      write(stdOut, "(A,':',T30,I0)") "Chosen random seed", iSeed
    else
      write(stdOut, "(A,':',T30,I0)") "Specified random seed", iSeed
    end if

    if (input%ctrl%tMD) then
      select case(input%ctrl%iThermostat)
      case (0)
        if (tBarostat) then
          write(stdOut, "('Mode:',T30,A,/,T30,A)") 'MD without scaling of velocities',&
              & '(a.k.a. "NPE" ensemble)'
        else
          write(stdOut, "('Mode:',T30,A,/,T30,A)") 'MD without scaling of velocities',&
              & '(a.k.a. NVE ensemble)'
        end if
      case (1)
        if (tBarostat) then
          write(stdOut, "('Mode:',T30,A,/,T30,A)")&
              & "MD with re-selection of velocities according to temperature",&
              & "(a.k.a. NPT ensemble using Andersen thermostating + Berensen barostat)"
        else
          write(stdOut, "('Mode:',T30,A,/,T30,A)")&
              & "MD with re-selection of velocities according to temperature",&
              & "(a.k.a. NVT ensemble using Andersen thermostating)"
        end if
      case(2)
        if (tBarostat) then
          write(stdOut, "('Mode:',T30,A,/,T30,A)")&
              & "MD with scaling of velocities according to temperature",&
              & "(a.k.a. 'not' NVP ensemble using Berendsen thermostating and barostat)"
        else
          write(stdOut, "('Mode:',T30,A,/,T30,A)")&
              & "MD with scaling of velocities according to temperature",&
              & "(a.k.a. 'not' NVT ensemble using Berendsen thermostating)"
        end if
      case(3)
        if (tBarostat) then
          write(stdOut, "('Mode:',T30,A,/,T30,A)")"MD with scaling of velocities according to",&
              & "Nose-Hoover-Chain thermostat + Berensen barostat"
        else
          write(stdOut, "('Mode:',T30,A,/,T30,A)")"MD with scaling of velocities according to",&
              & "Nose-Hoover-Chain thermostat"
        end if

      case default
        call error("Unknown thermostat mode")
      end select
    elseif (tGeoOpt) then
      if (allocated(conAtom)) then
        strTmp = "with constraints"
      else
        strTmp = ""
      end if
      select case (input%ctrl%iGeoOpt)
      case (geoOptTypes%steepestDesc)
        write(stdOut, "('Mode:',T30,A)")'Steepest descent' // trim(strTmp)
      case (geoOptTypes%conjugateGrad)
        write(stdOut, "('Mode:',T30,A)") 'Conjugate gradient relaxation' // trim(strTmp)
      case (geoOptTypes%diis)
        write(stdOut, "('Mode:',T30,A)") 'Modified gDIIS relaxation' // trim(strTmp)
      case (geoOptTypes%lbfgs)
        write(stdout, "('Mode:',T30,A)") 'LBFGS relaxation' // trim(strTmp)
      case default
        call error("Unknown optimisation mode")
      end select
    elseif (tDerivs) then
      write(stdOut, "('Mode:',T30,A)") "2nd derivatives calculation"
      write(stdOut, "('Mode:',T30,A)") "Calculated for atoms:"
      write(stdOut, *) indMovedAtom
    elseif (tSocket) then
      write(stdOut, "('Mode:',T30,A)") "Socket controlled calculation"
    else
      write(stdOut, "('Mode:',T30,A)") "Static calculation"
    end if

    if (tSccCalc) then
      write(stdOut, "(A,':',T30,A)") "Self consistent charges", "Yes"
      write(stdOut, "(A,':',T30,E14.6)") "SCC-tolerance", sccTol
      write(stdOut, "(A,':',T30,I14)") "Max. scc iterations", maxSccIter
      if (input%ctrl%tShellResolved) then
         write(stdOut, "(A,':',T30,A)") "Shell resolved Hubbard", "Yes"
      else
         write(stdOut, "(A,':',T30,A)") "Shell resolved Hubbard", "No"
      end if
      if (tDFTBU) then
        write(stdOut, "(A,':',T35,A)")"Orbitally dependant functional", "Yes"
        write(stdOut, "(A,':',T30,A)")"Orbital functional", trim(plusUFunctionals%names(nDFTBUfunc))
      end if
      if (allocated(onSiteElements)) then
        write(stdOut, "(A,':',T35,A)")"On-site corrections", "Yes"
      end if
    else
      write(stdOut, "(A,':',T30,A)") "Self consistent charges", "No"
    end if

    select case (nSpin)
    case(1)
      write(stdOut, "(A,':',T30,A)") "Spin polarisation", "No"
      write(stdOut, "(A,':',T30,F12.6,/,A,':',T30,F12.6)") "Nr. of up electrons", 0.5_dp*nEl(1),&
          & "Nr. of down electrons", 0.5_dp*nEl(1)
    case(2)
      write(stdOut, "(A,':',T30,A)") "Spin polarisation", "Yes"
      write(stdOut, "(A,':',T30,F12.6,/,A,':',T30,F12.6)") "Nr. of up electrons", nEl(1),&
          & "Nr. of down electrons", nEl(2)
    case(4)
      write(stdOut, "(A,':',T30,A)") "Non-collinear calculation", "Yes"
      write(stdOut, "(A,':',T30,F12.6)") "Nr. of electrons", nEl(1)
    end select

    if (tPeriodic) then
      write(stdOut, "(A,':',T30,A)") "Periodic boundaries", "Yes"
      if (tLatOpt) then
        write(stdOut, "(A,':',T30,A)") "Lattice optimisation", "Yes"
        write(stdOut, "(A,':',T30,f12.6)") "Pressure", extPressure
      end if
    else
      write(stdOut, "(A,':',T30,A)") "Periodic boundaries", "No"
    end if

    write(stdOut, "(A,':',T30,A)") "Electronic solver", electronicSolver%getSolverName()

    if (electronicSolver%iSolver == electronicSolverTypes%magma_gvd) then
    #:if WITH_GPU
      call  gpu_avail(ngpus)
      call  gpu_req(req_ngpus)
      write(StdOut,*) "Number of GPUs requested:",req_ngpus
      write(StdOut,*) "Number of GPUs found    :",ngpus
      if ((req_ngpus .le. ngpus) .and. (req_ngpus .ge. 1)) then
        ngpus = req_ngpus
      endif
    #:else
      call error("Compiled without GPU support")
    #:endif
    endif

    if (tSccCalc) then
      select case (iMixer)
      case(mixerTypes%simple)
        write (strTmp, "(A)") "Simple"
      case(mixerTypes%anderson)
        write (strTmp, "(A)") "Anderson"
      case(mixerTypes%broyden)
        write (strTmp, "(A)") "Broyden"
      case(mixerTypes%diis)
        write (strTmp, "(A)") "DIIS"
      end select
      write(stdOut, "(A,':',T30,A,' ',A)") "Mixer", trim(strTmp), "mixer"
      write(stdOut, "(A,':',T30,F14.6)") "Mixing parameter", mixParam
      write(stdOut, "(A,':',T30,I14)") "Maximal SCC-cycles", maxSccIter
      select case (iMixer)
      case(mixerTypes%anderson)
        write(stdOut, "(A,':',T30,I14)") "Nr. of chrg. vectors to mix", nGeneration
      case(mixerTypes%broyden)
        write(stdOut, "(A,':',T30,I14)") "Nr. of chrg. vec. in memory", nGeneration
      case(mixerTypes%diis)
        write(stdOut, "(A,':',T30,I14)") "Nr. of chrg. vectors to mix", nGeneration
      end select
    end if

    if (tCoordOpt) then
      write(stdOut, "(A,':',T30,I14)") "Nr. of moved atoms", nMovedAtom
    end if
    if (tGeoOpt) then
      write(stdOut, "(A,':',T30,I14)") "Max. nr. of geometry steps", nGeoSteps
      write(stdOut, "(A,':',T30,E14.6)") "Force tolerance", input%ctrl%maxForce
      if (input%ctrl%iGeoOpt == geoOptTypes%steepestDesc) then
        write(stdOut, "(A,':',T30,E14.6)") "Step size", deltaT
      end if
    end if

    tFirst = .true.
    if (allocated(conAtom)) then
      do ii = 1, nAtom
        do jj = 1, size(conAtom)
          if (conAtom(jj) == ii) then
            if (tFirst) then
              write(strTmp, "(A,':')") "Geometry constraints"
              tFirst = .false.
            else
              write(strTmp, "(A)") ""
            end if
            write(stdOut, "(A,T30,'At',I4,': ',3F10.6)") trim(strTmp), ii, (conVec(kk,jj), kk=1,3)
          end if
        end do
      end do
    end if

    if (.not.input%ctrl%tSetFillingTemp) then
      write(stdOut, format2Ue) "Electronic temperature", tempElec, 'H', Hartree__eV * tempElec, 'eV'
    end if
    if (tMD) then
      write(stdOut, "(A,':',T30,E14.6)") "Time step", deltaT
      if (input%ctrl%iThermostat == 0 .and. .not.input%ctrl%tReadMDVelocities) then
        write(stdOut, "(A,':',T30,E14.6)") "Temperature", tempAtom
      end if
      if (input%ctrl%tRescale) then
        write(stdOut, "(A,':',T30,E14.6)") "Rescaling probability", input%ctrl%wvScale
      end if
    end if

    if (tSccCalc) then
      if (tReadChrg) then
        write (strTmp, "(A,A,A)") "Read in from '", trim(fCharges), "'"
      else
        write (strTmp, "(A,E11.3,A)") "Set automatically (system chrg: ", input%ctrl%nrChrg, ")"
      end if
      write(stdOut, "(A,':',T30,A)") "Initial charges", trim(strTmp)
    end if

    do iSp = 1, nType
      call getShellNames(iSp, orb, shellNamesTmp)
      if (iSp == 1) then
        write (strTmp, "(A,':')") "Included shells"
      else
        write (strTmp, "(A)") ""
      end if
      do jj = 1, orb%nShell(iSp)
        if (jj == 1) then
          strTmp2 = trim(shellNamesTmp(jj))
        else
          strTmp2 = trim(strTmp2) // ", " // trim(shellNamesTmp(jj))
        end if
      end do
      write(stdOut, "(A,T29,A2,':  ',A)") trim(strTmp), trim(speciesName(iSp)), trim(strTmp2)
      deallocate(shellNamesTmp)
    end do

    if (tMulliken) then
      if (allocated(input%ctrl%customOccAtoms)) then
        call printCustomReferenceOccupations(orb, input%geom%species, &
            & input%ctrl%customOccAtoms, input%ctrl%customOccFillings)
      end if
    end if

    if (tPeriodic) then
      do ii = 1, nKPoint
        if (ii == 1) then
          write(strTmp, "(A,':')") "K-points and weights"
        else
          write(strTmp, "(A)") ""
        end if
        write(stdOut, "(A,T28,I6,':',3F10.6,3X,F10.6)") trim(strTmp), ii,&
            & (kPoint(jj, ii), jj=1, 3), kWeight(ii)
      end do
      write(stdout,*)
      do ii = 1, nKPoint
        if (ii == 1) then
          write(strTmp, "(A,':')") "K-points in absolute space"
        else
          write(strTmp, "(A)") ""
        end if
        write(stdout, "(A,T28,I6,':',3F10.6)") trim(strTmp), ii, matmul(invLatVec,kPoint(:,ii))
      end do
      write(stdout, *)
    end if

    if (tDispersion) then
      select type (dispersion)
      type is (DispSlaKirk)
        write(stdOut, "(A)") "Using Slater-Kirkwood dispersion corrections"
      type is (DispUff)
        write(stdOut, "(A)") "Using Lennard-Jones dispersion corrections"
    #:if WITH_DFTD3
      type is (DispDftD3)
        write(stdOut, "(A)") "Using DFT-D3 dispersion corrections"
    #:endif
      class default
        call error("Unknown dispersion model - this should not happen!")
      end select
    end if

    if (tSccCalc) then
      ! Have the SK values of U been replaced?
      if (allocated(input%ctrl%hubbU)) then
        strTmp = ""
        tFirst = .true.
        do iSp = 1, nType
          if (all(input%ctrl%hubbU(1:orb%nShell(iSp), iSp) == 0.0_dp)) then
            cycle
          end if
          do jj = 1, orb%nShell(iSp)
            if (tFirst) then
              write(strTmp, "(A,':')") "Non-default Hubbard U"
              tFirst = .false.
            else
              write(strTmp, "(A)") ""
            end if
            write(stdOut, "(A,T30,A2,2X,I1,'(',A1,'): ',E14.6)") trim(strTmp), speciesName(iSp),&
                & jj, shellNames(orb%angShell(jj, iSp)+1), hubbU(jj, iSp)
          end do
        end do
      end if
    end if

    tFirst = .true.
    if (tSpin) then
      do iSp = 1, nType
        do jj = 1, orb%nShell(iSp)
          do kk = 1, orb%nShell(iSp)
            if (tFirst) then
              write(strTmp, "(A,':')") "Spin coupling constants"
              tFirst = .false.
            else
              write(strTmp, "(A)") ""
            end if
            write(stdOut, "(A,T30,A2,2X,I1,'(',A1,')-',I1,'(',A1,'): ',E14.6)")trim(strTmp),&
                & speciesName(iSp), jj, shellNames(orb%angShell(jj, iSp)+1), kk,&
                & shellNames(orb%angShell(kk, iSp)+1), spinW(kk, jj, iSp)
          end do
        end do
      end do
    end if

    tFirst = .true.
    if (tSpinOrbit) then
      if (tDualSpinOrbit) then
        write(stdOut, "(A)")"Dual representation spin orbit"
      end if
      do iSp = 1, nType
        do jj = 1, orb%nShell(iSp)
          if (tFirst) then
            write(strTmp, "(A,':')") "Spin orbit constants"
            tFirst = .false.
          else
            write(strTmp, "(A)") ""
          end if
          write(stdOut, "(A,T30,A2,2X,I1,'(',A1,'): ',E14.6)")trim(strTmp), speciesName(iSp),&
                & jj, shellNames(orb%angShell(jj, iSp)+1), xi(jj, iSp)
          if (xi(jj, iSp) /= 0.0_dp .and. orb%angShell(jj, iSp) == 0) then
            call error("Program halt due to non-zero s-orbital spin-orbit coupling constant!")
          end if
        end do
      end do
    end if

    if (tSccCalc) then
      if (t3rdFull) then
        write(stdOut, "(A,T30,A)") "Full 3rd order correction", "Yes"
        if (input%ctrl%tShellResolved) then
          write(stdOut, "(A,T30,A)") "Shell-resolved 3rd order", "Yes"
          write(stdOut, "(A30)") "Shell-resolved Hubbard derivs:"
          write(stdOut, "(A)") "        s-shell   p-shell   d-shell   f-shell"
          do iSp = 1, nType
            write(stdOut, "(A3,A3,4F10.4)") "  ", trim(speciesName(iSp)),&
                & input%ctrl%hubDerivs(:orb%nShell(iSp),iSp)
          end do
        end if
      end if

      if (any(tDampedShort)) then
        write(stdOut, "(A,T30,A)") "Damped SCC", "Yes"
        ii = count(tDampedShort)
        write(strTmp, "(A,I0,A)") "(A,T30,", ii, "(A,1X))"
        write(stdOut, strTmp) "Damped species(s):", pack(speciesName, tDampedShort)
        deallocate(tDampedShort)
      end if

      if (input%ctrl%h5SwitchedOn) then
        write(stdOut, "(A,T30,A)") "H-bond correction:", "H5"
      end if
      if (tHHRepulsion) then
        write(stdOut, "(A,T30,A)") "H-H repulsion correction:", "H5"
      end if
    end if

    if (tRangeSep) then
      write(stdOut, "(A,':',T30,A)") "Range separated hybrid", "Yes"
      write(stdOut, "(2X,A,':',T30,E14.6)") "Screening parameter omega",&
          & input%ctrl%rangeSepInp%omega

      select case(input%ctrl%rangeSepInp%rangeSepAlg)
      case (rangeSepTypes%neighbour)
        write(stdOut, "(2X,A,':',T30,2X,A)") "Range separated algorithm", "NeighbourBased"
        write(stdOut, "(2X,A,':',T30,E14.6,A)") "Spatially cutoff at",&
            & input%ctrl%rangeSepInp%cutoffRed * Bohr__AA," A"
      case (rangeSepTypes%threshold)
        write(stdOut, "(2X,A,':',T30,2X,A)") "Range separated algorithm", "Thresholded"
        write(stdOut, "(2X,A,':',T30,E14.6)") "Thresholded to",&
            & input%ctrl%rangeSepInp%screeningThreshold
      case (rangeSepTypes%matrixBased)
        write(stdOut, "(2X,A,':',T30,2X,A)") "Range separated algorithm", "MatrixBased"
      case default
        call error("Unknown range separated hybrid method")
      end select
    end if


    write(stdOut, "(A,':')") "Extra options"
    if (tPrintMulliken) then
      write(stdOut, "(T30,A)") "Mulliken analysis"
    end if
    if (tPrintForces .and. .not. (tMD .or. tGeoOpt .or. tDerivs)) then
      write(stdOut, "(T30,A)") "Force calculation"
    end if
    if (tForces) then
      select case (forceType)
      case(forceTypes%orig)
        write(stdOut, "(A,T30,A)") "Force type", "original"
      case(forceTypes%dynamicT0)
        write(stdOut, "(A,T30,A)") "Force type", "erho with re-diagonalized eigenvalues"
        write(stdOut, "(A,T30,A)") "Force type", "erho with DHD-product (T_elec = 0K)"
      case(forceTypes%dynamicTFinite)
        write(stdOut, "(A,T30,A)") "Force type", "erho with S^-1 H D (Te <> 0K)"
      end select
    end if
    if (tPrintEigVecs) then
      write(stdOut, "(T30,A)") "Eigenvector printing"
    end if
    if (tExtChrg) then
      write(stdOut, "(T30,A)") "External charges specified"
    end if

    if (tEField) then
      if (tTDEfield) then
        write(stdOut, "(T30,A)") "External electric field specified"
        write(stdOut, "(A,':',T30,E14.6)") "Angular frequency", EfieldOmega
      else
        write(stdOut, "(T30,A)") "External static electric field specified"
      end if
      write(stdOut, "(A,':',T30,E14.6)") "Field strength", EFieldStrength
      write(stdOut, "(A,':',T30,3F9.6)") "Direction", EfieldVector
      if (tPeriodic) then
        call warning("Saw tooth potential used for periodic geometry - make sure there is a vacuum&
            & region!")
      end if
    end if

    if (tDFTBU) then
      do iSp = 1, nType
        if (nUJ(iSp)>0) then
          write(strTmp, "(A,':')") "U-J coupling constants"
          write(stdOut, "(A,T25,A2)")trim(strTmp), speciesName(iSp)
          do jj = 1, nUJ(iSp)
            write(strTmp, "(A,I1,A)")'(A,',niUJ(jj,iSp),'I2,T25,A,F6.4)'
            write(stdOut, trim(strTmp))'Shells:',iUJ(1:niUJ(jj,iSp),jj,iSp),'UJ:', UJ(jj,iSp)
          end do
        end if
      end do
    end if

    tFirst = .true.
    if (allocated(onSiteElements)) then
      do iSp = 1, nType
        do iSpin = 1, 2
          if (iSpin == 1) then
            write(strTmp2, "(A,':')") "uu"
          else
            write(strTmp2, "(A,':')") "ud"
          end if
          do jj = 1, orb%nShell(iSp)
            do kk = 1, orb%nShell(iSp)
              if (tFirst) then
                write(strTmp, "(A,':')") "On-site coupling constants"
                tFirst = .false.
              else
                write(strTmp, "(A)") ""
              end if
              write(stdOut, "(A,T30,A5,2X,I1,'(',A1,')-',I1,'(',A1,'): ',E14.6)")trim(strTmp),&
                  & trim(speciesName(iSp))//trim(strTmp2), jj,&
                  & shellNames(orb%angShell(jj, iSp)+1), kk,&
                  & shellNames(orb%angShell(kk, iSp)+1), onSiteElements(kk, jj, iSpin, iSp)
            end do
          end do
        end do
      end do
    end if

    if (tSpinOrbit .and. tDFTBU .and. .not. tDualSpinOrbit)  then
      call error("Only dual spin orbit currently supported for orbital potentials")
    end if

    if (.not.tStress) then
      if (tBarostat) then
        call error("Sorry, MD with a barostat requires stress evaluation")
      end if
      if (tLatOpt) then
        call error("Sorry, lattice optimization requires stress tensor evaluation")
      end if
    end if

    if (tSpinOrbit .and. (tWriteHS .or.(tWriteRealHS.and..not.tDualSpinOrbit))) then
      call error("Writing of Hamiltonian currently not possible with spin orbit coupling enabled.")
    end if

    if (tLinResp) then
      if (tDFTBU) then
        call error("Linear response is not compatible with Orbitally dependant functionals yet")
      end if

      if (tForces .and. nSpin > 1) then
        call error("Linear response is not available for spin polarised forces yet")
      end if

      if (t2Component) then
        call error("Linear response is not compatibile with this spinor Hamiltonian")
      end if

      if (tStress) then
        call error("Excited state stresses not implemented")
      end if

      if (.not.tRealHS) then
        call error("Linear response does not support k-points")
      end if

      if (t3rd .or. t3rdFull) then
        call error ("Third order DFTB is not currently compatible with linear response excitations")
      end if

    end if

    call env%globalTimer%stopTimer(globalTimers%globalInit)

  end subroutine initProgramVariables

#:if WITH_TRANSPORT
  !> Check for inconsistencies in transport atom region definitions
  subroutine checkTransportRanges(nAtom, transpar)

    !> Count of all atoms in the system
    integer :: nAtom

    !> Transport parameters
    type(TTransPar), intent(in) :: transpar

    character(lc) :: strTmp
    integer :: ii, jj
    logical :: tFailCheck
    logical, allocatable :: notInRegion(:)

    ! check for atoms occurring inside both the device and a contact
    do ii = 1, transpar%ncont
      if (transpar%contacts(ii)%idxrange(1)<=transpar%idxdevice(2)) then
        write(strTmp,"(A,I0,A,A,A,I0,A,I0)") "The device and contact overlap in their atom index&
            & ranges, the device ends at ", transpar%idxdevice(2), ', contact "',&
            & trim(transpar%contacts(ii)%name), '" is between ', transpar%contacts(ii)%idxrange(1),&
            & ' and ',transpar%contacts(ii)%idxrange(2)
        call error(trim(strTmp))
      end if
    end do

    ! Check for atom(s) occuring in multiple contacts
    do ii = 1, transpar%ncont
      do jj = 1, transpar%ncont
        if (ii == jj) then
          cycle
        end if
        tFailCheck = .false.
        if (transpar%contacts(ii)%idxrange(1) <= transpar%contacts(jj)%idxrange(1)) then
          if (transpar%contacts(ii)%idxrange(2) >= transpar%contacts(jj)%idxrange(1)) then
            tFailCheck = .true.
          end if
        else
          if (transpar%contacts(jj)%idxrange(2) >= transpar%contacts(ii)%idxrange(1)) then
            tFailCheck = .true.
          end if
        end if
        if (tFailCheck) then
          write(strTmp,"(A,A,A,A,A)")"Contact '",trim(transpar%contacts(ii)%name),"' and '",&
              & trim(transpar%contacts(jj)%name),"' share atoms"
          call error(trim(strTmp))
        end if
      end do
    end do

    ! check for additional atoms outside of the device and all contacts
    if (maxval(transpar%contacts(:)%idxrange(2)) < nAtom) then
      call error("Atoms present that are not in the device or any contact region")
    end if

    ! Check for gaps in atom ranges between regions
    allocate(notInRegion(nAtom))
    notInRegion = .true.
    notInRegion(transpar%idxdevice(1):transpar%idxdevice(2)) = .false.
    do ii = 1, transpar%ncont
      notInRegion(transpar%contacts(ii)%idxrange(1):transpar%contacts(ii)%idxrange(2)) = .false.
    end do
    if (any(notInRegion)) then
      call error("Atom(s) present that are not in any region of the device or contacts")
    end if

  end subroutine checkTransportRanges
#:endif


  !> Clean up things that did not automatically get removed by going out of scope
  subroutine destructProgramVariables()

    if (electronicSolver%isElsiSolver) then
      call TElsiSolver_final(electronicSolver%elsi)
    end if

    if (tProjEigenvecs) then
      call destruct(iOrbRegion)
      call destruct(RegionLabels)
    end if

    @:SAFE_DEALLOC(sccCalc, img2CentCell, species, species0, coord, coord0)
    @:SAFE_DEALLOC(latVec, recVec, invLatVec, cellVec, rCellVec, iCellVec)
    @:SAFE_DEALLOC(neighbourList, nNeighbourSk, nNeighbourRep, iSparseStart)
    @:SAFE_DEALLOC(hubbU, atomEigVal, referenceN0, mass, speciesMass)
    @:SAFE_DEALLOC(ham, iHam, chargePerShell, chargePerAtom, over, kPoint, kWeight)
    @:SAFE_DEALLOC(nEl, spinW, xi, UJ, nUJ, niUJ, iUJ, Ef, esp)
    @:SAFE_DEALLOC(indMovedAtom, conAtom, conVec, pipekMezey)
    #:if WITH_SOCKETS
      @:SAFE_DEALLOC(socket)
    #:endif
    @:SAFE_DEALLOC(speciesName, pGeoCoordOpt, pGeoLatOpt, pChrgMixer, pMdFrame, pMdIntegrator)
    @:SAFE_DEALLOC(temperatureProfile, derivDriver)
    @:SAFE_DEALLOC(q0, qShell0, qInput, qOutput, qBlockIn, qBlockOut, qiBlockIn, qiBlockOut)
    @:SAFE_DEALLOC(qInpRed, qOutRed, qDiffRed)
    @:SAFE_DEALLOC(iEqOrbitals, iEqBlockDftbU, iEqBlockOnSite, iEqBlockDftbULs, iEqBlockOnSiteLs)
    @:SAFE_DEALLOC(thirdOrd, onSiteElements, onSiteDipole)
    @:SAFE_DEALLOC(dispersion, xlbomdIntegrator)
    @:SAFE_DEALLOC(velocities, movedVelo, movedAccel, movedMass)
    @:SAFE_DEALLOC(rhoPrim, iRhoPrim, ERhoPrim, h0, filling, Eband, TS, E0)
    @:SAFE_DEALLOC(HSqrCplx, SSqrCplx, eigvecsCplx, HSqrReal, SSqrReal, eigvecsReal, eigen)
    @:SAFE_DEALLOC(RhoSqrReal, qDepExtPot, derivs, chrgForces, excitedDerivs, dipoleMoment)
    @:SAFE_DEALLOC(coord0Fold, newCoords, orbitalL, occNatural, mu)
    @:SAFE_DEALLOC(tunneling, ldos, current, leadCurrents, poissonDerivs, shiftPerLUp, chargeUp)
    @:SAFE_DEALLOC(regionLabelLDOS)
    @:SAFE_DEALLOC(iAtInCentralRegion, energiesCasida)

  end subroutine destructProgramVariables


  !> Creates all random generators needed in the code.
  !!
  subroutine createRandomGenerators(env, seed, randomInit, randomThermostat)

    !> Environment settings
    type(TEnvironment), intent(in) :: env

    !> Global seed used for initialisation of the random generator pool. If less than one, random
    !! initialisation of the seed will occur.
    integer, intent(inout) :: seed

    !> Random generator for initprogram.
    type(ORanlux), allocatable, intent(out) :: randomInit

    !> Random generator for the actual thermostat.
    type(ORanlux), allocatable, intent(out) :: randomThermostat

    type(ORandomGenPool) :: randGenPool

    call init(randGenPool, env, seed, oldCompat=.true.)

    ! DO NOT CHANGE the ORDER of calls below, as this will destroy backwards compatibility and
    ! reproduciblity of random number sequences in the code. If further random generators are needed
    ! *append* similar getGenerator() calls. All random generators used within the code must be
    ! generated here.
    call randGenPool%getGenerator(env, randomThermostat)
    call randGenPool%getGenerator(env, randomInit)

  end subroutine createRandomGenerators

#:if WITH_SOCKETS
  !> Initializes the socket and recieves and broadcasts initial geometry.
  subroutine initSocket(env, socketInput, tPeriodic, coord0, latVec, socket, tCoordsChanged,&
      & tLatticeChanged)

    !> Environment settings.
    type(TEnvironment), intent(in) :: env

    !> Input data for the socket.
    type(IpiSocketCommInp), intent(inout) :: socketInput

    !> Is the system periodic?
    logical, intent(in) :: tPeriodic

    !> Received atom coordinates in the unit cell.
    real(dp), intent(inout) :: coord0(:,:)

    !> Received lattice vectors
    real(dp), intent(inout) :: latVec(:,:)

    !> Initialised socket.
    type(IpiSocketComm), allocatable, intent(out) :: socket

    !> Whether coordinates has been changed
    logical, intent(out) :: tCoordsChanged

    !> Whether lattice vectors has been changed
    logical, intent(out) :: tLatticeChanged

    logical :: tDummy

    if (env%tGlobalMaster) then
      write(stdOut, "(A,1X,A)") "Initialising for socket communication to host",&
          & trim(socketInput%host)
      socket = IpiSocketComm(socketInput)
    end if
    call receiveGeometryFromSocket(env, socket, tPeriodic, coord0, latVec, tCoordsChanged,&
        & tLatticeChanged, tDummy)

  end subroutine initSocket
#:endif

#:if WITH_TRANSPORT
  subroutine initTransport(env, input, tDefinedFreeE)

    !> Computational environment
    type(TEnvironment), intent(in) :: env

    !> Input data
    type(inputData), intent(in) :: input

    !> Is the free energy defined (i.e. equilibrium calculation)
    logical, intent(out) :: tDefinedFreeE

    ! Whether transport has been initialized
    logical :: tInitialized

    logical :: tAtomsOutside
    integer :: iSpin, isz
    integer :: nSpinChannels, iCont, jCont
    real(dp) :: mu1, mu2

    ! These two checks are redundant, I check if they are equal
    if (input%poisson%defined .neqv. input%ctrl%tPoisson) then
      call error("Mismatch in ctrl and ginfo fields")
    end if
    tPoisson = input%poisson%defined
    tPoissonTwice = input%poisson%solveTwice

    tUpload = input%transpar%taskUpload
    ! NOTE: originally EITHER 'contact calculations' OR 'upload' was possible
    !       introducing 'TransportOnly' option the logic is bit more
    !       involved: Contacts are not uploded in case of non-scc calculations
    if (electronicSolver%iSolver == electronicSolverTypes%OnlyTransport .and. .not.tSccCalc) then
      tUpload = .false.
    end if

    ! contact calculation in case some contact is computed
    tContCalc = (input%transpar%taskContInd /= 0)

    if (nSpin <=2) then
      nSpinChannels = nSpin
    else
      nSpinChannels = 1
    endif

    tDefinedFreeE = .true.

    associate(transpar=>input%transpar, greendens=>input%ginfo%greendens)
      ! Non colinear spin not yet supported
      ! Include the built-in potential as in negf init, but the whole
      ! scc only works for
      ! calculation without spin (poisson does not support spin dependent
      ! built in potentials)
      if (transpar%ncont > 0) then
        allocate(mu(transpar%ncont, nSpinChannels))
        mu = 0.0_dp
        do iSpin = 1, nSpinChannels
          mu(1:transpar%ncont, iSpin) = minval(transpar%contacts(1:transpar%ncont)%eFermi(iSpin))&
               & - transpar%contacts(1:transpar%ncont)%potential
        end do
        ! Test if this is a non-equilibrium system
        lpConts: do iCont = 1, transpar%ncont
          do jCont = iCont + 1, transpar%ncont
            do iSpin = 1, nSpinChannels
              mu1 = transpar%contacts(iCont)%eFermi(iSpin) - transpar%contacts(iCont)%potential
              mu2 = transpar%contacts(jCont)%eFermi(iSpin) - transpar%contacts(jCont)%potential
              if (abs(mu1 - mu2) > tolEfEquiv) then
                tDefinedFreeE = .false.
                exit lpConts
              end if
            end do
          end do
        end do lpConts

      else
        allocate(mu(1, nSpinChannels))
        mu(1,1:nSpinChannels) = greendens%oneFermi(1:nSpinChannels)
      end if

    end associate

    if (tPoisson) then
      poissStr%nAtom = nAtom
      poissStr%nSpecies = nType
      poissStr%specie0 => species0
      poissStr%x0 => coord0
      poissStr%nel = nEl0
      poissStr%isPeriodic = tPeriodic
      if (tPeriodic) then
        poissStr%latVecs(:,:) = latVec(:,:)
      else
        poissStr%latVecs(:,:) = 0.0_dp
      end if
      poissStr%tempElec = tempElec
    #:if WITH_MPI
      call poiss_init(poissStr, orb, hubbU, input%poisson, input%transpar, env%mpi%globalComm,&
          & tInitialized)
    #:else
      call poiss_init(poissStr, orb, hubbU, input%poisson, input%transpar, tInitialized)
    #:endif
      if (.not. tInitialized) then
        call error("Poisson solver not initialized")
      end if
    end if

    if (tNegf) then
      write(stdOut,*) 'init negf'
      if (size(DenseDesc%iAtomStart) /= nAtom+1) then
        call error('Internal error: DenseDesc not created')
      end if

      ! Some sanity checks and initialization of GDFTB/NEGF
      call negf_init(input%transpar, env, input%ginfo%greendens, input%ginfo%tundos, tempElec,&
          & electronicSolver%iSolver)

      ginfo = input%ginfo

      if (allocated(input%ctrl%indMovedAtom)) then
        tAtomsOutside = any(input%ctrl%indMovedAtom < input%transpar%idxdevice(1))&
            & .or. any(input%ctrl%indMovedAtom > input%transpar%idxdevice(2))
        if (tAtomsOutside) then
          call error("There are moving atoms specified outside of the device region")
        end if
      end if

      if (input%ctrl%tLatOpt) then
        call error("Lattice optimization is not currently possible with transport")
      end if

    end if

    transpar = input%transpar

    !Write Dos and tunneling on separate files?
    writeTunn = ginfo%tundos%writeTunn
    tWriteLDOS = ginfo%tundos%writeLDOS

    if (tWriteLDOS) then
      call move_alloc(ginfo%tundos%dosLabels, regionLabelLDOS)
    end if

  end subroutine initTransport

#:endif

  !> Initialises (clears) output files.
  subroutine initOutputFiles(env, tWriteAutotest, tWriteResultsTag, tWriteBandDat, tDerivs,&
      & tWriteDetailedOut, tMd, tGeoOpt, geoOutFile, fdDetailedOut, fdMd, esp)

    !> Environment
    type(TEnvironment), intent(inout) :: env

    !> Should tagged regression test data be printed
    logical, intent(in) :: tWriteAutotest

    !> Write tagged output for machine readable results
    logical, intent(in) :: tWriteResultsTag

    !> Band structure and fillings
    logical, intent(in) :: tWriteBandDat

    !> Finite different second derivatives
    logical, intent(in) :: tDerivs

    !> Write detail on the calculation to file
    logical, intent(in) :: tWriteDetailedOut

    !> Is this a molecular dynamics calculation
    logical, intent(in) :: tMd

    !> Are atomic coodinates being optimised
    logical, intent(in) :: tGeoOpt

    !> Filename for geometry output
    character(*), intent(in) :: geoOutFile

    !> File unit for detailed.out
    integer, intent(out) :: fdDetailedOut

    !> File unit for information during molecular dynamics
    integer, intent(out) :: fdMd

    !> Electrostatic potentials if requested
    type(TElStatPotentials), allocatable, intent(inout) :: esp

    call TTaggedWriter_init(taggedWriter)

    if (tWriteAutotest) then
      call initOutputFile(autotestTag)
    end if
    if (tWriteResultsTag) then
      call initOutputFile(resultsTag)
    end if
    if (tWriteBandDat) then
      call initOutputFile(bandOut)
    end if
    if (tDerivs) then
      call initOutputFile(hessianOut)
    end if
    if (tWriteDetailedOut) then
      call initOutputFile(userOut, fdDetailedOut)
      call env%fileFinalizer%register(fdDetailedOut)
    end if
    if (tMD) then
      call initOutputFile(mdOut, fdMD)
      call env%fileFinalizer%register(fdMd)
    end if
    if (tGeoOpt .or. tMD) then
      call clearFile(trim(geoOutFile) // ".gen")
      call clearFile(trim(geoOutFile) // ".xyz")
    end if
    if (allocated(esp)) then
      call initOutputFile(esp%espOutFile)
    end if

  end subroutine initOutputFiles


  !> Allocates most of the large arrays needed during the DFTB run.
  subroutine initArrays(env, electronicSolver, tForces, tExtChrg, tLinResp, tLinRespZVect, tMd,&
      & tMulliken, tSpinOrbit, tImHam, tWriteRealHS, tWriteHS, t2Component, tRealHS,&
      & tPrintExcitedEigvecs, tDipole, orb, nAtom, nMovedAtom, nKPoint, nSpin, nExtChrg,&
      & indMovedAtom, mass, denseDesc, rhoPrim, h0, iRhoPrim, excitedDerivs, ERhoPrim, derivs,&
      & chrgForces, energy, potential, TS, E0, Eband, eigen, filling, coord0Fold, newCoords,&
      & orbitalL, HSqrCplx, SSqrCplx, eigvecsCplx, HSqrReal, SSqrReal, eigvecsReal, rhoSqrReal,&
      & chargePerShell, occNatural, velocities, movedVelo, movedAccel, movedMass, dipoleMoment)

    !> Current environment
    type(TEnvironment), intent(in) :: env

    !> electronic solver for the system
    type(TElectronicSolver), intent(in) :: electronicSolver

    !> Are forces required
    logical, intent(in) :: tForces

    !> Are the external charges
    logical, intent(in) :: tExtChrg

    !> Are excitation energies being calculated
    logical, intent(in) :: tLinResp

    !> Are excited state properties being calculated
    logical, intent(in) :: tLinRespZVect

    !> Is this a molecular dynamics calculation
    logical, intent(in) :: tMd

    !> Is Mulliken analysis being performed
    logical, intent(in) :: tMulliken

    !> Are there spin orbit interactions
    logical, intent(in) :: tSpinOrbit

    !> Are there imaginary parts to the hamiltonian
    logical, intent(in) :: tImHam

    !> Should the sparse hamiltonian and overlap be writen to disc?
    logical, intent(in) :: tWriteRealHS

    !> Should the hamiltonian and overlap be written out as dense matrices
    logical, intent(in) :: tWriteHS

    !> Is the hamiltonian for a two component (Pauli) system
    logical, intent(in) :: t2Component

    !> Is the hamiltonian real?
    logical, intent(in) :: tRealHS

    !> Print the excited state eigenvectors
    logical, intent(in) :: tPrintExcitedEigvecs

    !> Print the dipole moment
    logical, intent(in) :: tDipole

    !> data structure with atomic orbital information
    type(TOrbitals), intent(in) :: orb

    !> Number of atoms
    integer, intent(in) :: nAtom

    !> Number of atoms moved about during the calculation
    integer, intent(in) :: nMovedAtom

    !> Number of k-points
    integer, intent(in) :: nKPoint

    !> Number of spin channels
    integer, intent(in) :: nSpin

    !> Number of external charges
    integer, intent(in) :: nExtChrg

    !> Indices for any moving atoms
    integer, intent(in) :: indMovedAtom(:)

    !> Masses of each species of atom
    real(dp), intent(in) :: mass(:)

    !> Dense matrix descriptor for H and S
    type(TDenseDescr), intent(in) :: denseDesc

    !> Sparse storage density matrix
    real(dp), intent(out), allocatable :: rhoPrim(:,:)

    !> Non-scc part of the hamiltonian
    real(dp), intent(out), allocatable :: h0(:)

    !> Imaginary part of the sparse density matrix
    real(dp), intent(out), allocatable :: iRhoPrim(:,:)

    !> Excitation energy derivatives with respect to atomic coordinates
    real(dp), intent(out), allocatable :: excitedDerivs(:,:)

    !> Energy weighted density matrix
    real(dp), intent(out), allocatable :: ERhoPrim(:)

    !> Derivatives of total energy with respect to atomic coordinates
    real(dp), intent(out), allocatable :: derivs(:,:)

    !> Forces on (any) external charges
    real(dp), intent(out), allocatable :: chrgForces(:,:)

    !> Energy terms
    type(TEnergies), intent(out) :: energy

    !> Potentials acting on the system
    type(TPotentials), intent(out) :: potential

    !> Electron entropy contribution at T
    real(dp), intent(out), allocatable :: TS(:)

    !> zero temperature extrapolated electronic energy
    real(dp), intent(out), allocatable :: E0(:)

    !> band  energy
    real(dp), intent(out), allocatable :: Eband(:)

    !> single particle energies (band structure)
    real(dp), intent(out), allocatable :: eigen(:,:,:)

    !> Occupations of single particle states
    real(dp), intent(out), allocatable :: filling(:,:,:)

    !> Coordinates in central cell
    real(dp), intent(out), allocatable :: coord0Fold(:,:)

    !> Updated coordinates
    real(dp), intent(out), allocatable :: newCoords(:,:)

    !> Orbital angular momentum
    real(dp), intent(out), allocatable :: orbitalL(:,:,:)

    !> Complex dense hamiltonian
    complex(dp), intent(out), allocatable :: HSqrCplx(:,:)

    !> overlap matrix dense storage
    complex(dp), intent(out), allocatable :: SSqrCplx(:,:)

    !> Complex eigenvectors
    complex(dp), intent(out), allocatable :: eigvecsCplx(:,:,:)

    !> real dense hamiltonian
    real(dp), intent(out), allocatable :: HSqrReal(:,:)

    !> overlap matrix dense storage
    real(dp), intent(out), allocatable :: SSqrReal(:,:)

    !> Real eigenvectors
    real(dp), intent(out), allocatable :: eigvecsReal(:,:,:)

    !> density matrix dense storage
    real(dp), intent(out), allocatable :: rhoSqrReal(:,:,:)

    !> Number of electron in each atomic shell
    real(dp), intent(out), allocatable :: chargePerShell(:,:,:)

    !> Occupations for natural orbitals
    real(dp), intent(out), allocatable :: occNatural(:)

    !> Atomic velocities
    real(dp), intent(out), allocatable :: velocities(:,:)

    !> Array for moving atom velocities
    real(dp), intent(out), allocatable :: movedVelo(:,:)

    !> moving atom accelerations
    real(dp), intent(out), allocatable :: movedAccel(:,:)

    !> moving atoms masses
    real(dp), intent(out), allocatable :: movedMass(:,:)

    !> system dipole moment
    real(dp), intent(out), allocatable :: dipoleMoment(:)


    integer :: nSpinHams, sqrHamSize

    allocate(rhoPrim(0, nSpin))
    allocate(h0(0))
    if (tImHam) then
      allocate(iRhoPrim(0, nSpin))
    end if

    allocate(excitedDerivs(0,0))
    if (tForces) then
      allocate(ERhoPrim(0))
      allocate(derivs(3, nAtom))
      if (tExtChrg) then
        allocate(chrgForces(3, nExtChrg))
      end if
      if (tLinRespZVect) then
        deallocate(excitedDerivs)
        allocate(excitedDerivs(3, nAtom))
      end if
    end if

    call init(energy, nAtom)
    call init(potential, orb, nAtom, nSpin)

    ! Nr. of independent spin Hamiltonians
    select case (nSpin)
    case (1)
      nSpinHams = 1
    case (2)
      nSpinHams = 2
    case (4)
      nSpinHams = 1
    end select

    sqrHamSize = denseDesc%fullSize
    allocate(TS(nSpinHams))
    allocate(E0(nSpinHams))
    allocate(Eband(nSpinHams))
    TS = 0.0_dp
    E0 = 0.0_dp
    Eband = 0.0_dp

    if (electronicSolver%providesEigenvals) then
      allocate(eigen(sqrHamSize, nKPoint, nSpinHams))
      allocate(filling(sqrHamSize, nKpoint, nSpinHams))
    else
      ! due to use of the shape elsewhere in determining kpoints and spin channels:
      allocate(eigen(0, nKPoint, nSpinHams))
      allocate(filling(0, nKpoint, nSpinHams))
    end if
    eigen(:,:,:) = 0.0_dp
    filling(:,:,:) = 0.0_dp


    allocate(coord0Fold(3, nAtom))

    if (tMD) then
      allocate(newCoords(3, nAtom))
    end if

    if ((tMulliken .and. tSpinOrbit) .or. tImHam) then
      allocate(orbitalL(3, orb%mShell, nAtom))
    end if

    ! If only H/S should be printed, no allocation for square HS is needed
    tLargeDenseMatrices = .not. (tWriteRealHS .or. tWriteHS)
    if (electronicSolver%isElsiSolver) then
      tLargeDenseMatrices = tLargeDenseMatrices .and. .not. electronicSolver%elsi%isSparse
      if (.not.electronicSolver%elsi%isSparse .and. .not.(electronicSolver%providesEigenvals .or.&
          & electronicSolver%iSolver == electronicSolverTypes%omm)) then
        if (tDFTBU) then
          call error("This dense ELSI solver is currently incompatible with DFTB+U, use the sparse&
              & form")
        end if
        if (allocated(onSiteElements)) then
          call error("This dense ELSI solver is currently incompatible with onsite correctios, use&
              & the sparse form")
        end if
      end if
    end if
    if (tLargeDenseMatrices) then
      call allocateDenseMatrices(env, denseDesc, parallelKS%localKS, t2Component, tRealHS,&
          & HSqrCplx, SSqrCplx, eigVecsCplx, HSqrReal, SSqrReal, eigvecsReal)
    end if

    if (tLinResp) then
      if (withMpi) then
        call error("Linear response calc. does not work with MPI yet")
      end if
      if (tLinRespZVect) then
        allocate(rhoSqrReal(sqrHamSize, sqrHamSize, nSpin))
      end if
    end if
    allocate(chargePerShell(orb%mShell, nAtom, nSpin))

    if (tLinResp .and. tPrintExcitedEigVecs) then
      allocate(occNatural(orb%nOrb))
    end if

    if (tMD) then
      allocate(velocities(3, nAtom))
      allocate(movedVelo(3, nMovedAtom))
      allocate(movedAccel(3, nMovedAtom))
      allocate(movedMass(3, nMovedAtom))
      movedMass(:,:) = spread(mass(indMovedAtom),1,3)
    end if

    if (tDipole) then
      allocate(dipoleMoment(3))
    end if

  end subroutine initArrays

#:if WITH_TRANSPORT

  !> initialize arrays for tranpsport
  subroutine initTransportArrays(tUpload, tPoisson, transpar, species0, orb, nAtom, nSpin,&
      & shiftPerLUp, chargeUp, poissonDerivs)

    !> Are contacts being uploaded
    logical, intent(in) :: tUpload

    !> Is the Poisson solver required
    logical, intent(in) :: tPoisson

    !> Transport parameters
    type(TTransPar), intent(in) :: transpar

    !> Species of atoms in the central cell
    integer, intent(in) :: species0(:)

    !> Atomic orbital information
    type(TOrbitals), intent(in) :: orb

    !> Number of atoms
    integer, intent(in) :: nAtom

    !> Number of spin channels
    integer, intent(in) :: nSpin

    !> uploded potential per shell per atom
    real(dp), allocatable, intent(out) :: shiftPerLUp(:,:)

    !> uploaded charges for atoms
    real(dp), allocatable, intent(out) :: chargeUp(:,:,:)

    !> Poisson Derivatives (needed for forces)
    real(dp), allocatable, intent(out) :: poissonDerivs(:,:)

    if (tUpload) then
      allocate(shiftPerLUp(orb%mShell, nAtom))
      allocate(chargeUp(orb%mOrb, nAtom, nSpin))
      call readContactShifts(shiftPerLUp, chargeUp, transpar, orb)
    end if
    if (tPoisson) then
      allocate(poissonDerivs(3,nAtom))
    end if

  end subroutine initTransportArrays

#:endif


  !> Set up storage for dense matrices, either on a single processor, or as BLACS matrices
  subroutine allocateDenseMatrices(env, denseDesc, localKS, t2Component, tRealHS, HSqrCplx,&
      & SSqrCplx, eigvecsCplx, HSqrReal, SSqrReal, eigvecsReal)

    !> Computing environment
    type(TEnvironment), intent(in) :: env

    !> Descriptor of the large square matrices in the program
    type(TDenseDescr), intent(in) :: denseDesc

    !> Index array for spin and k-point index
    integer, intent(in) :: localKS(:,:)

    !> Is this a two component calculation
    logical, intent(in) :: t2Component

    !> Is this a real hamiltonian
    logical, intent(in) :: tRealHS

    !> Square H matrix
    complex(dp), allocatable, intent(out) :: HSqrCplx(:,:)

    !> Square S matrix
    complex(dp), allocatable, intent(out) :: SSqrCplx(:,:)

    !> Eigenvectors for complex eigenproblem
    complex(dp), allocatable, intent(out) :: eigvecsCplx(:,:,:)

    !> Square H matrix
    real(dp), allocatable, intent(out) :: HSqrReal(:,:)

    !> Square S matrix
    real(dp), allocatable, intent(out) :: SSqrReal(:,:)

    !> Eigenvectors for real eigenproblem
    real(dp), allocatable, intent(out) :: eigvecsReal(:,:,:)

    integer :: nLocalCols, nLocalRows, nLocalKS

    nLocalKS = size(localKS, dim=2)
  #:if WITH_SCALAPACK
    call scalafx_getlocalshape(env%blacs%orbitalGrid, denseDesc%blacsOrbSqr, nLocalRows, nLocalCols)
  #:else
    nLocalRows = denseDesc%fullSize
    nLocalCols = denseDesc%fullSize
  #:endif

    if (t2Component .or. .not. tRealHS) then
      allocate(HSqrCplx(nLocalRows, nLocalCols))
      allocate(SSqrCplx(nLocalRows, nLocalCols))
      allocate(eigVecsCplx(nLocalRows, nLocalCols, nLocalKS))
    else
      allocate(HSqrReal(nLocalRows, nLocalCols))
      allocate(SSqrReal(nLocalRows, nLocalCols))
      allocate(eigVecsReal(nLocalRows, nLocalCols, nLocalKS))
    end if

  end subroutine allocateDenseMatrices


#:if WITH_SCALAPACK
  #!
  #! SCALAPACK related routines
  #!

  !> Initialise parallel large matrix decomposition methods
  subroutine initScalapack(blacsOpts, nAtom, nOrb, t2Component, env)

    !> BLACS settings
    type(TBlacsOpts), intent(in) :: blacsOpts

    !> Number of atoms
    integer, intent(in) :: nAtom

    !> Number of orbitals
    integer, intent(in) :: nOrb

    !> Is this a two component calculation
    logical, intent(in) :: t2Component

    !> Computing enviroment data
    type(TEnvironment), intent(inout) :: env

    integer :: sizeHS

    if (t2Component) then
      sizeHS = 2 * nOrb
    else
      sizeHS = nOrb
    end if
    call env%initBlacs(blacsOpts%blockSize, blacsOpts%blockSize, sizeHS, nAtom)

  end subroutine initScalapack


  !> Generate descriptions of large dense matrices in BLACS decomposition
  !>
  !> Note: It must be called after getDenseDescCommon() has been called.
  !>
  subroutine getDenseDescBlacs(env, rowBlock, colBlock, denseDesc)

    !> parallel environment
    type(TEnvironment), intent(in) :: env

    !> Number of matrix rows
    integer, intent(in) :: rowBlock

    !> Number of matrix columns
    integer, intent(in) :: colBlock

    !> Descriptor of the dense matrix
    type(TDenseDescr), intent(inout) :: denseDesc

    integer :: nn

    nn = denseDesc%fullSize
    call scalafx_getdescriptor(env%blacs%orbitalGrid, nn, nn, rowBlock, colBlock,&
        & denseDesc%blacsOrbSqr)

  end subroutine getDenseDescBlacs

#:endif


  !> Generate description of the total large square matrices, on the basis of atomic orbital
  !> orderings
  !>
  subroutine getDenseDescCommon(orb, nAtom, t2Component, denseDesc)

    !> Orbital information for species
    type(TOrbitals), intent(in) :: orb

    !> Number of atoms in the system
    integer, intent(in) :: nAtom

    !> Is this a two component calculation
    logical, intent(in) :: t2Component

    !> Resulting descriptor
    type(TDenseDescr), intent(out) :: denseDesc

    integer :: nOrb

    allocate(denseDesc%iAtomStart(nAtom + 1))
    call buildSquaredAtomIndex(denseDesc%iAtomStart, orb)
    nOrb = denseDesc%iAtomStart(nAtom + 1) - 1
    denseDesc%t2Component = t2Component
    denseDesc%nOrb = nOrb
    if (t2Component) then
      denseDesc%fullSize = 2 * nOrb
    else
      denseDesc%fullSize = nOrb
    end if

  end subroutine getDenseDescCommon


  !> Check for compatibility between requested electronic solver and features of the calculation
  subroutine ensureSolverCompatibility(iSolver, tSpin, kPoints, tForces, parallelOpts, nIndepHam,&
      & tempElec)

    !> Solver number (see dftbp_elecsolvertypes)
    integer, intent(in) :: iSolver

    !> Is this a spin polarised calculation
    logical, intent(in) :: tSpin

    !> Set of k-points used in calculation (or [0,0,0] if molecular)
    real(dp), intent(in) :: kPoints(:,:)

    !> Are forces required
    logical, intent(in) :: tForces

    !> Options for a parallel calculation, if needed
    type(TParallelOpts), intent(in), allocatable :: parallelOpts

    !> Number of indepdent hamiltonian matrices at a given k-value
    integer, intent(in) :: nIndepHam

    !> Temperature of the electrons
    real(dp), intent(in) :: tempElec

    logical :: tElsiSolver
    integer :: nKPoint

    ! Temporary error test for PEXSI bug (July 2019)
    if (iSolver == electronicSolverTypes%pexsi .and. any(kPoints /= 0.0_dp)) then
      call error("A temporary bug prevents correct evaluation with PEXSI at general k-points.&
          & This should be fixed soon.")
    end if

    tElsiSolver = any(iSolver ==&
        & [electronicSolverTypes%elpa, electronicSolverTypes%omm, electronicSolverTypes%pexsi,&
        & electronicSolverTypes%ntpoly])
    if (.not. withELSI .and. tElsiSolver) then
      call error("This binary was not compiled with ELSI support enabled")
    end if

    nKPoint = size(kPoints, dim=2)
    if (withMpi) then
      if (tElsiSolver .and. parallelOpts%nGroup /= nIndepHam * nKPoint) then
        call error("This solver requires as many parallel processor groups as there are independent&
            & spin and k-point combinations")
      end if
    end if

    if (iSolver == electronicSolverTypes%pexsi .and. tempElec < epsilon(0.0)) then
      call error("This solver requires a finite electron broadening")
    end if

  end subroutine ensureSolverCompatibility


  !> Modify the reference atomic shell charges for the neutral atom
  subroutine applyCustomReferenceOccupations(customOccAtoms,  customOccFillings, species,&
      & orb, referenceN0, q0)

    !> Array of occupation arrays, one for each atom
    type(WrappedInt1), allocatable, intent(in) :: customOccAtoms(:)

    !> Reference fillings for atomic shells
    real(dp), intent(in) :: customOccFillings(:,:)

    !> Species of atoms
    integer, intent(in) :: species(:)

    !> Atomic orbital data
    type(TOrbitals), intent(in) :: orb

    !> Reference charges from the Slater-Koster file
    real(dp), intent(in) :: referenceN0(:,:)

    !> Charges required for atomic neutrality in reference state
    real(dp), intent(inout) :: q0(:,:,:)

    integer :: nCustomBlock, iCustomBlock, iCustomAtom, nAtom, iAt, iSp
    real(dp), allocatable :: refOcc(:,:)

    nAtom = size(species)
    ! note that all arrays, referenceN0, customOccAtoms, refOcc
    ! are allocated to orb%mShell so assignments vecA(:,) = vecB(:,) work
    allocate(refOcc(orb%mShell, nAtom))
    ! initialize to referenceN0
    do iAt = 1, nAtom
      iSp = species(iAt)
      refOcc(:, iAt) = referenceN0(:, iSp)
    end do

    ! override to customOccupation
    if (allocated(customOccAtoms)) then
      nCustomBlock = size(customOccAtoms)
      do iCustomBlock = 1, nCustomBlock
        do iCustomAtom = 1, size(customOccAtoms(iCustomBlock)%data)
          iAt =  customOccAtoms(iCustomBlock)%data(iCustomAtom)
          refOcc(:, iAt) = customOccFillings(:,iCustomBlock)
        end do
      end do
    end if

    ! initialize q0 with right orbital order
    call initQFromUsrChrg(q0, refOcc, species, orb)

  end subroutine applyCustomReferenceOccupations


  !> Print out the reference occupations for atoms
  subroutine printCustomReferenceOccupations(orb, species, customOccAtoms, customOccFillings)

    !> Atomic orbital information
    type(TOrbitals), intent(in) :: orb

    !> Chemical species of atoms
    integer, intent(in) :: species(:)

    !> Array of occupation arrays, one for each atom
    type(WrappedInt1), intent(in) :: customOccAtoms(:)

    !> Fillings for each atomic shell
    real(dp), intent(in) :: customOccFillings(:,:)

    character(lc) :: formstr, outStr
    integer :: nCustomBlock, iCustomBlock, iSp, nShell, nAtom, iSh
    character(sc), allocatable :: shellnames(:)

    nCustomBlock = size(customOccFillings)
    if (nCustomBlock == 0) then
      return
    end if
    write(stdout, "(A)") "Custom defined reference occupations:"
    do iCustomBlock = 1, size(customOccAtoms)
      nAtom = size(customOccAtoms(iCustomBlock)%data)
      if (nAtom == 1) then
        write(outStr, "(A)") "Atom:"
      else
        write(outStr, "(A)") "Atoms:"
      end if
      write(formstr, "(I0,A)") nAtom, "(I0,1X))"
      write(stdout, "(A,T30,"//trim(formstr)//")") trim(outStr), customOccAtoms(iCustomBlock)%data
      iSp = species(customOccAtoms(iCustomBlock)%data(1))
      nShell = orb%nShell(iSp)
      call getShellNames(iSp, orb, shellnames)
      outStr = ""
      do iSh = 1, nShell
        if (iSh > 1) then
          write(outStr,"(A,',')")trim(outStr)
        end if
        write(outStr,"(A,1X,A,F8.4)")trim(outStr), trim(shellnames(iSh)),&
            & customOccFillings(iSh, iCustomBlock)
      end do
      write(stdout,"(A,T29,A)")"Fillings:",trim(outStr)
      deallocate(shellnames)
    end do
  end subroutine printCustomReferenceOccupations


  !> Initialises SCC related parameters before geometry loop starts
  function getMinSccIters(tSccCalc, tDftbU, nSpin) result(minSccIter)

    !> Is this a self consistent calculation
    logical, intent(in) :: tSccCalc

    !> Are there orbital potentials present
    logical, intent(in) :: tDftbU

    !> Number of spin channels
    integer, intent(in) :: nSpin

    !> Minimum possible number of self consistent iterations
    integer :: minSccIter

    if (tSccCalc) then
      if (tDftbU) then
        minSccIter = 2
      else
        if (nSpin == 1) then
          minSccIter = 1
        else
          minSccIter = 2
        end if
      end if
    else
      minSccIter = 1
    end if

  end function getMinSccIters


  !> Stop if any range separated incompatible setting is found
  subroutine ensureRangeSeparatedReqs(tPeriodic, tReadChrg, tShellResolved, tAtomicEnergy,&
      & rangeSepInp)

    !> Is the system periodic
    logical, intent(in) :: tPeriodic

    !> Are charges read from disc
    logical, intent(in) :: tReadChrg

    !> Is this a shell resolved calculation
    logical, intent(in) :: tShellResolved

    !> Do we need atom resolved E?
    logical, intent(inout) :: tAtomicEnergy

    !> Parameters for the range separated calculation
    type(TRangeSepInp), intent(in) :: rangeSepInp

    if (tPeriodic) then
      call error("Range separated functionality only works with non-periodic structures at the&
          & moment")
    end if

    if (tReadChrg .and. rangeSepInp%rangeSepAlg == rangeSepTypes%threshold) then
      call error("Restart on thresholded range separation not working correctly")
    end if

    if (tShellResolved) then
      call error("Range separated functionality currently does not yet support shell-resolved scc")
    end if

    if (tAtomicEnergy) then
      call warning("Atomic resolved energies cannot be calculated with the range-separation&
          & hybrid functional at the moment")
      tAtomicEnergy = .false.
    end if

    if (withMpi) then
      call error("Range separated calculations do not work with MPI yet")
    end if

    if (nSpin > 2) then
      call error("Range separated calculations not implemented for non-colinear calculations")
    end if

    if (tSpinOrbit) then
      call error("Range separated calculations not currently implemented for spin orbit")
    end if

    if (tXlbomd) then
      call error("Range separated calculations not currently implemented for XLBOMD")
    end if

    if (t3rd) then
      call error("Range separated calculations not currently implemented for 3rd order DFTB")
    end if

    if (tLinResp) then
      call error("Range separated calculations not currently implemented for linear response")
    end if

    if (tDFTBU) then
      call error("Range separated calculations not currently implemented for DFTB+U")
    end if

  end subroutine ensureRangeSeparatedReqs


  !> Determine range separated cut-off and also update maximal cutoff
  subroutine getRangeSeparatedCutOff(cutoffRed, cutOff)

    !> Reduction in cut-off
    real(dp), intent(in) :: cutoffRed

    !> Resulting cut-off
    type(OCutoffs), intent(inout) :: cutOff

    cutOff%lcCutOff = 0.0_dp
    if (cutoffRed < 0.0_dp) then
      call error("Cutoff reduction for range-separated neighbours should be zero or positive.")
    end if
    cutOff%lcCutOff = cutOff%skCutOff - cutoffRed
    if (cutOff%lcCutOff < 0.0_dp) then
      call error("Screening cutoff for range-separated neighbours too short.")
    end if
    cutOff%mCutoff = max(cutOff%mCutOff, cutoff%lcCutOff)

  end subroutine getRangeSeparatedCutOff


  !> Initialise range separated extension.
  subroutine initRangeSeparated(nAtom, species0, speciesName, hubbU, rangeSepInp, tSpin,&
      & tREKS, rangeSep, deltaRhoIn, deltaRhoOut, deltaRhoDiff, deltaRhoInSqr,&
      & deltaRhoOutSqr, nMixElements)

    !> Number of atoms in the system
    integer, intent(in) :: nAtom

    !> species of atoms
    integer, intent(in) :: species0(:)

    !> names of chemical species
    character(*), intent(in) :: speciesName(:)

    !> Hubbard values for species
    real(dp), intent(in) :: hubbU(:,:)

    !> input for range separated calculation
    type(TRangeSepInp), intent(in) :: rangeSepInp

    !> Is this spin restricted (F) or unrestricted (T)
    logical, intent(in) :: tSpin

    !> Is this DFTB/SSR formalism
    logical, intent(in) :: tREKS

    !> Resulting settings for range separation
    type(RangeSepFunc), allocatable, intent(out) :: rangeSep

    !> Change in input density matrix flattened to 1D array
    real(dp), allocatable, target, intent(out) :: deltaRhoIn(:)

    !> Change in output density matrix flattened to 1D array
    real(dp), allocatable, target, intent(out) :: deltaRhoOut(:)

    !> Change in density matrix between in and out
    real(dp), allocatable, intent(out) :: deltaRhoDiff(:)

    !> Change in input density matrix
    real(dp), pointer, intent(out) :: deltaRhoInSqr(:,:,:)

    !> Change in output density matrix
    real(dp), pointer, intent(out) :: deltaRhoOutSqr(:,:,:)

    !> Number of mixer elements
    integer, intent(out) :: nMixElements

    allocate(rangeSep)
    call RangeSepFunc_init(rangeSep, nAtom, species0, speciesName, hubbU(1,:),&
        & rangeSepInp%screeningThreshold, rangeSepInp%omega, tSpin, tREKS,&
        & rangeSepInp%rangeSepAlg)
    allocate(deltaRhoIn(nOrb * nOrb * nSpin))
    allocate(deltaRhoOut(nOrb * nOrb * nSpin))
    allocate(deltaRhoDiff(nOrb * nOrb * nSpin))
    deltaRhoInSqr(1:nOrb, 1:nOrb, 1:nSpin) => deltaRhoIn(1 : nOrb * nOrb * nSpin)
    deltaRhoOutSqr(1:nOrb, 1:nOrb, 1:nSpin) => deltaRhoOut(1 : nOrb * nOrb * nSpin)
    nMixElements = nOrb * nOrb * nSpin
    deltaRhoInSqr(:,:,:) = 0.0_dp

  end subroutine initRangeSeparated


  !> Initializes PLUMED calculator.
  subroutine initPlumed(env, tPlumed, tMD, plumedCalc)

    !> Environment settings
    type(TEnvironment), intent(in) :: env

    !> Whether plumed should be used
    logical, intent(in) :: tPlumed

    !> Whether this is an MD-run
    logical, intent(in) :: tMD

    !> Plumed calculator (allocated only on demand)
    type(TPlumedCalc), allocatable, intent(out) :: plumedCalc


    ! Minimal plumed API version (as in Plumed 2.5.3)
    ! Earlier versions may work but were not tested
    integer, parameter :: minApiVersion = 6
    
    integer :: apiVersion
    character(300) :: strTmp

    if (.not. tPlumed) then
      return
    end if
    if (.not. withPlumed) then
      call error("Code was compiled without PLUMED support")
    end if
    if (.not. tMD) then
      call error("Metadynamics via PLUMED is only possible in MD-simulations")
    end if
    allocate(plumedCalc)
    call TPlumedCalc_init(plumedCalc)
    call plumedCalc%sendCmdPtr("getApiVersion", apiVersion)
    if (apiVersion < minApiVersion) then
      write(strTmp, "(A,I0,A)") "PLUMED interface has not been tested with PLUMED API version < ",&
          & minApiVersion, ". Your PLUMED library provides API version ", apiVersion, ". Check your&
          & results carefully and consider to use a more recent PLUMED library if in doubt!"
      call warning(strTmp)
    end if
    call plumedCalc%sendCmdVal("setNatoms", nAtom)
    call plumedCalc%sendCmdVal("setPlumedDat", "plumed.dat")
    call plumedCalc%sendCmdVal("setNoVirial", 0)
    call plumedCalc%sendCmdVal("setTimestep", deltaT)
    call plumedCalc%sendCmdVal("setMDEnergyUnits", Hartree__kJ_mol)
    call plumedCalc%sendCmdVal("setMDLengthUnits", Bohr__nm)
    call plumedCalc%sendCmdVal("setMDTimeUnits", au__ps)
    #:if WITH_MPI
      call plumedCalc%sendCmdVal("setMPIFComm", env%mpi%globalComm%id)
    #:endif
    call plumedCalc%sendCmdVal("init", 0)

  end subroutine initPlumed


end module dftbp_initprogram<|MERGE_RESOLUTION|>--- conflicted
+++ resolved
@@ -381,11 +381,7 @@
   logical :: tSetFillingTemp
 
   !> Choice of electron distribution function, defaults to Fermi
-<<<<<<< HEAD
   integer :: iDistribFn = fillingTypes%Fermi
-=======
-  integer :: iDistribFn
->>>>>>> d073174c
 
   !> atomic kinetic temperature
   real(dp) :: tempAtom
