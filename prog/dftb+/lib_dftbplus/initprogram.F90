!--------------------------------------------------------------------------------------------------!
!  DFTB+: general package for performing fast atomistic simulations                                !
!  Copyright (C) 2006 - 2019  DFTB+ developers group                                               !
!                                                                                                  !
!  See the LICENSE file for terms of usage and distribution.                                       !
!--------------------------------------------------------------------------------------------------!

#:include 'common.fypp'


!> Global variables and initialization for the main program.
module dftbp_initprogram
#:if WITH_OMP
  use omp_lib
#:endif
  use dftbp_mainio, only : initOutputFile
  use dftbp_assert
  use dftbp_globalenv
  use dftbp_environment
  use dftbp_scalapackfx
  use dftbp_inputdata
  use dftbp_densedescr
  use dftbp_constants
  use dftbp_elecsolvers
  use dftbp_elsisolver, only : TElsiSolver_init, TElsiSolver_final
  use dftbp_elsiiface
  use dftbp_periodic
  use dftbp_accuracy
  use dftbp_intrinsicpr
  use dftbp_shortgamma
  use dftbp_coulomb
  use dftbp_message
  use dftbp_mixer
  use dftbp_simplemixer
  use dftbp_andersonmixer
  use dftbp_broydenmixer
  use dftbp_diismixer

  use dftbp_geoopt
  use dftbp_conjgrad
  use dftbp_steepdesc
  use dftbp_gdiis
  use dftbp_lbfgs

  use dftbp_randomgenpool
  use dftbp_ranlux
  use dftbp_mdcommon
  use dftbp_mdintegrator
  use dftbp_velocityverlet
  use dftbp_thermostat
  use dftbp_dummytherm
  use dftbp_andersentherm
  use dftbp_berendsentherm
  use dftbp_nhctherm
  use dftbp_tempprofile
  use dftbp_numderivs2
  use dftbp_lapackroutines
  use dftbp_simplealgebra
  use dftbp_nonscc
  use dftbp_scc
  use dftbp_sccinit
  use dftbp_onsitecorrection
  use dftbp_hamiltonian, only : TRefExtPot
  use dftbp_h5correction
  use dftbp_halogenx
  use dftbp_slakocont
  use dftbp_repcont
  use dftbp_fileid
  use dftbp_spin, only: Spin_getOrbitalEquiv, ud2qm, qm2ud
  use dftbp_dftbplusu
  use dftbp_dispersions
  use dftbp_thirdorder
  use dftbp_linresp
  use dftbp_RangeSeparated
  use dftbp_stress
  use dftbp_orbitalequiv
  use dftbp_orbitals
  use dftbp_commontypes
  use dftbp_sorting, only : heap_sort
  use dftbp_linkedlist
  use dftbp_wrappedintr
  use dftbp_timeprop
  use dftbp_xlbomd
  use dftbp_timeprop
  use dftbp_etemp, only : Fermi
#:if WITH_SOCKETS
  use dftbp_mainio, only : receiveGeometryFromSocket
  use dftbp_ipisocket
#:endif
  use dftbp_elstatpot
  use dftbp_pmlocalisation
  use dftbp_energies
  use dftbp_potentials
  use dftbp_taggedoutput
  use dftbp_formatout
  use dftbp_qdepextpotproxy, only : TQDepExtPotProxy
  use dftbp_forcetypes, only : forceTypes
  use dftbp_elstattypes, only : elstatTypes

  use dftbp_magmahelper
#:if WITH_GPU
  use iso_c_binding, only :  c_int
  use device_info
#:endif

#:if WITH_TRANSPORT
  use libnegf_vars
  use negf_int
  use poisson_init
#:endif
  use dftbp_transportio
  implicit none

#:if WITH_GPU
  integer (c_int):: ngpus
  integer (c_int):: req_ngpus
#:endif


  !> Tagged output files (machine readable)
  character(*), parameter :: autotestTag = "autotest.tag"

  !> Detailed user output
  character(*), parameter :: userOut = "detailed.out"

  !> band structure and filling information
  character(*), parameter :: bandOut = "band.out"

  !> File accumulating data during an MD run
  character(*), parameter :: mdOut = "md.out"

  !> Machine readable tagged output
  character(*), parameter :: resultsTag = "results.tag"

  !> Second derivative of the energy with respect to atomic positions
  character(*), parameter :: hessianOut = "hessian.out"

  !> file name prefix for charge data
  character(*), parameter :: fCharges = "charges"

  !> file to stop code during geometry driver
  character(*), parameter :: fStopDriver = "stop_driver"

  !> file to stop code during scc cycle
  character(*), parameter :: fStopSCC = "stop_scc"

  !> file name for shift data
  character(*), parameter :: fShifts = "shifts.dat"

  !> Is the calculation SCC?
  logical :: tSccCalc

  !> SCC module internal variables
  type(TScc), allocatable :: sccCalc

  !> nr. of atoms
  integer :: nAtom

  !> nr. of all (boundary condition images and original) atoms
  integer :: nAllAtom

  !> nr. of original atom in central cell
  integer, allocatable :: Img2CentCell(:)

  !> nr of different types (nAtom)
  integer :: nType

  !> data type for atomic orbital information
  type(TOrbitals), target :: orb

  !> nr. of orbitals in the system
  integer :: nOrb

  !> types of the atoms (nAllAtom)
  integer, allocatable :: species(:)

  !> type of the atoms (nAtom)
  integer, allocatable, target :: species0(:)

  !> Coords of the atoms (3, nAllAtom)
  real(dp), allocatable :: coord(:,:)

  !> Coords in central cell (3, nAtom)
  real(dp), allocatable, target :: coord0(:,:)

  !> if calculation is periodic
  logical :: tPeriodic

  !> Should central cell coordinates be output?
  logical :: tShowFoldedCoord


  !> How to calculate forces
  integer :: forceType

  !> are atomic coordinates fractional?
  logical :: tFracCoord

  !> Tolerance for SCC cycle
  real(dp) :: sccTol

  !> lattice vectors as columns
  real(dp), allocatable, target :: latVec(:,:)

  !> reciprocal lattice vectors as columns
  real(dp), allocatable, target :: recVec(:,:)

  !> original lattice vectors used for optimizing
  real(dp) :: origLatVec(3,3)

  !> normalized vectors in those directions
  real(dp) :: normOrigLatVec(3,3)


  !> reciprocal vectors in 2 pi units
  real(dp), allocatable :: invLatVec(:,:)

  !> cell volume
  real(dp) :: CellVol

  !> reciprocal cell volume
  real(dp) :: recCellVol

  !> translation vecs for interacting image cells (3, nImgCell + 1)
  real(dp), allocatable :: cellVec(:,:)

  !> cell vectors in absolute units
  real(dp), allocatable :: rCellVec(:,:)

  !> index in cellVec for each atom
  integer, allocatable :: iCellVec(:)


  !> ADT for neighbour parameters
  type(TNeighbourList), allocatable, save :: neighbourList

  !> nr. of neighbours for atoms out to max interaction distance (excluding Ewald terms)
  integer, allocatable :: nNeighbourSK(:)

  !> nr. of neighbours for atoms within Erep interaction distance (usually short)
  integer, allocatable :: nNeighbourRep(:)

  !> Number of neighbours for each of the atoms for the exchange contributions in the long range
  !> functional
  integer, allocatable :: nNeighbourLC(:)

  !> H/S sparse matrices indexing array for atomic blocks
  integer, allocatable :: iSparseStart(:,:)

  !> Hubbard Us (orbital, atom)
  real(dp), allocatable, target :: hubbU(:,:)

  !> self energy (orbital, atom)
  real(dp), allocatable :: atomEigVal(:,:)

  !> reference n_0 charges for each atom
  real(dp), allocatable :: referenceN0(:,:)

  !> list of atomic masses
  real(dp), allocatable :: mass(:)

  !> list of atomic masses for each species
  real(dp), allocatable :: speciesMass(:)

  !> Raw H^0 hamiltonian data
  type(OSlakoCont) :: skHamCont

  !> Raw overlap hamiltonian data
  type(OSlakoCont) :: skOverCont

  !> Repulsive interaction raw data
  type(ORepCont) :: pRepCont

  !> Interaction cutoff distances
  type OCutoffs
    real(dp) :: skCutOff
    real(dp) :: repCutOff
    real(dp) :: lcCutOff
    real(dp) :: mCutOff
  end type OCutoffs

  !> Cut off distances for various types of interaction
  type(OCutoffs) :: cutOff

  !> Cut off distance for repulsive interactions
  real(dp) :: repCutOff

  !> Sparse hamiltonian matrix
  real(dp), allocatable :: ham(:,:)

  !> imaginary part of the Hamiltonian
  real(dp), allocatable :: iHam(:,:)

  !> Charge per atomic shell (shell, atom, spin channel)
  real(dp), allocatable :: chargePerShell(:,:,:)

  !> Charge par atom (atom, spin channel)
  real(dp), allocatable :: chargePerAtom(:,:)

  !> sparse overlap
  real(dp), allocatable :: over(:)


  !> nr. of K-points
  integer :: nKPoint

  !> K-points
  real(dp), allocatable :: kPoint(:,:)

  !> weight of the K-Points
  real(dp), allocatable :: KWeight(:)


  !> external pressure if periodic
  real(dp) :: extPressure

  !> Barostat used if MD and periodic
  logical :: tBarostat

  !> Barostat coupling strength
  real(dp) :: BarostatStrength


  !> H and S are real
  logical :: tRealHS


  !> nr. of electrons
  real(dp), allocatable :: nEl(:)

  !> Nr. of all electrons if neutral
  real(dp) :: nEl0


  !> Spin W values
  real(dp), allocatable :: spinW(:,:,:)

  !> Spin orbit constants
  real(dp), allocatable :: xi(:,:)


  !> is this a DFTB+U calculation?
  logical :: tDFTBU

  !> Choice of orbital functional
  integer :: nDFTBUfunc

  !> list of U-J for species
  real(dp), allocatable :: UJ(:,:)

  !> How many U-J for each species
  integer, allocatable :: nUJ(:)

  !> number of l-values of U-J for each block
  integer, allocatable :: niUJ(:,:)

  !> l-values of U-J for each block
  integer, allocatable :: iUJ(:,:,:)


  !> electron temperature
  real(dp) :: tempElec

  !> If K points should filled separately
  logical :: tFillKSep

  !> Fix Fermi energy at specified value
  logical :: tFixEf

  !> Fermi energy per spin
  real(dp), allocatable :: Ef(:)

  !> Can an electronic free energy be correctly defined?
  logical :: tDefinedFreeE

  !> Filling temp updated by MD.
  logical :: tSetFillingTemp

  !> Choice of electron distribution function, defaults to Fermi
  integer :: iDistribFn = 0

  !> atomic kinetic temperature
  real(dp) :: tempAtom

  !> MD stepsize
  real(dp) :: deltaT

  !> maximal number of SCC iterations
  integer :: maxSccIter

  !> Minimal number of SCC iterations
  integer :: minSccIter

  !> is this a spin polarized calculation?
  logical :: tSpin

  !> Number of spin components, 1 is unpolarised, 2 is polarised, 4 is noncolinear / spin-orbit
  integer :: nSpin

  !> is there spin-orbit coupling
  logical :: tSpinOrbit

  !> Use block like dual representation for spin orbit
  logical :: tDualSpinOrbit

  !> Is there a complex hamiltonian contribution in real space
  logical :: tImHam

  !> is this a two component calculation (spin orbit or non-collinear spin)
  logical :: t2Component

  !> Common Fermi level accross spin channels
  logical :: tSpinSharedEf


  !> Geometry optimization needed?
  logical :: tGeoOpt

  !> optimize coordinates inside unit cell (periodic)?
  logical :: tCoordOpt

  !> optimize lattice constants?
  logical :: tLatOpt

  !> Fix angles between lattice vectors when optimizing?
  logical :: tLatOptFixAng

  !> Fix length of specified lattice vectors when optimizing?
  logical :: tLatOptFixLen(3)

  !> Optimise lattice isotropically
  logical :: tLatOptIsotropic

  !> Is this a MD calculation?
  logical :: tMD

  !> Is this a derivatives calc?
  logical :: tDerivs

  !> Do we need Mulliken charges?
  logical :: tMulliken

  !> Electrostatic potentials if requested
  type(TElStatPotentials), allocatable :: esp

  !> Calculate localised orbitals?
  logical :: tLocalise

  !> Do we need to show Mulliken charges?
  logical :: tPrintMulliken

  !> calculate an electric dipole?
  logical :: tDipole

  !> Do we need atom resolved E?
  logical :: tAtomicEnergy

  !> Print out eigenvectors?
  logical :: tPrintEigVecs

  !> Store eigenvectors as a text file
  logical :: tPrintEigVecsTxt

  !> Print eigenvector projections?
  logical :: tProjEigenvecs

  !> Do we need forces?
  logical :: tForces

  !> Is the contribution from an excited state needed for the forces
  logical :: tCasidaForces

  !> are forces being returned
  logical :: tPrintForces

  !> Number of moved atoms
  integer :: nMovedAtom

  !> Index of the moved atoms
  integer, allocatable :: indMovedAtom(:)

  !> Nr. of moved coordinates
  integer :: nMovedCoord

  !> Nr. of geo movements to do
  integer :: nGeoSteps

  !> Index of constrained atoms
  integer, allocatable :: conAtom(:)

  !> Constraint vectors
  real(dp), allocatable :: conVec(:,:)

  !> Pipek-Mezey localisation calculator
  type(TPipekMezey), allocatable :: pipekMezey

  !> use commands from socket communication to control the run
  logical :: tSocket

  !> socket details
#:if WITH_SOCKETS
  type(IpiSocketComm), allocatable :: socket
#:endif

  !> File containing output geometry
  character(lc) :: geoOutFile

  !> Append geometries in the output?
  logical :: tAppendGeo

  !> Only use converged forces if SCC
  logical :: tUseConvergedForces

  !> labels of atomic species
  character(mc), allocatable :: speciesName(:)

  !> General geometry optimizer
  type(OGeoOpt), allocatable :: pGeoCoordOpt

  !> Geometry optimizer for lattice consts
  type(OGeoOpt), allocatable :: pGeoLatOpt

  !> Charge mixer
  type(OMixer), allocatable :: pChrgMixer

  !> MD Framework
  type(OMDCommon), allocatable :: pMDFrame

  !> MD integrator
  type(OMDIntegrator), allocatable :: pMDIntegrator

  !> Temperature profile driver in MD
  type(OTempProfile), allocatable, target :: temperatureProfile

  !> geometry optimiser
  type(OnumDerivs), allocatable, target :: derivDriver

  !> reference neutral atomic occupations
  real(dp), allocatable :: q0(:, :, :)

  !> shell resolved neutral reference
  real(dp), allocatable :: qShell0(:,:)

  !> input charges (for potentials)
  real(dp), allocatable :: qInput(:, :, :)

  !> output charges
  real(dp), allocatable :: qOutput(:, :, :)

  !> input Mulliken block charges (diagonal part == Mulliken charges)
  real(dp), allocatable :: qBlockIn(:, :, :, :)

  !> Output Mulliken block charges
  real(dp), allocatable :: qBlockOut(:, :, :, :)

  !> Imaginary part of input Mulliken block charges
  real(dp), allocatable :: qiBlockIn(:, :, :, :)

  !> Imaginary part of output Mulliken block charges
  real(dp), allocatable :: qiBlockOut(:, :, :, :)

  !> input charges packed into unique equivalence elements
  real(dp), allocatable :: qInpRed(:)

  !> output charges packed into unique equivalence elements
  real(dp), allocatable :: qOutRed(:)

  !> charge differences packed into unique equivalence elements
  real(dp), allocatable :: qDiffRed(:)

  !> Orbital equivalence relations
  integer, allocatable :: iEqOrbitals(:,:,:)

  !> nr. of inequivalent orbitals
  integer :: nIneqOrb

  !> nr. of elements to go through the mixer - may contain reduced orbitals and also orbital blocks
  !> (if tDFTBU or onsite corrections)
  integer :: nMixElements

  !> Orbital equivalency for orbital blocks
  integer, allocatable :: iEqBlockDFTBU(:,:,:,:)

  !> Equivalences for onsite block corrections if needed
  integer, allocatable :: iEqBlockOnSite(:,:,:,:)

  !> Orbital equivalency for orbital blocks with spin-orbit
  integer, allocatable :: iEqBlockDFTBULS(:,:,:,:)

  !> Equivalences for onsite block corrections if needed with spin orbit
  integer, allocatable :: iEqBlockOnSiteLS(:,:,:,:)


  ! External charges

  !> If external charges must be considered
  logical :: tExtChrg

  !> Nr. of external charges
  integer :: nExtChrg


  !> external electric field
  logical :: tEField = .false.

  !> Arbitrary external field (including electric)
  logical :: tExtField = .false.

  !> field strength
  real(dp) :: EFieldStrength = 0.0_dp

  !> field direction
  real(dp) :: EfieldVector(3) = 0.0_dp

  !> time dependent
  logical :: tTDEfield = .false.

  !> angular frequency
  real(dp) :: EfieldOmega = 0.0_dp

  !> phase of field at step 0
  integer :: EfieldPhase = 0


  !> Partial density of states (PDOS) projection regions
  type(listIntR1), save :: iOrbRegion

  !> PDOS region labels
  type(listCharLc), save :: regionLabels

  !> Third order DFTB
  logical :: t3rd

  !> Full 3rd order or only atomic site
  logical :: t3rdFull

  !> data structure for 3rd order
  type(ThirdOrder), allocatable :: thirdOrd

  !> Correction to energy from on-site matrix elements
  real(dp), allocatable :: onSiteElements(:,:,:,:)

  !> Correction to dipole momements on-site matrix elements
  real(dp), allocatable :: onSiteDipole(:,:)

  !> Should block charges be mixed as well as charges
  logical :: tMixBlockCharges = .false.

  !> Calculate Casida linear response excitations
  logical :: tLinResp

  !> calculate Z vector for excited properties
  logical :: tLinRespZVect

  !> Print eigenvectors
  logical :: tPrintExcitedEigVecs = .false.

  !> data type for linear response
  type(linresp), save :: lresp

  !> Whether to run a range separated calculation
  logical :: tRangeSep

  !> Range Separation data
  type(RangeSepFunc), allocatable :: rangeSep

  !> DeltaRho input for calculation of range separated Hamiltonian
  real(dp), allocatable, target :: deltaRhoIn(:)

  !> DeltaRho output from calculation of range separated Hamiltonian
  real(dp), allocatable, target :: deltaRhoOut(:)

  !> Holds change in deltaRho between SCC steps for range separation
  real(dp), allocatable :: deltaRhoDiff(:)

  !> DeltaRho input for range separation in matrix form
  real(dp), pointer :: deltaRhoInSqr(:,:,:) => null()

  !> DeltaRho output from range separation in matrix form
  real(dp), pointer :: deltaRhoOutSqr(:,:,:) => null()

  !> If initial charges/dens mtx. from external file.
  logical :: tReadChrg

  !> Whether potential shifts are read from file
  logical :: tReadShifts

  !> Whether potential shifts are read from file
  logical :: tWriteShifts

  !> should charges written to disc be in ascii or binary format?
  logical :: tWriteChrgAscii

  !> produce tagged output?
  logical :: tWriteAutotest

  !> Produce detailed.xml
  logical :: tWriteDetailedXML

  !> Produce detailed.tag
  logical :: tWriteResultsTag

  !> Produce detailed.out
  logical :: tWriteDetailedOut

  !> Produce band.dat
  logical :: tWriteBandDat

  !> Should HS (square) be printed?
  logical :: tWriteHS

  !> Should HS (sparse) be printed?
  logical :: tWriteRealHS

  !> Program run id
  integer :: runId

  !> Frequency for saving restart info
  integer :: restartFreq

  !> If dispersion should be calculated
  logical :: tDispersion

  !> dispersion data and calculations
  class(DispersionIface), allocatable :: dispersion

  !> Can stress be calculated? - start by assuming it can
  logical :: tStress = .true.

  !> should XLBOMD be used in MD
  logical :: tXlbomd

  !> XLBOMD related parameters
  type(Xlbomd), allocatable :: xlbomdIntegrator

  !> Differentiation method for (H^0,S)
  type(NonSccDiff), save :: nonSccDeriv

  !> Whether lattice has changed since last geometry iteration
  logical :: tLatticeChanged

  !> Whether atomic coordindates have changed since last geometry iteration
  logical :: tCoordsChanged

  !> First guess for nr. of neighbors.
  integer, parameter :: nInitNeighbor = 40

  !> Dense matrix descriptor for H and S
  type(TDenseDescr) :: denseDesc

  !> MD velocities
  real(dp), allocatable :: velocities(:,:)

  !> MD velocities for moved atoms
  real(dp), allocatable :: movedVelo(:,:)

  !> MD acceleration for moved atoms
  real(dp), allocatable :: movedAccel(:,:)

  !> Mass of the moved atoms
  real(dp), allocatable :: movedMass(:,:)

  !> Sparse storage of density matrix
  real(dp), allocatable :: rhoPrim(:,:)

  !> Imaginary part of density matrix in sparse storage
  real(dp), allocatable :: iRhoPrim(:,:)

  !> Energy weighted density matrix
  real(dp), allocatable :: ERhoPrim(:)

  !> Non-SCC part of the hamiltonian in sparse storage
  real(dp), allocatable :: h0(:)

  !> electronic filling
  real(dp), allocatable :: filling(:,:,:)

  !> band structure energy
  real(dp), allocatable :: Eband(:)

  !> entropy of electrons at temperature T
  real(dp), allocatable :: TS(:)

  !> zero temperature electronic energy
  real(dp), allocatable :: E0(:)

  !> Square dense hamiltonian storage for cases with k-points
  complex(dp), allocatable :: HSqrCplx(:,:)

  !> Square dense overlap storage for cases with k-points
  complex(dp), allocatable :: SSqrCplx(:,:)

  !> Complex eigenvectors
  complex(dp), allocatable :: eigvecsCplx(:,:,:)

  !> Square dense hamiltonian storage
  real(dp), allocatable :: HSqrReal(:,:)

  !> Square dense overlap storage
  real(dp), allocatable :: SSqrReal(:,:)

  !> Real eigenvectors
  real(dp), allocatable :: eigvecsReal(:,:,:)

  !> Eigenvalues
  real(dp), allocatable :: eigen(:,:,:)

  !> density matrix
  real(dp), allocatable :: rhoSqrReal(:,:,:)

  !> Total energy components
  type(TEnergies) :: energy

  !> Potentials for orbitals
  type(TPotentials) :: potential

  !> Reference external potential (usual provided via API)
  type(TRefExtPot) :: refExtPot

  !> Proxy for querying population dependant external potenials
  type(TQDepExtPotProxy), allocatable :: qDepExtPot

  !> Energy derivative with respect to atomic positions
  real(dp), allocatable :: derivs(:,:)

  !> Forces on any external charges
  real(dp), allocatable :: chrgForces(:,:)

  !> excited state force addition
  real(dp), allocatable :: excitedDerivs(:,:)

  !> dipole moments when available
  real(dp), allocatable :: dipoleMoment(:)

  !> Coordinates to print out
  real(dp), pointer :: pCoord0Out(:,:)

  !> Folded coords (3, nAtom)
  real(dp), allocatable, target :: coord0Fold(:,:)

  !> New coordinates returned by the MD routines
  real(dp), allocatable :: newCoords(:,:)

  !> Orbital angular momentum
  real(dp), allocatable :: orbitalL(:,:,:)

  !> Natural orbitals for excited state density matrix, if requested
  real(dp), allocatable, target :: occNatural(:)

  !> Dynamical (Hessian) matrix
  real(dp), pointer :: pDynMatrix(:,:)

  !> File descriptor for the human readable output
  integer :: fdDetailedOut

  !> File descriptor for extra MD output
  integer :: fdMD

  !> Contains (iK, iS) tuples to be processed in parallel by various processor groups
  type(TParallelKS) :: parallelKS

  !> Electron dynamics
  type(TElecDynamics) :: elecDyn
  logical :: tElectronDynamics

  !> external electric field
  real(dp) :: Efield(3), absEfield

  !> Electronic structure solver
  type(TElectronicSolver) :: electronicSolver

  !> Are large dense matrices required?
  logical :: tLargeDenseMatrices

  !> derivative of cell volume wrt to lattice vectors, needed for pV term
  real(dp) :: extLatDerivs(3,3)

  !> internal pressure within the cell
  real(dp) :: intPressure

  !> Derivative of total energy with respect to lattice vectors
  !> Sign convention: This is in the uphill energy direction for the lattice vectors (each row
  !> pertaining to a separate lattice vector), i.e. opposite to the force.
  !>
  !> The component of a derivative vector that is orthogonal to the plane containing the other two
  !> lattice vectors will expand (contract) the supercell if it is on the opposite (same) same
  !> side of the plane as its associated lattice vector.
  !>
  !> In the special case of cartesian axis aligned orthorhombic lattice vectors, negative diagonal
  !> elements expand the supercell.
  real(dp) :: totalLatDeriv(3,3)

  !> Stress tensors for various contribution in periodic calculations
  !> Sign convention: Positive diagonal elements expand the supercell
  real(dp) :: totalStress(3,3)

  ! Tagged writer
  type(TTaggedWriter) :: taggedWriter

  private :: createRandomGenerators

#:if WITH_TRANSPORT
  !> Transport variables
  !> Container for the atomistic structure for poisson
  type(TPoissonStructure) :: poissStr
  type(TTransPar) :: transpar
  type(TNEGFInfo) :: ginfo

#:endif

  !> Whether contact Hamiltonians are uploaded
  !> Synonym for G.F. calculation of density
  logical :: tUpload

  !> Whether contact Hamiltonians are computed
  logical :: tContCalc

  !> Whether Poisson solver is invoked
  logical :: tPoisson

  !> Whether recompute Poisson after every SCC
  logical :: tPoissonTwice

  !> Calculate terminal tunneling and current
  logical :: tTunn

  !> True if we use any part of Negf (green solver, landauer etc.)
  logical :: tNegf

  !> Whether local currents are computed
  logical :: tLocalCurrents

  !> True if LDOS is stored on separate files for k-points
  logical :: tWriteLDOS

  !> Labels for LDOS regions, if needed
  character(lc), allocatable :: regionLabelLDOS(:)

  !> True if Tunneling is stored on separate files
  logical :: writeTunn

  !> Holds spin-dependent electrochemical potentials of contacts
  !> This is because libNEGF is not spin-aware
  real(dp), allocatable :: mu(:,:)

  !> Variables for Transport NEGF/Poisson solver
  !> Tunneling, local DOS and current
  real(dp), allocatable :: tunneling(:,:), ldos(:,:), current(:,:)
  real(dp), allocatable :: leadCurrents(:)
  !> Array storing local (bond) currents
  real(dp), allocatable :: lCurrArray(:,:)

  !> Poisson Derivatives (forces)
  real(dp), allocatable :: poissonDerivs(:,:)

  !> Shell-resolved Potential shifts uploaded from contacts
  real(dp), allocatable :: shiftPerLUp(:,:)

  !> Orbital-resolved charges uploaded from contacts
  real(dp), allocatable :: chargeUp(:,:,:)

  !> Details of energy interval for tunneling used in output
  real(dp) :: Emin, Emax, Estep

  !> Electrostatics type (either gammafunctional or poisson)
  integer :: electrostatics

  !> list of atoms in the central cell (or device region if transport)
  integer, allocatable :: iAtInCentralRegion(:)

  !> Correction for {O,N}-X bonds
  type(THalogenX), allocatable :: halogenXCorrection

  !> All of the excited energies actuall solved by Casida routines (if used)
  real(dp), allocatable :: energiesCasida(:)

  !> Is this DFTB/SSR formalism
  logical :: tREKS

contains


  !> Initializes the variables in the module based on the parsed input
  subroutine initProgramVariables(input, env)

    !> Holds the parsed input data.
    type(inputData), intent(inout), target :: input

    !> Environment settings
    type(TEnvironment), intent(inout) :: env

    ! Mixer related local variables
    integer :: nGeneration
    real(dp) :: mixParam

    !> mixer number
    integer :: iMixer

    !> simple mixer (if used)
    type(OSimpleMixer), allocatable :: pSimpleMixer

    !> Anderson mixer (if used)
    type(OAndersonMixer), allocatable :: pAndersonMixer

    !> Broyden mixer (if used)
    type(OBroydenMixer), allocatable :: pBroydenMixer

    !> DIIS mixer (if used)
    type(ODIISMixer), allocatable :: pDIISMixer

    ! Geometry optimizer related local variables

    !> Conjugate gradient driver
    type(OConjGrad), allocatable :: pConjGrad

    !> Steepest descent driver
    type(OSteepDesc), allocatable :: pSteepDesc

    !> Conjugate gradient driver
    type(OConjGrad), allocatable :: pConjGradLat

    !> Steepest descent driver
    type(OSteepDesc), allocatable :: pSteepDescLat

    !> gradient DIIS driver
    type(ODIIS), allocatable :: pDIIS

    !> lBFGS driver for geometry  optimisation
    type(TLbfgs), allocatable :: pLbfgs

    !> lBFGS driver for lattice optimisation
    type(TLbfgs), allocatable :: pLbfgsLat

    ! MD related local variables
    type(OThermostat), allocatable :: pThermostat
    type(ODummyThermostat), allocatable :: pDummyTherm
    type(OAndersenThermostat), allocatable :: pAndersenTherm
    type(OBerendsenThermostat), allocatable :: pBerendsenTherm
    type(ONHCThermostat), allocatable :: pNHCTherm

    type(OVelocityVerlet), allocatable :: pVelocityVerlet
    type(OTempProfile), pointer :: pTempProfile

    real(dp), allocatable :: tmpCoords(:), tmpWeight(:), tmp3Coords(:,:)

    type(ORanlux), allocatable :: randomInit, randomThermostat
    integer :: iSeed

    integer :: ind, ii, jj, kk, iS, iAt, iSp, iSh, iOrb
    integer :: iStart, iEnd

    ! Dispersion
    type(DispSlaKirk), allocatable :: slaKirk
    type(DispUFF), allocatable :: uff
  #:if WITH_DFTD3
    type(DispDftD3), allocatable :: dftd3
  #:endif

    ! H5 correction
    type(H5Corr), allocatable :: pH5Correction
    logical :: tHHRepulsion

    character(lc) :: tmpStr
    integer, allocatable :: tmpir1(:)

    character(lc) :: strTmp, strTmp2

    !> flag to check for first cycle through a loop
    logical :: tFirst

    !> Nr. of Hamiltonians to diagonalise independently
    integer :: nIndepHam

    real(dp) :: rTmp

    !> Flag if some files do exist or not
    logical :: tExist

    ! Orbital equivalency for SCC and Spin
    integer, allocatable :: iEqOrbSCC(:,:,:), iEqOrbSpin(:,:,:)
    ! Orbital equivalency for orbital potentials
    integer, allocatable :: iEqOrbDFTBU(:,:,:)

    ! Damped interactions
    logical, allocatable, target :: tDampedShort(:)
    type(ThirdOrderInp) :: thirdInp

    ! PDOS stuff
    integer :: iReg, nAtomRegion, nOrbRegion, iTmp
    integer, allocatable :: iAtomRegion(:)
    integer :: valshape(1)

    !> Is SCC cycle initialised
    type(TSccInp), allocatable :: sccInp

    !> Used for indexing linear response
    integer :: homoLoc(1)

    !> Whether seed was randomly created
    logical :: tRandomSeed

    !> First guess for nr. of neighbours.
    integer, parameter :: nInitNeighbour = 40

    !> Is the check-sum for charges read externally be used?
    logical :: tSkipChrgChecksum

    !> Spin loop index
    integer :: iSpin

    !> Nr. of buffered Cholesky-decompositions
    integer :: nBufferedCholesky

    character(sc), allocatable :: shellNamesTmp(:)
    logical :: tRequireDerivator

    !> Format for two using exponential notation values with units
    character(len=*), parameter :: format2Ue = "(A, ':', T30, E14.6, 1X, A, T50, E14.6, 1X, A)"

    @:ASSERT(input%tInitialized)

    write(stdOut, "(/, A)") "Starting initialization..."
    write(stdOut, "(A80)") repeat("-", 80)

    call env%initGlobalTimer(input%ctrl%timingLevel, "DFTB+ running times", stdOut)
    call env%globalTimer%startTimer(globalTimers%globalInit)

    ! Basic variables
    tSccCalc = input%ctrl%tScc
    tDFTBU = input%ctrl%tDFTBU
    tSpin = input%ctrl%tSpin
    tREKS = .false.
    if (tSpin) then
      nSpin = 2
    else
      nSpin = 1
    end if
    nIndepHam = nSpin

    tSpinSharedEf = input%ctrl%tSpinSharedEf
    tSpinOrbit = input%ctrl%tSpinOrbit
    tDualSpinOrbit = input%ctrl%tDualSpinOrbit
    t2Component = input%ctrl%t2Component
    tRangeSep = allocated(input%ctrl%rangeSepInp)

    if (t2Component) then
      nSpin = 4
      nIndepHam = 1
    end if

    if (nSpin /= 2 .and. tSpinSharedEf) then
      call error("Colinear spin polarization required for shared Ef over spin channels")
    end if

    nAtom = input%geom%nAtom
    nType = input%geom%nSpecies
    orb = input%slako%orb
    nOrb = orb%nOrb
    tPeriodic = input%geom%tPeriodic

    ! Brillouin zone sampling
    if (tPeriodic) then
      nKPoint = input%ctrl%nKPoint
      allocate(kPoint(3, nKPoint))
      allocate(kWeight(nKPoint))
      @:ASSERT(all(shape(kPoint) == shape(input%ctrl%KPoint)))
      @:ASSERT(all(shape(kWeight) == shape(input%ctrl%kWeight)))
      kPoint(:,:) = input%ctrl%KPoint(:,:)
      if (sum(input%ctrl%kWeight(:)) < epsilon(1.0_dp)) then
        call error("Sum of k-point weights should be greater than zero!")
      end if
      kWeight(:) = input%ctrl%kWeight / sum(input%ctrl%kWeight)
    else
      nKPoint = 1
      allocate(kPoint(3, nKPoint))
      allocate(kWeight(nKpoint))
      kPoint(:,1) = 0.0_dp
      kWeight(1) = 1.0_dp
    end if

    if ((.not. tPeriodic) .or. (nKPoint == 1 .and. all(kPoint(:, 1) == [0.0_dp, 0.0_dp, 0.0_dp])))&
        & then
      tRealHS = .true.
    else
      tRealHS = .false.
    end if

  #:if WITH_MPI

    if (input%ctrl%parallelOpts%nGroup > nIndepHam * nKPoint) then
      write(stdOut, *)"Parallel groups only relevant for tasks split over sufficent spins and/or&
          & k-points"
      write(tmpStr,"('Nr. groups:',I4,', Nr. indepdendent spins times k-points:',I4)")&
          & input%ctrl%parallelOpts%nGroup, nIndepHam * nKPoint
      call error(trim(tmpStr))
    end if

    call env%initMpi(input%ctrl%parallelOpts%nGroup)
  #:endif


  #:if WITH_SCALAPACK
    call initScalapack(input%ctrl%parallelOpts%blacsOpts, nAtom, nOrb, t2Component, env)
  #:endif
    call TParallelKS_init(parallelKS, env, nKPoint, nIndepHam)

    sccTol = input%ctrl%sccTol
    tShowFoldedCoord = input%ctrl%tShowFoldedCoord
    if (tShowFoldedCoord .and. .not. tPeriodic) then
      call error("Folding coordinates back into the central cell is meaningless for molecular&
          & boundary conditions!")
    end if
    tFracCoord = input%geom%tFracCoord

    if (tSccCalc) then
      maxSccIter = input%ctrl%maxIter
    else
      maxSccIter = 1
    end if
    if (maxSccIter < 1) then
      call error("SCC iterations must be larger than 0")
    end if

    tWriteHS = input%ctrl%tWriteHS
    tWriteRealHS = input%ctrl%tWriteRealHS

    if (tPeriodic) then
      tLatticeChanged = .true.
      allocate(latVec(3, 3))
      @:ASSERT(all(shape(input%geom%latVecs) == shape(latVec)))
      latVec(:,:) = input%geom%latVecs(:,:)
      allocate(recVec(3, 3))
      allocate(invLatVec(3, 3))
      invLatVec = latVec(:,:)
      call matinv(invLatVec)
      invLatVec = reshape(invLatVec, (/3, 3/), order=(/2, 1/))
      recVec = 2.0_dp * pi * invLatVec
      CellVol = abs(determinant33(latVec))
      recCellVol = abs(determinant33(recVec))
    else
      allocate(latVec(0, 0))
      allocate(recVec(0, 0))
      allocate(invLatVec(0, 0))
      CellVol = 0.0_dp
      recCellVol = 0.0_dp
      tLatticeChanged = .false.
    end if

    ! Slater-Koster tables
    skHamCont = input%slako%skHamCont
    skOverCont = input%slako%skOverCont
    pRepCont = input%slako%repCont

    allocate(atomEigVal(orb%mShell, nType))
    @:ASSERT(size(input%slako%skSelf, dim=1) == orb%mShell)
    @:ASSERT(size(input%slako%skSelf, dim=2) == size(atomEigVal, dim=2))
    atomEigVal(:,:) = input%slako%skSelf(1:orb%mShell, :)

    @:ASSERT(size(input%slako%skOcc, dim=1) >= orb%mShell)
    @:ASSERT(size(input%slako%mass) == nType)
    allocate(speciesMass(nType))
    speciesMass(:) = input%slako%mass(:)

    ! Spin W's !'
    if (allocated(input%ctrl%spinW)) then
      allocate(spinW(orb%mShell, orb%mShell, nType))
      spinW(:,:,:) = 0.0_dp
      do iSp = 1, nType
        do jj = 1, orb%nShell(iSp)
          do kk = 1, orb%nShell(iSp)
            spinW(jj, kk, iSp) = input%ctrl%spinW(jj, kk, iSp)
          end do
        end do
      end do
    end if

    if (tSpinOrbit) then
      allocate(xi(orb%mShell,nType))
      xi(:,:) = 0.0_dp
      do iSp=1,nType
        do jj=1, orb%nShell(iSp)
          xi(jj,iSp)=input%ctrl%xi(jj,iSp)
        end do
      end do
    end if

    ! on-site corrections
    if (allocated(input%ctrl%onSiteElements)) then
      allocate(onSiteElements(orb%mShell, orb%mShell, 2, nType))
      onSiteElements(:,:,:,:) = input%ctrl%onSiteElements(:,:,:,:)
    end if

    tMixBlockCharges = tDFTBU .or. allocated(onSiteElements)

    ! DFTB+U parameters
    if (tDFTBU) then
      nDFTBUfunc = input%ctrl%DFTBUfunc
      allocate(UJ(size(input%ctrl%UJ,dim=1),size(input%ctrl%UJ,dim=2)))
      allocate(nUJ(size(input%ctrl%nUJ)))
      allocate(niUJ(size(input%ctrl%niUJ,dim=1),size(input%ctrl%niUJ,dim=2)))
      allocate(iUJ(size(input%ctrl%iUJ,dim=1), size(input%ctrl%iUJ,dim=2),&
          & size(input%ctrl%iUJ,dim=3)))

      UJ(:,:) = input%ctrl%UJ(:,:)
      nUJ(:) = input%ctrl%nUJ(:)
      niUJ(:,:) = input%ctrl%niUJ(:,:)
      iUJ(:,:,:) = input%ctrl%iUJ(:,:,:)
      do iSp = 1, nType
        do jj = 1, nUJ(iSp)
          if (niUJ(jj,iSp)>1) then
            call heap_sort(iUJ(1:niUJ(jj,iSp),jj,iSp))
          end if
        end do
      end do
    else
      allocate(UJ(0,0))
      allocate(nUJ(0))
      allocate(niUJ(0,0))
      allocate(iUJ(0,0,0))
    end if

    ! Cut-offs for SlaKo, repulsive
    cutOff%skCutOff = max(getCutOff(skHamCont), getCutOff(skOverCont))
    cutOff%repCutOff = getCutOff(pRepCont)
    cutOff%mCutOff = maxval([cutOff%skCutOff, cutOff%repCutOff])

    ! Get species names and output file
    geoOutFile = input%ctrl%outFile
    allocate(speciesName(size(input%geom%speciesNames)))
    speciesName(:) = input%geom%speciesNames(:)

    do iSp = 1, nType
      do jj = iSp+1, nType
        if (speciesName(iSp) == speciesName(jj)) then
          write(tmpStr,"('Duplicate identical species labels in the geometry: ',A)")speciesName(iSp)
          call error(tmpStr)
        end if
      end do
    end do

    ! Initialise the SCC module (the two copies of the Hubbard Us are rather
    ! artifical, since the copy for the main program is only used for dumping
    ! into the tagged format for autotest)
    allocate(hubbU(orb%mShell, nType))
    @:ASSERT(size(input%slako%skHubbU, dim=1) >= orb%mShell)
    @:ASSERT(size(input%slako%skHubbU, dim=2) == nType)
    hubbU(:,:) = input%slako%skHubbU(1:orb%mShell, :)
    if (allocated(input%ctrl%hubbU)) then
      where (input%ctrl%hubbU > 0.0_dp)
        hubbU = input%ctrl%hubbU
      end where
    end if
    if (tSccCalc) then
      allocate(sccInp)
      allocate(sccCalc)
      sccInp%orb => orb
      if (tPeriodic) then
        sccInp%latVecs = latVec
        sccInp%recVecs = recVec
        sccInp%volume = CellVol
      end if
      sccInp%hubbU = hubbU
      allocate(tDampedShort(nType))
      if (input%ctrl%tDampH) then
        tDampedShort = (speciesMass < 3.5_dp * amu__au)
        !tDampedShort(:) = (speciesName == "H" .or. speciesName == "h")
      else
        tDampedShort(:) = .false.
      end if
      sccInp%tDampedShort = tDampedShort
      sccInp%dampExp = input%ctrl%dampExp

      ! H5 correction
      if (input%ctrl%h5SwitchedOn) then
        if (.not. any(speciesMass < 3.5_dp * amu__au)) then
          call error("H5 correction used without H atoms present")
        end if
        if (any(tDampedShort)) then
          call error("H5 correction is not compatible with X-H damping")
        end if
        allocate(pH5Correction)
        call H5Corr_init(pH5Correction, speciesName, input%ctrl%h5RScale, input%ctrl%h5WScale,&
            & input%ctrl%h5ElementPara)
        sccInp%h5Correction = pH5Correction
      end if


      nExtChrg = input%ctrl%nExtChrg
      tExtChrg = (nExtChrg > 0)
      if (tExtChrg) then
        if (.not.tSccCalc) then
          call error("External charges can only be used in an SCC calculation")
        end if
        tStress = .false. ! Stress calculations not allowed
        @:ASSERT(size(input%ctrl%extChrg, dim=1) == 4)
        @:ASSERT(size(input%ctrl%extChrg, dim=2) == nExtChrg)
        sccInp%extCharges = input%ctrl%extChrg
        if (allocated(input%ctrl%extChrgBlurWidth)) then
          sccInp%blurWidths = input%ctrl%extChrgblurWidth
          if (any(sccInp%blurWidths < 0.0_dp)) then
            call error("Gaussian blur widths for charges may not be negative")
          end if
        end if
      end if
      if (allocated(input%ctrl%chrgConstr)) then
        @:ASSERT(all(shape(input%ctrl%chrgConstr) == (/ nAtom, 2 /)))
        if (any(abs(input%ctrl%chrgConstr(:,2)) > epsilon(1.0_dp))) then
          sccInp%chrgConstraints = input%ctrl%chrgConstr
        end if
      end if

      if (allocated(input%ctrl%thirdOrderOn)) then
        @:ASSERT(tSccCalc)
        @:ASSERT(all(shape(input%ctrl%thirdOrderOn) == (/ nAtom, 2 /)))
        sccInp%thirdOrderOn = input%ctrl%thirdOrderOn
      end if

      sccInp%ewaldAlpha = input%ctrl%ewaldAlpha
      sccInp%tolEwald = input%ctrl%tolEwald
      call initialize(sccCalc, env, sccInp)
      deallocate(sccInp)

      ! Longest cut-off including the softening part of gamma
      cutOff%mCutOff = max(cutOff%mCutOff, sccCalc%getCutOff())

      if (input%ctrl%t3rd .and. input%ctrl%tShellResolved) then
        call error("Onsite third order DFTB only compatible with shell non-resolved SCC")
      end if

      ! Initialize full 3rd order module
      t3rd = input%ctrl%t3rd
      t3rdFull = input%ctrl%t3rdFull
      if (t3rdFull) then
        @:ASSERT(tSccCalc)
        thirdInp%orb => orb
        thirdInp%hubbUs = hubbU
        thirdInp%hubbUDerivs = input%ctrl%hubDerivs
        allocate(thirdInp%damped(nType))
        thirdInp%damped(:) = tDampedShort
        thirdInp%dampExp = input%ctrl%dampExp
        thirdInp%shellResolved = input%ctrl%tShellResolved
        allocate(thirdOrd)
        call ThirdOrder_init(thirdOrd, thirdInp)
        cutOff%mCutOff = max(cutOff%mCutOff, thirdOrd%getCutOff())
      end if
    end if

    ! Initial coordinates
    allocate(coord0(3, nAtom))
    @:ASSERT(all(shape(coord0) == shape(input%geom%coords)))
    coord0(:,:) = input%geom%coords(:,:)
    tCoordsChanged = .true.

    allocate(species0(nAtom))
    @:ASSERT(all(shape(species0) == shape(input%geom%species)))
    species0(:) = input%geom%species(:)

    if (input%ctrl%tHalogenX) then
      if (.not. (t3rd .or. t3rdFull)) then
        call error("Halogen correction only fitted for 3rd order models")
      end if
      if (tPeriodic) then
        call error("Halogen correction was not fitted in periodic systems in original paper")
      end if
      allocate(halogenXCorrection)
      call THalogenX_init(halogenXCorrection, species0, speciesName)
    end if

    allocate(referenceN0(orb%mShell, nType))
    allocate(mass(nAtom))
    mass = speciesMass(species0)
    if (allocated(input%ctrl%masses)) then
      @:ASSERT(size(input%ctrl%masses) == nAtom)
      where (input%ctrl%masses >= 0.0_dp)
        mass = input%ctrl%masses
      end where
    end if

    if (tPeriodic) then
      ! Make some guess for the nr. of all interacting atoms
      nAllAtom = int((real(nAtom, dp)**(1.0_dp/3.0_dp) + 3.0_dp)**3)
    else
      nAllAtom = nAtom
    end if
    allocate(coord(3, nAllAtom))
    allocate(species(nAllAtom))
    allocate(img2CentCell(nAllAtom))
    allocate(iCellVec(nAllAtom))

    ! Intialize Hamilton and overlap
    tImHam = tDualSpinOrbit .or. (tSpinOrbit .and. tDFTBU) ! .or. tBField
    if (tSccCalc) then
      allocate(chargePerShell(orb%mShell,nAtom,nSpin))
    else
      allocate(chargePerShell(0,0,0))
    end if
    allocate(ham(0, nSpin))
    if (tImHam) then
      allocate(iHam(0, nSpin))
    end if
    allocate(over(0))
    allocate(iSparseStart(0, nAtom))

    if (nSpin == 4) then
      allocate(nEl(1))
      allocate(Ef(1))
    else
      allocate(nEl(nSpin))
      allocate(Ef(nSpin))
    end if

    iDistribFn = input%ctrl%iDistribFn
    tempElec = input%ctrl%tempElec

    tFixEf = input%ctrl%tFixEf
    if (allocated(input%ctrl%Ef)) then
      Ef(:) = input%ctrl%Ef
    else
      Ef(:) = 0.0_dp
    end if
    tSetFillingTemp = input%ctrl%tSetFillingTemp
    tFillKSep = input%ctrl%tFillKSep
    tempAtom = input%ctrl%tempAtom
    deltaT = input%ctrl%deltaT


    ! Create equivalency relations
    if (tSccCalc) then
      allocate(iEqOrbitals(orb%mOrb, nAtom, nSpin))
      allocate(iEqOrbSCC(orb%mOrb, nAtom, nSpin))
      call sccCalc%getOrbitalEquiv(orb, species0, iEqOrbSCC)
      if (nSpin == 1) then
        iEqOrbitals(:,:,:) = iEqOrbSCC(:,:,:)
      else
        allocate(iEqOrbSpin(orb%mOrb, nAtom, nSpin))
        call Spin_getOrbitalEquiv(orb, species0, iEqOrbSpin)
        call OrbitalEquiv_merge(iEqOrbSCC, iEqOrbSpin, orb, iEqOrbitals)
        deallocate(iEqOrbSpin)
      end if
      deallocate(iEqOrbSCC)
      nIneqOrb = maxval(iEqOrbitals)
      nMixElements = nIneqOrb

      if (tDFTBU) then
        allocate(iEqOrbSpin(orb%mOrb, nAtom, nSpin))
        allocate(iEqOrbDFTBU(orb%mOrb, nAtom, nSpin))
        call DFTBplsU_getOrbitalEquiv(iEqOrbDFTBU,orb, species0, nUJ, niUJ, iUJ)
        call OrbitalEquiv_merge(iEqOrbitals, iEqOrbDFTBU, orb, iEqOrbSpin)
        iEqOrbitals(:,:,:) = iEqOrbSpin(:,:,:)
        nIneqOrb = maxval(iEqOrbitals)
        deallocate(iEqOrbSpin)
        deallocate(iEqOrbDFTBU)
      end if

      if (allocated(onSiteElements)) then
        allocate(iEqOrbSpin(orb%mOrb, nAtom, nSpin))
        iEqOrbSpin(:,:,:) = 0.0_dp
        allocate(iEqOrbDFTBU(orb%mOrb, nAtom, nSpin))
        iEqOrbDFTBU(:,:,:) = 0.0_dp
        call Ons_getOrbitalEquiv(iEqOrbDFTBU,orb, species0)
        call OrbitalEquiv_merge(iEqOrbitals, iEqOrbDFTBU, orb, iEqOrbSpin)
        iEqOrbitals(:,:,:) = iEqOrbSpin(:,:,:)
        nIneqOrb = maxval(iEqOrbitals)
        deallocate(iEqOrbSpin)
        deallocate(iEqOrbDFTBU)
      end if

      if (allocated(onSiteElements)) then
        ! all onsite blocks are full of unique elements
        allocate(iEqBlockOnSite(orb%mOrb, orb%mOrb, nAtom, nSpin))
        if (tImHam) then
          allocate(iEqBlockOnSiteLS(orb%mOrb, orb%mOrb, nAtom, nSpin))
        end if
        call Ons_blockIndx(iEqBlockOnSite, iEqBlockOnSiteLS, nIneqOrb, orb)
        nMixElements = max(nMixElements, maxval(iEqBlockOnSite))
        if (allocated(iEqBlockOnSiteLS)) then
          nMixElements = max(nMixElements, maxval(iEqBlockOnSiteLS))
        end if
      else if (tDFTBU) then
        ! only a sub-set of onsite blocks are reduced/expanded
        allocate(iEqBlockDFTBU(orb%mOrb, orb%mOrb, nAtom, nSpin))
        call DFTBU_blockIndx(iEqBlockDFTBU, nIneqOrb, orb, species0, nUJ, niUJ, iUJ)
        nMixElements = max(nMixElements,maxval(iEqBlockDFTBU)) ! as
        !  iEqBlockDFTBU does not include diagonal elements, so in the case of
        !  a purely s-block DFTB+U calculation, maxval(iEqBlockDFTBU) would
        !  return 0
        if (tImHam) then
          allocate(iEqBlockDFTBULS(orb%mOrb, orb%mOrb, nAtom, nSpin))
          call DFTBU_blockIndx(iEqBlockDFTBULS, nMixElements, orb, species0, nUJ, niUJ, iUJ)
          nMixElements = max(nMixElements,maxval(iEqBlockDFTBULS))
        end if
      end if


    else
      nIneqOrb = nOrb
      nMixElements = 0
    end if

    ! Initialize mixer
    ! (at the moment, the mixer does not need to know about the size of the
    ! vector to mix.)
    if (tSccCalc) then
      allocate(pChrgMixer)
      iMixer = input%ctrl%iMixSwitch
      nGeneration = input%ctrl%iGenerations
      mixParam = input%ctrl%almix
      select case (iMixer)
      case (mixerTypes%simple)
        allocate(pSimplemixer)
        call init(pSimpleMixer, mixParam)
        call init(pChrgMixer, pSimpleMixer)
      case (mixerTypes%anderson)
        allocate(pAndersonMixer)
        if (input%ctrl%andersonNrDynMix > 0) then
          call init(pAndersonMixer, nGeneration, mixParam, input%ctrl%andersonInitMixing,&
              & input%ctrl%andersonDynMixParams, input%ctrl%andersonOmega0)
        else
          call init(pAndersonMixer, nGeneration, mixParam, input%ctrl%andersonInitMixing,&
              & omega0=input%ctrl%andersonOmega0)
        end if
        call init(pChrgMixer, pAndersonMixer)
      case (mixerTypes%broyden)
        allocate(pBroydenMixer)
        call init(pBroydenMixer, maxSccIter, mixParam, input%ctrl%broydenOmega0,&
            & input%ctrl%broydenMinWeight, input%ctrl%broydenMaxWeight, input%ctrl%broydenWeightFac)
        call init(pChrgMixer, pBroydenMixer)
      case(mixerTypes%diis)
        allocate(pDIISMixer)
        call init(pDIISMixer,nGeneration, mixParam, input%ctrl%tFromStart)
        call init(pChrgMixer, pDIISMixer)
      case default
        call error("Unknown charge mixer type.")
      end select
    end if

    ! initialise in cases where atoms move
    tGeoOpt = input%ctrl%tGeoOpt
    tCoordOpt = input%ctrl%tCoordOpt
    tLatOpt = (input%ctrl%tLatOpt .and. tPeriodic)
    if (tLatOpt) then
      if (tExtChrg) then
        ! Stop as not sure, what to do with the coordinates of the
        ! external charges, when the lattice changes.
        call error("External charges and lattice optimisation can not be used together.")
      end if
    end if
    if (tLatOpt) then
      tLatOptFixAng = input%ctrl%tLatOptFixAng
      tLatOptFixLen = input%ctrl%tLatOptFixLen
      tLatOptIsotropic = input%ctrl%tLatOptIsotropic
      if (tLatOptFixAng .or. any(tLatOptFixLen) .or. tLatOptIsotropic) then
        origLatVec(:,:) = latVec(:,:)
        do ii = 1, 3
           normOrigLatVec(:,ii) = origLatVec(:,ii) / sqrt(sum(origLatVec(:,ii)**2))
        end do
      end if
    end if
    extPressure = input%ctrl%pressure
    tBarostat = input%ctrl%tBarostat
    BarostatStrength = input%ctrl%BarostatStrength

  #:if WITH_SOCKETS
    tSocket = allocated(input%ctrl%socketInput)
    if (tSocket) then
      input%ctrl%socketInput%nAtom = nAtom
      call initSocket(env, input%ctrl%socketInput, tPeriodic, coord0, latVec, socket,&
          & tCoordsChanged, tLatticeChanged)
      tForces = .true.
      tGeoOpt = .false.
      tMD = .false.
    end if
  #:else
    tSocket = .false.
  #:endif

    tAppendGeo = input%ctrl%tAppendGeo
    tUseConvergedForces = (input%ctrl%tConvrgForces .and. tSccCalc) ! no point if not SCC
    tMD = input%ctrl%tMD
    tDerivs = input%ctrl%tDerivs
    tPrintMulliken = input%ctrl%tPrintMulliken
    tEField = input%ctrl%tEfield ! external electric field
    tExtField = tEField
    tMulliken = input%ctrl%tMulliken .or. tPrintMulliken .or. tExtField .or. tFixEf .or. tRangeSep
    tAtomicEnergy = input%ctrl%tAtomicEnergy
    tPrintEigVecs = input%ctrl%tPrintEigVecs
    tPrintEigVecsTxt = input%ctrl%tPrintEigVecsTxt

    tPrintForces = input%ctrl%tPrintForces
    tForces = input%ctrl%tForces .or. tPrintForces
    tLinResp = input%ctrl%lrespini%tInit

    referenceN0(:,:) = input%slako%skOcc(1:orb%mShell, :)

    ! Allocate reference charge arrays
    allocate(q0(orb%mOrb, nAtom, nSpin))
    q0(:,:,:) = 0.0_dp
    allocate(qShell0(orb%mShell, nAtom))
    qShell0(:,:) = 0.0_dp

    ! Initialize reference neutral atoms.
    if (tLinResp .and. allocated(input%ctrl%customOccAtoms)) then
       call error("Custom occupation not compatible with linear response")
    end if
    if (tMulliken) then
      if (allocated(input%ctrl%customOccAtoms)) then
        if (tLinResp) then
          call error("Custom occupation not compatible with linear response")
        end if
        call applyCustomReferenceOccupations(input%ctrl%customOccAtoms, &
            & input%ctrl%customOccFillings, species0, orb, referenceN0, q0)
      else
        call initQFromShellChrg(q0, referenceN0, species0, orb)
      end if
    end if

    nEl0 = sum(q0(:,:,1))
    if (abs(nEl0 - nint(nEl0)) < elecTolMax) then
      nEl0 = nint(nEl0)
    end if
    nEl(:) = 0.0_dp
    if (nSpin == 1 .or. nSpin == 4) then
      nEl(1) = nEl0 - input%ctrl%nrChrg
      if(ceiling(nEl(1)) > 2.0_dp*nOrb) then
        call error("More electrons than basis functions!")
      end if
    else
      nEl(1) = 0.5_dp * (nEl0 - input%ctrl%nrChrg + input%ctrl%nrSpinPol)
      nEl(2) = 0.5_dp * (nEl0 - input%ctrl%nrChrg - input%ctrl%nrSpinPol)
      if (any(ceiling(nEl(:)) > nOrb)) then
        call error("More electrons than basis functions!")
      end if
    end if

    if (.not.all(nEl(:) >= 0.0_dp)) then
      call error("Less than 0 electrons!")
    end if

    if (tForces) then
      tCasidaForces = input%ctrl%tCasidaForces
    else
      tCasidaForces = .false.
    end if
    if (tSccCalc) then
      forceType = input%ctrl%forceType
    else
      if (input%ctrl%forceType /= forceTypes%orig) then
        call error("Invalid force evaluation method for non-SCC calculations.")
      end if
    end if
    if (forceType == forceTypes%dynamicT0 .and. tempElec > minTemp) then
       call error("This ForceEvaluation method requires the electron temperature to be zero")
     end if

     tRequireDerivator = .false.
     if (tForces) then
       tRequireDerivator = .true.
     else
       if (allocated(input%ctrl%elecDynInp)) then
         if (input%ctrl%elecDynInp%tIons) then
           tRequireDerivator = .true.
         end if
       end if
     end if
     if (tRequireDerivator) then
      select case(input%ctrl%iDerivMethod)
      case (1)
        ! set step size from input
        if (input%ctrl%deriv1stDelta < epsilon(1.0_dp)) then
          write(tmpStr, "(A,E12.4)") 'Too small value for finite difference step :',&
              & input%ctrl%deriv1stDelta
          call error(tmpStr)
        end if
        call NonSccDiff_init(nonSccDeriv, diffTypes%finiteDiff, input%ctrl%deriv1stDelta)
      case (2)
        call NonSccDiff_init(nonSccDeriv, diffTypes%richardson)
      end select
    end if

    call getDenseDescCommon(orb, nAtom, t2Component, denseDesc)

    call ensureSolverCompatibility(input%ctrl%solver%iSolver, tSpin, kPoint, tForces,&
        & input%ctrl%parallelOpts, nIndepHam, tempElec)

    if (tRealHS) then
      nBufferedCholesky = 1
    else
      nBufferedCholesky = parallelKS%nLocalKS
    end if
    call TElectronicSolver_init(electronicSolver, input%ctrl%solver%iSolver, nBufferedCholesky)

    if (electronicSolver%isElsiSolver) then
      @:ASSERT(parallelKS%nLocalKS == 1)

      if (input%ctrl%parallelOpts%nGroup /= nIndepHam * nKPoint) then
        if (nSpin == 2) then
          write(tmpStr, "(A,I0,A,I0,A)")"ELSI solvers require as many groups as spin and k-point&
              & combinations. There are ", nIndepHam * nKPoint, " spin times k-point combinations&
              & and ", input%ctrl%parallelOpts%nGroup, " groups"
        else
          write(tmpStr, "(A,I0,A,I0,A)")"ELSI solvers require as many groups as k-points. There&
              & are ", nIndepHam * nKPoint, " k-points and ", input%ctrl%parallelOpts%nGroup,&
              & " groups"
        end if
        call error(tmpStr)
      end if

      #:if WITH_OMP
        if (omp_get_max_threads() > 1) then
          call error("The ELSI-solvers should not be run with multiple threads. Set the&
              & environment variable OMP_NUM_THREADS to 1 in order to disable multi-threading.")
        end if
      #:endif

      if (tSpinOrbit .and. .not.&
          & any(electronicSolver%iSolver==[electronicSolverTypes%omm,electronicSolverTypes%elpa]))&
          & then
        call error("Only the ELSI libOMM and ELPA solvers are suitable for spin orbit at the&
            & moment")
      end if

      ! Would be using the ELSI matrix writing mechanism, so set this as always false
      tWriteHS = .false.
      call TElsiSolver_init(electronicSolver%elsi, input%ctrl%solver%elsi, env, denseDesc%fullSize,&
          & nEl, iDistribFn, nSpin, parallelKS%localKS(2, 1), nKpoint, parallelKS%localKS(1, 1),&
          & kWeight(parallelKS%localKS(1, 1)), input%ctrl%tWriteHS)
    end if

    if (forceType /= forceTypes%orig .and. .not. electronicSolver%providesEigenvals) then
      call error("Alternative force evaluation methods are not supported by this electronic&
          & solver.")
    end if

  #:if WITH_TRANSPORT
    ! whether tunneling is computed
    tTunn = input%ginfo%tundos%defined
    ! whether local currents are computed
    tLocalCurrents = input%ginfo%greendens%doLocalCurr

    ! Do we use any part of negf (solver, tunnelling etc.)?
    tNegf = (electronicSolver%iSolver == electronicSolverTypes%GF) .or. tTunn .or. tLocalCurrents

  #:if WITH_MPI
    if (tNegf .and. env%mpi%nGroup > 1) then
      call error("At the moment NEGF solvers cannot be used for multiple processor groups")
    end if
  #:endif

  #:else

    tTunn = .false.
    tNegf = .false.

  #:endif

    ! temporary disables for various issues with NEGF
    if (tNegf) then
      if (tSpin) then
        call error("Spin polarization temporarily disabled for transport calculations.")
      end if
      if (tDFTBU) then
        call error("Orbital potentials temporarily disabled for transport calculations.")
      end if
      if (tExtChrg) then
        call error("External charges temporarily disabled for transport calculations&
            & (electrostatic gates are available).")
      end if
    #:if WITH_TRANSPORT
      if (tRangeSep .and. transpar%nCont > 0) then
        call error("Range separated calculations do not work with transport calculations yet")
      end if
    #:endif
    end if


    ! requires stress to already be possible and it being a periodic calculation
    ! with forces
    tStress = (tPeriodic .and. tForces .and. .not.tNegf .and. tStress)

    nMovedAtom = input%ctrl%nrMoved
    nMovedCoord = 3 * nMovedAtom

    if (input%ctrl%maxRun == -1) then
      nGeoSteps = huge(1) - 1
      ! Workaround:PGI 17.10 -> do i = 0, huge(1) executes 0 times
      ! nGeoSteps = huge(1)
    else
      nGeoSteps = input%ctrl%maxRun
    end if

    if (nMovedAtom > 0) then
      allocate(indMovedAtom(size(input%ctrl%indMovedAtom)))
      indMovedAtom(:) = input%ctrl%indMovedAtom(:)
    else
      allocate(indMovedAtom(0))
    end if

    allocate(pGeoCoordOpt)
    if (tCoordOpt) then
      allocate(tmpCoords(nMovedCoord))
      tmpCoords(1:nMovedCoord) = reshape(coord0(:, indMovedAtom), (/ nMovedCoord /))
      select case (input%ctrl%iGeoOpt)
      case(geoOptTypes%steepestDesc)
        allocate(tmpWeight(nMovedCoord))
        tmpWeight(1:nMovedCoord) = 0.5_dp * deltaT**2 / reshape(spread(mass(indMovedAtom), 1, 3),&
            & (/nMovedCoord/))
        allocate(pSteepDesc)
        call init(pSteepDesc, size(tmpCoords), input%ctrl%maxForce, input%ctrl%maxAtomDisp,&
            & tmpWeight )
        deallocate(tmpWeight)
        call init(pGeoCoordOpt, pSteepDesc)
      case (geoOptTypes%conjugateGrad)
        allocate(pConjGrad)
        call init(pConjGrad, size(tmpCoords), input%ctrl%maxForce, input%ctrl%maxAtomDisp)
        call init(pGeoCoordOpt, pConjGrad)
      case (geoOptTypes%diis)
        allocate(pDIIS)
        call init(pDIIS, size(tmpCoords), input%ctrl%maxForce, input%ctrl%deltaGeoOpt,&
            & input%ctrl%iGenGeoOpt)
        call init(pGeoCoordOpt, pDIIS)
      case (geoOptTypes%lbfgs)
        allocate(pLbfgs)
        call TLbfgs_init(pLbfgs, size(tmpCoords), input%ctrl%maxForce, tolSameDist,&
            & input%ctrl%maxAtomDisp, input%ctrl%lbfgsInp%memory)
        call init(pGeoCoordOpt, pLbfgs)
      end select
      call reset(pGeoCoordOpt, tmpCoords)
    end if

    allocate(pGeoLatOpt)
    if (tLatOpt) then
      select case (input%ctrl%iGeoOpt)
      case(geoOptTypes%steepestDesc)
        allocate(tmpWeight(9))
        tmpWeight = 1.0_dp
        allocate(pSteepDescLat)
        call init(pSteepDescLat, 9, input%ctrl%maxForce, input%ctrl%maxLatDisp, tmpWeight)
        deallocate(tmpWeight)
        call init(pGeoLatOpt, pSteepDescLat)
      case(geoOptTypes%conjugateGrad, geoOptTypes%diis) ! use CG lattice for both DIIS and CG
        allocate(pConjGradLat)
        call init(pConjGradLat, 9, input%ctrl%maxForce, input%ctrl%maxLatDisp)
        call init(pGeoLatOpt, pConjGradLat)
      case (geoOptTypes%LBFGS)
        allocate(pLbfgsLat)
        call TLbfgs_init(pLbfgsLat, 9, input%ctrl%maxForce, tolSameDist, input%ctrl%maxLatDisp,&
            & input%ctrl%lbfgsInp%memory)
        call init(pGeoLatOpt, pLbfgsLat)
      end select
      if (tLatOptIsotropic ) then
        ! optimization uses scaling factor of unit cell
        call reset(pGeoLatOpt, (/1.0_dp,0.0_dp,0.0_dp,0.0_dp,0.0_dp,0.0_dp,0.0_dp,0.0_dp,0.0_dp/))
      else if (tLatOptFixAng) then
        ! optimization uses scaling factor of lattice vectors
        call reset( pGeoLatOpt, (/1.0_dp,1.0_dp,1.0_dp,0.0_dp,0.0_dp,0.0_dp,0.0_dp,0.0_dp,0.0_dp/))
      else
        call reset( pGeoLatOpt, reshape(latVec, (/ 9 /)) )
      end if
    end if

    if (.not.(tGeoOpt.or.tMD.or.tSocket)) then
      nGeoSteps = 0
    end if

    ! Initialize constraints
    if (input%ctrl%nrConstr > 0) then
      allocate(conAtom(input%ctrl%nrConstr))
      allocate(conVec(3, input%ctrl%nrConstr))
      conAtom(:) = input%ctrl%conAtom
      conVec(:,:) = input%ctrl%conVec
      do ii = 1, input%ctrl%nrConstr
        conVec(:,ii) = conVec(:,ii) / sqrt(sum(conVec(:,ii)**2))
      end do
    end if

    ! Dispersion
    tHHRepulsion = .false.
    tDispersion = allocated(input%ctrl%dispInp)
    if (tDispersion) then
      if (allocated(input%ctrl%dispInp%slakirk)) then
        tStress = .false.
        if (tLatOpt) then
          call error("Sorry, lattice optimisation and Slater-Kirkwood type dispersion can not be&
              & used together")
        end if
        if (tBarostat) then
          call error("Sorry, barostatic MD and Slater-Kirkwood type dispersion can not be used&
              & together")
        end if
        allocate(slaKirk)
        if (tPeriodic) then
          call DispSlaKirk_init(slaKirk, input%ctrl%dispInp%slakirk, latVec)
        else
          call DispSlaKirk_init(slaKirk, input%ctrl%dispInp%slakirk)
        end if
        call move_alloc(slaKirk, dispersion)

      elseif (allocated(input%ctrl%dispInp%uff)) then
        allocate(uff)
        if (tPeriodic) then
          call DispUff_init(uff, input%ctrl%dispInp%uff, nAtom, species0, latVec)
        else
          call DispUff_init(uff, input%ctrl%dispInp%uff, nAtom)
        end if
        call move_alloc(uff, dispersion)

    #:if WITH_DFTD3
      elseif (allocated(input%ctrl%dispInp%dftd3)) then
        allocate(dftd3)
        tHHRepulsion = input%ctrl%dispInp%dftd3%hhrepulsion
        if (tHHRepulsion .and. .not. any(speciesMass < 3.5_dp * amu__au)) then
          call error("H-H repulsion correction used without H atoms present")
        end if
        if (tPeriodic) then
          call DispDftD3_init(dftd3, input%ctrl%dispInp%dftd3, nAtom, species0, speciesName, latVec)
        else
          call DispDftD3_init(dftd3, input%ctrl%dispInp%dftd3, nAtom, species0, speciesName)
        end if
        call move_alloc(dftd3, dispersion)
    #:endif
      end if
      cutOff%mCutOff = max(cutOff%mCutOff, dispersion%getRCutOff())

    end if

    if (allocated(halogenXCorrection)) then
      cutOff%mCutOff = max(cutOff%mCutOff, halogenXCorrection%getRCutOff())
    end if

    if (input%ctrl%nrChrg == 0.0_dp .and. (.not.tPeriodic) .and. tMulliken) then
      tDipole = .true.
    else
      tDipole = .false.
    end if

    if (allocated(input%ctrl%elStatPotentialsInp)) then
      if (.not.tSccCalc) then
        call error("Electrostatic potentials only available for SCC calculations")
      end if
      allocate(esp)
      call TElStatPotentials_init(esp, input%ctrl%elStatPotentialsInp, tEField .or. tExtChrg)
    end if

    if (allocated(input%ctrl%pipekMezeyInp)) then
      allocate(pipekMezey)
      call initialise(pipekMezey, input%ctrl%pipekMezeyInp)
    end if
    tLocalise = allocated(pipekMezey)
    if (tLocalise .and. (nSpin > 2 .or. t2Component)) then
      call error("Localisation of electronic states currently unsupported for non-collinear and&
          & spin orbit calculations")
    end if

    if (tLinResp) then

      ! input sanity checking
    #:if not WITH_ARPACK
      call error("This binary has been compiled without support for linear response calculations.")
    #:endif
      if (.not. tSccCalc) then
        call error("Linear response excitation requires SCC=Yes")
      end if
      if (nspin > 2) then
        call error("Linear reponse does not work with non-colinear spin polarization yet")
      elseif (tSpin .and. tCasidaForces) then
        call error("excited state relaxation is not implemented yet for spin-polarized systems")
      elseif (tPeriodic .and. tCasidaForces) then
        call error("excited state relaxation is not implemented yet periodic systems")
      elseif (tPeriodic .and. .not.tRealHS) then
        call error("Linear response only works with non-periodic or gamma-point molecular crystals")
      elseif (tSpinOrbit) then
        call error("Linear response does not support spin orbit coupling at the moment.")
      elseif (tDFTBU) then
        call error("Linear response does not support LDA+U yet")
      elseif (input%ctrl%tShellResolved) then
        call error("Linear response does not support shell resolved scc yet")
      end if
      if (tempElec > 0.0_dp .and. tCasidaForces) then
        write(tmpStr, "(A,E12.4,A)")"Excited state forces are not implemented yet for fractional&
            & occupations, kT=", tempElec/Boltzmann,"K"
        call warning(tmpStr)
      end if

      if (input%ctrl%lrespini%nstat == 0) then
        if (tCasidaForces) then
          call error("Excited forces only available for StateOfInterest non zero.")
        end if
        if (input%ctrl%lrespini%tPrintEigVecs .or. input%ctrl%lrespini%tCoeffs) then
          call error("Excited eigenvectors only available for StateOfInterest non zero.")
        end if
      end if
      if (input%ctrl%lrespini%energyWindow < 0.0_dp) then
        call error("Negative energy window for excitations")
      end if

      ! Hubbard U and spin constants for excitations (W only needed for triplet/spin polarised)
      allocate(input%ctrl%lrespini%HubbardU(nType))
      allocate(input%ctrl%lrespini%spinW(nType))
      input%ctrl%lrespini%HubbardU = 0.0_dp
      input%ctrl%lrespini%spinW = 0.0_dp

      ! calculate linear response Gamma values from HOAO shell Hubbard U (non
      ! shell resolved)
      do iSp = 1, nType
        homoLoc = maxloc(atomEigVal(:orb%nShell(iSp), iSp),&
            & mask=input%slako%skOcc(:orb%nShell(iSp), iSp) > 0.0_dp)
        input%ctrl%lrespini%HubbardU(iSp) = hubbU(homoLoc(1), iSp)
      end do

      ! and atomic HOAO spin W value if needed
      input%ctrl%lrespini%spinW(:) = 0.0_dp
      select case(input%ctrl%lrespini%sym)
      case("S")
        ! Singlet case, no need for spin constants
      case("T","B"," ")
        ! triplet or spin-polarised
        do iSp = 1, nType
          homoLoc = maxloc(atomEigVal(:orb%nShell(iSp), iSp),&
              & mask=input%slako%skOcc(:orb%nShell(iSp), iSp) > 0.0_dp)
          input%ctrl%lrespini%spinW(iSp) = spinW(homoLoc(1), homoLoc(1), iSp)
        end do
      case default
        call error("Unknown excitation type requested")
      end select

      tPrintExcitedEigVecs = input%ctrl%lrespini%tPrintEigVecs
      tLinRespZVect = (input%ctrl%lrespini%tMulliken .or. tCasidaForces .or.&
          & input%ctrl%lrespini%tCoeffs .or. tPrintExcitedEigVecs .or.&
          & input%ctrl%lrespini%tWriteDensityMatrix)

      if (allocated(onSiteElements) .and. tLinRespZVect) then
        call error("Excited state property evaluation currently incompatible with onsite&
            & corrections")
      end if

      call init(lresp, input%ctrl%lrespini, nAtom, nEl(1), orb, tCasidaForces, onSiteElements)

    end if

    iSeed = input%ctrl%iSeed
    tRandomSeed = (iSeed < 1)
    ! Note: This routine may not be called multiple times. If you need further random generators,
    ! extend the routine and create them within this call.
    call createRandomGenerators(env, iSeed, randomInit, randomThermostat)

    call getRandom(randomInit, rTmp)
    runId = int(real(huge(runId) - 1, dp) * rTmp) + 1


    ! MD stuff
    if (tMD) then
      ! Create MD framework.
      allocate(pMDFrame)
      call init(pMDFrame, nMovedAtom, nAtom, input%ctrl%tMDstill)

      ! Create temperature profile, if thermostat is not the dummy one
      if (input%ctrl%iThermostat /= 0) then
        allocate(temperatureProfile)
        call init(temperatureProfile, input%ctrl%tempMethods, input%ctrl%tempSteps,&
            & input%ctrl%tempValues)
        pTempProfile => temperatureProfile
      else
        nullify(pTempProfile)
      end if

      ! Create thermostat
      allocate(pThermostat)
      select case (input%ctrl%iThermostat)
      case (0) ! No thermostat
        allocate(pDummyTherm)
        call init(pDummyTherm, tempAtom, mass(indMovedAtom), randomThermostat, pMDFrame)
        call init(pThermostat, pDummyTherm)
      case (1) ! Andersen thermostat
        allocate(pAndersenTherm)
        call init(pAndersenTherm, randomThermostat, mass(indMovedAtom), pTempProfile,&
            & input%ctrl%tRescale, input%ctrl%wvScale, pMDFrame)
        call init(pThermostat, pAndersenTherm)
      case (2) ! Berendsen thermostat
        allocate(pBerendsenTherm)
        call init(pBerendsenTherm, randomThermostat, mass(indMovedAtom), pTempProfile,&
            & input%ctrl%wvScale, pMDFrame)
        call init(pThermostat, pBerendsenTherm)
      case (3) ! Nose-Hoover-Chain thermostat
        allocate(pNHCTherm)
        if (input%ctrl%tInitNHC) then
          call init(pNHCTherm, randomThermostat, mass(indMovedAtom), pTempProfile,&
              & input%ctrl%wvScale, pMDFrame, input%ctrl%deltaT, input%ctrl%nh_npart,&
              & input%ctrl%nh_nys, input%ctrl%nh_nc, input%ctrl%xnose, input%ctrl%vnose,&
              & input%ctrl%gnose)
        else
          call init(pNHCTherm, randomThermostat, mass(indMovedAtom), pTempProfile,&
              & input%ctrl%wvScale, pMDFrame, input%ctrl%deltaT, input%ctrl%nh_npart,&
              & input%ctrl%nh_nys, input%ctrl%nh_nc)
        end if
        call init(pThermostat, pNHCTherm)
      end select

      ! Create MD integrator
      allocate(pVelocityVerlet)
      if (input%ctrl%tReadMDVelocities) then
        if (tBarostat) then
          call init(pVelocityVerlet, deltaT, coord0(:,indMovedAtom), pThermostat,&
              & input%ctrl%initialVelocities, BarostatStrength, extPressure, input%ctrl%tIsotropic)
        else
          call init(pVelocityVerlet, deltaT, coord0(:,indMovedAtom), pThermostat,&
              & input%ctrl%initialVelocities, .true., .false.)
        end if
      else
        if (tBarostat) then
          call init(pVelocityVerlet, deltaT, coord0(:,indMovedAtom), pThermostat, BarostatStrength,&
              & extPressure, input%ctrl%tIsotropic)
        else
          call init(pVelocityVerlet, deltaT, coord0(:,indMovedAtom), pThermostat,&
              & input%ctrl%initialVelocities, .false., .false.)
        end if
      end if
      allocate(pMDIntegrator)
      call init(pMDIntegrator, pVelocityVerlet)
    end if

    ! Check for extended Born-Oppenheimer MD
    tXlbomd = allocated(input%ctrl%xlbomd)
    if (tXlbomd) then
      if (input%ctrl%iThermostat /= 0) then
        call error("XLBOMD does not work with thermostats yet")
      elseif (tBarostat) then
        call error("XLBOMD does not work with barostats yet")
      elseif (nSpin /= 1 .or. tDFTBU .or. allocated(onSiteElements)) then
        call error("XLBOMD does not work for spin, DFTB+U or onsites yet")
      elseif (forceType /= forceTypes%dynamicT0 .and. forceType /= forceTypes%dynamicTFinite) then
        call error("Force evaluation method incompatible with XLBOMD")
      elseif (iDistribFn /= Fermi) then
        call error("Filling function incompatible with XLBOMD")
      end if
      allocate(xlbomdIntegrator)
      call Xlbomd_init(xlbomdIntegrator, input%ctrl%xlbomd, nIneqOrb)
    end if

    minSccIter = getMinSccIters(tSccCalc, tDftbU, nSpin)
    if (tXlbomd) then
      call xlbomdIntegrator%setDefaultSCCParameters(minSccIter, maxSccIter, sccTol)
    end if

    if (tDerivs) then
      allocate(tmp3Coords(3,nMovedAtom))
      tmp3Coords = coord0(:,indMovedAtom)
      call create(derivDriver, tmp3Coords, input%ctrl%deriv2ndDelta)
      coord0(:,indMovedAtom) = tmp3Coords
      deallocate(tmp3Coords)
      nGeoSteps = 2 * 3 * nMovedAtom - 1
    end if

    if (tEField) then
      EFieldStrength = input%ctrl%EFieldStrength
      EfieldVector(:) = input%ctrl%EfieldVector(:)
      tTDEfield = input%ctrl%tTDEfield
      EfieldOmega = input%ctrl%EfieldOmega
      EfieldPhase = input%ctrl%EfieldPhase
      if (tTDEfield .and. .not. tMD) then
        call error ("Time dependent electric fields only possible for MD!")
      end if
      ! parser should catch all of these:
      @:ASSERT(.not.tTDEfield .or. tMD)
    else
      EFieldStrength = 0.0_dp
      EfieldVector(:) = 0.0_dp
      tTDEfield = .false.
      EfieldOmega = 0.0_dp
      EfieldPhase = 0
    end if

    allocate(qInput(orb%mOrb, nAtom, nSpin))
    allocate(qOutput(orb%mOrb, nAtom, nSpin))
    qInput(:,:,:) = 0.0_dp
    qOutput(:,:,:) = 0.0_dp

    if (tMixBlockCharges) then
      allocate(qBlockIn(orb%mOrb, orb%mOrb, nAtom, nSpin))
      allocate(qBlockOut(orb%mOrb, orb%mOrb, nAtom, nSpin))
      qBlockIn(:,:,:,:) = 0.0_dp
      qBlockOut(:,:,:,:) = 0.0_dp
      if (tImHam) then
        allocate(qiBlockIn(orb%mOrb, orb%mOrb, nAtom, nSpin))
        qiBlockIn(:,:,:,:) = 0.0_dp
      end if
    end if

    if (tImHam) then
      allocate(qiBlockOut(orb%mOrb, orb%mOrb, nAtom, nSpin))
      qiBlockOut(:,:,:,:) = 0.0_dp
    end if

    if (tSccCalc) then
      allocate(qDiffRed(nMixElements))
      allocate(qInpRed(nMixElements))
      allocate(qOutRed(nMixElements))
      qDiffRed = 0.0_dp
      qInpRed = 0.0_dp
      qOutRed = 0.0_dp
    end if

    tReadChrg = input%ctrl%tReadChrg

    if (tRangeSep) then
      call ensureRangeSeparatedReqs(tPeriodic, tReadChrg, input%ctrl%tShellResolved,&
          & tAtomicEnergy, input%ctrl%rangeSepInp)
      call getRangeSeparatedCutoff(input%ctrl%rangeSepInp%cutoffRed, cutOff)
      call initRangeSeparated(nAtom, species0, speciesName, hubbU, input%ctrl%rangeSepInp,&
          & tSpin, tREKS, rangeSep, deltaRhoIn, deltaRhoOut, deltaRhoDiff, deltaRhoInSqr,&
          & deltaRhoOutSqr, nMixElements)
    end if

    tReadShifts = input%ctrl%tReadShifts
    tWriteShifts = input%ctrl%tWriteShifts
    ! Both temporarily removed until debugged:
    @:ASSERT(.not. tReadShifts)
    @:ASSERT(.not. tWriteShifts)

    tWriteChrgAscii = input%ctrl%tWriteChrgAscii

    tSkipChrgChecksum = input%ctrl%tSkipChrgChecksum .or. tNegf

    if (tSccCalc) then

      do iAt = 1, nAtom
        iSp = species0(iAt)
        do iSh = 1, orb%nShell(iSp)
          qShell0(iSh,iAt) = sum(q0(orb%posShell(iSh,iSp):orb%posShell(iSh+1,iSp)-1,iAt,1))
        end do
      end do

      if (tReadChrg) then
        if (tFixEf .or. input%ctrl%tSkipChrgChecksum) then
          ! do not check charge or magnetisation from file
          call initQFromFile(qInput, fCharges, input%ctrl%tReadChrgAscii, orb, qBlockIn, qiBlockIn,&
              & deltaRhoIn)
        else
          ! check number of electrons in file
          if (nSpin /= 2) then
            call initQFromFile(qInput, fCharges, input%ctrl%tReadChrgAscii, orb, qBlockIn,&
                & qiBlockIn, deltaRhoIn,nEl = sum(nEl))
          else
            ! check magnetisation in addition
            call initQFromFile(qInput, fCharges, input%ctrl%tReadChrgAscii, orb, qBlockIn,&
                & qiBlockIn, deltaRhoIn,nEl = sum(nEl), magnetisation=nEl(1)-nEl(2))
          end if
        end if

      else

        if (allocated(input%ctrl%initialCharges)) then
          if (abs(sum(input%ctrl%initialCharges) - input%ctrl%nrChrg) > 1e-4_dp) then
            write(strTmp, "(A,G13.6,A,G13.6,A,A)") "Sum of initial charges does not match specified&
                & total charge. (", sum(input%ctrl%initialCharges), " vs. ", input%ctrl%nrChrg,&
                & ") ", "Your initial charge distribution will be rescaled."
            call warning(strTmp)
          end if
          call initQFromAtomChrg(qInput, input%ctrl%initialCharges, referenceN0, species0,&
              & speciesName, orb)
        else
          qInput(:,:,:) = q0
        end if
        if (.not. tSkipChrgChecksum) then
          ! Rescaling to ensure correct number of electrons in the system
          qInput(:,:,1) = qInput(:,:,1) *  sum(nEl) / sum(qInput(:,:,1))
        end if

        select case (nSpin)
        case (1)
          ! nothing to do
        case (2)
          if (allocated(input%ctrl%initialSpins)) then
            do ii = 1, nAtom
              ! does not actually matter if additional spin polarization pushes
              ! charges to <0 as the initial charges are not mixed in to later
              ! iterations
              qInput(1:orb%nOrbAtom(ii),ii,2) = qInput(1:orb%nOrbAtom(ii),ii,1)&
                  & * input%ctrl%initialSpins(1,ii) / sum(qInput(1:orb%nOrbAtom(ii),ii,1))
            end do
          else
            if (.not. tSkipChrgChecksum) then
              do ii = 1, nAtom
                qInput(1:orb%nOrbAtom(ii),ii,2) = qInput(1:orb%nOrbAtom(ii),ii,1)&
                    & * (nEl(1)-nEl(2))/sum(qInput(:,:,1))
              end do
            end if
          end if
        case (4)
          if (tSpin) then
            if (.not. allocated(input%ctrl%initialSpins)) then
              call error("Missing initial spins!")
            end if
            if (any(shape(input%ctrl%initialSpins)/=(/3,nAtom/))) then
              call error("Incorrect shape initialSpins array!")
            end if
            ! Rescaling to ensure correct number of electrons in the system
            if (.not. tSkipChrgChecksum) then
              do ii = 1, nAtom
                do jj = 1, 3
                  qInput(1:orb%nOrbAtom(ii),ii,jj+1) = qInput(1:orb%nOrbAtom(ii),ii,1)&
                      & * input%ctrl%initialSpins(jj,ii) / sum(qInput(1:orb%nOrbAtom(ii),ii,1))
                end do
              end do
            end if
          end if
        end select
        if (tMixBlockCharges) then
          qBlockIn = 0.0_dp
          do iS = 1, nSpin
            do iAt = 1, nAtom
              iSp = species0(iAt)
              do iSh = 1, orb%nShell(iSp)
                iStart = orb%posShell(iSh,iSp)
                iEnd = orb%posShell(iSh+1,iSp)-1
                rTmp = sum(qInput(iStart:iEnd,iAt,iS))
                rTmp = rTmp / real(iEnd+1-iStart,dp)
                do ii = iStart, iEnd
                  qBlockIn(ii,ii,iAt,iS) = rTmp
                end do
              end do
            end do
          end do
          if (tImHam) then
            qiBlockIn = 0.0_dp
          end if
        end if
      end if

      qInpRed = 0.0_dp
      if (nSpin == 2) then
        call qm2ud(qInput)
        if (tMixBlockCharges) then
          call qm2ud(qBlockIn)
        end if
      end if

      call OrbitalEquiv_reduce(qInput, iEqOrbitals, orb, qInpRed(1:nIneqOrb))

      if (allocated(onSiteElements)) then
        call AppendBlock_reduce(qBlockIn, iEqBlockOnSite, orb, qInpRed )
        if (tImHam) then
          call AppendBlock_reduce(qiBlockIn, iEqBlockOnSiteLS, orb, qInpRed, skew=.true. )
        end if
      else if (tDFTBU) then
        call AppendBlock_reduce(qBlockIn, iEqBlockDFTBU, orb, qInpRed )
        if (tImHam) then
          call AppendBlock_reduce(qiBlockIn, iEqBlockDFTBULS, orb, qInpRed, skew=.true. )
        end if
      end if

      if (nSpin == 2) then
        call ud2qm(qInput)
        if (tMixBlockCharges) then
          call ud2qm(qBlockIn)
        end if
      end if
    end if

    ! Initialise images (translations)
    if (tPeriodic) then
      call getCellTranslations(cellVec, rCellVec, latVec, invLatVec, cutOff%mCutOff)
    else
      allocate(cellVec(3, 1))
      allocate(rCellVec(3, 1))
      cellVec(:,1) = [0.0_dp, 0.0_dp, 0.0_dp]
      rCellVec(:,1) = [0.0_dp, 0.0_dp, 0.0_dp]
    end if

    ! Initialize neighbourlist.
    allocate(neighbourList)
    call init(neighbourList, nAtom, nInitNeighbour)
    allocate(nNeighbourSK(nAtom))
    allocate(nNeighbourRep(nAtom))
    if (tRangeSep) then
      allocate(nNeighbourLC(nAtom))
    end if

    ! Set various options
    tWriteAutotest = env%tGlobalMaster .and. input%ctrl%tWriteTagged
    tWriteDetailedXML = env%tGlobalMaster .and. input%ctrl%tWriteDetailedXML
    tWriteResultsTag = env%tGlobalMaster .and. input%ctrl%tWriteResultsTag
    tWriteDetailedOut = env%tGlobalMaster .and. input%ctrl%tWriteDetailedOut
    tWriteBandDat = input%ctrl%tWriteBandDat .and. env%tGlobalMaster&
        & .and. electronicSolver%providesEigenvals

    ! Check if stopfiles already exist and quit if yes
    inquire(file=fStopSCC, exist=tExist)
    if (tExist) then
      call error("Stop file '" // fStopSCC // "' already present at startup")
    end if
    inquire(file=fStopDriver, exist=tExist)
    if (tExist) then
      call error("Stop file '" // fStopDriver // "' already present at startup")
    end if

    restartFreq = input%ctrl%restartFreq

    tDefinedFreeE = .true.
  #:if WITH_TRANSPORT
    if (tLatOpt .and. tNegf) then
      call error("Lattice optimisation currently incompatible with transport calculations")
    end if
    call initTransport(env, input, tDefinedFreeE)
  #:else
    tPoisson = .false.
    tNegf = .false.
  #:endif


    if (tNegf) then
      if (tDispersion) then
        call error("Dispersion not currently avalable with transport calculations")
      end if
      if (tLinResp) then
        call error("Linear response is not compatible with transport calculations")
      end if
      if (nSpin > 2) then
        call error("Non-colinear spin not currently compatible with transport calculations")
      end if
    end if

    if (env%tGlobalMaster) then
      call initOutputFiles(env, tWriteAutotest, tWriteResultsTag, tWriteBandDat, tDerivs,&
          & tWriteDetailedOut, tMd, tGeoOpt, geoOutFile, fdDetailedOut, fdMd, esp)
    end if

    if (tPoisson) then
      electrostatics = elstatTypes%poisson
    else
      electrostatics = elstatTypes%gammaFunc
    end if

  #:if WITH_SCALAPACK
    associate (blacsOpts => input%ctrl%parallelOpts%blacsOpts)
      call getDenseDescBlacs(env, blacsOpts%blockSize, blacsOpts%blockSize, denseDesc)
    end associate
  #:endif

    call initArrays(env, electronicSolver, tForces, tExtChrg, tLinResp, tLinRespZVect, tMd,&
        & tMulliken, tSpinOrbit, tImHam, tWriteRealHS, tWriteHS, t2Component, tRealHS,&
        & tPrintExcitedEigvecs, tDipole, orb, nAtom, nMovedAtom, nKPoint, nSpin, nExtChrg,&
        & indMovedAtom, mass, denseDesc, rhoPrim, h0, iRhoPrim, excitedDerivs, ERhoPrim, derivs,&
        & chrgForces, energy, potential, TS, E0, Eband, eigen, filling, coord0Fold, newCoords,&
        & orbitalL, HSqrCplx, SSqrCplx, eigvecsCplx, HSqrReal, SSqrReal, eigvecsReal, rhoSqrReal,&
        & chargePerShell, occNatural, velocities, movedVelo, movedAccel, movedMass, dipoleMoment)

  #:if WITH_TRANSPORT
    ! note, this has the side effect of setting up module variable transpar as copy of
    ! input%transpar
    call initTransportArrays(tUpload, tPoisson, input%transpar, species0, orb, nAtom, nSpin,&
        & shiftPerLUp, chargeUp, poissonDerivs)

    if (tUpload) then
      ! check geometry details are consistent with transport with contacts
      call checkTransportRanges(nAtom, input%transpar)
    end if

    if (tContCalc) then
      ! geometry is reduced to contacts only
      allocate(iAtInCentralRegion(nAtom))
    else
      allocate(iAtInCentralRegion(transpar%idxdevice(2)))
    end if

    if (transpar%tPeriodic1D) then
      if ( any(abs(kPoint(2:3, :)) > 0.0_dp) ) then
        call error("For transport in wire-like cases, only k-points in the first index should be&
            & non-zero")
      end if
    end if

    if (transpar%taskUpload .and. transpar%ncont > 0) then
      if (tPeriodic .and. .not. transpar%tPeriodic1D) then
        do ii = 1, transpar%ncont
          do jj = 1, 3
            if (abs(dot_product(transpar%contacts(ii)%lattice, latVec(:,jj)))>epsilon(0.0)&
                & .and. any(abs(kPoint(jj,:)) > 0.0_dp)) then
              call error("The k-points along transport direction(s) should zero in that direction")
            end if
          end do
        end do
      end if
    end if

  #:else
    allocate(iAtInCentralRegion(nAtom))
  #:endif
    ! atoms in central cell/device region/all atoms depending on boundary conditions
    do iAt = 1, size(iAtInCentralRegion)
      iAtInCentralRegion(iAt) = iAt
    end do

    if (tShowFoldedCoord) then
      pCoord0Out => coord0Fold
    else
      pCoord0Out => coord0
    end if


    ! Projection of eigenstates onto specific regions of the system
    tProjEigenvecs = input%ctrl%tProjEigenvecs
    if (tProjEigenvecs) then
      call init(iOrbRegion)
      call init(regionLabels)
      do iReg = 1, size(input%ctrl%tShellResInRegion)
        call elemShape(input%ctrl%iAtInRegion, valshape, iReg)
        nAtomRegion = valshape(1)
        allocate(iAtomRegion(nAtomRegion))
        call intoArray(input%ctrl%iAtInRegion, iAtomRegion, iTmp, iReg)
        if (input%ctrl%tOrbResInRegion(iReg) .or. input%ctrl%tShellResInRegion(iReg)) then

          if (input%ctrl%tOrbResInRegion(iReg)) then
            iSp = species0(iAtomRegion(1)) ! all atoms the same in the region
            @:ASSERT(all(species0(iAtomRegion) == iSp))
            nOrbRegion = nAtomRegion
            ! Create orbital index.
            allocate(tmpir1(nOrbRegion))
            do iOrb = 1, orb%nOrbSpecies(iSp)
              tmpir1 = 0
              ind = 1
              do iAt = 1, nAtomRegion
                tmpir1(ind) = denseDesc%iAtomStart(iAtomRegion(iAt)) + iOrb - 1
                ind = ind + 1
              end do
              call append(iOrbRegion, tmpir1)
              write(tmpStr, "(A,'.',I0,'.',I0,'.out')")trim(input%ctrl%RegionLabel(iReg)),&
                  & orb%iShellOrb(iOrb,iSp), iOrb-orb%posShell(orb%iShellOrb(iOrb,iSp),iSp)&
                  & -orb%angShell(orb%iShellOrb(iOrb,iSp),iSp)
              call append(regionLabels, tmpStr)
            end do
            deallocate(tmpir1)
          end if

          if (input%ctrl%tShellResInRegion(iReg)) then
            iSp = species0(iAtomRegion(1)) ! all atoms the same in the region
            @:ASSERT(all(species0(iAtomRegion) == iSp))
            ! Create a separate region for each shell. It will contain
            ! the orbitals of that given shell for each atom in the region.
            do iSh = 1, orb%nShell(iSp)
              nOrbRegion = nAtomRegion * (orb%posShell(iSh + 1, iSp) - orb%posShell(iSh, iSp))
              ind = 1
              ! Create orbital index.
              allocate(tmpir1(nOrbRegion))
              do ii = 1, nAtomRegion
                iAt = iAtomRegion(ii)
                do jj = orb%posShell(iSh, iSp), orb%posShell(iSh + 1, iSp) - 1
                  tmpir1(ind) = denseDesc%iAtomStart(iAt) + jj - 1
                  ind = ind + 1
                end do
              end do
              call append(iOrbRegion, tmpir1)
              deallocate(tmpir1)
              write(tmpStr, "(A,'.',I0,'.out')")trim(input%ctrl%RegionLabel(iReg)), iSh
              call append(regionLabels, tmpStr)
            end do
          end if

        else
          ! We take all orbitals from all atoms.
          nOrbRegion = 0
          do ii = 1, nAtomRegion
            nOrbRegion = nOrbRegion + orb%nOrbAtom(iAtomRegion(ii))
          end do
          ind = 1
          allocate(tmpir1(nOrbRegion))
          ! Create an index of the orbitals
          do ii = 1, nAtomRegion
            iAt = iAtomRegion(ii)
            do jj = 1, orb%nOrbAtom(iAt)
              tmpir1(ind) = denseDesc%iAtomStart(iAt) + jj - 1
              ind = ind + 1
            end do
          end do
          call append(iOrbRegion, tmpir1)
          deallocate(tmpir1)
          write(tmpStr, "(A,'.out')") trim(input%ctrl%RegionLabel(iReg))
          call append(regionLabels, tmpStr)
        end if
        deallocate(iAtomRegion)
      end do
    end if

  #:if WITH_MPI
    if (env%mpi%nGroup > 1) then
      write(stdOut, "('MPI processes: ',T30,I0,' (split into ',I0,' groups)')")&
          & env%mpi%globalComm%size, env%mpi%nGroup
    else
      write(stdOut, "('MPI processes:',T30,I0)") env%mpi%globalComm%size
    end if
  #:endif

  #:if WITH_OMP
    write(stdOut, "('OpenMP threads: ', T30, I0)") omp_get_max_threads()
  #:endif

  #:if WITH_MPI and WITH_OMP
    if (omp_get_max_threads() > 1 .and. .not. input%ctrl%parallelOpts%tOmpThreads) then
      write(stdOut, *)
      call error("You must explicitely enable OpenMP threads (UseOmpThreads = Yes) if you wish to&
          & run an MPI-parallelised binary with OpenMP threads. If not, make sure that the&
          & environment variable OMP_NUM_THREADS is set to 1.")
      write(stdOut, *)
    end if
  #:endif

  #:if WITH_SCALAPACK
    write(stdOut, "('BLACS orbital grid size:', T30, I0, ' x ', I0)")env%blacs%orbitalGrid%nRow,&
        & env%blacs%orbitalGrid%nCol
    write(stdOut, "('BLACS atom grid size:', T30, I0, ' x ', I0)")env%blacs%atomGrid%nRow,&
        & env%blacs%atomGrid%nCol
  #:endif

    if (tRandomSeed) then
      write(stdOut, "(A,':',T30,I0)") "Chosen random seed", iSeed
    else
      write(stdOut, "(A,':',T30,I0)") "Specified random seed", iSeed
    end if

    if (input%ctrl%tMD) then
      select case(input%ctrl%iThermostat)
      case (0)
        if (tBarostat) then
          write(stdOut, "('Mode:',T30,A,/,T30,A)") 'MD without scaling of velocities',&
              & '(a.k.a. "NPE" ensemble)'
        else
          write(stdOut, "('Mode:',T30,A,/,T30,A)") 'MD without scaling of velocities',&
              & '(a.k.a. NVE ensemble)'
        end if
      case (1)
        if (tBarostat) then
          write(stdOut, "('Mode:',T30,A,/,T30,A)")&
              & "MD with re-selection of velocities according to temperature",&
              & "(a.k.a. NPT ensemble using Andersen thermostating + Berensen barostat)"
        else
          write(stdOut, "('Mode:',T30,A,/,T30,A)")&
              & "MD with re-selection of velocities according to temperature",&
              & "(a.k.a. NVT ensemble using Andersen thermostating)"
        end if
      case(2)
        if (tBarostat) then
          write(stdOut, "('Mode:',T30,A,/,T30,A)")&
              & "MD with scaling of velocities according to temperature",&
              & "(a.k.a. 'not' NVP ensemble using Berendsen thermostating and barostat)"
        else
          write(stdOut, "('Mode:',T30,A,/,T30,A)")&
              & "MD with scaling of velocities according to temperature",&
              & "(a.k.a. 'not' NVT ensemble using Berendsen thermostating)"
        end if
      case(3)
        if (tBarostat) then
          write(stdOut, "('Mode:',T30,A,/,T30,A)")"MD with scaling of velocities according to",&
              & "Nose-Hoover-Chain thermostat + Berensen barostat"
        else
          write(stdOut, "('Mode:',T30,A,/,T30,A)")"MD with scaling of velocities according to",&
              & "Nose-Hoover-Chain thermostat"
        end if

      case default
        call error("Unknown thermostat mode")
      end select
    elseif (tGeoOpt) then
      if (allocated(conAtom)) then
        strTmp = "with constraints"
      else
        strTmp = ""
      end if
      select case (input%ctrl%iGeoOpt)
      case (geoOptTypes%steepestDesc)
        write(stdOut, "('Mode:',T30,A)")'Steepest descent' // trim(strTmp)
      case (geoOptTypes%conjugateGrad)
        write(stdOut, "('Mode:',T30,A)") 'Conjugate gradient relaxation' // trim(strTmp)
      case (geoOptTypes%diis)
        write(stdOut, "('Mode:',T30,A)") 'Modified gDIIS relaxation' // trim(strTmp)
      case (geoOptTypes%lbfgs)
        write(stdout, "('Mode:',T30,A)") 'LBFGS relaxation' // trim(strTmp)
      case default
        call error("Unknown optimisation mode")
      end select
    elseif (tDerivs) then
      write(stdOut, "('Mode:',T30,A)") "2nd derivatives calculation"
      write(stdOut, "('Mode:',T30,A)") "Calculated for atoms:"
      write(stdOut, *) indMovedAtom
    elseif (tSocket) then
      write(stdOut, "('Mode:',T30,A)") "Socket controlled calculation"
    else
      write(stdOut, "('Mode:',T30,A)") "Static calculation"
    end if

    if (tSccCalc) then
      write(stdOut, "(A,':',T30,A)") "Self consistent charges", "Yes"
      write(stdOut, "(A,':',T30,E14.6)") "SCC-tolerance", sccTol
      write(stdOut, "(A,':',T30,I14)") "Max. scc iterations", maxSccIter
      if (input%ctrl%tShellResolved) then
         write(stdOut, "(A,':',T30,A)") "Shell resolved Hubbard", "Yes"
      else
         write(stdOut, "(A,':',T30,A)") "Shell resolved Hubbard", "No"
      end if
      if (tDFTBU) then
        write(stdOut, "(A,':',T35,A)")"Orbitally dependant functional", "Yes"
        write(stdOut, "(A,':',T30,A)")"Orbital functional", trim(plusUFunctionals%names(nDFTBUfunc))
      end if
      if (allocated(onSiteElements)) then
        write(stdOut, "(A,':',T35,A)")"On-site corrections", "Yes"
      end if
    else
      write(stdOut, "(A,':',T30,A)") "Self consistent charges", "No"
    end if

    select case (nSpin)
    case(1)
      write(stdOut, "(A,':',T30,A)") "Spin polarisation", "No"
      write(stdOut, "(A,':',T30,F12.6,/,A,':',T30,F12.6)") "Nr. of up electrons", 0.5_dp*nEl(1),&
          & "Nr. of down electrons", 0.5_dp*nEl(1)
    case(2)
      write(stdOut, "(A,':',T30,A)") "Spin polarisation", "Yes"
      write(stdOut, "(A,':',T30,F12.6,/,A,':',T30,F12.6)") "Nr. of up electrons", nEl(1),&
          & "Nr. of down electrons", nEl(2)
    case(4)
      write(stdOut, "(A,':',T30,A)") "Non-collinear calculation", "Yes"
      write(stdOut, "(A,':',T30,F12.6)") "Nr. of electrons", nEl(1)
    end select

    if (tPeriodic) then
      write(stdOut, "(A,':',T30,A)") "Periodic boundaries", "Yes"
      if (tLatOpt) then
        write(stdOut, "(A,':',T30,A)") "Lattice optimisation", "Yes"
        write(stdOut, "(A,':',T30,f12.6)") "Pressure", extPressure
      end if
    else
      write(stdOut, "(A,':',T30,A)") "Periodic boundaries", "No"
    end if

    write(stdOut, "(A,':',T30,A)") "Electronic solver", electronicSolver%getSolverName()

    if (electronicSolver%iSolver == electronicSolverTypes%magma_gvd) then
    #:if WITH_GPU
      call  gpu_avail(ngpus)
      call  gpu_req(req_ngpus)
      write(StdOut,*) "Number of GPUs requested:",req_ngpus
      write(StdOut,*) "Number of GPUs found    :",ngpus
      if ((req_ngpus .le. ngpus) .and. (req_ngpus .ge. 1)) then
        ngpus = req_ngpus
      endif
    #:else
      call error("Compiled without GPU support")
    #:endif
    endif

    if (tSccCalc) then
      select case (iMixer)
      case(mixerTypes%simple)
        write (strTmp, "(A)") "Simple"
      case(mixerTypes%anderson)
        write (strTmp, "(A)") "Anderson"
      case(mixerTypes%broyden)
        write (strTmp, "(A)") "Broyden"
      case(mixerTypes%diis)
        write (strTmp, "(A)") "DIIS"
      end select
      write(stdOut, "(A,':',T30,A,' ',A)") "Mixer", trim(strTmp), "mixer"
      write(stdOut, "(A,':',T30,F14.6)") "Mixing parameter", mixParam
      write(stdOut, "(A,':',T30,I14)") "Maximal SCC-cycles", maxSccIter
      select case (iMixer)
      case(mixerTypes%anderson)
        write(stdOut, "(A,':',T30,I14)") "Nr. of chrg. vectors to mix", nGeneration
      case(mixerTypes%broyden)
        write(stdOut, "(A,':',T30,I14)") "Nr. of chrg. vec. in memory", nGeneration
      case(mixerTypes%diis)
        write(stdOut, "(A,':',T30,I14)") "Nr. of chrg. vectors to mix", nGeneration
      end select
    end if

    if (tCoordOpt) then
      write(stdOut, "(A,':',T30,I14)") "Nr. of moved atoms", nMovedAtom
    end if
    if (tGeoOpt) then
      write(stdOut, "(A,':',T30,I14)") "Max. nr. of geometry steps", nGeoSteps
      write(stdOut, "(A,':',T30,E14.6)") "Force tolerance", input%ctrl%maxForce
      if (input%ctrl%iGeoOpt == geoOptTypes%steepestDesc) then
        write(stdOut, "(A,':',T30,E14.6)") "Step size", deltaT
      end if
    end if

    tFirst = .true.
    if (allocated(conAtom)) then
      do ii = 1, nAtom
        do jj = 1, size(conAtom)
          if (conAtom(jj) == ii) then
            if (tFirst) then
              write(strTmp, "(A,':')") "Geometry constraints"
              tFirst = .false.
            else
              write(strTmp, "(A)") ""
            end if
            write(stdOut, "(A,T30,'At',I4,': ',3F10.6)") trim(strTmp), ii, (conVec(kk,jj), kk=1,3)
          end if
        end do
      end do
    end if

    if (.not.input%ctrl%tSetFillingTemp) then
      write(stdOut, format2Ue) "Electronic temperature", tempElec, 'H', Hartree__eV * tempElec, 'eV'
    end if
    if (tMD) then
      write(stdOut, "(A,':',T30,E14.6)") "Time step", deltaT
      if (input%ctrl%iThermostat == 0 .and. .not.input%ctrl%tReadMDVelocities) then
        write(stdOut, "(A,':',T30,E14.6)") "Temperature", tempAtom
      end if
      if (input%ctrl%tRescale) then
        write(stdOut, "(A,':',T30,E14.6)") "Rescaling probability", input%ctrl%wvScale
      end if
    end if

    if (tSccCalc) then
      if (tReadChrg) then
        write (strTmp, "(A,A,A)") "Read in from '", trim(fCharges), "'"
      else
        write (strTmp, "(A,E11.3,A)") "Set automatically (system chrg: ", input%ctrl%nrChrg, ")"
      end if
      write(stdOut, "(A,':',T30,A)") "Initial charges", trim(strTmp)
    end if

    do iSp = 1, nType
      call getShellNames(iSp, orb, shellNamesTmp)
      if (iSp == 1) then
        write (strTmp, "(A,':')") "Included shells"
      else
        write (strTmp, "(A)") ""
      end if
      do jj = 1, orb%nShell(iSp)
        if (jj == 1) then
          strTmp2 = trim(shellNamesTmp(jj))
        else
          strTmp2 = trim(strTmp2) // ", " // trim(shellNamesTmp(jj))
        end if
      end do
      write(stdOut, "(A,T29,A2,':  ',A)") trim(strTmp), trim(speciesName(iSp)), trim(strTmp2)
      deallocate(shellNamesTmp)
    end do

    if (tMulliken) then
      if (allocated(input%ctrl%customOccAtoms)) then
        call printCustomReferenceOccupations(orb, input%geom%species, &
            & input%ctrl%customOccAtoms, input%ctrl%customOccFillings)
      end if
    end if

    if (tPeriodic) then
      do ii = 1, nKPoint
        if (ii == 1) then
          write(strTmp, "(A,':')") "K-points and weights"
        else
          write(strTmp, "(A)") ""
        end if
        write(stdOut, "(A,T28,I6,':',3F10.6,3X,F10.6)") trim(strTmp), ii,&
            & (kPoint(jj, ii), jj=1, 3), kWeight(ii)
      end do
      write(stdout,*)
      do ii = 1, nKPoint
        if (ii == 1) then
          write(strTmp, "(A,':')") "K-points in absolute space"
        else
          write(strTmp, "(A)") ""
        end if
        write(stdout, "(A,T28,I6,':',3F10.6)") trim(strTmp), ii, matmul(invLatVec,kPoint(:,ii))
      end do
      write(stdout, *)
    end if

    if (tDispersion) then
      select type (dispersion)
      type is (DispSlaKirk)
        write(stdOut, "(A)") "Using Slater-Kirkwood dispersion corrections"
      type is (DispUff)
        write(stdOut, "(A)") "Using Lennard-Jones dispersion corrections"
    #:if WITH_DFTD3
      type is (DispDftD3)
        write(stdOut, "(A)") "Using DFT-D3 dispersion corrections"
    #:endif
      class default
        call error("Unknown dispersion model - this should not happen!")
      end select
    end if

    if (tSccCalc) then
      ! Have the SK values of U been replaced?
      if (allocated(input%ctrl%hubbU)) then
        strTmp = ""
        tFirst = .true.
        do iSp = 1, nType
          if (all(input%ctrl%hubbU(1:orb%nShell(iSp), iSp) == 0.0_dp)) then
            cycle
          end if
          do jj = 1, orb%nShell(iSp)
            if (tFirst) then
              write(strTmp, "(A,':')") "Non-default Hubbard U"
              tFirst = .false.
            else
              write(strTmp, "(A)") ""
            end if
            write(stdOut, "(A,T30,A2,2X,I1,'(',A1,'): ',E14.6)") trim(strTmp), speciesName(iSp),&
                & jj, shellNames(orb%angShell(jj, iSp)+1), hubbU(jj, iSp)
          end do
        end do
      end if
    end if

    tFirst = .true.
    if (tSpin) then
      do iSp = 1, nType
        do jj = 1, orb%nShell(iSp)
          do kk = 1, orb%nShell(iSp)
            if (tFirst) then
              write(strTmp, "(A,':')") "Spin coupling constants"
              tFirst = .false.
            else
              write(strTmp, "(A)") ""
            end if
            write(stdOut, "(A,T30,A2,2X,I1,'(',A1,')-',I1,'(',A1,'): ',E14.6)")trim(strTmp),&
                & speciesName(iSp), jj, shellNames(orb%angShell(jj, iSp)+1), kk,&
                & shellNames(orb%angShell(kk, iSp)+1), spinW(kk, jj, iSp)
          end do
        end do
      end do
    end if

    tFirst = .true.
    if (tSpinOrbit) then
      if (tDualSpinOrbit) then
        write(stdOut, "(A)")"Dual representation spin orbit"
      end if
      do iSp = 1, nType
        do jj = 1, orb%nShell(iSp)
          if (tFirst) then
            write(strTmp, "(A,':')") "Spin orbit constants"
            tFirst = .false.
          else
            write(strTmp, "(A)") ""
          end if
          write(stdOut, "(A,T30,A2,2X,I1,'(',A1,'): ',E14.6)")trim(strTmp), speciesName(iSp),&
                & jj, shellNames(orb%angShell(jj, iSp)+1), xi(jj, iSp)
          if (xi(jj, iSp) /= 0.0_dp .and. orb%angShell(jj, iSp) == 0) then
            call error("Program halt due to non-zero s-orbital spin-orbit coupling constant!")
          end if
        end do
      end do
    end if

    if (tSccCalc) then
      if (t3rdFull) then
        write(stdOut, "(A,T30,A)") "Full 3rd order correction", "Yes"
        if (input%ctrl%tShellResolved) then
          write(stdOut, "(A,T30,A)") "Shell-resolved 3rd order", "Yes"
          write(stdOut, "(A30)") "Shell-resolved Hubbard derivs:"
          write(stdOut, "(A)") "        s-shell   p-shell   d-shell   f-shell"
          do iSp = 1, nType
            write(stdOut, "(A3,A3,4F10.4)") "  ", trim(speciesName(iSp)),&
                & input%ctrl%hubDerivs(:orb%nShell(iSp),iSp)
          end do
        end if
      end if

      if (any(tDampedShort)) then
        write(stdOut, "(A,T30,A)") "Damped SCC", "Yes"
        ii = count(tDampedShort)
        write(strTmp, "(A,I0,A)") "(A,T30,", ii, "(A,1X))"
        write(stdOut, strTmp) "Damped species(s):", pack(speciesName, tDampedShort)
        deallocate(tDampedShort)
      end if

      if (input%ctrl%h5SwitchedOn) then
        write(stdOut, "(A,T30,A)") "H-bond correction:", "H5"
      end if
      if (tHHRepulsion) then
        write(stdOut, "(A,T30,A)") "H-H repulsion correction:", "H5"
      end if
    end if

    if (tRangeSep) then
      write(stdOut, "(A,':',T30,A)") "Range separated hybrid", "Yes"
      write(stdOut, "(2X,A,':',T30,E14.6)") "Screening parameter omega",&
          & input%ctrl%rangeSepInp%omega

      select case(input%ctrl%rangeSepInp%rangeSepAlg)
      case (rangeSepTypes%neighbour)
        write(stdOut, "(2X,A,':',T30,2X,A)") "Range separated algorithm", "NeighbourBased"
        write(stdOut, "(2X,A,':',T30,E14.6,A)") "Spatially cutoff at",&
            & input%ctrl%rangeSepInp%cutoffRed * Bohr__AA," A"
      case (rangeSepTypes%threshold)
        write(stdOut, "(2X,A,':',T30,2X,A)") "Range separated algorithm", "Thresholded"
        write(stdOut, "(2X,A,':',T30,E14.6)") "Thresholded to",&
            & input%ctrl%rangeSepInp%screeningThreshold
      case (rangeSepTypes%matrixBased)
        write(stdOut, "(2X,A,':',T30,2X,A)") "Range separated algorithm", "MatrixBased"
      case default
        call error("Unknown range separated hybrid method")
      end select
    end if


    write(stdOut, "(A,':')") "Extra options"
    if (tPrintMulliken) then
      write(stdOut, "(T30,A)") "Mulliken analysis"
    end if
    if (tPrintForces .and. .not. (tMD .or. tGeoOpt .or. tDerivs)) then
      write(stdOut, "(T30,A)") "Force calculation"
    end if
    if (tForces) then
      select case (forceType)
      case(forceTypes%orig)
        write(stdOut, "(A,T30,A)") "Force type", "original"
      case(forceTypes%dynamicT0)
        write(stdOut, "(A,T30,A)") "Force type", "erho with re-diagonalized eigenvalues"
        write(stdOut, "(A,T30,A)") "Force type", "erho with DHD-product (T_elec = 0K)"
      case(forceTypes%dynamicTFinite)
        write(stdOut, "(A,T30,A)") "Force type", "erho with S^-1 H D (Te <> 0K)"
      end select
    end if
    if (tPrintEigVecs) then
      write(stdOut, "(T30,A)") "Eigenvector printing"
    end if
    if (tExtChrg) then
      write(stdOut, "(T30,A)") "External charges specified"
    end if

    if (tEField) then
      if (tTDEfield) then
        write(stdOut, "(T30,A)") "External electric field specified"
        write(stdOut, "(A,':',T30,E14.6)") "Angular frequency", EfieldOmega
      else
        write(stdOut, "(T30,A)") "External static electric field specified"
      end if
      write(stdOut, "(A,':',T30,E14.6)") "Field strength", EFieldStrength
      write(stdOut, "(A,':',T30,3F9.6)") "Direction", EfieldVector
      if (tPeriodic) then
        call warning("Saw tooth potential used for periodic geometry - make sure there is a vacuum&
            & region!")
      end if
    end if

    if (tDFTBU) then
      do iSp = 1, nType
        if (nUJ(iSp)>0) then
          write(strTmp, "(A,':')") "U-J coupling constants"
          write(stdOut, "(A,T25,A2)")trim(strTmp), speciesName(iSp)
          do jj = 1, nUJ(iSp)
            write(strTmp, "(A,I1,A)")'(A,',niUJ(jj,iSp),'I2,T25,A,F6.4)'
            write(stdOut, trim(strTmp))'Shells:',iUJ(1:niUJ(jj,iSp),jj,iSp),'UJ:', UJ(jj,iSp)
          end do
        end if
      end do
    end if

    tFirst = .true.
    if (allocated(onSiteElements)) then
      do iSp = 1, nType
        do iSpin = 1, 2
          if (iSpin == 1) then
            write(strTmp2, "(A,':')") "uu"
          else
            write(strTmp2, "(A,':')") "ud"
          end if
          do jj = 1, orb%nShell(iSp)
            do kk = 1, orb%nShell(iSp)
              if (tFirst) then
                write(strTmp, "(A,':')") "On-site coupling constants"
                tFirst = .false.
              else
                write(strTmp, "(A)") ""
              end if
              write(stdOut, "(A,T30,A5,2X,I1,'(',A1,')-',I1,'(',A1,'): ',E14.6)")trim(strTmp),&
                  & trim(speciesName(iSp))//trim(strTmp2), jj,&
                  & shellNames(orb%angShell(jj, iSp)+1), kk,&
                  & shellNames(orb%angShell(kk, iSp)+1), onSiteElements(kk, jj, iSpin, iSp)
            end do
          end do
        end do
      end do
    end if

    if (tSpinOrbit .and. tDFTBU .and. .not. tDualSpinOrbit)  then
      call error("Only dual spin orbit currently supported for orbital potentials")
    end if

    if (.not.tStress) then
      if (tBarostat) then
        call error("Sorry, MD with a barostat requires stress evaluation")
      end if
      if (tLatOpt) then
        call error("Sorry, lattice optimization requires stress tensor evaluation")
      end if
    end if

    if (tSpinOrbit .and. (tWriteHS .or.(tWriteRealHS.and..not.tDualSpinOrbit))) then
      call error("Writing of Hamiltonian currently not possible with spin orbit coupling enabled.")
    end if

    if (tLinResp) then
      if (tDFTBU) then
        call error("Linear response is not compatible with Orbitally dependant functionals yet")
      end if

      if (tForces .and. nSpin > 1) then
        call error("Linear response is not available for spin polarised forces yet")
      end if

      if (t2Component) then
        call error("Linear response is not compatibile with this spinor Hamiltonian")
      end if

      if (tStress) then
        call error("Excited state stresses not implemented")
      end if

      if (.not.tRealHS) then
        call error("Linear response does not support k-points")
      end if

   end if

   ! Electron dynamics stuff
   tElectronDynamics = allocated(input%ctrl%elecDynInp)
   if (tElectronDynamics) then

     if (t2Component) then
       call error("Electron dynamics is not compatibile with this spinor Hamiltonian")
     end if

     if (withMpi) then
       call error("Electron dynamics does not work with MPI yet")
     end if

     if (tFixEf) then
       call error("Electron dynamics does not work with fixed Fermi levels yet")
     end if

     if (tSpinSharedEf) then
       call error("Electron dynamics does not work with spin shared Fermi levels yet")
     end if

     if (tMD) then
       call error("Electron dynamics does not work with MD")
     end if
<<<<<<< HEAD
     
     if (tPeriodic .and. tRangeSep) then
       call error("Range separated calculations do not work with periodic systems yet.")
=======

     if (abs(input%ctrl%nrChrg) > epsilon(0.0_dp)) then
       call error("Electron dynamics does not work with charge system")
>>>>>>> 11abba39
     end if

     call TElecDynamics_init(elecDyn, input%ctrl%elecDynInp, species0, speciesName,&
         & tWriteAutotest, autotestTag, randomThermostat, mass, nAtom, cutOff%skCutoff,&
<<<<<<< HEAD
         & cutOff%mCutoff, atomEigVal, dispersion, nonSccDeriv, tPeriodic, parallelKS,&
         & tRealHS, kPoint, kWeight, tRangeSep)
=======
         & cutOff%mCutoff, atomEigVal, dispersion, nonSccDeriv, tPeriodic, parallelKS, tRealHS,&
         & kPoint, kWeight)
>>>>>>> 11abba39

   end if

    call env%globalTimer%stopTimer(globalTimers%globalInit)

  end subroutine initProgramVariables

#:if WITH_TRANSPORT
  !> Check for inconsistencies in transport atom region definitions
  subroutine checkTransportRanges(nAtom, transpar)

    !> Count of all atoms in the system
    integer :: nAtom

    !> Transport parameters
    type(TTransPar), intent(in) :: transpar

    character(lc) :: strTmp
    integer :: ii, jj
    logical :: tFailCheck
    logical, allocatable :: notInRegion(:)

    ! check for atoms occurring inside both the device and a contact
    do ii = 1, transpar%ncont
      if (transpar%contacts(ii)%idxrange(1)<=transpar%idxdevice(2)) then
        write(strTmp,"(A,I0,A,A,A,I0,A,I0)") "The device and contact overlap in their atom index&
            & ranges, the device ends at ", transpar%idxdevice(2), ', contact "',&
            & trim(transpar%contacts(ii)%name), '" is between ', transpar%contacts(ii)%idxrange(1),&
            & ' and ',transpar%contacts(ii)%idxrange(2)
        call error(trim(strTmp))
      end if
    end do

    ! Check for atom(s) occuring in multiple contacts
    do ii = 1, transpar%ncont
      do jj = 1, transpar%ncont
        if (ii == jj) then
          cycle
        end if
        tFailCheck = .false.
        if (transpar%contacts(ii)%idxrange(1) <= transpar%contacts(jj)%idxrange(1)) then
          if (transpar%contacts(ii)%idxrange(2) >= transpar%contacts(jj)%idxrange(1)) then
            tFailCheck = .true.
          end if
        else
          if (transpar%contacts(jj)%idxrange(2) >= transpar%contacts(ii)%idxrange(1)) then
            tFailCheck = .true.
          end if
        end if
        if (tFailCheck) then
          write(strTmp,"(A,A,A,A,A)")"Contact '",trim(transpar%contacts(ii)%name),"' and '",&
              & trim(transpar%contacts(jj)%name),"' share atoms"
          call error(trim(strTmp))
        end if
      end do
    end do

    ! check for additional atoms outside of the device and all contacts
    if (maxval(transpar%contacts(:)%idxrange(2)) < nAtom) then
      call error("Atoms present that are not in the device or any contact region")
    end if

    ! Check for gaps in atom ranges between regions
    allocate(notInRegion(nAtom))
    notInRegion = .true.
    notInRegion(transpar%idxdevice(1):transpar%idxdevice(2)) = .false.
    do ii = 1, transpar%ncont
      notInRegion(transpar%contacts(ii)%idxrange(1):transpar%contacts(ii)%idxrange(2)) = .false.
    end do
    if (any(notInRegion)) then
      call error("Atom(s) present that are not in any region of the device or contacts")
    end if

  end subroutine checkTransportRanges
#:endif


  !> Clean up things that did not automatically get removed by going out of scope
  subroutine destructProgramVariables()

    if (electronicSolver%isElsiSolver) then
      call TElsiSolver_final(electronicSolver%elsi)
    end if

    if (tProjEigenvecs) then
      call destruct(iOrbRegion)
      call destruct(RegionLabels)
    end if

    @:SAFE_DEALLOC(sccCalc, img2CentCell, species, species0, coord, coord0)
    @:SAFE_DEALLOC(latVec, recVec, invLatVec, cellVec, rCellVec, iCellVec)
    @:SAFE_DEALLOC(neighbourList, nNeighbourSk, nNeighbourRep, iSparseStart)
    @:SAFE_DEALLOC(hubbU, atomEigVal, referenceN0, mass, speciesMass)
    @:SAFE_DEALLOC(ham, iHam, chargePerShell, chargePerAtom, over, kPoint, kWeight)
    @:SAFE_DEALLOC(nEl, spinW, xi, UJ, nUJ, niUJ, iUJ, Ef, esp)
    @:SAFE_DEALLOC(indMovedAtom, conAtom, conVec, pipekMezey)
    #:if WITH_SOCKETS
      @:SAFE_DEALLOC(socket)
    #:endif
    @:SAFE_DEALLOC(speciesName, pGeoCoordOpt, pGeoLatOpt, pChrgMixer, pMdFrame, pMdIntegrator)
    @:SAFE_DEALLOC(temperatureProfile, derivDriver)
    @:SAFE_DEALLOC(q0, qShell0, qInput, qOutput, qBlockIn, qBlockOut, qiBlockIn, qiBlockOut)
    @:SAFE_DEALLOC(qInpRed, qOutRed, qDiffRed)
    @:SAFE_DEALLOC(iEqOrbitals, iEqBlockDftbU, iEqBlockOnSite, iEqBlockDftbULs, iEqBlockOnSiteLs)
    @:SAFE_DEALLOC(thirdOrd, onSiteElements, onSiteDipole)
    @:SAFE_DEALLOC(dispersion, xlbomdIntegrator)
    @:SAFE_DEALLOC(velocities, movedVelo, movedAccel, movedMass)
    @:SAFE_DEALLOC(rhoPrim, iRhoPrim, ERhoPrim, h0, filling, Eband, TS, E0)
    @:SAFE_DEALLOC(HSqrCplx, SSqrCplx, eigvecsCplx, HSqrReal, SSqrReal, eigvecsReal, eigen)
    @:SAFE_DEALLOC(RhoSqrReal, qDepExtPot, derivs, chrgForces, excitedDerivs, dipoleMoment)
    @:SAFE_DEALLOC(coord0Fold, newCoords, orbitalL, occNatural, mu)
    @:SAFE_DEALLOC(tunneling, ldos, current, leadCurrents, poissonDerivs, shiftPerLUp, chargeUp)
    @:SAFE_DEALLOC(regionLabelLDOS)
    @:SAFE_DEALLOC(iAtInCentralRegion, energiesCasida)

  end subroutine destructProgramVariables


  !> Creates all random generators needed in the code.
  !!
  subroutine createRandomGenerators(env, seed, randomInit, randomThermostat)

    !> Environment settings
    type(TEnvironment), intent(in) :: env

    !> Global seed used for initialisation of the random generator pool. If less than one, random
    !! initialisation of the seed will occur.
    integer, intent(inout) :: seed

    !> Random generator for initprogram.
    type(ORanlux), allocatable, intent(out) :: randomInit

    !> Random generator for the actual thermostat.
    type(ORanlux), allocatable, intent(out) :: randomThermostat

    type(ORandomGenPool) :: randGenPool

    call init(randGenPool, env, seed, oldCompat=.true.)

    ! DO NOT CHANGE the ORDER of calls below, as this will destroy backwards compatibility and
    ! reproduciblity of random number sequences in the code. If further random generators are needed
    ! *append* similar getGenerator() calls. All random generators used within the code must be
    ! generated here.
    call randGenPool%getGenerator(env, randomThermostat)
    call randGenPool%getGenerator(env, randomInit)

  end subroutine createRandomGenerators

#:if WITH_SOCKETS
  !> Initializes the socket and recieves and broadcasts initial geometry.
  subroutine initSocket(env, socketInput, tPeriodic, coord0, latVec, socket, tCoordsChanged,&
      & tLatticeChanged)

    !> Environment settings.
    type(TEnvironment), intent(in) :: env

    !> Input data for the socket.
    type(IpiSocketCommInp), intent(inout) :: socketInput

    !> Is the system periodic?
    logical, intent(in) :: tPeriodic

    !> Received atom coordinates in the unit cell.
    real(dp), intent(inout) :: coord0(:,:)

    !> Received lattice vectors
    real(dp), intent(inout) :: latVec(:,:)

    !> Initialised socket.
    type(IpiSocketComm), allocatable, intent(out) :: socket

    !> Whether coordinates has been changed
    logical, intent(out) :: tCoordsChanged

    !> Whether lattice vectors has been changed
    logical, intent(out) :: tLatticeChanged

    logical :: tDummy

    if (env%tGlobalMaster) then
      write(stdOut, "(A,1X,A)") "Initialising for socket communication to host",&
          & trim(socketInput%host)
      socket = IpiSocketComm(socketInput)
    end if
    call receiveGeometryFromSocket(env, socket, tPeriodic, coord0, latVec, tCoordsChanged,&
        & tLatticeChanged, tDummy)

  end subroutine initSocket
#:endif

#:if WITH_TRANSPORT
  subroutine initTransport(env, input, tDefinedFreeE)

    !> Computational environment
    type(TEnvironment), intent(in) :: env

    !> Input data
    type(inputData), intent(in) :: input

    !> Is the free energy defined (i.e. equilibrium calculation)
    logical, intent(out) :: tDefinedFreeE

    ! Whether transport has been initialized
    logical :: tInitialized

    logical :: tAtomsOutside
    integer :: iSpin, isz
    integer :: nSpinChannels, iCont, jCont
    real(dp) :: mu1, mu2

    ! These two checks are redundant, I check if they are equal
    if (input%poisson%defined .neqv. input%ctrl%tPoisson) then
      call error("Mismatch in ctrl and ginfo fields")
    end if
    tPoisson = input%poisson%defined
    tPoissonTwice = input%poisson%solveTwice

    tUpload = input%transpar%taskUpload
    ! NOTE: originally EITHER 'contact calculations' OR 'upload' was possible
    !       introducing 'TransportOnly' option the logic is bit more
    !       involved: Contacts are not uploded in case of non-scc calculations
    if (electronicSolver%iSolver == electronicSolverTypes%OnlyTransport .and. .not.tSccCalc) then
      tUpload = .false.
    end if

    ! contact calculation in case some contact is computed
    tContCalc = (input%transpar%taskContInd /= 0)

    if (nSpin <=2) then
      nSpinChannels = nSpin
    else
      nSpinChannels = 1
    endif

    tDefinedFreeE = .true.

    associate(transpar=>input%transpar, greendens=>input%ginfo%greendens)
      ! Non colinear spin not yet supported
      ! Include the built-in potential as in negf init, but the whole
      ! scc only works for
      ! calculation without spin (poisson does not support spin dependent
      ! built in potentials)
      if (transpar%ncont > 0) then
        allocate(mu(transpar%ncont, nSpinChannels))
        mu = 0.0_dp
        do iSpin = 1, nSpinChannels
          mu(1:transpar%ncont, iSpin) = minval(transpar%contacts(1:transpar%ncont)%eFermi(iSpin))&
               & - transpar%contacts(1:transpar%ncont)%potential
        end do
        ! Test if this is a non-equilibrium system
        lpConts: do iCont = 1, transpar%ncont
          do jCont = iCont + 1, transpar%ncont
            do iSpin = 1, nSpinChannels
              mu1 = transpar%contacts(iCont)%eFermi(iSpin) - transpar%contacts(iCont)%potential
              mu2 = transpar%contacts(jCont)%eFermi(iSpin) - transpar%contacts(jCont)%potential
              if (abs(mu1 - mu2) > tolEfEquiv) then
                tDefinedFreeE = .false.
                exit lpConts
              end if
            end do
          end do
        end do lpConts

      else
        allocate(mu(1, nSpinChannels))
        mu(1,1:nSpinChannels) = greendens%oneFermi(1:nSpinChannels)
      end if

    end associate

    if (tPoisson) then
      poissStr%nAtom = nAtom
      poissStr%nSpecies = nType
      poissStr%specie0 => species0
      poissStr%x0 => coord0
      poissStr%nel = nEl0
      poissStr%isPeriodic = tPeriodic
      if (tPeriodic) then
        poissStr%latVecs(:,:) = latVec(:,:)
      else
        poissStr%latVecs(:,:) = 0.0_dp
      end if
      poissStr%tempElec = tempElec
    #:if WITH_MPI
      call poiss_init(poissStr, orb, hubbU, input%poisson, input%transpar, env%mpi%globalComm,&
          & tInitialized)
    #:else
      call poiss_init(poissStr, orb, hubbU, input%poisson, input%transpar, tInitialized)
    #:endif
      if (.not. tInitialized) then
        call error("Poisson solver not initialized")
      end if
    end if

    if (tNegf) then
      write(stdOut,*) 'init negf'
      if (size(DenseDesc%iAtomStart) /= nAtom+1) then
        call error('Internal error: DenseDesc not created')
      end if

      ! Some sanity checks and initialization of GDFTB/NEGF
    #:if WITH_MPI
      call negf_init(input%transpar, input%ginfo%greendens, input%ginfo%tundos, env%mpi%globalComm,&
          & tempElec, electronicSolver%iSolver)
    #:else
      call negf_init(input%transpar, input%ginfo%greendens, input%ginfo%tundos, &
          & tempElec, electronicSolver%iSolver)
    #:endif

      ginfo = input%ginfo

      if (allocated(input%ctrl%indMovedAtom)) then
        tAtomsOutside = any(input%ctrl%indMovedAtom < input%transpar%idxdevice(1))&
            & .or. any(input%ctrl%indMovedAtom > input%transpar%idxdevice(2))
        if (tAtomsOutside) then
          call error("There are moving atoms specified outside of the device region")
        end if
      end if

      if (input%ctrl%tLatOpt) then
        call error("Lattice optimization is not currently possible with transport")
      end if

    end if

    transpar = input%transpar

    !Write Dos and tunneling on separate files?
    writeTunn = ginfo%tundos%writeTunn
    tWriteLDOS = ginfo%tundos%writeLDOS

    if (tWriteLDOS) then
      call move_alloc(ginfo%tundos%dosLabels, regionLabelLDOS)
    end if

  end subroutine initTransport

#:endif

  !> Initialises (clears) output files.
  subroutine initOutputFiles(env, tWriteAutotest, tWriteResultsTag, tWriteBandDat, tDerivs,&
      & tWriteDetailedOut, tMd, tGeoOpt, geoOutFile, fdDetailedOut, fdMd, esp)

    !> Environment
    type(TEnvironment), intent(inout) :: env

    !> Should tagged regression test data be printed
    logical, intent(in) :: tWriteAutotest

    !> Write tagged output for machine readable results
    logical, intent(in) :: tWriteResultsTag

    !> Band structure and fillings
    logical, intent(in) :: tWriteBandDat

    !> Finite different second derivatives
    logical, intent(in) :: tDerivs

    !> Write detail on the calculation to file
    logical, intent(in) :: tWriteDetailedOut

    !> Is this a molecular dynamics calculation
    logical, intent(in) :: tMd

    !> Are atomic coodinates being optimised
    logical, intent(in) :: tGeoOpt

    !> Filename for geometry output
    character(*), intent(in) :: geoOutFile

    !> File unit for detailed.out
    integer, intent(out) :: fdDetailedOut

    !> File unit for information during molecular dynamics
    integer, intent(out) :: fdMd

    !> Electrostatic potentials if requested
    type(TElStatPotentials), allocatable, intent(inout) :: esp

    call TTaggedWriter_init(taggedWriter)

    if (tWriteAutotest) then
      call initOutputFile(autotestTag)
    end if
    if (tWriteResultsTag) then
      call initOutputFile(resultsTag)
    end if
    if (tWriteBandDat) then
      call initOutputFile(bandOut)
    end if
    if (tDerivs) then
      call initOutputFile(hessianOut)
    end if
    if (tWriteDetailedOut) then
      call initOutputFile(userOut, fdDetailedOut)
      call env%fileFinalizer%register(fdDetailedOut)
    end if
    if (tMD) then
      call initOutputFile(mdOut, fdMD)
      call env%fileFinalizer%register(fdMd)
    end if
    if (tGeoOpt .or. tMD) then
      call clearFile(trim(geoOutFile) // ".gen")
      call clearFile(trim(geoOutFile) // ".xyz")
    end if
    if (allocated(esp)) then
      call initOutputFile(esp%espOutFile)
    end if

  end subroutine initOutputFiles


  !> Allocates most of the large arrays needed during the DFTB run.
  subroutine initArrays(env, electronicSolver, tForces, tExtChrg, tLinResp, tLinRespZVect, tMd,&
      & tMulliken, tSpinOrbit, tImHam, tWriteRealHS, tWriteHS, t2Component, tRealHS,&
      & tPrintExcitedEigvecs, tDipole, orb, nAtom, nMovedAtom, nKPoint, nSpin, nExtChrg,&
      & indMovedAtom, mass, denseDesc, rhoPrim, h0, iRhoPrim, excitedDerivs, ERhoPrim, derivs,&
      & chrgForces, energy, potential, TS, E0, Eband, eigen, filling, coord0Fold, newCoords,&
      & orbitalL, HSqrCplx, SSqrCplx, eigvecsCplx, HSqrReal, SSqrReal, eigvecsReal, rhoSqrReal,&
      & chargePerShell, occNatural, velocities, movedVelo, movedAccel, movedMass, dipoleMoment)

    !> Current environment
    type(TEnvironment), intent(in) :: env

    !> electronic solver for the system
    type(TElectronicSolver), intent(in) :: electronicSolver

    !> Are forces required
    logical, intent(in) :: tForces

    !> Are the external charges
    logical, intent(in) :: tExtChrg

    !> Are excitation energies being calculated
    logical, intent(in) :: tLinResp

    !> Are excited state properties being calculated
    logical, intent(in) :: tLinRespZVect

    !> Is this a molecular dynamics calculation
    logical, intent(in) :: tMd

    !> Is Mulliken analysis being performed
    logical, intent(in) :: tMulliken

    !> Are there spin orbit interactions
    logical, intent(in) :: tSpinOrbit

    !> Are there imaginary parts to the hamiltonian
    logical, intent(in) :: tImHam

    !> Should the sparse hamiltonian and overlap be writen to disc?
    logical, intent(in) :: tWriteRealHS

    !> Should the hamiltonian and overlap be written out as dense matrices
    logical, intent(in) :: tWriteHS

    !> Is the hamiltonian for a two component (Pauli) system
    logical, intent(in) :: t2Component

    !> Is the hamiltonian real?
    logical, intent(in) :: tRealHS

    !> Print the excited state eigenvectors
    logical, intent(in) :: tPrintExcitedEigvecs

    !> Print the dipole moment
    logical, intent(in) :: tDipole

    !> data structure with atomic orbital information
    type(TOrbitals), intent(in) :: orb

    !> Number of atoms
    integer, intent(in) :: nAtom

    !> Number of atoms moved about during the calculation
    integer, intent(in) :: nMovedAtom

    !> Number of k-points
    integer, intent(in) :: nKPoint

    !> Number of spin channels
    integer, intent(in) :: nSpin

    !> Number of external charges
    integer, intent(in) :: nExtChrg

    !> Indices for any moving atoms
    integer, intent(in) :: indMovedAtom(:)

    !> Masses of each species of atom
    real(dp), intent(in) :: mass(:)

    !> Dense matrix descriptor for H and S
    type(TDenseDescr), intent(in) :: denseDesc

    !> Sparse storage density matrix
    real(dp), intent(out), allocatable :: rhoPrim(:,:)

    !> Non-scc part of the hamiltonian
    real(dp), intent(out), allocatable :: h0(:)

    !> Imaginary part of the sparse density matrix
    real(dp), intent(out), allocatable :: iRhoPrim(:,:)

    !> Excitation energy derivatives with respect to atomic coordinates
    real(dp), intent(out), allocatable :: excitedDerivs(:,:)

    !> Energy weighted density matrix
    real(dp), intent(out), allocatable :: ERhoPrim(:)

    !> Derivatives of total energy with respect to atomic coordinates
    real(dp), intent(out), allocatable :: derivs(:,:)

    !> Forces on (any) external charges
    real(dp), intent(out), allocatable :: chrgForces(:,:)

    !> Energy terms
    type(TEnergies), intent(out) :: energy

    !> Potentials acting on the system
    type(TPotentials), intent(out) :: potential

    !> Electron entropy contribution at T
    real(dp), intent(out), allocatable :: TS(:)

    !> zero temperature extrapolated electronic energy
    real(dp), intent(out), allocatable :: E0(:)

    !> band  energy
    real(dp), intent(out), allocatable :: Eband(:)

    !> single particle energies (band structure)
    real(dp), intent(out), allocatable :: eigen(:,:,:)

    !> Occupations of single particle states
    real(dp), intent(out), allocatable :: filling(:,:,:)

    !> Coordinates in central cell
    real(dp), intent(out), allocatable :: coord0Fold(:,:)

    !> Updated coordinates
    real(dp), intent(out), allocatable :: newCoords(:,:)

    !> Orbital angular momentum
    real(dp), intent(out), allocatable :: orbitalL(:,:,:)

    !> Complex dense hamiltonian
    complex(dp), intent(out), allocatable :: HSqrCplx(:,:)

    !> overlap matrix dense storage
    complex(dp), intent(out), allocatable :: SSqrCplx(:,:)

    !> Complex eigenvectors
    complex(dp), intent(out), allocatable :: eigvecsCplx(:,:,:)

    !> real dense hamiltonian
    real(dp), intent(out), allocatable :: HSqrReal(:,:)

    !> overlap matrix dense storage
    real(dp), intent(out), allocatable :: SSqrReal(:,:)

    !> Real eigenvectors
    real(dp), intent(out), allocatable :: eigvecsReal(:,:,:)

    !> density matrix dense storage
    real(dp), intent(out), allocatable :: rhoSqrReal(:,:,:)

    !> Number of electron in each atomic shell
    real(dp), intent(out), allocatable :: chargePerShell(:,:,:)

    !> Occupations for natural orbitals
    real(dp), intent(out), allocatable :: occNatural(:)

    !> Atomic velocities
    real(dp), intent(out), allocatable :: velocities(:,:)

    !> Array for moving atom velocities
    real(dp), intent(out), allocatable :: movedVelo(:,:)

    !> moving atom accelerations
    real(dp), intent(out), allocatable :: movedAccel(:,:)

    !> moving atoms masses
    real(dp), intent(out), allocatable :: movedMass(:,:)

    !> system dipole moment
    real(dp), intent(out), allocatable :: dipoleMoment(:)


    integer :: nSpinHams, sqrHamSize

    allocate(rhoPrim(0, nSpin))
    allocate(h0(0))
    if (tImHam) then
      allocate(iRhoPrim(0, nSpin))
    end if

    allocate(excitedDerivs(0,0))
    if (tForces) then
      allocate(ERhoPrim(0))
      allocate(derivs(3, nAtom))
      if (tExtChrg) then
        allocate(chrgForces(3, nExtChrg))
      end if
      if (tLinRespZVect) then
        deallocate(excitedDerivs)
        allocate(excitedDerivs(3, nAtom))
      end if
    end if

    call init(energy, nAtom)
    call init(potential, orb, nAtom, nSpin)

    ! Nr. of independent spin Hamiltonians
    select case (nSpin)
    case (1)
      nSpinHams = 1
    case (2)
      nSpinHams = 2
    case (4)
      nSpinHams = 1
    end select

    sqrHamSize = denseDesc%fullSize
    allocate(TS(nSpinHams))
    allocate(E0(nSpinHams))
    allocate(Eband(nSpinHams))
    TS = 0.0_dp
    E0 = 0.0_dp
    Eband = 0.0_dp

    if (electronicSolver%providesEigenvals) then
      allocate(eigen(sqrHamSize, nKPoint, nSpinHams))
      allocate(filling(sqrHamSize, nKpoint, nSpinHams))
    else
      ! due to use of the shape elsewhere in determining kpoints and spin channels:
      allocate(eigen(0, nKPoint, nSpinHams))
      allocate(filling(0, nKpoint, nSpinHams))
    end if
    eigen(:,:,:) = 0.0_dp
    filling(:,:,:) = 0.0_dp


    allocate(coord0Fold(3, nAtom))

    if (tMD) then
      allocate(newCoords(3, nAtom))
    end if

    if ((tMulliken .and. tSpinOrbit) .or. tImHam) then
      allocate(orbitalL(3, orb%mShell, nAtom))
    end if

    ! If only H/S should be printed, no allocation for square HS is needed
    tLargeDenseMatrices = .not. (tWriteRealHS .or. tWriteHS)
    if (electronicSolver%isElsiSolver) then
      tLargeDenseMatrices = tLargeDenseMatrices .and. .not. electronicSolver%elsi%isSparse
      if (.not.electronicSolver%elsi%isSparse .and. .not.(electronicSolver%providesEigenvals .or.&
          & electronicSolver%iSolver == electronicSolverTypes%omm)) then
        if (tDFTBU) then
          call error("This dense ELSI solver is currently incompatible with DFTB+U, use the sparse&
              & form")
        end if
        if (allocated(onSiteElements)) then
          call error("This dense ELSI solver is currently incompatible with onsite correctios, use&
              & the sparse form")
        end if
      end if
    end if
    if (tLargeDenseMatrices) then
      call allocateDenseMatrices(env, denseDesc, parallelKS%localKS, t2Component, tRealHS,&
          & HSqrCplx, SSqrCplx, eigVecsCplx, HSqrReal, SSqrReal, eigvecsReal)
    end if

    if (tRangeSep) then
      if (withMpi) then
        call error("Range separated calculations do not work with MPI yet")
      end if
      if (nSpin > 2) then
        call error("Range separated calculations not implemented for non-colinear calculations")
      end if
      if (tXlbomd) then
        call error("Range separated calculations not currently implemented for XLBOMD")
      end if
      if (t3rd) then
        call error("Range separated calculations not currently implemented for 3rd order DFTB")
      end if
      if (tLinResp) then
        call error("Range separated calculations not currently implemented for linear response")
      end if
      if (tSpinOrbit) then
        call error("Range separated calculations not currently implemented for spin orbit")
      end if
      if (tDFTBU) then
        call error("Range separated calculations not currently implemented for DFTB+U")
      end if
    end if

    if (tLinResp) then
      if (withMpi) then
        call error("Linear response calc. does not work with MPI yet")
      end if
      if (tLinRespZVect) then
        allocate(rhoSqrReal(sqrHamSize, sqrHamSize, nSpin))
      end if
    end if
    allocate(chargePerShell(orb%mShell, nAtom, nSpin))

    if (tLinResp .and. tPrintExcitedEigVecs) then
      allocate(occNatural(orb%nOrb))
    end if

    if (tMD) then
      allocate(velocities(3, nAtom))
      allocate(movedVelo(3, nMovedAtom))
      allocate(movedAccel(3, nMovedAtom))
      allocate(movedMass(3, nMovedAtom))
      movedMass(:,:) = spread(mass(indMovedAtom),1,3)
    end if

    if (tDipole) then
      allocate(dipoleMoment(3))
    end if

  end subroutine initArrays

#:if WITH_TRANSPORT

  !> initialize arrays for tranpsport
  subroutine initTransportArrays(tUpload, tPoisson, transpar, species0, orb, nAtom, nSpin,&
      & shiftPerLUp, chargeUp, poissonDerivs)

    !> Are contacts being uploaded
    logical, intent(in) :: tUpload

    !> Is the Poisson solver required
    logical, intent(in) :: tPoisson

    !> Transport parameters
    type(TTransPar), intent(in) :: transpar

    !> Species of atoms in the central cell
    integer, intent(in) :: species0(:)

    !> Atomic orbital information
    type(TOrbitals), intent(in) :: orb

    !> Number of atoms
    integer, intent(in) :: nAtom

    !> Number of spin channels
    integer, intent(in) :: nSpin

    !> uploded potential per shell per atom
    real(dp), allocatable, intent(out) :: shiftPerLUp(:,:)

    !> uploaded charges for atoms
    real(dp), allocatable, intent(out) :: chargeUp(:,:,:)

    !> Poisson Derivatives (needed for forces)
    real(dp), allocatable, intent(out) :: poissonDerivs(:,:)

    if (tUpload) then
      allocate(shiftPerLUp(orb%mShell, nAtom))
      allocate(chargeUp(orb%mOrb, nAtom, nSpin))
      call readContactShifts(shiftPerLUp, chargeUp, transpar, orb)
    end if
    if (tPoisson) then
      allocate(poissonDerivs(3,nAtom))
    end if

  end subroutine initTransportArrays

#:endif


  !> Set up storage for dense matrices, either on a single processor, or as BLACS matrices
  subroutine allocateDenseMatrices(env, denseDesc, localKS, t2Component, tRealHS, HSqrCplx,&
      & SSqrCplx, eigvecsCplx, HSqrReal, SSqrReal, eigvecsReal)

    !> Computing environment
    type(TEnvironment), intent(in) :: env

    !> Descriptor of the large square matrices in the program
    type(TDenseDescr), intent(in) :: denseDesc

    !> Index array for spin and k-point index
    integer, intent(in) :: localKS(:,:)

    !> Is this a two component calculation
    logical, intent(in) :: t2Component

    !> Is this a real hamiltonian
    logical, intent(in) :: tRealHS

    !> Square H matrix
    complex(dp), allocatable, intent(out) :: HSqrCplx(:,:)

    !> Square S matrix
    complex(dp), allocatable, intent(out) :: SSqrCplx(:,:)

    !> Eigenvectors for complex eigenproblem
    complex(dp), allocatable, intent(out) :: eigvecsCplx(:,:,:)

    !> Square H matrix
    real(dp), allocatable, intent(out) :: HSqrReal(:,:)

    !> Square S matrix
    real(dp), allocatable, intent(out) :: SSqrReal(:,:)

    !> Eigenvectors for real eigenproblem
    real(dp), allocatable, intent(out) :: eigvecsReal(:,:,:)

    integer :: nLocalCols, nLocalRows, nLocalKS

    nLocalKS = size(localKS, dim=2)
  #:if WITH_SCALAPACK
    call scalafx_getlocalshape(env%blacs%orbitalGrid, denseDesc%blacsOrbSqr, nLocalRows, nLocalCols)
  #:else
    nLocalRows = denseDesc%fullSize
    nLocalCols = denseDesc%fullSize
  #:endif

    if (t2Component .or. .not. tRealHS) then
      allocate(HSqrCplx(nLocalRows, nLocalCols))
      allocate(SSqrCplx(nLocalRows, nLocalCols))
      allocate(eigVecsCplx(nLocalRows, nLocalCols, nLocalKS))
    else
      allocate(HSqrReal(nLocalRows, nLocalCols))
      allocate(SSqrReal(nLocalRows, nLocalCols))
      allocate(eigVecsReal(nLocalRows, nLocalCols, nLocalKS))
    end if

  end subroutine allocateDenseMatrices


#:if WITH_SCALAPACK
  #!
  #! SCALAPACK related routines
  #!

  !> Initialise parallel large matrix decomposition methods
  subroutine initScalapack(blacsOpts, nAtom, nOrb, t2Component, env)

    !> BLACS settings
    type(TBlacsOpts), intent(in) :: blacsOpts

    !> Number of atoms
    integer, intent(in) :: nAtom

    !> Number of orbitals
    integer, intent(in) :: nOrb

    !> Is this a two component calculation
    logical, intent(in) :: t2Component

    !> Computing enviroment data
    type(TEnvironment), intent(inout) :: env

    integer :: sizeHS

    if (t2Component) then
      sizeHS = 2 * nOrb
    else
      sizeHS = nOrb
    end if
    call env%initBlacs(blacsOpts%blockSize, blacsOpts%blockSize, sizeHS, nAtom)

  end subroutine initScalapack


  !> Generate descriptions of large dense matrices in BLACS decomposition
  !>
  !> Note: It must be called after getDenseDescCommon() has been called.
  !>
  subroutine getDenseDescBlacs(env, rowBlock, colBlock, denseDesc)

    !> parallel environment
    type(TEnvironment), intent(in) :: env

    !> Number of matrix rows
    integer, intent(in) :: rowBlock

    !> Number of matrix columns
    integer, intent(in) :: colBlock

    !> Descriptor of the dense matrix
    type(TDenseDescr), intent(inout) :: denseDesc

    integer :: nn

    nn = denseDesc%fullSize
    call scalafx_getdescriptor(env%blacs%orbitalGrid, nn, nn, rowBlock, colBlock,&
        & denseDesc%blacsOrbSqr)

  end subroutine getDenseDescBlacs

#:endif


  !> Generate description of the total large square matrices, on the basis of atomic orbital
  !> orderings
  !>
  subroutine getDenseDescCommon(orb, nAtom, t2Component, denseDesc)

    !> Orbital information for species
    type(TOrbitals), intent(in) :: orb

    !> Number of atoms in the system
    integer, intent(in) :: nAtom

    !> Is this a two component calculation
    logical, intent(in) :: t2Component

    !> Resulting descriptor
    type(TDenseDescr), intent(out) :: denseDesc

    integer :: nOrb

    allocate(denseDesc%iAtomStart(nAtom + 1))
    call buildSquaredAtomIndex(denseDesc%iAtomStart, orb)
    nOrb = denseDesc%iAtomStart(nAtom + 1) - 1
    denseDesc%t2Component = t2Component
    denseDesc%nOrb = nOrb
    if (t2Component) then
      denseDesc%fullSize = 2 * nOrb
    else
      denseDesc%fullSize = nOrb
    end if

  end subroutine getDenseDescCommon


  !> Check for compatibility between requested electronic solver and features of the calculation
  subroutine ensureSolverCompatibility(iSolver, tSpin, kPoints, tForces, parallelOpts, nIndepHam,&
      & tempElec)

    !> Solver number (see dftbp_elecsolvertypes)
    integer, intent(in) :: iSolver

    !> Is this a spin polarised calculation
    logical, intent(in) :: tSpin

    !> Set of k-points used in calculation (or [0,0,0] if molecular)
    real(dp), intent(in) :: kPoints(:,:)

    !> Are forces required
    logical, intent(in) :: tForces

    !> Options for a parallel calculation, if needed
    type(TParallelOpts), intent(in), allocatable :: parallelOpts

    !> Number of indepdent hamiltonian matrices at a given k-value
    integer, intent(in) :: nIndepHam

    !> Temperature of the electrons
    real(dp), intent(in) :: tempElec

    logical :: tElsiSolver
    integer :: nKPoint

    ! Temporary error test for PEXSI bug (July 2019)
    if (iSolver == electronicSolverTypes%pexsi .and. any(kPoints /= 0.0_dp)) then
      call error("A temporary bug prevents correct evaluation with PEXSI at general k-points.&
          & This should be fixed soon.")
    end if

    tElsiSolver = any(iSolver ==&
        & [electronicSolverTypes%elpa, electronicSolverTypes%omm, electronicSolverTypes%pexsi,&
        & electronicSolverTypes%ntpoly])
    if (.not. withELSI .and. tElsiSolver) then
      call error("This binary was not compiled with ELSI support enabled")
    end if

    nKPoint = size(kPoints, dim=2)
    if (withMpi) then
      if (tElsiSolver .and. parallelOpts%nGroup /= nIndepHam * nKPoint) then
        call error("This solver requires as many parallel processor groups as there are independent&
            & spin and k-point combinations")
      end if
    end if

    if (iSolver == electronicSolverTypes%pexsi .and. tempElec < epsilon(0.0)) then
      call error("This solver requires a finite electron broadening")
    end if

  end subroutine ensureSolverCompatibility


  !> Modify the reference atomic shell charges for the neutral atom
  subroutine applyCustomReferenceOccupations(customOccAtoms,  customOccFillings, species,&
      & orb, referenceN0, q0)

    !> Array of occupation arrays, one for each atom
    type(WrappedInt1), allocatable, intent(in) :: customOccAtoms(:)

    !> Reference fillings for atomic shells
    real(dp), intent(in) :: customOccFillings(:,:)

    !> Species of atoms
    integer, intent(in) :: species(:)

    !> Atomic orbital data
    type(TOrbitals), intent(in) :: orb

    !> Reference charges from the Slater-Koster file
    real(dp), intent(in) :: referenceN0(:,:)

    !> Charges required for atomic neutrality in reference state
    real(dp), intent(inout) :: q0(:,:,:)

    integer :: nCustomBlock, iCustomBlock, iCustomAtom, nAtom, iAt, iSp
    real(dp), allocatable :: refOcc(:,:)

    nAtom = size(species)
    ! note that all arrays, referenceN0, customOccAtoms, refOcc
    ! are allocated to orb%mShell so assignments vecA(:,) = vecB(:,) work
    allocate(refOcc(orb%mShell, nAtom))
    ! initialize to referenceN0
    do iAt = 1, nAtom
      iSp = species(iAt)
      refOcc(:, iAt) = referenceN0(:, iSp)
    end do

    ! override to customOccupation
    if (allocated(customOccAtoms)) then
      nCustomBlock = size(customOccAtoms)
      do iCustomBlock = 1, nCustomBlock
        do iCustomAtom = 1, size(customOccAtoms(iCustomBlock)%data)
          iAt =  customOccAtoms(iCustomBlock)%data(iCustomAtom)
          refOcc(:, iAt) = customOccFillings(:,iCustomBlock)
        end do
      end do
    end if

    ! initialize q0 with right orbital order
    call initQFromUsrChrg(q0, refOcc, species, orb)

  end subroutine applyCustomReferenceOccupations


  !> Print out the reference occupations for atoms
  subroutine printCustomReferenceOccupations(orb, species, customOccAtoms, customOccFillings)

    !> Atomic orbital information
    type(TOrbitals), intent(in) :: orb

    !> Chemical species of atoms
    integer, intent(in) :: species(:)

    !> Array of occupation arrays, one for each atom
    type(WrappedInt1), intent(in) :: customOccAtoms(:)

    !> Fillings for each atomic shell
    real(dp), intent(in) :: customOccFillings(:,:)

    character(lc) :: formstr, outStr
    integer :: nCustomBlock, iCustomBlock, iSp, nShell, nAtom, iSh
    character(sc), allocatable :: shellnames(:)

    nCustomBlock = size(customOccFillings)
    if (nCustomBlock == 0) then
      return
    end if
    write(stdout, "(A)") "Custom defined reference occupations:"
    do iCustomBlock = 1, size(customOccAtoms)
      nAtom = size(customOccAtoms(iCustomBlock)%data)
      if (nAtom == 1) then
        write(outStr, "(A)") "Atom:"
      else
        write(outStr, "(A)") "Atoms:"
      end if
      write(formstr, "(I0,A)") nAtom, "(I0,1X))"
      write(stdout, "(A,T30,"//trim(formstr)//")") trim(outStr), customOccAtoms(iCustomBlock)%data
      iSp = species(customOccAtoms(iCustomBlock)%data(1))
      nShell = orb%nShell(iSp)
      call getShellNames(iSp, orb, shellnames)
      outStr = ""
      do iSh = 1, nShell
        if (iSh > 1) then
          write(outStr,"(A,',')")trim(outStr)
        end if
        write(outStr,"(A,1X,A,F8.4)")trim(outStr), trim(shellnames(iSh)),&
            & customOccFillings(iSh, iCustomBlock)
      end do
      write(stdout,"(A,T29,A)")"Fillings:",trim(outStr)
      deallocate(shellnames)
    end do
  end subroutine printCustomReferenceOccupations


  !> Initialises SCC related parameters before geometry loop starts
  function getMinSccIters(tSccCalc, tDftbU, nSpin) result(minSccIter)

    !> Is this a self consistent calculation
    logical, intent(in) :: tSccCalc

    !> Are there orbital potentials present
    logical, intent(in) :: tDftbU

    !> Number of spin channels
    integer, intent(in) :: nSpin

    !> Minimum possible number of self consistent iterations
    integer :: minSccIter

    if (tSccCalc) then
      if (tDftbU) then
        minSccIter = 2
      else
        if (nSpin == 1) then
          minSccIter = 1
        else
          minSccIter = 2
        end if
      end if
    else
      minSccIter = 1
    end if

  end function getMinSccIters


  !> Stop if any range separated incompatible setting is found
  subroutine ensureRangeSeparatedReqs(tPeriodic, tReadChrg, tShellResolved, tAtomicEnergy, rangeSepInp)

    !> Is the system periodic
    logical, intent(in) :: tPeriodic

    !> Are charges read from disc
    logical, intent(in) :: tReadChrg

    !> Is this a shell resolved calculation
    logical, intent(in) :: tShellResolved

    !> Do we need atom resolved E?
    logical, intent(inout) :: tAtomicEnergy

    !> Parameters for the range separated calculation
    type(TRangeSepInp), intent(in) :: rangeSepInp

    if (tPeriodic) then
      call error("Range separated functionality only works with non-periodic structures at the&
          & moment")
    end if
    if (tReadChrg .and. rangeSepInp%rangeSepAlg == rangeSepTypes%threshold) then
      call error("Restart on thresholded range separation not working correctly")
    end if
    if (tShellResolved) then
      call error("Range separated functionality currently does not yet support shell-resolved scc")
    end if
    if (tAtomicEnergy) then
      call warning("Atomic resolved energies cannot be calculated with range-separation&
          & hybrid functional.")
      tAtomicEnergy = .false.
    end if

  end subroutine ensureRangeSeparatedReqs


  !> Determine range separated cut-off and also update maximal cutoff
  subroutine getRangeSeparatedCutOff(cutoffRed, cutOff)

    !> Reduction in cut-off
    real(dp), intent(in) :: cutoffRed

    !> Resulting cut-off
    type(OCutoffs), intent(inout) :: cutOff

    cutOff%lcCutOff = 0.0_dp
    if (cutoffRed < 0.0_dp) then
      call error("Cutoff reduction for range-separated neighbours should be zero or positive.")
    end if
    cutOff%lcCutOff = cutOff%skCutOff - cutoffRed
    if (cutOff%lcCutOff < 0.0_dp) then
      call error("Screening cutoff for range-separated neighbours too short.")
    end if
    cutOff%mCutoff = max(cutOff%mCutOff, cutoff%lcCutOff)

  end subroutine getRangeSeparatedCutOff


  !> Initialise range separated extension.
  subroutine initRangeSeparated(nAtom, species0, speciesName, hubbU, rangeSepInp, tSpin,&
      & tREKS, rangeSep, deltaRhoIn, deltaRhoOut, deltaRhoDiff, deltaRhoInSqr,&
      & deltaRhoOutSqr, nMixElements)

    !> Number of atoms in the system
    integer, intent(in) :: nAtom

    !> species of atoms
    integer, intent(in) :: species0(:)

    !> names of chemical species
    character(*), intent(in) :: speciesName(:)

    !> Hubbard values for species
    real(dp), intent(in) :: hubbU(:,:)

    !> input for range separated calculation
    type(TRangeSepInp), intent(in) :: rangeSepInp

    !> Is this spin restricted (F) or unrestricted (T)
    logical, intent(in) :: tSpin

    !> Is this DFTB/SSR formalism
    logical, intent(in) :: tREKS

    !> Resulting settings for range separation
    type(RangeSepFunc), allocatable, intent(out) :: rangeSep

    !> Change in input density matrix flattened to 1D array
    real(dp), allocatable, target, intent(out) :: deltaRhoIn(:)

    !> Change in output density matrix flattened to 1D array
    real(dp), allocatable, target, intent(out) :: deltaRhoOut(:)

    !> Change in density matrix between in and out
    real(dp), allocatable, intent(out) :: deltaRhoDiff(:)

    !> Change in input density matrix
    real(dp), pointer, intent(out) :: deltaRhoInSqr(:,:,:)

    !> Change in output density matrix
    real(dp), pointer, intent(out) :: deltaRhoOutSqr(:,:,:)

    !> Number of mixer elements
    integer, intent(out) :: nMixElements

    allocate(rangeSep)
    call RangeSepFunc_init(rangeSep, nAtom, species0, speciesName, hubbU(1,:),&
        & rangeSepInp%screeningThreshold, rangeSepInp%omega, tSpin, tREKS,&
        & rangeSepInp%rangeSepAlg)
    allocate(deltaRhoIn(nOrb * nOrb * nSpin))
    allocate(deltaRhoOut(nOrb * nOrb * nSpin))
    allocate(deltaRhoDiff(nOrb * nOrb * nSpin))
    deltaRhoInSqr(1:nOrb, 1:nOrb, 1:nSpin) => deltaRhoIn(1 : nOrb * nOrb * nSpin)
    deltaRhoOutSqr(1:nOrb, 1:nOrb, 1:nSpin) => deltaRhoOut(1 : nOrb * nOrb * nSpin)
    nMixElements = nOrb * nOrb * nSpin
    deltaRhoInSqr(:,:,:) = 0.0_dp

  end subroutine initRangeSeparated


end module dftbp_initprogram<|MERGE_RESOLUTION|>--- conflicted
+++ resolved
@@ -81,7 +81,6 @@
   use dftbp_wrappedintr
   use dftbp_timeprop
   use dftbp_xlbomd
-  use dftbp_timeprop
   use dftbp_etemp, only : Fermi
 #:if WITH_SOCKETS
   use dftbp_mainio, only : receiveGeometryFromSocket
@@ -3241,26 +3240,15 @@
      if (tMD) then
        call error("Electron dynamics does not work with MD")
      end if
-<<<<<<< HEAD
-     
+
      if (tPeriodic .and. tRangeSep) then
        call error("Range separated calculations do not work with periodic systems yet.")
-=======
-
-     if (abs(input%ctrl%nrChrg) > epsilon(0.0_dp)) then
-       call error("Electron dynamics does not work with charge system")
->>>>>>> 11abba39
      end if
 
      call TElecDynamics_init(elecDyn, input%ctrl%elecDynInp, species0, speciesName,&
          & tWriteAutotest, autotestTag, randomThermostat, mass, nAtom, cutOff%skCutoff,&
-<<<<<<< HEAD
          & cutOff%mCutoff, atomEigVal, dispersion, nonSccDeriv, tPeriodic, parallelKS,&
          & tRealHS, kPoint, kWeight, tRangeSep)
-=======
-         & cutOff%mCutoff, atomEigVal, dispersion, nonSccDeriv, tPeriodic, parallelKS, tRealHS,&
-         & kPoint, kWeight)
->>>>>>> 11abba39
 
    end if
 
