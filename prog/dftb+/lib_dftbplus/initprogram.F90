--- conflicted
+++ resolved
@@ -2133,7 +2133,6 @@
           & spin orbit calculations")
     end if
 
-<<<<<<< HEAD
     this%isDFTBPT = input%ctrl%isDFTBPT
     if (this%isDFTBPT) then
       this%isPolarisability = input%ctrl%isStaticEPerturbation
@@ -2181,13 +2180,12 @@
 
     else
       this%isPolarisability = .false.
-=======
+    end if
+
     if (allocated(this%solvation)) then
       if ((this%tExtChrg .or. this%tEField) .and. this%solvation%isEFieldModified()) then
         call error('External fields are not currently compatible with this implicit solvent.')
       end if
-
->>>>>>> 1150e79a
     end if
 
     if (this%isLinResp) then
