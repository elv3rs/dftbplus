--- conflicted
+++ resolved
@@ -23,9 +23,6 @@
 WITH_ARPACK := 1
 
 # Whether the DFTD3 library (dispersion) should be linked.
-<<<<<<< HEAD
-WITH_DFTD3 := 0
-=======
 # NOTE: Due to license incompatibility, distribution of a DFTB+ binary built
 # with this component is not permitted. Use it only for your personal research.
 WITH_DFTD3 := 0
@@ -49,29 +46,18 @@
 ################################################################################
 # Architecture dependent settings
 ################################################################################
->>>>>>> 4aaabb76
 
 # Whether DFTD3 should be compiled during the build process. If set to 1 (yes),
 # you will have to download the dftd3 library before starting the build using
 # the utils/get_opt_externals tool.
-<<<<<<< HEAD
-COMPILE_DFTD3 := 0
-=======
 # (Only active, if WITH_DFTB3 was set to 1 above.)
 COMPILE_DFTD3 := 1
->>>>>>> 4aaabb76
 
 # Set the compile time include and the link time library options for
 # dftd3-lib. Ignored if WITH_DFTD3 has been disabled or COMPILE_DFTD3 enabled.
 DFTD3_INCS := -I/usr/local/include/dftd3-lib
 DFTD3_LIBS := -L/usr/local/lib -ldftd3
 
-<<<<<<< HEAD
-# Whether the ARPACK library (needed by TD-DFTB) should be linked with DFTB+
-WITH_ARPACK := 0
-
-=======
->>>>>>> 4aaabb76
 # Link time library options for linking ARPACK. Ignored if WITH_ARPACK was
 # disabled.
 ARPACK_LIBS := -larpack
