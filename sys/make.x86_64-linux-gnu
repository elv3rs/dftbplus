--- conflicted
+++ resolved
@@ -13,13 +13,8 @@
 CC = gcc
 
 # Compiler options
-<<<<<<< HEAD
-FXXOPT = -O2 -funroll-all-loops
-CCOPT = -O2 -fall-intrinsics -funroll-all-loops
-=======
 FXXOPT = -O2 -funroll-all-loops -fopenmp
 CCOPT = -O2 -funroll-all-loops -fall-intrinsics
->>>>>>> 537c2fa9
 
 # Linker
 LN = $(FXX)
@@ -98,13 +93,11 @@
 endif
 
 ifeq ($(strip $(DEBUG)),2)
-<<<<<<< HEAD
-    OTHERLIBS =
-    FXXOPT = -g -Wall -std=f2008 -pedantic -fbounds-check
-    FXXOPT += -Wno-unused-variable -Wno-unused-dummy-argument -Wno-unused-function -Wno-uninitialized 
-=======
+
+
     OTHERLIBS = 
     FXXOPT = -fopenmp -g -Wall -std=f2008 -pedantic -fbounds-check
->>>>>>> 537c2fa9
+    FXXOPT += -Wno-unused-variable -Wno-unused-dummy-argument -Wno-unused-function -Wno-uninitialized 
     CCOPT = -g -Wall -pedantic -fall-intrinsics -fbounds-check
+
 endif