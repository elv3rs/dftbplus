--- conflicted
+++ resolved
@@ -76,14 +76,8 @@
 # Note: PEXSI usually needs explicit linking of the standard C++ library. Make sure to
 #     provide the library path to that C++ standard library, which was used to compile PEXSI.
 set(PEXSI_EXTERNAL_LIBRARIES "stdc++" CACHE STRING
-<<<<<<< HEAD
   "Any EXTERNAL libraries PEXSI needs apart from its own libraries")
-set(PEXSI_EXTERNAL_LIBRARY_DIRS "/usr/lib/gcc/x86_64-linux-gnu/7" CACHE STRING
-  "Directories with PEXSI external libraries")
-=======
-  "Any EXTERNAL libraries PEXSI needs apart of its own libraries")
 set(PEXSI_EXTERNAL_LIBRARY_DIRS "" CACHE STRING  "Directories with PEXSI external libraries")
->>>>>>> 193cee72
 
 # PLUMED -- only needed when compiled with PLUMED support
 set(PLUMED_LIBRARIES "plumed;plumedKernel" CACHE STRING "Libraries to link for PLUMED support")
