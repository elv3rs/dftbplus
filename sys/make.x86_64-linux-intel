# -*- makefile -*-
############################################################################
# ifort/icc 17.0
############################################################################

ifeq ($(strip $(WITH_MPI)),1)
############################################################################
# MPI settings
############################################################################

# Compilers
FXX = mpif90
CC = icc

# Compiler options
FXXOPT = -O2 -qopenmp -ip -standard-semantics -heap-arrays 10
CCOPT = -O2 -ip

# Linker
LN = $(FXX)
LNOPT =

# How to link specific libraries

# ScaLAPACK
# Make sure you link the correct flavour of mkl_blacs for your MPI-environment
MKL_LIBDIR = $(MKLROOT)/lib/intel64
LIB_SCALAPACK = -L$(MKL_LIBDIR) -lmkl_scalapack_lp64 -lmkl_blacs_intelmpi_lp64

# LAPACK/BLAS
LIB_LAPACK = -L$(MKL_LIBDIR) -lmkl_intel_lp64 -lmkl_intel_thread -lmkl_core

# Any other libraries to be linked
OTHERLIBS = -liomp5

# M4 preprocessor settings
M4 = m4
M4OPT = 

# Command to run the test binary
TESTRUNNER = env OMP_NUM_THREADS=$(TEST_OMP_THREADS) mpiexec -n $(TEST_MPI_PROCS)

else
############################################################################
# NON-MPI settings
############################################################################

# Compilers
FXX = ifort
CC = icc

# Compile options 
FXXOPT = -O2 -ip -standard-semantics -heap-arrays 10
CCOPT = -O2 -ip

# Linker
LN = $(FXX)
<<<<<<< HEAD
#Note: with mkl-11.1 problems with static libraries
#LNOPT = -static
LNOPT = 
=======
LNOPT =
>>>>>>> 537c2fa9

# How to link specific libraries

# LAPACK/BLAS
MKL_LIBDIR = $(MKLROOT)/lib/intel64
LIB_LAPACK   = -L$(MKL_LIBDIR) -lmkl_intel_lp64 -lmkl_intel_thread -lmkl_core

# Any other libraries to be linked
<<<<<<< HEAD
OTHERLIBS = -liomp5 
=======
OTHERLIBS = -liomp5
>>>>>>> 537c2fa9

# Command to run a binary
TESTRUNNER = env OMP_NUM_THREADS=$(TEST_OMP_THREADS)

endif

############################################################################
# General settings
############################################################################

# Preprocessor
FYPP = $(ROOT)/external/fypp/bin/fypp
FYPPOPT =

# Library options in general
LIBOPT = 

############################################################################
# Developer settings
############################################################################

# Override options for different DEBUG modes
ifeq ($(strip $(DEBUG)),1)
    FXXOPT = -qopenmp -g -warn all -stand f08 -standard-semantics -diag-error-limit 1 -traceback
    CCOPT = -g -warn all
endif
ifeq ($(strip $(DEBUG)),2)
    FXXOPT = -qopenmp -g -warn all -stand f08 -standard-semantics -check -diag-error-limit 1 -traceback
    CCOPT = -g -warn all -check
endif<|MERGE_RESOLUTION|>--- conflicted
+++ resolved
@@ -55,13 +55,7 @@
 
 # Linker
 LN = $(FXX)
-<<<<<<< HEAD
-#Note: with mkl-11.1 problems with static libraries
-#LNOPT = -static
-LNOPT = 
-=======
 LNOPT =
->>>>>>> 537c2fa9
 
 # How to link specific libraries
 
@@ -70,11 +64,7 @@
 LIB_LAPACK   = -L$(MKL_LIBDIR) -lmkl_intel_lp64 -lmkl_intel_thread -lmkl_core
 
 # Any other libraries to be linked
-<<<<<<< HEAD
 OTHERLIBS = -liomp5 
-=======
-OTHERLIBS = -liomp5
->>>>>>> 537c2fa9
 
 # Command to run a binary
 TESTRUNNER = env OMP_NUM_THREADS=$(TEST_OMP_THREADS)
